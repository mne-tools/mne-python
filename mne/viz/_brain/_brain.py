--- conflicted
+++ resolved
@@ -690,10 +690,6 @@
             self._layered_meshes[hemi]._clean()
         self._clear_callbacks()
         self._clear_widgets()
-<<<<<<< HEAD
-        self._renderer.figure.viewer._key_press_event_callbacks.clear()
-=======
->>>>>>> 8b2394b3
         if getattr(self, 'mpl_canvas', None) is not None:
             self.mpl_canvas.clear()
         if getattr(self, 'act_data_smooth', None) is not None:
@@ -1303,11 +1299,7 @@
 
     def _configure_shortcuts(self):
         # First, we remove the default bindings:
-<<<<<<< HEAD
-        self._renderer.figure.viewer._key_press_event_callbacks.clear()
-=======
         self._clear_callbacks()
->>>>>>> 8b2394b3
         # Then, we add our own:
         self._renderer.figure.viewer.add_key_event("i", self.toggle_interface)
         self._renderer.figure.viewer.add_key_event("s", self.apply_auto_scaling)
@@ -1703,9 +1695,9 @@
         # Remove the default key binding
         if getattr(self, "iren", None) is not None:
             try:
-                self.plotter._key_press_event_callbacks.clear()
+                self._renderer.viewer._key_press_event_callbacks.clear()
             except AttributeError:
-                self.plotter.iren.clear_key_event_callbacks()
+                self._renderer.viewer.iren.clear_key_event_callbacks()
 
     def _clear_widgets(self):
         if not hasattr(self, 'widgets'):
@@ -3105,86 +3097,12 @@
         dialog : object
             The opened dialog is returned for testing purpose only.
         """
-<<<<<<< HEAD
-        if self.time_viewer:
-            try:
-                from pyvista.plotting.qt_plotting import FileDialog
-            except ImportError:
-                from pyvistaqt.plotting import FileDialog
-
-            if filename is None:
-                self.status_msg.setText("Choose movie path ...")
-                self.status_msg.show()
-                self.status_progress.setValue(0)
-
-                def _post_setup(unused):
-                    del unused
-                    self.status_msg.hide()
-                    self.status_progress.hide()
-
-                dialog = FileDialog(
-                    self._renderer._window,
-                    callback=partial(self._save_movie, **kwargs)
-                )
-                dialog.setDirectory(os.getcwd())
-                dialog.finished.connect(_post_setup)
-                return dialog
-            else:
-                from PyQt5.QtCore import Qt
-                from PyQt5.QtGui import QCursor
-
-                def frame_callback(frame, n_frames):
-                    if frame == n_frames:
-                        # On the ImageIO step
-                        self.status_msg.setText(
-                            "Saving with ImageIO: %s"
-                            % filename
-                        )
-                        self.status_msg.show()
-                        self.status_progress.hide()
-                        self.status_bar.layout().update()
-                    else:
-                        self.status_msg.setText(
-                            "Rendering images (frame %d / %d) ..."
-                            % (frame + 1, n_frames)
-                        )
-                        self.status_msg.show()
-                        self.status_progress.show()
-                        self.status_progress.setRange(0, n_frames - 1)
-                        self.status_progress.setValue(frame)
-                        self.status_progress.update()
-                        self.status_progress.repaint()
-                    self.status_msg.update()
-                    self.status_msg.parent().update()
-                    self.status_msg.repaint()
-
-                # set cursor to busy
-                default_cursor = self._renderer._window_get_cursor()
-                self._renderer._window_set_cursor(QCursor(Qt.WaitCursor))
-
-                try:
-                    self._save_movie(
-                        filename=filename,
-                        time_dilation=(1. / self.playback_speed),
-                        callback=frame_callback,
-                        **kwargs
-                    )
-                except (Exception, KeyboardInterrupt):
-                    warn('Movie saving aborted:\n' + traceback.format_exc())
-                finally:
-                    self._renderer._window_set_cursor(default_cursor)
-        else:
-            self._save_movie(filename, time_dilation, tmin, tmax,
-                             framerate, interpolation, codec,
-                             bitrate, callback, time_viewer, **kwargs)
-=======
         if filename is None:
             filename = _generate_default_filename(".mp4")
         func = self._save_movie_tv if self.time_viewer else self._save_movie
         func(filename, time_dilation, tmin, tmax,
              framerate, interpolation, codec,
              bitrate, callback, time_viewer, **kwargs)
->>>>>>> 8b2394b3
 
     def _make_movie_frames(self, time_dilation, tmin, tmax, framerate,
                            interpolation, callback, time_viewer):
