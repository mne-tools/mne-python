"""Generate self-contained HTML reports from MNE objects."""

# Authors: Alex Gramfort <alexandre.gramfort@inria.fr>
#          Mainak Jas <mainak@neuro.hut.fi>
#          Teon Brooks <teon.brooks@gmail.com>
#
# License: BSD-3-Clause

import io
import dataclasses
from dataclasses import dataclass
from typing import Tuple
from collections.abc import Sequence
import base64
from io import BytesIO, StringIO
import contextlib
import os
import os.path as op
from pathlib import Path
import fnmatch
import re
from shutil import copyfile
import time
import warnings
import webbrowser
import html as stdlib_html  # avoid namespace confusion!

import numpy as np

from .. import __version__ as MNE_VERSION
from ..fixes import _compare_version
from .. import (read_evokeds, read_events, read_cov,
                read_source_estimate, read_trans, sys_info,
                Evoked, SourceEstimate, Covariance, Info, Transform)
from ..channels import _get_ch_type
from ..defaults import _handle_default
from ..io import read_raw, read_info, BaseRaw
from ..io._read_raw import supported as extension_reader_map
from ..io.pick import _DATA_CH_TYPES_SPLIT
from ..proj import read_proj
from .._freesurfer import _reorient_image, _mri_orientation
from ..utils import (logger, verbose, get_subjects_dir, warn, _ensure_int,
                     fill_doc, _check_option, _validate_type, _safe_input,
                     _path_like, use_log_level, _check_fname,
                     _check_ch_locs)
from ..viz import (plot_events, plot_alignment, plot_cov, plot_projs_topomap,
                   plot_compare_evokeds, set_3d_view, get_3d_backend)
from ..viz.misc import _plot_mri_contours, _get_bem_plotting_surfaces
from ..viz.utils import _ndarray_to_fig, tight_layout, _compute_scalings
from ..forward import read_forward_solution, Forward
from ..epochs import read_epochs, BaseEpochs
from ..preprocessing.ica import read_ica
from .. import dig_mri_distances
from ..minimum_norm import read_inverse_operator, InverseOperator
from ..parallel import parallel_func, check_n_jobs

from ..externals.tempita import Template
from ..externals.h5io import read_hdf5, write_hdf5

_BEM_VIEWS = ('axial', 'sagittal', 'coronal')


# For raw files, we want to support different suffixes + extensions for all
# supported file formats
SUPPORTED_READ_RAW_EXTENSIONS = tuple(extension_reader_map.keys())
RAW_EXTENSIONS = []
for ext in SUPPORTED_READ_RAW_EXTENSIONS:
    RAW_EXTENSIONS.append(f'raw{ext}')
    if ext not in ('.bdf', '.edf', '.set', '.vhdr'):  # EEG-only formats
        RAW_EXTENSIONS.append(f'meg{ext}')
    RAW_EXTENSIONS.append(f'eeg{ext}')
    RAW_EXTENSIONS.append(f'ieeg{ext}')
    RAW_EXTENSIONS.append(f'nirs{ext}')

# Processed data will always be in (gzipped) FIFF format
VALID_EXTENSIONS = ('sss.fif', 'sss.fif.gz',
                    'eve.fif', 'eve.fif.gz',
                    'cov.fif', 'cov.fif.gz',
                    'proj.fif', 'prof.fif.gz',
                    'trans.fif', 'trans.fif.gz',
                    'fwd.fif', 'fwd.fif.gz',
                    'epo.fif', 'epo.fif.gz',
                    'inv.fif', 'inv.fif.gz',
                    'ave.fif', 'ave.fif.gz',
                    'T1.mgz') + tuple(RAW_EXTENSIONS)
del RAW_EXTENSIONS

CONTENT_ORDER = (
    'raw',
    'events',
    'epochs',
    'ssp-projectors',
    'evoked',
    'covariance',
    'coregistration',
    'bem',
    'forward-solution',
    'inverse-operator',
    'source-estimate'
)

html_include_dir = Path(__file__).parent / 'js_and_css'
template_dir = Path(__file__).parent / 'templates'
JAVASCRIPT = (html_include_dir / 'report.js').read_text(encoding='utf-8')
CSS = (html_include_dir / 'report.sass').read_text(encoding='utf-8')


def _get_ch_types(inst):
    return [ch_type for ch_type in _DATA_CH_TYPES_SPLIT if ch_type in inst]


###############################################################################
# HTML generation


def _html_header_element(*, lang, include, js, css, title, tags, mne_logo_img):
    template_path = template_dir / 'header.html'

    if title is not None:
        title = stdlib_html.escape(title)
    t = Template(template_path.read_text(encoding='utf-8'))
    t = t.substitute(lang=lang, include=include, js=js, css=css, title=title,
                     tags=tags, mne_logo_img=mne_logo_img)
    return t


def _html_footer_element(*, mne_version, date):
    template_path = template_dir / 'footer.html'
    t = Template(template_path.read_text(encoding='utf-8'))
    t = t.substitute(mne_version=mne_version, date=date)
    return t


def _html_toc_element(*, content_elements):
    template_path = template_dir / 'toc.html'
    t = Template(template_path.read_text(encoding='utf-8'))
    t = t.substitute(content_elements=content_elements)
    return t


def _html_raw_element(*, id, repr, psd, butterfly, ssp_projs, title, tags):
    template_path = template_dir / 'raw.html'

    title = stdlib_html.escape(title)
    t = Template(template_path.read_text(encoding='utf-8'))
    t = t.substitute(id=id, repr=repr, psd=psd, butterfly=butterfly,
                     ssp_projs=ssp_projs, tags=tags, title=title)
    return t


def _html_epochs_element(*, id, repr, erp_imgs, drop_log, psd, ssp_projs,
                         title, tags):
    template_path = template_dir / 'epochs.html'

    title = stdlib_html.escape(title)
    t = Template(template_path.read_text(encoding='utf-8'))
    t = t.substitute(
        id=id, repr=repr, erp_imgs=erp_imgs, drop_log=drop_log, psd=psd,
        ssp_projs=ssp_projs, tags=tags, title=title
    )
    return t


def _html_evoked_element(*, id, joint, slider, gfp, whitened, ssp_projs, title,
                         tags):
    template_path = template_dir / 'evoked.html'

    title = stdlib_html.escape(title)
    t = Template(template_path.read_text(encoding='utf-8'))
    t = t.substitute(id=id, joint=joint, slider=slider, gfp=gfp,
                     whitened=whitened, ssp_projs=ssp_projs, tags=tags,
                     title=title)
    return t


def _html_cov_element(*, id, matrix, svd, title, tags):
    template_path = template_dir / 'cov.html'

    title = stdlib_html.escape(title)
    t = Template(template_path.read_text(encoding='utf-8'))
    t = t.substitute(id=id, matrix=matrix, svd=svd, tags=tags, title=title)
    return t


def _html_forward_sol_element(*, id, repr, sensitivity_maps, title, tags):
    template_path = template_dir / 'forward.html'

    title = stdlib_html.escape(title)
    t = Template(template_path.read_text(encoding='utf-8'))
    t = t.substitute(id=id, repr=repr, sensitivity_maps=sensitivity_maps,
                     tags=tags, title=title)
    return t


def _html_inverse_operator_element(*, id, repr, source_space, title, tags):
    template_path = template_dir / 'inverse.html'

    title = stdlib_html.escape(title)
    t = Template(template_path.read_text(encoding='utf-8'))
    t = t.substitute(id=id, repr=repr, source_space=source_space, tags=tags,
                     title=title)
    return t


def _html_ica_element(*, id, repr, overlay, ecg, eog, ecg_scores, eog_scores,
                      properties, topographies, title, tags):
    template_path = template_dir / 'ica.html'

    title = stdlib_html.escape(title)
    t = Template(template_path.read_text(encoding='utf-8'))
    t = t.substitute(id=id, repr=repr, overlay=overlay, ecg=ecg, eog=eog,
                     ecg_scores=ecg_scores, eog_scores=eog_scores,
                     properties=properties, topographies=topographies,
                     tags=tags, title=title)
    return t


def _html_slider_element(*, id, images, captions, start_idx, image_format,
                         title, tags, klass=''):
    template_path = template_dir / 'slider.html'

    title = stdlib_html.escape(title)
    captions_ = []
    for caption in captions:
        if caption is None:
            caption = ''
        else:
            caption = stdlib_html.escape(caption)
        captions_.append(caption)
    del captions

    t = Template(template_path.read_text(encoding='utf-8'))
    t = t.substitute(id=id, images=images, captions=captions_, tags=tags,
                     title=title, start_idx=start_idx,
                     image_format=image_format, klass=klass)
    return t


def _html_image_element(*, id, img, image_format, caption, show, div_klass,
                        img_klass, title, tags):
    template_path = template_dir / 'image.html'

    title = stdlib_html.escape(title)
    if caption is not None:
        caption = stdlib_html.escape(caption)
    t = Template(template_path.read_text(encoding='utf-8'))
    t = t.substitute(id=id, img=img, caption=caption, tags=tags, title=title,
                     image_format=image_format, div_klass=div_klass,
                     img_klass=img_klass, show=show)
    return t


def _html_code_element(*, id, code, language, title, tags):
    template_path = template_dir / 'code.html'

    title = stdlib_html.escape(title)
    t = Template(template_path.read_text(encoding='utf-8'))
    t = t.substitute(id=id, code=code, language=language, title=title,
                     tags=tags)
    return t


def _html_element(*, id, div_klass, html, title, tags):
    template_path = template_dir / 'html.html'

    title = stdlib_html.escape(title)
    t = Template(template_path.read_text(encoding='utf-8'))
    t = t.substitute(id=id, div_klass=div_klass, html=html, title=title,
                     tags=tags)
    return t


@dataclass
class _ContentElement:
    name: str
    name_html_escaped: str
    dom_id: str
    tags: Tuple[str]
    html: str


def _check_tags(tags) -> Tuple[str]:
    # Must be iterable, but not a string
    if (isinstance(tags, str) or not isinstance(tags, (Sequence, np.ndarray))):
        raise TypeError(
            f'tags must be a collection of str, but got {type(tags)} '
            f'instead: {tags}'
        )
    tags = tuple(tags)

    # Check for invalid dtypes
    bad_tags = [tag for tag in tags
                if not isinstance(tag, str)]
    if bad_tags:
        raise TypeError(
            f'tags must be strings, but got the following instead: '
            f'{", ".join([str(tag) for tag in bad_tags])}'
        )

    # Check for invalid characters
    invalid_chars = (' ', '"', '\n')  # we'll probably find more :-)
    bad_tags = []
    for tag in tags:
        for invalid_char in invalid_chars:
            if invalid_char in tag:
                bad_tags.append(tag)
                break
    if bad_tags:
        raise ValueError(
            f'The following tags contained invalid characters: '
            f'{", ".join(repr(tag) for tag in bad_tags)}'
        )

    return tags


###############################################################################
# PLOTTING FUNCTIONS

def _fig_to_img(fig, *, image_format='png', auto_close=True):
    """Plot figure and create a binary image."""
    # fig can be ndarray, mpl Figure, PyVista Figure
    import matplotlib.pyplot as plt
    from matplotlib.figure import Figure
    if isinstance(fig, np.ndarray):
        fig = _ndarray_to_fig(fig)
    elif not isinstance(fig, Figure):
        from ..viz.backends.renderer import backend, MNE_3D_BACKEND_TESTING
        backend._check_3d_figure(figure=fig)
        if not MNE_3D_BACKEND_TESTING:
            img = backend._take_3d_screenshot(figure=fig)
        else:  # Testing mode
            img = np.zeros((2, 2, 3))

        if auto_close:
            backend._close_3d_figure(figure=fig)
        fig = _ndarray_to_fig(img)

    output = BytesIO()
    logger.debug('Saving figure %s with dpi %s'
                 % (fig.get_size_inches(), fig.get_dpi()))

    with warnings.catch_warnings():
        warnings.filterwarnings(
            action='ignore',
            message='.*Axes that are not compatible with tight_layout.*',
            category=UserWarning
        )
        fig.savefig(output, format=image_format, dpi=fig.get_dpi())

    if auto_close:
        plt.close(fig)
    output = output.getvalue()
    return (output.decode('utf-8') if image_format == 'svg' else
            base64.b64encode(output).decode('ascii'))


def _scale_mpl_figure(fig, scale):
    """Magic scaling helper.

    Keeps font size and artist sizes constant
    0.5 : current font - 4pt
    2.0 : current font + 4pt

    This is a heuristic but it seems to work for most cases.
    """
    scale = float(scale)
    fig.set_size_inches(fig.get_size_inches() * scale)
    fig.set_dpi(fig.get_dpi() * scale)
    import matplotlib as mpl
    if scale >= 1:
        sfactor = scale ** 2
    else:
        sfactor = -((1. / scale) ** 2)
    for text in fig.findobj(mpl.text.Text):
        fs = text.get_fontsize()
        new_size = fs + sfactor
        if new_size <= 0:
            raise ValueError('could not rescale matplotlib fonts, consider '
                             'increasing "scale"')
        text.set_fontsize(new_size)

    fig.canvas.draw()


def _get_bem_contour_figs_as_arrays(
    *, sl, n_jobs, mri_fname, surfaces, orientation, src, show,
    show_orientation, width
):
    """Render BEM surface contours on MRI slices.

    Returns
    -------
    list of array
        A list of NumPy arrays that represent the generated Matplotlib figures.
    """
    # Matplotlib <3.2 doesn't work nicely with process-based parallelization
    from matplotlib import __version__ as MPL_VERSION
    if _compare_version(MPL_VERSION, '>=', '3.2'):
        prefer = 'processes'
    else:
        prefer = 'threads'

    use_jobs = min(n_jobs, max(1, len(sl)))
    parallel, p_fun, _ = parallel_func(_plot_mri_contours, use_jobs,
                                       prefer=prefer)
    outs = parallel(
        p_fun(
            slices=s, mri_fname=mri_fname, surfaces=surfaces,
            orientation=orientation, src=src, show=show,
            show_orientation=show_orientation, width=width,
            slices_as_subplots=False
        )
        for s in np.array_split(sl, use_jobs)
    )
    out = list()
    for o in outs:
        out.extend(o)
    return out


def _iterate_trans_views(function, **kwargs):
    """Auxiliary function to iterate over views in trans fig."""
    from ..viz import create_3d_figure
    fig = create_3d_figure((800, 800), bgcolor=(0.5, 0.5, 0.5))
    from ..viz.backends.renderer import backend
    try:
        try:
            return _itv(function, fig, surfaces=['head-dense'], **kwargs)
        except IOError:
            return _itv(function, fig, surfaces=['head'], **kwargs)
    finally:
        backend._close_3d_figure(fig)


def _itv(function, fig, **kwargs):
    from ..viz.backends.renderer import MNE_3D_BACKEND_TESTING, backend
    from ..viz._brain.view import views_dicts
    function(fig=fig, **kwargs)

    views = (
        'frontal', 'lateral', 'medial',
        'axial', 'rostral', 'coronal'
    )

    images = []
    for view in views:
        if not MNE_3D_BACKEND_TESTING:
            set_3d_view(fig, **views_dicts['both'][view])
            backend._check_3d_figure(fig)
            im = backend._take_3d_screenshot(figure=fig)
        else:  # Testing mode
            im = np.zeros((2, 2, 3))
        images.append(im)

    images = np.concatenate(
        [np.concatenate(images[:3], axis=1),
         np.concatenate(images[3:], axis=1)],
        axis=0)

    dists = dig_mri_distances(info=kwargs['info'],
                              trans=kwargs['trans'],
                              subject=kwargs['subject'],
                              subjects_dir=kwargs['subjects_dir'])

    img = _fig_to_img(images, image_format='png')

    caption = (f'Average distance from {len(dists)} digitized points to '
               f'head: {1e3 * np.mean(dists):.2f} mm')

    return img, caption


def _plot_ica_properties_as_arrays(*, ica, inst, picks, n_jobs):
    """Parallelize ICA component properties plotting, and return arrays.

    Returns
    -------
    outs : list of array
        The properties plots as NumPy arrays.
    """
    import matplotlib.pyplot as plt

    if picks is None:
        picks = list(range(ica.n_components_))

    def _plot_one_ica_property(*, ica, inst, pick):
        figs = ica.plot_properties(inst=inst, picks=pick, show=False)
        assert len(figs) == 1
        fig = figs[0]

        with io.BytesIO() as buff:
            fig.savefig(
                buff, format='png', dpi=fig.get_dpi(), pad_inches=0,
            )
            buff.seek(0)
            fig_array = plt.imread(buff, format='png')

        plt.close(fig)
        return fig_array

    use_jobs = min(n_jobs, max(1, len(picks)))
    parallel, p_fun, _ = parallel_func(
        func=_plot_one_ica_property,
        n_jobs=use_jobs
    )
    outs = parallel(
        p_fun(
            ica=ica, inst=inst, pick=pick
        ) for pick in picks
    )
    return outs


###############################################################################
# TOC FUNCTIONS

def _endswith(fname, suffixes):
    """Aux function to test if file name includes the specified suffixes."""
    if isinstance(suffixes, str):
        suffixes = [suffixes]
    for suffix in suffixes:
        for ext in SUPPORTED_READ_RAW_EXTENSIONS:
            if fname.endswith((f'-{suffix}{ext}', f'-{suffix}{ext}',
                               f'_{suffix}{ext}', f'_{suffix}{ext}')):
                return True
    return False


def open_report(fname, **params):
    """Read a saved report or, if it doesn't exist yet, create a new one.

    The returned report can be used as a context manager, in which case any
    changes to the report are saved when exiting the context block.

    Parameters
    ----------
    fname : str
        The file containing the report, stored in the HDF5 format. If the file
        does not exist yet, a new report is created that will be saved to the
        specified file.
    **params : kwargs
        When creating a new report, any named parameters other than ``fname``
        are passed to the ``__init__`` function of the `Report` object. When
        reading an existing report, the parameters are checked with the
        loaded report and an exception is raised when they don't match.

    Returns
    -------
    report : instance of Report
        The report.
    """
    fname = _check_fname(fname=fname, overwrite='read', must_exist=False)
    if op.exists(fname):
        # Check **params with the loaded report
        state = read_hdf5(fname, title='mnepython')
        for param in params.keys():
            if param not in state:
                raise ValueError('The loaded report has no attribute %s' %
                                 param)
            if params[param] != state[param]:
                raise ValueError("Attribute '%s' of loaded report does not "
                                 "match the given parameter." % param)
        report = Report()
        report.__setstate__(state)
    else:
        report = Report(**params)
    # Keep track of the filename in case the Report object is used as a context
    # manager.
    report.fname = fname
    return report


###############################################################################
# HTML scan renderer

mne_logo_path = Path(__file__).parents[1] / 'icons' / 'mne_icon-cropped.png'
mne_logo = base64.b64encode(mne_logo_path.read_bytes()).decode('ascii')


def _check_scale(scale):
    """Ensure valid scale value is passed."""
    if np.isscalar(scale) and scale <= 0:
        raise ValueError('scale must be positive, not %s' % scale)


def _check_image_format(rep, image_format):
    """Ensure fmt is valid."""
    if rep is None or image_format is not None:
        _check_option('image_format', image_format,
                      allowed_values=('png', 'svg', 'gif'))
    else:
        image_format = rep.image_format
    return image_format


@fill_doc
class Report(object):
    r"""Object for rendering HTML.

    Parameters
    ----------
    info_fname : None | str
        Name of the file containing the info dictionary.
    %(subjects_dir)s
    subject : str | None
        Subject name.
    title : str
        Title of the report.
    cov_fname : None | str
        Name of the file containing the noise covariance.
    %(baseline_report)s
        Defaults to ``None``, i.e. no baseline correction.
    image_format : 'png' | 'svg' | 'gif'
        Default image format to use (default is ``'png'``).
        ``'svg'`` uses vector graphics, so fidelity is higher but can increase
        file size and browser image rendering time as well.

        .. versionadded:: 0.15

    raw_psd : bool | dict
        If True, include PSD plots for raw files. Can be False (default) to
        omit, True to plot, or a dict to pass as ``kwargs`` to
        :meth:`mne.io.Raw.plot_psd`.

        .. versionadded:: 0.17
    projs : bool
        Whether to include topographic plots of SSP projectors, if present in
        the data. Defaults to ``False``.

        .. versionadded:: 0.21
    %(verbose)s

    Attributes
    ----------
    info_fname : None | str
        Name of the file containing the info dictionary.
    %(subjects_dir)s
    subject : str | None
        Subject name.
    title : str
        Title of the report.
    cov_fname : None | str
        Name of the file containing the noise covariance.
    %(baseline_report)s
        Defaults to ``None``, i.e. no baseline correction.
    image_format : str
        Default image format to use.

        .. versionadded:: 0.15

    raw_psd : bool | dict
        If True, include PSD plots for raw files. Can be False (default) to
        omit, True to plot, or a dict to pass as ``kwargs`` to
        :meth:`mne.io.Raw.plot_psd`.

        .. versionadded:: 0.17
    projs : bool
        Whether to include topographic plots of SSP projectors, if present in
        the data. Defaults to ``False``.

        .. versionadded:: 0.21
    %(verbose)s
    html : list of str
        Contains items of html-page.
    include : list of str
        Dictionary containing elements included in head.
    fnames : list of str
        List of file names rendered.
    sections : list of str
        List of sections.
    lang : str
        language setting for the HTML file.

    Notes
    -----
    See :ref:`tut-report` for an introduction to using ``mne.Report``.

    .. versionadded:: 0.8.0
    """

    def __init__(self, info_fname=None, subjects_dir=None,
                 subject=None, title=None, cov_fname=None, baseline=None,
                 image_format='png', raw_psd=False, projs=False, verbose=None):
        self.info_fname = str(info_fname) if info_fname is not None else None
        self.cov_fname = str(cov_fname) if cov_fname is not None else None
        self.baseline = baseline
        if subjects_dir is not None:
            subjects_dir = get_subjects_dir(subjects_dir)
        self.subjects_dir = subjects_dir
        self.subject = subject
        self.title = title
        self.image_format = _check_image_format(None, image_format)
        self.projs = projs
        self.verbose = verbose

        self._dom_id = 0
        self._content = []
        self.include = []
        self.lang = 'en-us'  # language setting for the HTML file
        if not isinstance(raw_psd, bool) and not isinstance(raw_psd, dict):
            raise TypeError('raw_psd must be bool or dict, got %s'
                            % (type(raw_psd),))
        self.raw_psd = raw_psd
        self._init_render()  # Initialize the renderer

        self.fname = None  # The name of the saved report
        self.data_path = None

    def __repr__(self):
        """Print useful info about report."""
        s = f'<Report | {len(self._content)} items'
        if self.title is not None:
            s += f' | {self.title}'
        content_element_names = [element.name for element in self._content]
        if len(content_element_names) > 4:
            first_entries = '\n'.join(content_element_names[:2])
            last_entries = '\n'.join(content_element_names[-2:])
            s += f'\n{first_entries}'
            s += '\n ...\n'
            s += last_entries
        elif len(content_element_names) > 0:
            entries = '\n'.join(content_element_names)
            s += f'\n{entries}'
        s += '\n>'
        return s

    def __len__(self):
        """Return the number of files processed by the report.

        Returns
        -------
        n_files : int
            The number of files processed.
        """
        return len(self._content)

    @staticmethod
    def _get_state_params():
        # Which attributes to store in and read from HDF5 files
        return (
            'baseline', 'cov_fname', 'include', '_content', 'image_format',
            'info_fname', '_dom_id', 'raw_psd', 'projs',
            'subjects_dir', 'subject', 'title', 'data_path', 'lang', 'verbose',
            'fname'
        )

    def _get_dom_id(self):
        """Get id of plot."""
        self._dom_id += 1
        return f'global{self._dom_id}'

    def _validate_topomap_kwargs(self, topomap_kwargs):
        _validate_type(topomap_kwargs, (dict, None), 'topomap_kwargs')
        topomap_kwargs = dict() if topomap_kwargs is None else topomap_kwargs
        return topomap_kwargs

    def _validate_input(self, items, captions, tag, comments=None):
        """Validate input."""
        if not isinstance(items, (list, tuple)):
            items = [items]
        if not isinstance(captions, (list, tuple)):
            captions = [captions]
        if not isinstance(comments, (list, tuple)) and comments is not None:
            comments = [comments]
        if comments is not None and len(comments) != len(items):
            raise ValueError(
                f'Number of "comments" and report items must be equal, '
                f'or comments should be None; got '
                f'{len(comments)} and {len(items)}'
            )
        elif captions is not None and len(captions) != len(items):
            raise ValueError(
                f'Number of "captions" and report items must be equal; '
                f'got {len(captions)} and {len(items)}'
            )
        return items, captions, comments

    @property
    def html(self):
        return [element.html for element in self._content]

    @property
    def tags(self):
        """All tags currently used in the report."""
        tags = []
        for c in self._content:
            tags.extend(c.tags)

        tags = tuple(sorted(set(tags)))
        return tags

    def add_custom_css(self, css):
        """Add custom CSS to the report.

        Parameters
        ----------
        css : str
            Style definitions to add to the report. The content of this string
            will be embedded between HTML ``<style>`` and ``</style>`` tags.

        Notes
        -----
        .. versionadded:: 0.23
        """
        style = f'\n<style type="text/css">\n{css}\n</style>'
        self.include += style

    def add_custom_js(self, js):
        """Add custom JavaScript to the report.

        Parameters
        ----------
        js : str
            JavaScript code to add to the report. The content of this string
            will be embedded between HTML ``<script>`` and ``</script>`` tags.

        Notes
        -----
        .. versionadded:: 0.23
        """
        script = f'\n<script type="text/javascript">\n{js}\n</script>'
        self.include += script

    @fill_doc
    def add_epochs(self, epochs, title, *, psd=True, projs=None,
                   tags=('epochs',), replace=False, topomap_kwargs=None):
        """Add `~mne.Epochs` to the report.

        Parameters
        ----------
        epochs : path-like | instance of Epochs
            The epochs to add to the report.
        title : str
            The title to add.
        psd : bool | None
            Whether to add PSD plots.
        %(report_projs)s
        %(report_tags)s
        %(report_replace)s
        %(topomap_kwargs)s

        Notes
        -----
        .. versionadded:: 0.24.0
        """
        tags = _check_tags(tags)

        add_projs = self.projs if projs is None else projs

        htmls = self._render_epochs(
            epochs=epochs,
            add_psd=psd,
            add_projs=add_projs,
            tags=tags,
            image_format=self.image_format,
            topomap_kwargs=topomap_kwargs,
        )
        (repr_html, erp_imgs_html, drop_log_html, psd_html,
         ssp_projs_html) = htmls

        dom_id = self._get_dom_id()
        html = _html_epochs_element(
            repr=repr_html,
            erp_imgs=erp_imgs_html,
            drop_log=drop_log_html,
            psd=psd_html,
            ssp_projs=ssp_projs_html,
            tags=tags,
            title=title,
            id=dom_id,
        )
        self._add_or_replace(
            name=title,
            dom_id=dom_id,
            tags=tags,
            html=html,
            replace=replace
        )

    @fill_doc
    def add_evokeds(self, evokeds, *, titles=None, noise_cov=None, projs=None,
                    n_time_points=None, tags=('evoked',), replace=False,
                    topomap_kwargs=None, n_jobs=1):
        """Add `~mne.Evoked` objects to the report.

        Parameters
        ----------
        evokeds : path-like | instance of Evoked | list of Evoked
            The evoked data to add to the report. Multiple `~mne.Evoked`
            objects – as returned from `mne.read_evokeds` – can be passed as
            a list.
        titles : str | list of str | None
            The titles corresponding to the evoked data. If ``None``, the
            content of ``evoked.comment`` from each evoked will be used as
            title.
        noise_cov : path-like | instance of Covariance | None
            A noise covariance matrix. If provided, will be used to whiten
            the ``evokeds``. If ``None``, will fall back to the ``cov_fname``
            provided upon report creation.
        %(report_projs)s
        n_time_points : int | None
            The number of equidistant time points to render. If ``None``,
            will render each `~mne.Evoked` at 21 time points, unless the data
            contains fewer time points, in which case all will be rendered.
        %(report_tags)s
        %(report_replace)s
        %(topomap_kwargs)s
        %(n_jobs)s

        Notes
        -----
        .. versionadded:: 0.24.0
        """
        if isinstance(evokeds, Evoked):
            evokeds = [evokeds]
        elif isinstance(evokeds, list):
            pass
        else:
            evoked_fname = evokeds
            logger.debug(f'Evoked: Reading {evoked_fname}')
            evokeds = read_evokeds(evoked_fname, verbose=False)

        if self.baseline is not None:
            evokeds = [e.copy().apply_baseline(self.baseline)
                       for e in evokeds]

        if titles is None:
            titles = [e.comment for e in evokeds]
        elif isinstance(titles, str):
            titles = [titles]

        if len(evokeds) != len(titles):
            raise ValueError(
                f'Number of evoked objects ({len(evokeds)}) must '
                f'match number of captions ({len(titles)})'
            )

        if noise_cov is None:
            noise_cov = self.cov_fname
        if noise_cov is not None and not isinstance(noise_cov, Covariance):
            noise_cov = read_cov(fname=noise_cov)
        tags = _check_tags(tags)

        add_projs = self.projs if projs is None else projs

        for evoked, title in zip(evokeds, titles):
            evoked_htmls = self._render_evoked(
                evoked=evoked,
                noise_cov=noise_cov,
                image_format=self.image_format,
                add_projs=add_projs,
                n_time_points=n_time_points,
                tags=tags,
                topomap_kwargs=topomap_kwargs,
                n_jobs=n_jobs
            )

            (joint_html, slider_html, gfp_html, whitened_html,
             ssp_projs_html) = evoked_htmls

            dom_id = self._get_dom_id()
            html = _html_evoked_element(
                id=dom_id,
                joint=joint_html,
                slider=slider_html,
                gfp=gfp_html,
                whitened=whitened_html,
                ssp_projs=ssp_projs_html,
                title=title,
                tags=tags
            )
            self._add_or_replace(
                dom_id=dom_id,
                name=title,
                tags=tags,
                html=html,
                replace=replace
            )

    @fill_doc
    def add_raw(self, raw, title, *, psd=None, projs=None, butterfly=True,
                scalings=None, tags=('raw',), replace=False,
                topomap_kwargs=None):
        """Add `~mne.io.Raw` objects to the report.

        Parameters
        ----------
        raw : path-like | instance of Raw
            The data to add to the report.
        title : str
            The title corresponding to the ``raw`` object.
        psd : bool | None
            Whether to add PSD plots. Overrides the ``raw_psd`` parameter
            passed when initializing the `~mne.Report`. If ``None``, use
            ``raw_psd`` from `~mne.Report` creation.
        %(report_projs)s
        butterfly : bool
            Whether to add a butterfly plot of the (decimated) data. Can be
            useful to spot segments marked as "bad" and problematic channels.
        %(scalings)s
        %(report_tags)s
        %(report_replace)s
        %(topomap_kwargs)s

        Notes
        -----
        .. versionadded:: 0.24.0
        """
        tags = _check_tags(tags)

        if psd is None:
            add_psd = dict() if self.raw_psd is True else self.raw_psd
        elif psd is True:
            add_psd = dict()
        else:
            add_psd = False

        add_projs = self.projs if projs is None else projs

        htmls = self._render_raw(
            raw=raw,
            add_psd=add_psd,
            add_projs=add_projs,
            add_butterfly=butterfly,
            butterfly_scalings=scalings,
            image_format=self.image_format,
            tags=tags,
            topomap_kwargs=topomap_kwargs,
        )
        repr_html, psd_img_html, butterfly_imgs_html, ssp_proj_img_html = htmls
        dom_id = self._get_dom_id()
        html = _html_raw_element(
            repr=repr_html,
            psd=psd_img_html,
            butterfly=butterfly_imgs_html,
            ssp_projs=ssp_proj_img_html,
            tags=tags,
            title=title,
            id=dom_id,
        )
        self._add_or_replace(
            dom_id=dom_id,
            name=title,
            tags=tags,
            html=html,
            replace=replace
        )

    @fill_doc
    def add_stc(self, stc, title, *, subject=None, subjects_dir=None,
                n_time_points=None, tags=('source-estimate',), replace=False,
                stc_plot_kwargs=None):
        """Add a `~mne.SourceEstimate` (STC) to the report.

        Parameters
        ----------
        stc : path-like | instance of SourceEstimate
            The `~mne.SourceEstimate` to add to the report.
        title : str
            The title to add.
        subject : str | None
            The name of the FreeSurfer subject the STC belongs to. The name is
            not stored with the STC data and therefore needs to be specified.
            If ``None``, will use the value of ``subject`` passed on report
            creation.
        subjects_dir : path-like | None
            The FreeSurfer ``SUBJECTS_DIR``.
        n_time_points : int | None
            The number of equidistant time points to render. If ``None``,
            will render ``stc`` at 51 time points, unless the data
            contains fewer time points, in which case all will be rendered.
        %(report_tags)s
        %(report_replace)s
        %(report_stc_plot_kwargs)s

        Notes
        -----
        .. versionadded:: 0.24.0
        """
        tags = _check_tags(tags)

        html, dom_id = self._render_stc(
            stc=stc,
            title=title,
            tags=tags,
            image_format=self.image_format,
            subject=subject,
            subjects_dir=subjects_dir,
            n_time_points=n_time_points,
            stc_plot_kwargs=stc_plot_kwargs
        )
        self._add_or_replace(
            dom_id=dom_id,
            name=title,
            tags=tags,
            html=html,
            replace=replace
        )

    @fill_doc
    def add_forward(self, forward, title, *, subject=None, subjects_dir=None,
                    tags=('forward-solution',), replace=False):
        """Add a forward solution.

        Parameters
        ----------
        forward : instance of Forward | path-like
            The forward solution to add to the report.
        title : str
            The title corresponding to forward solution.
        subject : str | None
            The name of the FreeSurfer subject ``forward`` belongs to. If
            provided, the sensitivity maps of the forward solution will
            be visualized. If ``None``, will use the value of ``subject``
            passed on report creation. If supplied, also pass ``subjects_dir``.
        subjects_dir : path-like | None
            The FreeSurfer ``SUBJECTS_DIR``.
        %(report_tags)s
        %(report_replace)s

        Notes
        -----
        .. versionadded:: 0.24.0
        """
        tags = _check_tags(tags)

        html, dom_id = self._render_forward(
            forward=forward, subject=subject, subjects_dir=subjects_dir,
            title=title, image_format=self.image_format, tags=tags
        )
        self._add_or_replace(
            dom_id=dom_id,
            name=title,
            tags=tags,
            html=html,
            replace=replace
        )

    @fill_doc
    def add_inverse_operator(self, inverse_operator, title, *, subject=None,
                             subjects_dir=None, trans=None,
                             tags=('inverse-operator',), replace=False):
        """Add an inverse operator.

        Parameters
        ----------
        inverse_operator : instance of InverseOperator | path-like
            The inverse operator to add to the report.
        title : str
            The title corresponding to the inverse operator object.
        subject : str | None
            The name of the FreeSurfer subject ``inverse_op`` belongs to. If
            provided, the source space the inverse solution is based on will
            be visualized. If ``None``, will use the value of ``subject``
            passed on report creation. If supplied, also pass ``subjects_dir``
            and ``trans``.
        subjects_dir : path-like | None
            The FreeSurfer ``SUBJECTS_DIR``.
        trans : path-like | instance of Transform | None
            The ``head -> MRI`` transformation for ``subject``.
        %(report_tags)s
        %(report_replace)s

        Notes
        -----
        .. versionadded:: 0.24.0
        """
        tags = _check_tags(tags)

        if ((subject is not None and trans is None) or
                (trans is not None and subject is None)):
            raise ValueError('Please pass subject AND trans, or neither.')

        html, dom_id = self._render_inverse_operator(
            inverse_operator=inverse_operator, subject=subject,
            subjects_dir=subjects_dir, trans=trans, title=title,
            image_format=self.image_format, tags=tags
        )
        self._add_or_replace(
            dom_id=dom_id,
            name=title,
            tags=tags,
            html=html,
            replace=replace
        )

    @fill_doc
    def add_trans(self, trans, *, info, title, subject=None, subjects_dir=None,
                  tags=('coregistration',), replace=False):
        """Add a coregistration visualization to the report.

        Parameters
        ----------
        trans : path-like | instance of Transform
            The ``head -> MRI`` transformation to render.
        info : path-like | instance of Info
            The `~mne.Info` corresponding to ``trans``.
        title : str
            The title to add.
        subject : str | None
            The name of the FreeSurfer subject the ``trans```` belong to. The
            name is not stored with the ``trans`` and therefore needs to be
            specified. If ``None``, will use the value of ``subject`` passed on
            report creation.
        subjects_dir : path-like | None
            The FreeSurfer ``SUBJECTS_DIR``.
        %(report_tags)s
        %(report_replace)s

        Notes
        -----
        .. versionadded:: 0.24.0
        """
        tags = _check_tags(tags)

        html, dom_id = self._render_trans(
            trans=trans,
            info=info,
            subject=subject,
            subjects_dir=subjects_dir,
            title=title,
            tags=tags
        )
        self._add_or_replace(
            dom_id=dom_id,
            name=title,
            tags=tags,
            html=html,
            replace=replace
        )

    @fill_doc
    def add_covariance(self, cov, *, info, title, tags=('covariance',),
                       replace=False):
        """Add covariance to the report.

        Parameters
        ----------
        cov : path-like | instance of Covariance
            The `~mne.Covariance` to add to the report.
        info : path-like | instance of Info
            The `~mne.Info` corresponding to ``cov``.
        title : str
            The title corresponding to the `~mne.Covariance` object.
        %(report_tags)s
        %(report_replace)s

        Notes
        -----
        .. versionadded:: 0.24.0
        """
        tags = _check_tags(tags)
        htmls = self._render_cov(
            cov=cov,
            info=info,
            image_format=self.image_format,
            tags=tags
        )
        cov_matrix_html, cov_svd_html = htmls

        dom_id = self._get_dom_id()
        html = _html_cov_element(
            matrix=cov_matrix_html,
            svd=cov_svd_html,
            tags=tags,
            title=title,
            id=dom_id
        )
        self._add_or_replace(
            dom_id=dom_id,
            name=title,
            tags=tags,
            html=html,
            replace=replace
        )

    @fill_doc
    def add_events(self, events, title, *, event_id=None, sfreq, first_samp=0,
                   tags=('events',), replace=False):
        """Add events to the report.

        Parameters
        ----------
        events : path-like | array, shape (n_events, 3)
            An MNE-Python events array.
        title : str
            The title corresponding to the events.
        event_id : dict
            A dictionary mapping event names (keys) to event codes (values).
        sfreq : float
            The sampling frequency used while recording.
        first_samp : int
            The first sample point in the recording. This corresponds to
            ``raw.first_samp`` on files created with Elekta/Neuromag systems.
        %(report_tags)s
        %(report_replace)s

        Notes
        -----
        .. versionadded:: 0.24.0
        """
        tags = _check_tags(tags)
        html, dom_id = self._render_events(
            events=events,
            event_id=event_id,
            sfreq=sfreq,
            first_samp=first_samp,
            title=title,
            image_format=self.image_format,
            tags=tags
        )
        self._add_or_replace(
            dom_id=dom_id,
            name=title,
            tags=tags,
            html=html,
            replace=replace
        )

    @fill_doc
    def add_projs(self, *, info, projs=None, title, topomap_kwargs=None,
                  tags=('ssp',), replace=False):
        """Render (SSP) projection vectors.

        Parameters
        ----------
        info : instance of Info | path-like
            An `~mne.Info` structure or the path of a file containing one. This
            is required to create the topographic plots.
        projs : iterable of mne.Projection | path-like | None
            The projection vectors to add to the report. Can be the path to a
            file that will be loaded via `mne.read_proj`. If ``None``, the
            projectors are taken from ``info['projs']``.
        title : str
            The title corresponding to the `~mne.Projection` object.
        %(topomap_kwargs)s
        %(report_tags)s
        %(report_replace)s

        Notes
        -----
        .. versionadded:: 0.24.0
        """
        tags = _check_tags(tags)
        output = self._render_ssp_projs(
            info=info, projs=projs, title=title,
            image_format=self.image_format, tags=tags,
            topomap_kwargs=topomap_kwargs,
        )
        if output is None:
            raise ValueError(
                'The provided data does not contain digitization information. '
                'However, this is required for rendering the SSP projectors.'
            )
        else:
            html, dom_id = output

        self._add_or_replace(
            dom_id=dom_id,
            name=title,
            tags=tags,
            html=html,
            replace=replace
        )

    def _render_ica_overlay(self, *, ica, inst, image_format, tags):
        if isinstance(inst, BaseRaw):
            inst_ = inst
        else:  # Epochs
            inst_ = inst.average()

        fig = ica.plot_overlay(inst=inst_, show=False)
        del inst_
        tight_layout(fig=fig)
        img = _fig_to_img(fig, image_format=image_format)
        dom_id = self._get_dom_id()
        overlay_html = _html_image_element(
            img=img, div_klass='ica', img_klass='ica',
            title='Original and cleaned signal', caption=None, show=True,
            image_format=image_format, id=dom_id, tags=tags
        )

        return overlay_html

    def _render_ica_properties(self, *, ica, picks, inst, n_jobs, image_format,
                               tags):
        ch_type = _get_ch_type(inst=ica.info, ch_type=None)
        if not _check_ch_locs(info=ica.info, ch_type=ch_type):
            ch_type_name = _handle_default("titles")[ch_type]
            warn(f'No {ch_type_name} channel locations found, cannot '
                 f'create ICA properties plots')
            return ''

        figs = _plot_ica_properties_as_arrays(
            ica=ica, inst=inst, picks=picks, n_jobs=n_jobs
        )
        rel_explained_var = (ica.pca_explained_variance_ /
                             ica.pca_explained_variance_.sum())
        cum_explained_var = np.cumsum(rel_explained_var)
        captions = []
        for idx, rel_var, cum_var in zip(
            range(len(figs)),
            rel_explained_var[:len(figs)],
            cum_explained_var[:len(figs)]
        ):
            caption = (
                f'ICA component {idx}. '
                f'Variance explained: {round(100 * rel_var)}%'
            )
            if idx == 0:
                caption += '.'
            else:
                caption += f' ({round(100 * cum_var)}% cumulative).'

            captions.append(caption)

        title = 'ICA component properties'
        # Only render a slider if we have more than 1 component.
        if len(figs) == 1:
            img = _fig_to_img(fig=figs[0], image_format=image_format)
            dom_id = self._get_dom_id()
            properties_html = _html_image_element(
                img=img, div_klass='ica', img_klass='ica',
                title=title, caption=captions[0], show=True,
                image_format=image_format, id=dom_id, tags=tags
            )
        else:
            properties_html, _ = self._render_slider(
                figs=figs, title=title, captions=captions, start_idx=0,
                image_format=image_format, tags=tags
            )

        return properties_html

    def _render_ica_artifact_sources(self, *, ica, inst, artifact_type,
                                     image_format, tags):
        fig = ica.plot_sources(inst=inst, show=False)
        img = _fig_to_img(fig, image_format=image_format)
        dom_id = self._get_dom_id()
        html = _html_image_element(
            img=img, div_klass='ica', img_klass='ica',
            title=f'Original and cleaned {artifact_type} epochs', caption=None,
            show=True, image_format=image_format, id=dom_id, tags=tags
        )
        return html

    def _render_ica_artifact_scores(self, *, ica, scores, artifact_type,
                                    image_format, tags):
        fig = ica.plot_scores(scores=scores, title=None, show=False)
        img = _fig_to_img(fig, image_format=image_format)
        dom_id = self._get_dom_id()
        html = _html_image_element(
            img=img, div_klass='ica', img_klass='ica',
            title=f'Scores for matching {artifact_type} patterns',
            caption=None, show=True, image_format=image_format, id=dom_id,
            tags=tags
        )
        return html

    def _render_ica_components(self, *, ica, picks, image_format, tags):
        ch_type = _get_ch_type(inst=ica.info, ch_type=None)
        if not _check_ch_locs(info=ica.info, ch_type=ch_type):
            ch_type_name = _handle_default("titles")[ch_type]
            warn(f'No {ch_type_name} channel locations found, cannot '
                 f'create ICA component plots')
            return ''

        figs = ica.plot_components(
            picks=picks, title='', colorbar=True, show=False
        )
        if not isinstance(figs, list):
            figs = [figs]

        for fig in figs:
            tight_layout(fig=fig)

        title = 'ICA component topographies'
        if len(figs) == 1:
            img = _fig_to_img(fig=figs[0], image_format=image_format)
            dom_id = self._get_dom_id()
            topographies_html = _html_image_element(
                img=img, div_klass='ica', img_klass='ica',
                title=title, caption=None, show=True,
                image_format=image_format, id=dom_id, tags=tags
            )
        else:
            captions = [None] * len(figs)
            topographies_html, _ = self._render_slider(
                figs=figs, title=title, captions=captions, start_idx=0,
                image_format=image_format, tags=tags
            )

        return topographies_html

    def _render_ica(self, *, ica, inst, picks, ecg_evoked,
                    eog_evoked, ecg_scores, eog_scores, title, image_format,
                    tags, n_jobs):
        if _path_like(ica):
            ica = read_ica(ica)

        if ica.current_fit == 'unfitted':
            raise RuntimeError(
                'ICA must be fitted before it can be added to the report.'
            )

        if inst is None:
            pass  # no-op
        elif _path_like(inst):
            # We cannot know which data type to expect, so let's first try to
            # read a Raw, and if that fails, try to load Epochs
            fname = str(inst)  # could e.g. be a Path!
            raw_kwargs = dict(fname=fname, preload=False)
            if fname.endswith(('.fif', '.fif.gz')):
                raw_kwargs['allow_maxshield'] = True

            try:
                inst = read_raw(**raw_kwargs)
            except ValueError:
                try:
                    inst = read_epochs(fname)
                except ValueError:
                    raise ValueError(
                        f'The specified file, {fname}, does not seem to '
                        f'contain Raw data or Epochs'
                    )
        elif not inst.preload:
            raise RuntimeError(
                'You passed an object to Report.add_ica() via the "inst" '
                'parameter that was not preloaded. Please preload the data  '
                'via the load_data() method'
            )

        if _path_like(ecg_evoked):
            ecg_evoked = read_evokeds(fname=ecg_evoked, condition=0)

        if _path_like(eog_evoked):
            eog_evoked = read_evokeds(fname=eog_evoked, condition=0)

        # Summary table
        dom_id = self._get_dom_id()
        repr_html = _html_element(
            div_klass='ica',
            id=dom_id,
            tags=tags,
            title='Info',
            html=ica._repr_html_()
        )

        # Overlay plot
        if inst:
            overlay_html = self._render_ica_overlay(
                ica=ica, inst=inst, image_format=image_format, tags=tags
            )
        else:
            overlay_html = ''

        # ECG artifact
        if ecg_scores is not None:
            ecg_scores_html = self._render_ica_artifact_scores(
                ica=ica, scores=ecg_scores, artifact_type='ECG',
                image_format=image_format, tags=tags
            )
        else:
            ecg_scores_html = ''

        if ecg_evoked:
            ecg_html = self._render_ica_artifact_sources(
                ica=ica, inst=ecg_evoked, artifact_type='ECG',
                image_format=image_format, tags=tags
            )
        else:
            ecg_html = ''

        # EOG artifact
        if eog_scores is not None:
            eog_scores_html = self._render_ica_artifact_scores(
                ica=ica, scores=eog_scores, artifact_type='EOG',
                image_format=image_format, tags=tags
            )
        else:
            eog_scores_html = ''

        if eog_evoked:
            eog_html = self._render_ica_artifact_sources(
                ica=ica, inst=eog_evoked, artifact_type='EOG',
                image_format=image_format, tags=tags
            )
        else:
            eog_html = ''

        # Component topography plots
        topographies_html = self._render_ica_components(
            ica=ica, picks=picks, image_format=image_format, tags=tags
        )

        # Properties plots
        if inst:
            properties_html = self._render_ica_properties(
                ica=ica, picks=picks, inst=inst, n_jobs=n_jobs,
                image_format=image_format, tags=tags
            )
        else:
            properties_html = ''

        dom_id = self._get_dom_id()
        html = _html_ica_element(
            id=dom_id,
            repr=repr_html,
            overlay=overlay_html,
            ecg=ecg_html,
            eog=eog_html,
            ecg_scores=ecg_scores_html,
            eog_scores=eog_scores_html,
            properties=properties_html,
            topographies=topographies_html,
            title=title,
            tags=tags
        )
        return dom_id, html

    @fill_doc
    def add_ica(
        self, ica, title, *, inst, picks=None, ecg_evoked=None,
        eog_evoked=None, ecg_scores=None, eog_scores=None, n_jobs=1,
        tags=('ica',), replace=False
    ):
        """Add (a fitted) `~mne.preprocessing.ICA` to the report.

        Parameters
        ----------
        ica : path-like | instance of mne.preprocessing.ICA
            The fitted ICA to add.
        title : str
            The title to add.
        inst : path-like | mne.io.Raw | mne.Epochs | None
            The data to use for visualization of the effects of ICA cleaning.
            To only plot the ICA component topographies, explicitly pass
            ``None``.
        %(picks_ica)s  If ``None``, plot all components. This only affects
            the behavior of the component topography and properties plots.
        ecg_evoked, eog_evoked : path-line | mne.Evoked | None
            Evoked signal based on ECG and EOG epochs, respectively. If passed,
            will be used to visualize the effects of artifact rejection.
        ecg_scores, eog_scores : array of float | list of array of float | None
            The scores produced by :meth:`mne.preprocessing.ICA.find_bads_ecg`
            and :meth:`mne.preprocessing.ICA.find_bads_eog`, respectively.
            If passed, will be used to visualize the scoring for each ICA
            component.
        %(n_jobs)s
        %(report_tags)s
        %(report_replace)s

        Notes
        -----
        .. versionadded:: 0.24.0
        """
        tags = _check_tags(tags)

        dom_id, html = self._render_ica(
            ica=ica, inst=inst, picks=picks,
            ecg_evoked=ecg_evoked, eog_evoked=eog_evoked,
            ecg_scores=ecg_scores, eog_scores=eog_scores,
            title=title, image_format=self.image_format, tags=tags,
            n_jobs=n_jobs
        )
        self._add_or_replace(
            name=title,
            dom_id=dom_id,
            tags=tags,
            html=html,
            replace=replace
        )

    def remove(self, *, title=None, tags=None, remove_all=False):
        """Remove elements from the report.

        The element to remove is searched for by its title. Optionally, tags
        may be specified as well to narrow down the search to elements that
        have the supplied tags.

        Parameters
        ----------
        title : str
            The title of the element(s) to remove.

            .. versionadded:: 0.24.0
        tags : array-like of str | None
             If supplied, restrict the operation to elements with the supplied
             tags.

            .. versionadded:: 0.24.0
        remove_all : bool
            Controls the behavior if multiple elements match the search
            criteria. If ``False`` (default) only the element last added to the
            report will be removed. If ``True``, all matches will be removed.

            .. versionadded:: 0.24.0

        Returns
        -------
        removed_index : int | tuple of int | None
            The indices of the elements that were removed, or ``None`` if no
            element matched the search criteria. A tuple will always be
            returned if ``remove_all`` was set to ``True`` and at least one
            element was removed.

            .. versionchanged:: 0.24.0
               Returns tuple if ``remove_all`` is ``True``.
        """
        remove_idx = []
        for idx, element in enumerate(self._content):
            if element.name == title:
                if (tags is not None and
                        not all(t in element.tags for t in tags)):
                    continue
                remove_idx.append(idx)

        if not remove_idx:
            remove_idx = None
        elif not remove_all:  # only remove last occurrence
            remove_idx = remove_idx[-1]
            del self._content[remove_idx]
        else:  # remove all occurrences
            remove_idx = tuple(remove_idx)
            self._content = [e for idx, e in enumerate(self._content)
                             if idx not in remove_idx]

        return remove_idx

    def _add_or_replace(self, *, name, dom_id, tags, html, replace=False):
        """Append HTML content report, or replace it if it already exists.

        Parameters
        ----------
        name : str
            The entry under which the content shall be listed in the table of
            contents. If it already exists, the content will be replaced if
            ``replace`` is ``True``
        dom_id : str
            A unique element ``id`` in the DOM.
        tags : tuple of str
            The tags associated with the added element.
        html : str
            The HTML.
        replace : bool
            Whether to replace existing content.
        """
        assert isinstance(html, str)  # otherwise later will break

        new_content = _ContentElement(
            name=name,
            name_html_escaped=stdlib_html.escape(name),
            dom_id=dom_id,
            tags=tags,
            html=html
        )

        existing_names = [element.name for element in self._content]
        if name in existing_names and replace:
            # Find and replace existing content, starting from the last element
            for idx, content_element in enumerate(self._content[::-1]):
                if content_element.name == name:
                    self._content[idx] = new_content
                    return
            raise RuntimeError('This should never happen')
        else:
            # Simply append new content (no replace)
            self._content.append(new_content)

    def _render_code(self, *, code, title, language, tags):
        if isinstance(code, Path):
            code = Path(code).read_text()

        dom_id = self._get_dom_id()
        html = _html_code_element(
            tags=tags,
            title=title,
            id=dom_id,
            code=code,
            language=language
        )
        return html, dom_id

    @fill_doc
    def add_code(self, code, title, *, language='python', tags=('code',),
                 replace=False):
        """Add a code snippet (e.g., an analysis script) to the report.

        Parameters
        ----------
        code : str | pathlib.Path
            The code to add to the report as a string, or the path to a file
            as a `pathlib.Path` object.

            .. note:: Paths must be passed as `pathlib.Path` object, since
                      strings will be treated as literal code.
        title : str
            The title corresponding to the code.
        language : str
            The programming language of ``code``. This will be used for syntax
            highlighting. Can be ``'auto'`` to try to auto-detect the language.
        %(report_tags)s
        %(report_replace)s

        Notes
        -----
        .. versionadded:: 0.24.0
        """
        tags = _check_tags(tags)
        language = language.lower()
        html, dom_id = self._render_code(
            code=code, title=title, language=language, tags=tags
        )
        self._add_or_replace(
            dom_id=dom_id,
            name=title,
            tags=tags,
            html=html,
            replace=replace
        )

    @fill_doc
    def add_sys_info(self, title, *, tags=('mne-sysinfo',)):
        """Add a MNE-Python system information to the report.

        This is a convenience method that captures the output of
        `mne.sys_info` and adds it to the report.

        Parameters
        ----------
        title : str
            The title to assign.
        %(report_tags)s

        Notes
        -----
        .. versionadded:: 0.24.0
        """
        tags = _check_tags(tags)

        with contextlib.redirect_stdout(StringIO()) as f:
            sys_info()

        info = f.getvalue()
        self.add_code(code=info, title=title, language='shell', tags=tags)

    @fill_doc
    def add_figure(self, fig, title, *, caption=None, image_format=None,
                   tags=('custom-figure',), replace=False):
        """Add figures to the report.

        Parameters
        ----------
        fig : matplotlib.figure.Figure | PyVista renderer | array | array-like of matplotlib.figure.Figure | array-like of PyVista renderer | array-like of array
            One or more figures to add to the report. All figures must be an
            instance of :class:`matplotlib.figure.Figure`,
            PyVista renderer, or :class:`numpy.ndarray`. If
            multiple figures are passed, they will be added as "slides"
            that can be navigated using buttons and a slider element.
        title : str
            The title corresponding to the figure(s).
        caption : str | array-like of str | None
            The caption(s) to add to the figure(s).
        %(report_image_format)s
        %(report_tags)s
        %(report_replace)s

        Notes
        -----
        .. versionadded:: 0.24.0
        """  # noqa E501
        tags = _check_tags(tags)
        if image_format is None:
            image_format = self.image_format

        if hasattr(fig, '__len__') and not isinstance(fig, np.ndarray):
            figs = tuple(fig)
        else:
            figs = (fig,)

        for fig in figs:
            if _path_like(fig):
                raise TypeError(
                    f'It seems you passed a path to `add_figure`. However, '
                    f'only Matplotlib figures, PyVista scenes, and NumPy '
                    f'arrays are accepted. You may want to try `add_image` '
                    f'instead. The provided path was: {fig}'
                )
        del fig

        if isinstance(caption, str):
            captions = (caption,)
        elif caption is None and len(figs) == 1:
            captions = [None]
        elif caption is None and len(figs) > 1:
            captions = [f'Figure {i+1}' for i in range(len(figs))]
        else:
            captions = tuple(caption)

        del caption

        assert figs
        if len(figs) == 1:
            img = _fig_to_img(fig=figs[0], image_format=image_format)
            dom_id = self._get_dom_id()
            html = _html_image_element(
                img=img, div_klass='custom-image', img_klass='custom-image',
                title=title, caption=captions[0], show=True,
                image_format=image_format, id=dom_id, tags=tags
            )
        else:
            html, dom_id = self._render_slider(
                figs=figs, title=title, captions=captions, start_idx=0,
                image_format=image_format, tags=tags
            )

        self._add_or_replace(
            dom_id=dom_id,
            name=title,
            tags=tags,
            html=html,
            replace=replace
        )

    @fill_doc
    def add_image(self, image, title, *, caption=None, tags=('custom-image',),
                  replace=False):
        """Add an image (e.g., PNG or JPEG pictures) to the report.

        Parameters
        ----------
        image : path-like
            The image to add.
        title : str
            Title corresponding to the images.
        caption : str | None
            If not ``None``, the caption to add to the image.
        %(report_tags)s
        %(report_replace)s

        Notes
        -----
        .. versionadded:: 0.24.0
        """
        tags = _check_tags(tags)
        img_bytes = Path(image).expanduser().read_bytes()
        img_base64 = base64.b64encode(img_bytes).decode('ascii')
        del img_bytes  # Free memory

        img_format = Path(image).suffix.lower()[1:]  # omit leading period
        _check_option('Image format', value=img_format,
                      allowed_values=('png', 'gif', 'svg'))

        dom_id = self._get_dom_id()
        img_html = _html_image_element(
            img=img_base64, div_klass='custom-image',
            img_klass='custom-image', title=title, caption=caption,
            show=True, image_format=img_format, id=dom_id,
            tags=tags
        )
        self._add_or_replace(
            dom_id=dom_id,
            name=title,
            tags=tags,
            html=img_html,
            replace=replace
        )

    @fill_doc
    def add_html(self, html, title, *, tags=('custom-html',), replace=False):
        """Add HTML content to the report.

        Parameters
        ----------
        html : str
            The HTML content to add.
        title : str
            The title corresponding to ``html``.
        %(report_tags)s
        %(report_replace)s

        Notes
        -----
        .. versionadded:: 0.24.0
        """
        tags = _check_tags(tags)
        dom_id = self._get_dom_id()
        html_element = _html_element(
            id=dom_id, html=html, title=title, tags=tags,
            div_klass='custom-html'
        )
        self._add_or_replace(
            dom_id=dom_id,
            name=title,
            tags=tags,
            html=html_element,
            replace=replace
        )

    @fill_doc
    def add_bem(self, subject, title, *, subjects_dir=None, decim=2, width=512,
                n_jobs=1, tags=('bem',), replace=False):
        """Render a visualization of the boundary element model (BEM) surfaces.

        Parameters
        ----------
        subject : str
            The FreeSurfer subject name.
        title : str
            The title corresponding to the BEM image.
        %(subjects_dir)s
        decim : int
            Use this decimation factor for generating MRI/BEM images
            (since it can be time consuming).
        width : int
            The width of the MRI images (in pixels). Larger values will have
            clearer surface lines, but will create larger HTML files.
            Typically a factor of 2 more than the number of MRI voxels along
            each dimension (typically 512, default) is reasonable.
        %(n_jobs)s
        %(report_tags)s
        %(report_replace)s

        Notes
        -----
        .. versionadded:: 0.24.0
        """
        tags = _check_tags(tags)
        width = _ensure_int(width, 'width')
        html = self._render_bem(subject=subject, subjects_dir=subjects_dir,
                                decim=decim, n_jobs=n_jobs, width=width,
                                image_format=self.image_format, tags=tags)

        dom_id = self._get_dom_id()
        html = _html_element(
            div_klass='bem',
            id=dom_id,
            tags=tags,
            title=title,
            html=html,
        )
        self._add_or_replace(
            dom_id=dom_id,
            name=title,
            tags=tags,
            html=html,
            replace=replace
        )

    def _render_slider(self, *, figs, title, captions, start_idx, image_format,
                       tags, klass=''):
        if len(figs) != len(captions):
            raise ValueError(
                f'Number of captions ({len(captions)}) must be equal to the '
                f'number of figures ({len(figs)})'
            )
        images = [_fig_to_img(fig=fig, image_format=image_format)
                  for fig in figs]

        dom_id = self._get_dom_id()
        html = _html_slider_element(
            id=dom_id,
            title=title,
            captions=captions,
            tags=tags,
            images=images,
            image_format=image_format,
            start_idx=start_idx,
            klass=klass
        )

        return html, dom_id

    ###########################################################################
    # global rendering functions
    @verbose
    def _init_render(self, verbose=None):
        """Initialize the renderer."""
        inc_fnames = [
            'jquery-3.6.0.min.js',
            'bootstrap.bundle.min.js', 'bootstrap.min.css',
            'highlightjs/highlight.min.js',
            'highlightjs/atom-one-dark-reasonable.min.css'
        ]

        include = list()
        for inc_fname in inc_fnames:
            logger.info(f'Embedding : {inc_fname}')
            fname = html_include_dir / inc_fname
            file_content = fname.read_text(encoding='utf-8')

            if inc_fname.endswith('.js'):
                include.append(
                    f'<script type="text/javascript">\n'
                    f'{file_content}\n'
                    f'</script>'
                )
            elif inc_fname.endswith('.css'):
                include.append(
                    f'<style type="text/css">\n'
                    f'{file_content}\n'
                    f'</style>'
                )
        self.include = ''.join(include)

    def _iterate_files(self, *, fnames, cov, sfreq, raw_butterfly,
                       n_time_points_evokeds, n_time_points_stcs, on_error,
                       stc_plot_kwargs, topomap_kwargs):
        """Parallel process in batch mode."""
        assert self.data_path is not None

        for fname in fnames:
            logger.info(
                f"Rendering : {op.join('…' + self.data_path[-20:], fname)}"
            )

            title = Path(fname).name
            try:
                if _endswith(fname, ['raw', 'sss', 'meg', 'nirs']):
                    self.add_raw(
                        raw=fname, title=title, psd=self.raw_psd,
                        projs=self.projs, butterfly=raw_butterfly
                    )
                elif _endswith(fname, 'fwd'):
                    self.add_forward(
                        forward=fname, title=title, subject=self.subject,
                        subjects_dir=self.subjects_dir
                    )
                elif _endswith(fname, 'inv'):
                    # XXX if we pass trans, we can plot the source space, too…
                    self.add_inverse_operator(
                        inverse_operator=fname, title=title
                    )
                elif _endswith(fname, 'ave'):
                    evokeds = read_evokeds(fname)
                    titles = [
                        f'{Path(fname).name}: {e.comment}'
                        for e in evokeds
                    ]
                    self.add_evokeds(
                        evokeds=fname, titles=titles, noise_cov=cov,
                        n_time_points=n_time_points_evokeds,
                        topomap_kwargs=topomap_kwargs
                    )
                elif _endswith(fname, 'eve'):
                    if self.info_fname is not None:
                        sfreq = read_info(self.info_fname)['sfreq']
                    else:
                        sfreq = None
                    self.add_events(events=fname, title=title, sfreq=sfreq)
                elif _endswith(fname, 'epo'):
                    self.add_epochs(epochs=fname, title=title)
                elif _endswith(fname, 'cov') and self.info_fname is not None:
                    self.add_covariance(cov=fname, info=self.info_fname,
                                        title=title)
                elif _endswith(fname, 'proj') and self.info_fname is not None:
                    self.add_projs(info=self.info_fname, projs=fname,
                                   title=title, topomap_kwargs=topomap_kwargs)
                # XXX TODO We could render ICA components here someday
                # elif _endswith(fname, 'ica') and ica:
                #     pass
                elif (_endswith(fname, 'trans') and
                        self.info_fname is not None and
                        self.subjects_dir is not None and
                        self.subject is not None):
                    self.add_trans(
                        trans=fname, info=self.info_fname,
                        subject=self.subject, subjects_dir=self.subjects_dir,
                        title=title
                    )
                elif (fname.endswith('-lh.stc') or
                        fname.endswith('-rh.stc') and
                        self.info_fname is not None and
                        self.subjects_dir is not None and
                        self.subject is not None):
                    self.add_stc(
                        stc=fname, title=title, subject=self.subject,
                        subjects_dir=self.subjects_dir,
                        n_time_points=n_time_points_stcs,
                        stc_plot_kwargs=stc_plot_kwargs
                    )
            except Exception as e:
                if on_error == 'warn':
                    warn(f'Failed to process file {fname}:\n"{e}"')
                elif on_error == 'raise':
                    raise

    @verbose
    def parse_folder(self, data_path, pattern=None, n_jobs=1, mri_decim=2,
                     sort_content=True, *, on_error='warn',
                     image_format=None, render_bem=True,
                     n_time_points_evokeds=None, n_time_points_stcs=None,
                     raw_butterfly=True, stc_plot_kwargs=None,
                     topomap_kwargs=None, verbose=None):
        r"""Render all the files in the folder.

        Parameters
        ----------
        data_path : str
            Path to the folder containing data whose HTML report will be
            created.
        pattern : None | str | list of str
            Filename pattern(s) to include in the report.
            For example, ``[\*raw.fif, \*ave.fif]`` will include `~mne.io.Raw`
            as well as `~mne.Evoked` files. If ``None``, include all supported
            file formats.

            .. versionchanged:: 0.23
               Include supported non-FIFF files by default.
        %(n_jobs)s
        mri_decim : int
            Use this decimation factor for generating MRI/BEM images
            (since it can be time consuming).
        sort_content : bool
            If ``True``, sort the content based on tags in the order:
            raw -> events -> epochs -> evoked -> covariance -> coregistration
            -> bem -> forward-solution -> inverse-operator -> source-estimate.

            .. versionadded:: 0.24.0
        on_error : str
            What to do if a file cannot be rendered. Can be 'ignore',
            'warn' (default), or 'raise'.
        %(report_image_format)s

            .. versionadded:: 0.15
        render_bem : bool
            If True (default), try to render the BEM.

            .. versionadded:: 0.16
        n_time_points_evokeds, n_time_points_stcs : int | None
            The number of equidistant time points to render for `~mne.Evoked`
            and `~mne.SourceEstimate` data, respectively. If ``None``,
            will render each `~mne.Evoked` at 21 and each `~mne.SourceEstimate`
            at 51 time points, unless the respective data contains fewer time
            points, in which call all will be rendered.

            .. versionadded:: 0.24.0
        raw_butterfly : bool
            Whether to render butterfly plots for (decimated) `~mne.io.Raw`
            data.

            .. versionadded:: 0.24.0
        %(report_stc_plot_kwargs)s

            .. versionadded:: 0.24.0
        %(topomap_kwargs)s

            .. versionadded:: 0.24.0
        %(verbose_meth)s
        """
        _validate_type(data_path, 'path-like', 'data_path')
        data_path = str(data_path)
        image_format = _check_image_format(self, image_format)
        _check_option('on_error', on_error, ['ignore', 'warn', 'raise'])

        n_jobs = check_n_jobs(n_jobs)
        self.data_path = data_path

        if self.title is None:
            self.title = f'MNE Report for {self.data_path[-20:]}'

        if pattern is None:
            pattern = [f'*{ext}' for ext in SUPPORTED_READ_RAW_EXTENSIONS]
        elif not isinstance(pattern, (list, tuple)):
            pattern = [pattern]

        # iterate through the possible patterns
        fnames = list()
        for p in pattern:
            data_path = _check_fname(
                fname=self.data_path, overwrite='read', must_exist=True,
                name='Directory or folder', need_dir=True
            )
            fnames.extend(sorted(_recursive_search(data_path, p)))

        if not fnames and not render_bem:
            raise RuntimeError(f'No matching files found in {self.data_path}')

        fnames_to_remove = []
        for fname in fnames:
            # For split files, only keep the first one.
            if _endswith(fname, ('raw', 'sss', 'meg')):
                kwargs = dict(fname=fname, preload=False)
                if fname.endswith(('.fif', '.fif.gz')):
                    kwargs['allow_maxshield'] = True
                inst = read_raw(**kwargs)

                if len(inst.filenames) > 1:
                    fnames_to_remove.extend(inst.filenames[1:])
            # For STCs, only keep one hemisphere
            elif fname.endswith('-lh.stc') or fname.endswith('-rh.stc'):
                first_hemi_fname = fname
                if first_hemi_fname.endswidth('-lh.stc'):
                    second_hemi_fname = (first_hemi_fname
                                         .replace('-lh.stc', '-rh.stc'))
                else:
                    second_hemi_fname = (first_hemi_fname
                                         .replace('-rh.stc', '-lh.stc'))

                if (second_hemi_fname in fnames and
                        first_hemi_fname not in fnames_to_remove):
                    fnames_to_remove.extend(first_hemi_fname)
            else:
                continue

        fnames_to_remove = list(set(fnames_to_remove))  # Drop duplicates
        for fname in fnames_to_remove:
            if fname in fnames:
                del fnames[fnames.index(fname)]
        del fnames_to_remove

        if self.info_fname is not None:
            info = read_info(self.info_fname, verbose=False)
            sfreq = info['sfreq']
        else:
            # only warn if relevant
            if any(_endswith(fname, 'cov') for fname in fnames):
                warn('`info_fname` not provided. Cannot render '
                     '-cov.fif(.gz) files.')
            if any(_endswith(fname, 'trans') for fname in fnames):
                warn('`info_fname` not provided. Cannot render '
                     '-trans.fif(.gz) files.')
            if any(_endswith(fname, 'proj') for fname in fnames):
                warn('`info_fname` not provided. Cannot render '
                     '-proj.fif(.gz) files.')
            info, sfreq = None, None

        cov = None
        if self.cov_fname is not None:
            cov = read_cov(self.cov_fname)

        # render plots in parallel; check that n_jobs <= # of files
        logger.info(f'Iterating over {len(fnames)} potential files '
                    f'(this may take some ')
        use_jobs = min(n_jobs, max(1, len(fnames)))
        parallel, p_fun, _ = parallel_func(self._iterate_files, use_jobs)
        parallel(
            p_fun(
                fnames=fname, cov=cov, sfreq=sfreq,
                raw_butterfly=raw_butterfly,
                n_time_points_evokeds=n_time_points_evokeds,
                n_time_points_stcs=n_time_points_stcs, on_error=on_error,
                stc_plot_kwargs=stc_plot_kwargs, topomap_kwargs=topomap_kwargs,
            ) for fname in np.array_split(fnames, use_jobs)
        )

        # Render BEM
        if render_bem:
            if self.subjects_dir is not None and self.subject is not None:
                logger.info('Rendering BEM')
                self.add_bem(
                    subject=self.subject, subjects_dir=self.subjects_dir,
                    title='BEM surfaces', decim=mri_decim, n_jobs=n_jobs
                )
            else:
                warn('`subjects_dir` and `subject` not provided. Cannot '
                     'render MRI and -trans.fif(.gz) files.')

        if sort_content:
            self._content = self._sort(
                content=self._content, order=CONTENT_ORDER
            )

    def __getstate__(self):
        """Get the state of the report as a dictionary."""
        state = dict()
        for param_name in self._get_state_params():
            param_val = getattr(self, param_name)

            # Workaround as h5io doesn't support dataclasses
            if param_name == '_content':
                assert all(dataclasses.is_dataclass(val) for val in param_val)
                param_val = [dataclasses.asdict(val) for val in param_val]

            state[param_name] = param_val
        return state

    def __setstate__(self, state):
        """Set the state of the report."""
        for param_name in self._get_state_params():
            param_val = state[param_name]

            # Workaround as h5io doesn't support dataclasses
            if param_name == '_content':
                param_val = [_ContentElement(**val) for val in param_val]
            setattr(self, param_name, param_val)
        return state

    @verbose
    def save(self, fname=None, open_browser=True, overwrite=False,
             sort_content=False, *, verbose=None):
        """Save the report and optionally open it in browser.

        Parameters
        ----------
        fname : path-like | None
            Output filename. If the name ends with ``.h5`` or ``.hdf5``, the
            report is saved in HDF5 format, so it can later be loaded again
            with :func:`open_report`. For any other suffix, the report will be
            saved in HTML format. If ``None`` and :meth:`Report.parse_folder`
            was **not** called, the report is saved as ``report.html`` in the
            current working directory. If ``None`` and
            :meth:`Report.parse_folder` **was** used, the report is saved as
            ``report.html`` inside the ``data_path`` supplied to
            :meth:`Report.parse_folder`.
        open_browser : bool
            Whether to open the rendered HTML report in the default web browser
            after saving. This is ignored when writing an HDF5 file.
        %(overwrite)s
        sort_content : bool
            If ``True``, sort the content based on tags before saving in the
            order:
            raw -> events -> epochs -> evoked -> covariance -> coregistration
            -> bem -> forward-solution -> inverse-operator -> source-estimate.

            .. versionadded:: 0.24.0
        %(verbose_meth)s

        Returns
        -------
        fname : str
            The file name to which the report was saved.
        """
        if fname is None:
            if self.data_path is None:
                self.data_path = os.getcwd()
                warn(f'`data_path` not provided. Using {self.data_path} '
                     f'instead')
            fname = op.join(self.data_path, 'report.html')

        fname = _check_fname(fname, overwrite=overwrite, name=fname)
        fname = op.realpath(fname)  # resolve symlinks

        if sort_content:
            self._content = self._sort(
                content=self._content, order=CONTENT_ORDER
            )

        if not overwrite and op.isfile(fname):
            msg = (f'Report already exists at location {fname}. '
                   f'Overwrite it (y/[n])? ')
            answer = _safe_input(msg, alt='pass overwrite=True')
            if answer.lower() == 'y':
                overwrite = True

        _, ext = op.splitext(fname)
        is_hdf5 = ext.lower() in ['.h5', '.hdf5']

        if overwrite or not op.isfile(fname):
            logger.info(f'Saving report to : {fname}')

            if is_hdf5:
                write_hdf5(fname, self.__getstate__(), overwrite=overwrite,
                           title='mnepython')
            else:
                # Add header, TOC, and footer.
                header_html = _html_header_element(
                    title=self.title, include=self.include, lang=self.lang,
                    tags=self.tags, js=JAVASCRIPT, css=CSS,
                    mne_logo_img=mne_logo
                )

                toc_html = _html_toc_element(content_elements=self._content)

                with warnings.catch_warnings(record=True):
                    warnings.simplefilter('ignore')
                    footer_html = _html_footer_element(
                        mne_version=MNE_VERSION,
                        date=time.strftime("%B %d, %Y")
                    )

                html = [header_html, toc_html, *self.html, footer_html]
                Path(fname).write_text(data=''.join(html), encoding='utf-8')

        building_doc = os.getenv('_MNE_BUILDING_DOC', '').lower() == 'true'
        if open_browser and not is_hdf5 and not building_doc:
            webbrowser.open_new_tab('file://' + fname)

        if self.fname is None:
            self.fname = fname
        return fname

    def __enter__(self):
        """Do nothing when entering the context block."""
        return self

    def __exit__(self, type, value, traceback):
        """Save the report when leaving the context block."""
        if self.fname is not None:
            self.save(self.fname, open_browser=False, overwrite=True)

    @staticmethod
    def _sort(content, order):
        """Reorder content to reflect "natural" ordering."""
        content_unsorted = content.copy()
        content_sorted = []
        content_sorted_idx = []
        del content

        # First arrange content with known tags in the predefined order
        for tag in order:
            for idx, content in enumerate(content_unsorted):
                if tag in content.tags:
                    content_sorted_idx.append(idx)
                    content_sorted.append(content)

        # Now simply append the rest (custom tags)
        content_remaining = [
            content for idx, content in enumerate(content_unsorted)
            if idx not in content_sorted_idx
        ]

        content_sorted = [*content_sorted, *content_remaining]
        return content_sorted

    def _render_one_bem_axis(self, *, mri_fname, surfaces,
                             image_format, orientation, decim=2, n_jobs=1,
                             width=512, tags):
        """Render one axis of bem contours (only PNG)."""
        import nibabel as nib

        nim = nib.load(mri_fname)
        data = _reorient_image(nim)[0]
        axis = _mri_orientation(orientation)[0]
        n_slices = data.shape[axis]

        sl = np.arange(0, n_slices, decim)
        logger.debug(f'Rendering BEM {orientation} with {len(sl)} slices')
        figs = _get_bem_contour_figs_as_arrays(
            sl=sl, n_jobs=n_jobs, mri_fname=mri_fname, surfaces=surfaces,
            orientation=orientation, src=None, show=False,
            show_orientation='always', width=width
        )

        # Render the slider
        captions = [f'Slice index: {i * decim}' for i in range(len(figs))]
        start_idx = int(round(len(figs) / 2))
        html, _ = self._render_slider(
            figs=figs,
            captions=captions,
            title=orientation,
            image_format=image_format,
            start_idx=start_idx,
            tags=tags,
            klass='bem col-md'
        )

        return html

    def _render_raw_butterfly_segments(
<<<<<<< HEAD
        self, *, raw: BaseRaw, image_format, tags
    ):
        # Pick 10 1-second time slices
        times = np.linspace(raw.times[0], raw.times[-1], 12)[1:-1]
        orig_annotations = raw.annotations.copy()
        figs = []
        # Remove annotations before plotting for better performance.
        # Ensure we later restore raw.annotations even in case of an exception
        try:
            raw.set_annotations(None)
            for t in times:
                tmin = max(t - 0.5, 0)
                tmax = min(t + 0.5, raw.times[-1])
                duration = tmax - tmin
                fig = raw.plot(
                    butterfly=True, show_scrollbars=False, start=tmin,
                    duration=duration, show=False
                )
                figs.append(fig)
        except Exception:
            raise
        finally:
            raw.set_annotations(orig_annotations)

        del orig_annotations
=======
        self, *, raw: BaseRaw, scalings, image_format, tags
    ):
        # Pick 10 1-second time slices
        times = np.linspace(raw.times[0], raw.times[-1], 12)[1:-1]
        scalings = _compute_scalings(
            scalings, inst=raw, remove_dc=True, duration=1
        )
        scalings = _handle_default('scalings_plot_raw', scalings)
        figs = []
        for t in times:
            tmin = max(t - 0.5, 0)
            tmax = min(t + 0.5, raw.times[-1])
            duration = tmax - tmin
            fig = raw.plot(
                butterfly=True, show_scrollbars=False, start=tmin,
                duration=duration, scalings=scalings, show=False
            )
            figs.append(fig)
>>>>>>> 6a265839

        captions = [f'Segment {i+1} of {len(figs)}'
                    for i in range(len(figs))]

        html, _ = self._render_slider(
            figs=figs, title='Time series', captions=captions,
            start_idx=0, image_format=image_format, tags=tags
        )

        return html

    def _render_raw(self, *, raw, add_psd, add_projs, add_butterfly,
                    butterfly_scalings, image_format, tags, topomap_kwargs):
        """Render raw."""
        if isinstance(raw, BaseRaw):
            fname = raw.filenames[0]
        else:
            fname = str(raw)  # could e.g. be a Path!
            kwargs = dict(fname=fname, preload=False)
            if fname.endswith(('.fif', '.fif.gz')):
                kwargs['allow_maxshield'] = True
            raw = read_raw(**kwargs)

        # Summary table
        dom_id = self._get_dom_id()
        repr_html = _html_element(
            div_klass='raw',
            id=dom_id,
            tags=tags,
            title='Info',
            html=raw._repr_html_()
        )

        # Butterfly plot
        if add_butterfly:
            butterfly_imgs_html = self._render_raw_butterfly_segments(
                raw=raw, scalings=butterfly_scalings,
                image_format=image_format, tags=tags
            )
        else:
            butterfly_imgs_html = ''

        # PSD
        if isinstance(add_psd, dict):
            dom_id = self._get_dom_id()
            if raw.info['lowpass'] is not None:
                fmax = raw.info['lowpass'] + 15
                # Must not exceed half the sampling frequency
                if fmax > 0.5 * raw.info['sfreq']:
                    fmax = np.inf
            else:
                fmax = np.inf

            fig = raw.plot_psd(fmax=fmax, show=False, **add_psd)
            tight_layout(fig=fig)

            img = _fig_to_img(fig, image_format=image_format)
            psd_img_html = _html_image_element(
                img=img, div_klass='raw', img_klass='raw',
                title='PSD', caption=None, show=True,
                image_format=image_format, id=dom_id, tags=tags
            )
        else:
            psd_img_html = ''

        ssp_projs_html = self._ssp_projs_html(
            add_projs=add_projs, info=raw, image_format=image_format,
            tags=tags, topomap_kwargs=topomap_kwargs)

        return [repr_html, psd_img_html, butterfly_imgs_html, ssp_projs_html]

    def _ssp_projs_html(self, *, add_projs, info, image_format, tags,
                        topomap_kwargs):
        if add_projs:
            output = self._render_ssp_projs(
                info=info, projs=None, title='SSP Projectors',
                image_format=image_format, tags=tags,
                topomap_kwargs=topomap_kwargs,
            )
            if output is None:
                ssp_projs_html = ''
            else:
                ssp_projs_html, _ = output
        else:
            ssp_projs_html = ''
        return ssp_projs_html

    def _render_ssp_projs(self, *, info, projs, title, image_format, tags,
                          topomap_kwargs):
        if isinstance(info, Info):  # no-op
            pass
        elif hasattr(info, 'info'):  # try to get the file name
            if isinstance(info, BaseRaw):
                fname = info.filenames[0]
            # elif isinstance(info, (Evoked, BaseEpochs)):
            #     fname = info.filename
            else:
                fname = ''
            info = info.info
        else:  # read from a file
            fname = info
            info = read_info(fname, verbose=False)

        if projs is None:
            projs = info['projs']
        elif not isinstance(projs, list):
            fname = projs
            projs = read_proj(fname)

        if not projs:  # Abort mission!
            return None

        if not _check_ch_locs(info=info):
            warn('No channel locations found, cannot create projector plots')
            return '', None

        topomap_kwargs = self._validate_topomap_kwargs(topomap_kwargs)
        fig = plot_projs_topomap(
            projs=projs, info=info, colorbar=True, vlim='joint',
            show=False, **topomap_kwargs
        )
        # TODO This seems like a bad idea, better to provide a way to set a
        # desired size in plot_projs_topomap, but that uses prepare_trellis...
        # hard to see how (6, 4) could work in all number-of-projs by
        # number-of-channel-types conditions...
        fig.set_size_inches((6, 4))
        tight_layout(fig=fig)
        img = _fig_to_img(fig=fig, image_format=image_format)

        dom_id = self._get_dom_id()
        html = _html_image_element(
            img=img, div_klass='ssp', img_klass='ssp',
            title=title, caption=None, show=True, image_format=image_format,
            id=dom_id, tags=tags
        )

        return html, dom_id

    def _render_forward(self, *, forward, subject, subjects_dir, title,
                        image_format, tags):
        """Render forward solution."""
        if not isinstance(forward, Forward):
            forward = read_forward_solution(forward)

        subject = self.subject if subject is None else subject
        subjects_dir = (self.subjects_dir if subjects_dir is None
                        else subjects_dir)

        # XXX Todo
        # Render sensitivity maps
        if subject is not None:
            sensitivity_maps_html = ''
        else:
            sensitivity_maps_html = ''

        dom_id = self._get_dom_id()
        html = _html_forward_sol_element(
            id=dom_id,
            repr=forward._repr_html_(),
            sensitivity_maps=sensitivity_maps_html,
            title=title,
            tags=tags
        )
        return html, dom_id

    def _render_inverse_operator(self, *, inverse_operator, subject,
                                 subjects_dir, trans, title, image_format,
                                 tags):
        """Render inverse operator."""
        if not isinstance(inverse_operator, InverseOperator):
            inverse_operator = read_inverse_operator(inverse_operator)

        if trans is not None and not isinstance(trans, Transform):
            trans = read_trans(trans)

        subject = self.subject if subject is None else subject
        subjects_dir = (self.subjects_dir if subjects_dir is None
                        else subjects_dir)

        # XXX Todo Render source space?
        # if subject is not None and trans is not None:
        #     src = inverse_operator['src']

        #     fig = plot_alignment(
        #         subject=subject,
        #         subjects_dir=subjects_dir,
        #         trans=trans,
        #         surfaces='white',
        #         src=src
        #     )
        #     set_3d_view(fig, focalpoint=(0., 0., 0.06))
        #     img = _fig_to_img(fig=fig, image_format=image_format)

        #     dom_id = self._get_dom_id()
        #     src_img_html = _html_image_element(
        #         img=img,
        #         div_klass='inverse-operator source-space',
        #         img_klass='inverse-operator source-space',
        #         title='Source space', caption=None, show=True,
        #         image_format=image_format, id=dom_id,
        #         tags=tags
        #     )
        # else:
        src_img_html = ''

        dom_id = self._get_dom_id()
        html = _html_inverse_operator_element(
            id=dom_id,
            repr=inverse_operator._repr_html_(),
            source_space=src_img_html,
            title=title,
            tags=tags,
        )
        return html, dom_id

    def _render_evoked_joint(self, evoked, ch_types, image_format, tags,
                             topomap_kwargs):
        htmls = []
        for ch_type in ch_types:
            if not _check_ch_locs(info=evoked.info, ch_type=ch_type):
                ch_type_name = _handle_default("titles")[ch_type]
                warn(f'No {ch_type_name} channel locations found, cannot '
                     f'create joint plot')
                continue

            with use_log_level(level=False):
                fig = evoked.copy().pick(ch_type, verbose=False).plot_joint(
                    ts_args=dict(gfp=True),
                    title=None,
                    show=False,
                    topomap_args=topomap_kwargs,
                )

            img = _fig_to_img(fig=fig, image_format=image_format)
            title = f'Time course ({_handle_default("titles")[ch_type]})'
            dom_id = self._get_dom_id()

            htmls.append(
                _html_image_element(
                    img=img,
                    div_klass='evoked evoked-joint',
                    img_klass='evoked evoked-joint',
                    tags=tags,
                    title=title,
                    caption=None,
                    show=True,
                    image_format=image_format,
                    id=dom_id
                )
            )

        html = '\n'.join(htmls)
        return html

    def _plot_one_evoked_topomap_timepoint(
        self, *, evoked, time, ch_types, vmin, vmax, topomap_kwargs
    ):
        import matplotlib.pyplot as plt

        fig, ax = plt.subplots(
            1, len(ch_types) * 2,
            gridspec_kw={'width_ratios': [8, 0.5] * len(ch_types)},
            figsize=(4 * len(ch_types), 3.5)
        )
        ch_type_ax_map = dict(
            zip(ch_types,
                [(ax[i], ax[i + 1]) for i in
                    range(0, 2 * len(ch_types) - 1, 2)])
        )

        for ch_type in ch_types:
            evoked.plot_topomap(
                times=[time], ch_type=ch_type,
                vmin=vmin[ch_type], vmax=vmax[ch_type],
                axes=ch_type_ax_map[ch_type], show=False,
                **topomap_kwargs
            )
            ch_type_ax_map[ch_type][0].set_title(ch_type)

        tight_layout(fig=fig)

        with BytesIO() as buff:
            fig.savefig(
                buff, format='png',
                dpi=fig.get_dpi(),
                pad_inches=0
            )
            plt.close(fig)
            buff.seek(0)
            fig_array = plt.imread(buff, format='png')
        return fig_array

    def _render_evoked_topomap_slider(self, *, evoked, ch_types, n_time_points,
                                      image_format, tags, topomap_kwargs,
                                      n_jobs):
        if n_time_points is None:
            n_time_points = min(len(evoked.times), 21)
        elif n_time_points > len(evoked.times):
            raise ValueError(
                f'The requested number of time points ({n_time_points}) '
                f'exceeds the time points in the provided Evoked object '
                f'({len(evoked.times)})'
            )

        if n_time_points == 1:  # only a single time point, pick the first one
            times = [evoked.times[0]]
        else:
            times = np.linspace(
                start=evoked.tmin,
                stop=evoked.tmax,
                num=n_time_points
            )

        t_zero_idx = np.abs(times).argmin()  # index closest to zero

        # global min and max values for each channel type
        scalings = dict(eeg=1e6, grad=1e13, mag=1e15)

        vmax = dict()
        vmin = dict()
        for ch_type in ch_types:
            if not _check_ch_locs(info=evoked.info, ch_type=ch_type):
                ch_type_name = _handle_default("titles")[ch_type]
                warn(f'No {ch_type_name} channel locations found, cannot '
                     f'create topography plots')
                continue

            vmax[ch_type] = (np.abs(evoked.copy()
                                    .pick(ch_type, verbose=False)
                                    .data)
                             .max()) * scalings[ch_type]
            if ch_type == 'grad':
                vmin[ch_type] = 0
            else:
                vmin[ch_type] = -vmax[ch_type]

        if not (vmin and vmax):  # we only had EEG data and no digpoints
            html = ''
            dom_id = None
        else:
            topomap_kwargs = self._validate_topomap_kwargs(topomap_kwargs)

            use_jobs = min(n_jobs, max(1, len(times)))
            parallel, p_fun, _ = parallel_func(
                func=self._plot_one_evoked_topomap_timepoint,
                n_jobs=use_jobs
            )
            fig_arrays = parallel(
                p_fun(
                    evoked=evoked, time=time, ch_types=ch_types,
                    vmin=vmin, vmax=vmax, topomap_kwargs=topomap_kwargs
                ) for time in times
            )

            captions = [f'Time point: {round(t, 3):0.3f} s' for t in times]
            html, dom_id = self._render_slider(
                figs=fig_arrays,
                captions=captions,
                title='Topographies',
                image_format=image_format,
                start_idx=t_zero_idx,
                tags=tags
            )

        return html, dom_id

    def _render_evoked_gfp(self, evoked, ch_types, image_format, tags):
        # Make legend labels shorter by removing the multiplicative factors
        pattern = r'\d\.\d* × '
        label = evoked.comment
        if label is None:
            label = ''
        for match in re.findall(pattern=pattern, string=label):
            label = label.replace(match, '')

        dom_id = self._get_dom_id()

        import matplotlib.pyplot as plt
        fig, ax = plt.subplots(len(ch_types), 1, sharex=True)
        if len(ch_types) == 1:
            ax = [ax]
        for idx, ch_type in enumerate(ch_types):
            plot_compare_evokeds(
                evokeds={
                    label: evoked.copy().pick(ch_type, verbose=False)
                },
                ci=None, truncate_xaxis=False,
                truncate_yaxis=False, legend=False,
                axes=ax[idx], show=False
            )
            ax[idx].set_title(ch_type)

            # Hide x axis label for all but the last subplot
            if idx < len(ch_types) - 1:
                ax[idx].set_xlabel(None)

        tight_layout(fig=fig)
        img = _fig_to_img(fig=fig, image_format=image_format)
        title = 'Global field power'
        html = _html_image_element(
            img=img,
            id=dom_id,
            tags=tags,
            div_klass='evoked evoked-gfp',
            img_klass='evoked evoked-gfp',
            title=title,
            caption=None,
            image_format=image_format,
            show=True
        )

        return html

    def _render_evoked_whitened(self, evoked, *, noise_cov, image_format,
                                tags):
        """Render whitened evoked."""
        dom_id = self._get_dom_id()
        fig = evoked.plot_white(
            noise_cov=noise_cov,
            show=False
        )
        tight_layout(fig=fig)
        img = _fig_to_img(fig=fig, image_format=image_format)
        title = 'Whitened'

        html = _html_image_element(
            img=img, id=dom_id, div_klass='evoked',
            img_klass='evoked evoked-whitened', title=title, caption=None,
            show=True, image_format=image_format, tags=tags
        )
        return html

    def _render_evoked(self, evoked, noise_cov, add_projs, n_time_points,
                       image_format, tags, topomap_kwargs, n_jobs):
        ch_types = _get_ch_types(evoked)
        joint_html = self._render_evoked_joint(
            evoked=evoked, ch_types=ch_types,
            image_format=image_format, tags=tags,
            topomap_kwargs=topomap_kwargs,
        )
        slider_html, _ = self._render_evoked_topomap_slider(
            evoked=evoked, ch_types=ch_types,
            n_time_points=n_time_points,
            image_format=image_format,
            tags=tags, topomap_kwargs=topomap_kwargs,
            n_jobs=n_jobs
        )
        gfp_html = self._render_evoked_gfp(
            evoked=evoked, ch_types=ch_types, image_format=image_format,
            tags=tags
        )

        if noise_cov is not None:
            whitened_html = self._render_evoked_whitened(
                evoked=evoked,
                noise_cov=noise_cov,
                image_format=image_format,
                tags=tags
            )
        else:
            whitened_html = ''

        # SSP projectors
        ssp_projs_html = self._ssp_projs_html(
            add_projs=add_projs, info=evoked, image_format=image_format,
            tags=tags, topomap_kwargs=topomap_kwargs)

        logger.debug('Evoked: done')
        return joint_html, slider_html, gfp_html, whitened_html, ssp_projs_html

    def _render_events(self, events, *, event_id, sfreq, first_samp, title,
                       image_format, tags):
        """Render events."""
        if not isinstance(events, np.ndarray):
            events = read_events(filename=events)

        fig = plot_events(
            events=events,
            event_id=event_id,
            sfreq=sfreq,
            first_samp=first_samp,
            show=False
        )

        img = _fig_to_img(
            fig=fig,
            image_format=image_format,
        )

        dom_id = self._get_dom_id()
        html = _html_image_element(
            img=img,
            id=dom_id,
            div_klass='events',
            img_klass='events',
            tags=tags,
            title=title,
            caption=None,
            show=True,
            image_format=image_format
        )
        return html, dom_id

    def _render_epochs(self, *, epochs, add_psd, add_projs, image_format,
                       tags, topomap_kwargs):
        """Render epochs."""
        if isinstance(epochs, BaseEpochs):
            fname = epochs.filename
        else:
            fname = epochs
            epochs = read_epochs(fname, preload=False)

        # Summary table
        dom_id = self._get_dom_id()
        repr_html = _html_element(
            div_klass='epochs',
            id=dom_id,
            tags=tags,
            title='Info',
            html=epochs._repr_html_()
        )

        # ERP/ERF image(s)
        ch_types = _get_ch_types(epochs)
        erp_img_htmls = []
        epochs.load_data()

        for ch_type in ch_types:
            with use_log_level(level=False):
                figs = epochs.copy().pick(ch_type, verbose=False).plot_image(
                    show=False
                )

            assert len(figs) == 1
            fig = figs[0]
            img = _fig_to_img(fig=fig, image_format=image_format)
            if ch_type in ('mag', 'grad'):
                title_start = 'ERF image'
            else:
                assert 'eeg' in ch_type
                title_start = 'ERP image'

            title = (f'{title_start} '
                     f'({_handle_default("titles")[ch_type]})')
            dom_id = self._get_dom_id()
            erp_img_htmls.append(
                _html_image_element(
                    img=img,
                    div_klass='epochs erp-image',
                    img_klass='epochs erp-image',
                    tags=tags,
                    title=title,
                    caption=None,
                    show=True,
                    image_format=image_format,
                    id=dom_id
                )
            )
        erp_imgs_html = '\n'.join(erp_img_htmls)

        # Drop log
        if epochs._bad_dropped:
            title = 'Drop log'
            dom_id = self._get_dom_id()
            if epochs.drop_log_stats() == 0:  # No drops
                drop_log_img_html = _html_element(
                    html='No epochs exceeded the rejection thresholds. '
                         'Nothing was dropped.',
                    id=dom_id, div_klass='epochs', title=title, tags=tags
                )
            else:
                fig = epochs.plot_drop_log(subject=self.subject, show=False)
                tight_layout(fig=fig)
                img = _fig_to_img(fig=fig, image_format=image_format)
                drop_log_img_html = _html_image_element(
                    img=img, id=dom_id, div_klass='epochs', img_klass='epochs',
                    show=True, image_format=image_format, title=title,
                    caption=None, tags=tags
                )
        else:
            drop_log_img_html = ''

        # PSD
        if add_psd:
            dom_id = self._get_dom_id()
            if epochs.info['lowpass'] is not None:
                fmax = epochs.info['lowpass'] + 15
                # Must not exceed half the sampling frequency
                if fmax > 0.5 * epochs.info['sfreq']:
                    fmax = np.inf
            else:
                fmax = np.inf

            fig = epochs.plot_psd(fmax=fmax, show=False)
            img = _fig_to_img(fig=fig, image_format=image_format)
            psd_img_html = _html_image_element(
                img=img, id=dom_id, div_klass='epochs', img_klass='epochs',
                show=True, image_format=image_format, title='PSD',
                caption=None, tags=tags
            )
        else:
            psd_img_html = ''

        ssp_projs_html = self._ssp_projs_html(
            add_projs=add_projs, info=epochs, image_format=image_format,
            tags=tags, topomap_kwargs=topomap_kwargs
        )

        return (repr_html, erp_imgs_html, drop_log_img_html, psd_img_html,
                ssp_projs_html)

    def _render_cov(self, cov, *, info, image_format, tags):
        """Render covariance matrix & SVD."""
        if not isinstance(cov, Covariance):
            cov = read_cov(cov)
        if not isinstance(info, Info):
            info = read_info(info)

        fig_cov, fig_svd = plot_cov(cov=cov, info=info, show=False,
                                    show_svd=True)
        figs = [fig_cov, fig_svd]
        htmls = []

        titles = (
            'Covariance matrix',
            'Singular values'
        )

        for fig, title in zip(figs, titles):
            dom_id = self._get_dom_id()
            img = _fig_to_img(fig=fig, image_format=image_format)
            html = _html_image_element(
                img=img, id=dom_id, div_klass='covariance',
                img_klass='covariance', title=title, caption=None,
                image_format=image_format, tags=tags, show=True
            )
            htmls.append(html)

        return htmls

    def _render_trans(self, *, trans, info, subject, subjects_dir, title,
                      tags):
        """Render trans (only PNG)."""
        if not isinstance(trans, Transform):
            trans = read_trans(trans)
        if not isinstance(info, Info):
            info = read_info(info)

        kwargs = dict(info=info, trans=trans, subject=subject,
                      subjects_dir=subjects_dir, dig=True,
                      meg=['helmet', 'sensors'], show_axes=True,
                      coord_frame='mri')
        img, caption = _iterate_trans_views(
            function=plot_alignment, **kwargs)

        dom_id = self._get_dom_id()
        html = _html_image_element(
            img=img, id=dom_id, div_klass='trans',
            img_klass='trans', title=title, caption=caption,
            show=True, image_format='png', tags=tags
        )
        return html, dom_id

    def _render_stc(self, *, stc, title, subject, subjects_dir, n_time_points,
                    image_format, tags, stc_plot_kwargs):
        """Render STC."""
        if isinstance(stc, SourceEstimate):
            if subject is None:
                subject = self.subject  # supplied during Report init
                if not subject:
                    subject = stc.subject  # supplied when loading STC
                    if not subject:
                        raise ValueError(
                            'Please specify the subject name, as it  cannot '
                            'be found in stc.subject. You may wish to pass '
                            'the "subject" parameter to read_source_estimate()'
                        )
            else:
                subject = subject
        else:
            fname = stc
            stc = read_source_estimate(fname=fname, subject=subject)

        subjects_dir = (self.subjects_dir if subjects_dir is None
                        else subjects_dir)

        if n_time_points is None:
            n_time_points = min(len(stc.times), 51)
        elif n_time_points > len(stc.times):
            raise ValueError(
                f'The requested number of time points ({n_time_points}) '
                f'exceeds the time points in the provided STC object '
                f'({len(stc.times)})'
            )
        if n_time_points == 1:  # only a single time point, pick the first one
            times = [stc.times[0]]
        else:
            times = np.linspace(
                start=stc.times[0],
                stop=stc.times[-1],
                num=n_time_points
            )
        t_zero_idx = np.abs(times).argmin()  # index of time closest to zero

        # Plot using 3d backend if available, and use Matplotlib
        # otherwise.
        import matplotlib.pyplot as plt
        stc_plot_kwargs = _handle_default(
            'report_stc_plot_kwargs', stc_plot_kwargs
        )
        stc_plot_kwargs.update(subject=subject, subjects_dir=subjects_dir)

        if get_3d_backend() is not None:
            brain = stc.plot(**stc_plot_kwargs)
            brain._renderer.plotter.subplot(0, 0)
            backend_is_3d = True
        else:
            backend_is_3d = False

        figs = []
        for t in times:
            with warnings.catch_warnings():
                warnings.filterwarnings(
                    action='ignore',
                    message='More than 20 figures have been opened',
                    category=RuntimeWarning)

                if backend_is_3d:
                    brain.set_time(t)
                    fig, ax = plt.subplots(figsize=(8, 6))
                    ax.imshow(brain.screenshot(time_viewer=True, mode='rgb'))
                    ax.axis('off')
                    tight_layout(fig=fig)
                    figs.append(fig)
                    plt.close(fig)
                else:
                    fig_lh = plt.figure()
                    fig_rh = plt.figure()

                    brain_lh = stc.plot(
                        views='lat', hemi='lh',
                        initial_time=t,
                        backend='matplotlib',
                        subject=subject,
                        subjects_dir=subjects_dir,
                        figure=fig_lh
                    )
                    brain_rh = stc.plot(
                        views='lat', hemi='rh',
                        initial_time=t,
                        subject=subject,
                        subjects_dir=subjects_dir,
                        backend='matplotlib',
                        figure=fig_rh
                    )
                    tight_layout(fig=fig_lh)  # TODO is this necessary?
                    tight_layout(fig=fig_rh)  # TODO is this necessary?
                    figs.append(brain_lh)
                    figs.append(brain_rh)
                    plt.close(fig_lh)
                    plt.close(fig_rh)

        if backend_is_3d:
            brain.close()
        else:
            brain_lh.close()
            brain_rh.close()

        captions = [f'Time point: {round(t, 3):0.3f} s' for t in times]
        html, dom_id = self._render_slider(
            figs=figs,
            captions=captions,
            title=title,
            image_format=image_format,
            start_idx=t_zero_idx,
            tags=tags
        )
        return html, dom_id

    def _render_bem(self, *, subject, subjects_dir, decim, n_jobs, width=512,
                    image_format, tags):
        """Render mri+bem (only PNG)."""
        if subjects_dir is None:
            subjects_dir = self.subjects_dir
        subjects_dir = get_subjects_dir(subjects_dir, raise_error=True)

        # Get the MRI filename
        mri_fname = op.join(subjects_dir, subject, 'mri', 'T1.mgz')
        if not op.isfile(mri_fname):
            warn(f'MRI file "{mri_fname}" does not exist')

        # Get the BEM surface filenames
        bem_path = op.join(subjects_dir, subject, 'bem')

        surfaces = _get_bem_plotting_surfaces(bem_path)
        if not surfaces:
            warn('No BEM surfaces found, rendering empty MRI')

        htmls = []
        htmls.append('<div class="row">')
        for orientation in _BEM_VIEWS:
            html = self._render_one_bem_axis(
                mri_fname=mri_fname, surfaces=surfaces,
                orientation=orientation, decim=decim, n_jobs=n_jobs,
                width=width, image_format=image_format,
                tags=tags
            )
            htmls.append(html)
        htmls.append('</div>')
        return '\n'.join(htmls)


def _clean_tags(tags):
    if isinstance(tags, str):
        tags = (tags,)

    # Replace any whitespace characters with dashes
    tags_cleaned = tuple(re.sub(r'[\s*]', '-', tag) for tag in tags)
    return tags_cleaned


def _recursive_search(path, pattern):
    """Auxiliary function for recursive_search of the directory."""
    filtered_files = list()
    for dirpath, dirnames, files in os.walk(path):
        for f in fnmatch.filter(files, pattern):
            # only the following file types are supported
            # this ensures equitable distribution of jobs
            if f.endswith(VALID_EXTENSIONS):
                filtered_files.append(op.realpath(op.join(dirpath, f)))

    return filtered_files


###############################################################################
# Scraper for sphinx-gallery

_SCRAPER_TEXT = '''
.. only:: builder_html

    .. container:: row

        .. rubric:: The `HTML document <{0}>`__ written by :meth:`mne.Report.save`:

        .. raw:: html

            <iframe class="sg_report" sandbox="allow-scripts" src="{0}"></iframe>

'''  # noqa: E501
# Adapted from fa-file-code
_FA_FILE_CODE = '<svg class="sg_report" role="img" xmlns="http://www.w3.org/2000/svg" viewBox="0 0 384 512"><path fill="#dec" d="M149.9 349.1l-.2-.2-32.8-28.9 32.8-28.9c3.6-3.2 4-8.8.8-12.4l-.2-.2-17.4-18.6c-3.4-3.6-9-3.7-12.4-.4l-57.7 54.1c-3.7 3.5-3.7 9.4 0 12.8l57.7 54.1c1.6 1.5 3.8 2.4 6 2.4 2.4 0 4.8-1 6.4-2.8l17.4-18.6c3.3-3.5 3.1-9.1-.4-12.4zm220-251.2L286 14C277 5 264.8-.1 252.1-.1H48C21.5 0 0 21.5 0 48v416c0 26.5 21.5 48 48 48h288c26.5 0 48-21.5 48-48V131.9c0-12.7-5.1-25-14.1-34zM256 51.9l76.1 76.1H256zM336 464H48V48h160v104c0 13.3 10.7 24 24 24h104zM209.6 214c-4.7-1.4-9.5 1.3-10.9 6L144 408.1c-1.4 4.7 1.3 9.6 6 10.9l24.4 7.1c4.7 1.4 9.6-1.4 10.9-6L240 231.9c1.4-4.7-1.3-9.6-6-10.9zm24.5 76.9l.2.2 32.8 28.9-32.8 28.9c-3.6 3.2-4 8.8-.8 12.4l.2.2 17.4 18.6c3.3 3.5 8.9 3.7 12.4.4l57.7-54.1c3.7-3.5 3.7-9.4 0-12.8l-57.7-54.1c-3.5-3.3-9.1-3.2-12.4.4l-17.4 18.6c-3.3 3.5-3.1 9.1.4 12.4z" class=""></path></svg>'  # noqa: E501


class _ReportScraper(object):
    """Scrape Report outputs.

    Only works properly if conf.py is configured properly and the file
    is written to the same directory as the example script.
    """

    def __init__(self):
        self.app = None
        self.files = dict()

    def __repr__(self):
        return '<ReportScraper>'

    def __call__(self, block, block_vars, gallery_conf):
        for report in block_vars['example_globals'].values():
            if (isinstance(report, Report) and
                    report.fname is not None and
                    report.fname.endswith('.html') and
                    gallery_conf['builder_name'] == 'html'):
                # Thumbnail
                image_path_iterator = block_vars['image_path_iterator']
                img_fname = next(image_path_iterator)
                img_fname = img_fname.replace('.png', '.svg')
                with open(img_fname, 'w') as fid:
                    fid.write(_FA_FILE_CODE)
                # copy HTML file
                html_fname = op.basename(report.fname)
                out_dir = op.join(
                    self.app.builder.outdir,
                    op.relpath(op.dirname(block_vars['target_file']),
                               self.app.builder.srcdir))
                os.makedirs(out_dir, exist_ok=True)
                out_fname = op.join(out_dir, html_fname)
                assert op.isfile(report.fname)
                self.files[report.fname] = out_fname
                # embed links/iframe
                data = _SCRAPER_TEXT.format(html_fname)
                return data
        return ''

    def copyfiles(self, *args, **kwargs):
        for key, value in self.files.items():
            copyfile(key, value)<|MERGE_RESOLUTION|>--- conflicted
+++ resolved
@@ -2549,15 +2549,22 @@
         return html
 
     def _render_raw_butterfly_segments(
-<<<<<<< HEAD
-        self, *, raw: BaseRaw, image_format, tags
+        self, *, raw: BaseRaw, scalings, image_format, tags
     ):
+        # Calculate scalings once and re-use them for improved performance
+        scalings = _compute_scalings(
+            scalings, inst=raw, remove_dc=True, duration=1
+        )
+        scalings = _handle_default('scalings_plot_raw', scalings)
+
         # Pick 10 1-second time slices
         times = np.linspace(raw.times[0], raw.times[-1], 12)[1:-1]
+
+        # Remove annotations before plotting for better performance.
+        # Ensure we later restore raw.annotations even in case of an exception
         orig_annotations = raw.annotations.copy()
         figs = []
-        # Remove annotations before plotting for better performance.
-        # Ensure we later restore raw.annotations even in case of an exception
+
         try:
             raw.set_annotations(None)
             for t in times:
@@ -2566,7 +2573,7 @@
                 duration = tmax - tmin
                 fig = raw.plot(
                     butterfly=True, show_scrollbars=False, start=tmin,
-                    duration=duration, show=False
+                    duration=duration, scalings=scalings, show=False
                 )
                 figs.append(fig)
         except Exception:
@@ -2575,26 +2582,6 @@
             raw.set_annotations(orig_annotations)
 
         del orig_annotations
-=======
-        self, *, raw: BaseRaw, scalings, image_format, tags
-    ):
-        # Pick 10 1-second time slices
-        times = np.linspace(raw.times[0], raw.times[-1], 12)[1:-1]
-        scalings = _compute_scalings(
-            scalings, inst=raw, remove_dc=True, duration=1
-        )
-        scalings = _handle_default('scalings_plot_raw', scalings)
-        figs = []
-        for t in times:
-            tmin = max(t - 0.5, 0)
-            tmax = min(t + 0.5, raw.times[-1])
-            duration = tmax - tmin
-            fig = raw.plot(
-                butterfly=True, show_scrollbars=False, start=tmin,
-                duration=duration, scalings=scalings, show=False
-            )
-            figs.append(fig)
->>>>>>> 6a265839
 
         captions = [f'Segment {i+1} of {len(figs)}'
                     for i in range(len(figs))]
