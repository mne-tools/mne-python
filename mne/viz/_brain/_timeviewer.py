# Authors: Alexandre Gramfort <alexandre.gramfort@inria.fr>
#          Eric Larson <larson.eric.d@gmail.com>
#          Guillaume Favelier <guillaume.favelier@gmail.com>
#
# License: Simplified BSD

from itertools import cycle
import time
import numpy as np
<<<<<<< HEAD
from ..utils import _get_color_list, tight_layout
from ...source_space import vertex_to_mni


class MplCanvas(object):
    """Ultimately, this is a QWidget (as well as a FigureCanvasAgg, etc.)."""

    def __init__(self, parent, width, height, dpi):
        from PyQt5 import QtWidgets
        from matplotlib.figure import Figure
        from matplotlib.backends.backend_qt5agg import FigureCanvasQTAgg
        self.fig = Figure(figsize=(width, height), dpi=dpi)
        self.canvas = FigureCanvasQTAgg(self.fig)
        self.axes = self.fig.add_subplot(111)
        self.axes.set(xlabel='Time (sec)', ylabel='Activation (AU)')
        self.canvas.setParent(parent)
        FigureCanvasQTAgg.setSizePolicy(
            self.canvas,
            QtWidgets.QSizePolicy.Expanding,
            QtWidgets.QSizePolicy.Expanding
        )
        FigureCanvasQTAgg.updateGeometry(self.canvas)
        # XXX eventually this should be called in the window resize callback
        tight_layout(fig=self.axes.figure)

    def plot(self, x, y, label, **kwargs):
        """Plot a curve."""
        line, = self.axes.plot(
            x, y, label=label, **kwargs)
        self.update_plot()
        return line

    def update_plot(self):
        """Update the plot."""
        self.axes.legend(prop={'family': 'monospace', 'size': 'small'},
                         framealpha=0.5, handlelength=1.)
        self.canvas.draw()

    def show(self):
        """Show the canvas."""
        self.canvas.show()

    def close(self):
        """Close the canvas."""
        self.canvas.close()
=======
from ..utils import _show_help
>>>>>>> 18259f59


class IntSlider(object):
    """Class to set a integer slider."""

    def __init__(self, plotter=None, callback=None, name=None):
        self.plotter = plotter
        self.callback = callback
        self.name = name
        self.slider_rep = None

    def __call__(self, value):
        """Round the label of the slider."""
        idx = int(round(value))
        if self.slider_rep is None:
            for slider in self.plotter.slider_widgets:
                name = getattr(slider, "name", None)
                if name == self.name:
                    self.slider_rep = slider.GetRepresentation()
        if self.slider_rep is not None:
            self.slider_rep.SetValue(idx)
        self.callback(idx)


class TimeSlider(object):
    """Class to update the time slider."""

    def __init__(self, plotter=None, brain=None):
        self.plotter = plotter
        self.brain = brain
        self.slider_rep = None
        if brain is None:
            self.time_label = None
        else:
            if callable(self.brain._data['time_label']):
                self.time_label = self.brain._data['time_label']

    def __call__(self, value, update_widget=False):
        """Update the time slider."""
        self.brain.set_time_point(value)
        current_time = self.brain._current_time
        if self.slider_rep is None:
            for slider in self.plotter.slider_widgets:
                name = getattr(slider, "name", None)
                if name == "time":
                    self.slider_rep = slider.GetRepresentation()
        if self.slider_rep is not None:
            if update_widget:
                self.slider_rep.SetValue(value)
            if self.time_label is not None:
                current_time = self.time_label(current_time)
                self.slider_rep.SetTitleText(current_time)


class UpdateColorbarScale(object):
    """Class to update the values of the colorbar sliders."""

    def __init__(self, plotter=None, brain=None):
        self.plotter = plotter
        self.brain = brain
        self.slider_rep = None

    def __call__(self, value):
        """Update the colorbar sliders."""
        self.brain.update_fscale(value)
        fmin = self.brain._data['fmin']
        fmid = self.brain._data['fmid']
        fmax = self.brain._data['fmax']
        for slider in self.plotter.slider_widgets:
            name = getattr(slider, "name", None)
            if name == "fmin":
                slider_rep = slider.GetRepresentation()
                slider_rep.SetValue(fmin)
            elif name == "fmid":
                slider_rep = slider.GetRepresentation()
                slider_rep.SetValue(fmid)
            elif name == "fmax":
                slider_rep = slider.GetRepresentation()
                slider_rep.SetValue(fmax)
            elif name == "fscale":
                slider_rep = slider.GetRepresentation()
                slider_rep.SetValue(1.0)


class BumpColorbarPoints(object):
    """Class that ensure constraints over the colorbar points."""

    def __init__(self, plotter=None, brain=None, name=None):
        self.plotter = plotter
        self.brain = brain
        self.name = name
        self.callback = {
            "fmin": brain.update_fmin,
            "fmid": brain.update_fmid,
            "fmax": brain.update_fmax
        }
        self.last_update = time.time()

    def __call__(self, value):
        """Update the colorbar sliders."""
        keys = ('fmin', 'fmid', 'fmax')
        vals = {key: self.brain._data[key] for key in keys}
        reps = {key: None for key in keys}
        for slider in self.plotter.slider_widgets:
            name = getattr(slider, "name", None)
            if name is not None:
                reps[name] = slider.GetRepresentation()
        if self.name == "fmin" and reps["fmin"] is not None:
            if vals['fmax'] < value:
                self.brain.update_fmax(value)
                reps['fmax'].SetValue(value)
            if vals['fmid'] < value:
                self.brain.update_fmid(value)
                reps['fmid'].SetValue(value)
            reps['fmin'].SetValue(value)
        elif self.name == "fmid" and reps['fmid'] is not None:
            if vals['fmin'] > value:
                self.brain.update_fmin(value)
                reps['fmin'].SetValue(value)
            if vals['fmax'] < value:
                self.brain.update_fmax(value)
                reps['fmax'].SetValue(value)
            reps['fmid'].SetValue(value)
        elif self.name == "fmax" and reps['fmax'] is not None:
            if vals['fmin'] > value:
                self.brain.update_fmin(value)
                reps['fmin'].SetValue(value)
            if vals['fmid'] > value:
                self.brain.update_fmid(value)
                reps['fmid'].SetValue(value)
            reps['fmax'].SetValue(value)
        if time.time() > self.last_update + 1. / 60.:
            self.callback[self.name](value)
            self.last_update = time.time()


class ShowView(object):
    """Class that selects the correct view."""

    def __init__(self, plotter=None, brain=None, orientation=None,
                 row=None, col=None, hemi=None, name=None):
        self.plotter = plotter
        self.brain = brain
        self.orientation = orientation
        self.short_orientation = [s[:3] for s in orientation]
        self.row = row
        self.col = col
        self.hemi = hemi
        self.name = name
        self.slider_rep = None

    def __call__(self, value, update_widget=False):
        """Update the view."""
        self.brain.show_view(value, row=self.row, col=self.col,
                             hemi=self.hemi)
        if update_widget:
            if len(value) > 3:
                idx = self.orientation.index(value)
            else:
                idx = self.short_orientation.index(value)
            if self.slider_rep is None:
                for slider in self.plotter.slider_widgets:
                    name = getattr(slider, "name", None)
                    if name == self.name:
                        self.slider_rep = slider.GetRepresentation()
            if self.slider_rep is not None:
                self.slider_rep.SetValue(idx)
                self.slider_rep.SetTitleText(self.orientation[idx])


class SmartSlider(object):
    """Class to manage smart slider.

    It stores it's own slider representation for efficiency
    and uses it when necessary.
    """

    def __init__(self, plotter=None, callback=None, name=None):
        self.plotter = plotter
        self.callback = callback
        self.name = name
        self.slider_rep = None

    def __call__(self, value, update_widget=False):
        """Update the value."""
        self.callback(value)
        if update_widget:
            if self.slider_rep is None:
                for slider in self.plotter.slider_widgets:
                    name = getattr(slider, "name", None)
                    if name == self.name:
                        self.slider_rep = slider.GetRepresentation()
            if self.slider_rep is not None:
                self.slider_rep.SetValue(value)


class _TimeViewer(object):
    """Class to interact with _Brain."""

    def __init__(self, brain, show_traces=False):
        self.brain = brain
        self.brain.time_viewer = self
        self.plotter = brain._renderer.plotter
        self.interactor = self.plotter.interactor
        self.interactor.keyPressEvent = self.keyPressEvent

        # orientation slider
        orientation = [
            'lateral',
            'medial',
            'rostral',
            'caudal',
            'dorsal',
            'ventral',
            'frontal',
            'parietal'
        ]

        # default: put orientation slider on the first view
        if self.brain._hemi == 'split':
            self.plotter.subplot(0, 0)

        for hemi in self.brain._hemis:
            ci = 0 if hemi == 'lh' else 1
            # with both, all hemis are on the same view
            if self.brain._hemi == 'both':
                ci = 0
            for ri, view in enumerate(self.brain._views):
                self.plotter.subplot(ri, ci)
                name = "orientation_" + str(ri) + "_" + str(ci)
                self.orientation_call = ShowView(
                    plotter=self.plotter,
                    brain=self.brain,
                    orientation=orientation,
                    hemi=hemi,
                    row=ri,
                    col=ci,
                    name=name
                )
                orientation_slider = self.plotter.add_text_slider_widget(
                    self.orientation_call,
                    value=0,
                    data=orientation,
                    pointa=(0.82, 0.74),
                    pointb=(0.98, 0.74),
                    event_type='always'
                )
                orientation_slider.name = name
                self.set_slider_style(orientation_slider, show_label=False)
                self.orientation_call(view, update_widget=True)

        # necessary because show_view modified subplot
        if self.brain._hemi == 'split':
            self.plotter.subplot(0, 0)

        # scalar bar
        if brain._colorbar_added:
            scalar_bar = self.plotter.scalar_bar
            scalar_bar.SetOrientationToVertical()
            scalar_bar.SetHeight(0.6)
            scalar_bar.SetWidth(0.05)
            scalar_bar.SetPosition(0.02, 0.2)

        # smoothing slider
        default_smoothing_value = 7
        self.smoothing_call = IntSlider(
            plotter=self.plotter,
            callback=brain.set_data_smoothing,
            name="smoothing"
        )
        smoothing_slider = self.plotter.add_slider_widget(
            self.smoothing_call,
            value=default_smoothing_value,
            rng=[0, 15], title="smoothing",
            pointa=(0.82, 0.90),
            pointb=(0.98, 0.90)
        )
        smoothing_slider.name = 'smoothing'
        self.smoothing_call(default_smoothing_value)

        # time label
        self.time_actor = brain._data.get('time_actor')
        if self.time_actor is not None:
            self.time_actor.SetPosition(0.5, 0.03)
            self.time_actor.GetTextProperty().SetJustificationToCentered()
            self.time_actor.GetTextProperty().BoldOn()
            self.time_actor.VisibilityOff()

        # time slider
        max_time = len(brain._data['time']) - 1
        self.time_call = TimeSlider(
            plotter=self.plotter,
            brain=self.brain
        )
        time_slider = self.plotter.add_slider_widget(
            self.time_call,
            rng=[0, max_time],
            pointa=(0.23, 0.1),
            pointb=(0.77, 0.1),
            event_type='always'
        )
        time_slider.GetRepresentation().SetLabelFormat('idx=%0.1f')

        time_slider.name = "time"
        # set the default value
        self.time_call(value=brain._data['time_idx'])

        # playback speed
        default_playback_speed = 0.05
        self.playback_speed_call = SmartSlider(
            plotter=self.plotter,
            callback=self.set_playback_speed,
            name="playback_speed"
        )
        playback_speed_slider = self.plotter.add_slider_widget(
            self.playback_speed_call,
            value=default_playback_speed,
            rng=[0.01, 1], title="speed",
            pointa=(0.02, 0.1),
            pointb=(0.18, 0.1),
            event_type='always'
        )
        playback_speed_slider.name = "playback_speed"

        # colormap slider
        scaling_limits = [0.2, 2.0]
        pointa = np.array((0.82, 0.26))
        pointb = np.array((0.98, 0.26))
        shift = np.array([0, 0.08])
        fmin = brain._data["fmin"]
        self.fmin_call = BumpColorbarPoints(
            plotter=self.plotter,
            brain=brain,
            name="fmin"
        )
        fmin_slider = self.plotter.add_slider_widget(
            self.fmin_call,
            value=fmin,
            rng=_get_range(brain), title="clim",
            pointa=pointa,
            pointb=pointb,
            event_type="always",
        )
        fmin_slider.name = "fmin"
        self.fmin_slider_rep = fmin_slider.GetRepresentation()
        fmid = brain._data["fmid"]
        self.fmid_call = BumpColorbarPoints(
            plotter=self.plotter,
            brain=brain,
            name="fmid",
        )
        fmid_slider = self.plotter.add_slider_widget(
            self.fmid_call,
            value=fmid,
            rng=_get_range(brain), title="",
            pointa=pointa + shift,
            pointb=pointb + shift,
            event_type="always",
        )
        fmid_slider.name = "fmid"
        self.fmid_slider_rep = fmid_slider.GetRepresentation()
        fmax = brain._data["fmax"]
        self.fmax_call = BumpColorbarPoints(
            plotter=self.plotter,
            brain=brain,
            name="fmax",
        )
        fmax_slider = self.plotter.add_slider_widget(
            self.fmax_call,
            value=fmax,
            rng=_get_range(brain), title="",
            pointa=pointa + 2 * shift,
            pointb=pointb + 2 * shift,
            event_type="always",
        )
        fmax_slider.name = "fmax"
        self.fmax_slider_rep = fmax_slider.GetRepresentation()
        self.fscale_call = UpdateColorbarScale(
            plotter=self.plotter,
            brain=brain,
        )
        fscale_slider = self.plotter.add_slider_widget(
            self.fscale_call,
            value=1.0,
            rng=scaling_limits, title="fscale",
            pointa=(0.82, 0.10),
            pointb=(0.98, 0.10)
        )
        fscale_slider.name = "fscale"

        # add toggle to start/pause playback
        self.playback = False
        self.playback_speed = default_playback_speed
        self.refresh_rate_ms = max(int(round(1000. / 60.)), 1)
        self.plotter.add_callback(self.play, self.refresh_rate_ms)

        # add toggle to show/hide interface
        self.visibility = True

        # set the slider style
        self.set_slider_style(smoothing_slider)
        self.set_slider_style(fmin_slider)
        self.set_slider_style(fmid_slider)
        self.set_slider_style(fmax_slider)
        self.set_slider_style(fscale_slider)
        self.set_slider_style(playback_speed_slider)
        self.set_slider_style(time_slider)

<<<<<<< HEAD
        # Point Picking and MplCanvas plotting
        if isinstance(show_traces, str) and show_traces == "separate":
            show_traces = True
            self.separate_canvas = True
        else:
            self.separate_canvas = False
        if isinstance(show_traces, bool) and show_traces:
            self.act_data = {'lh': None, 'rh': None}
            self.color_cycle = None
            self.picked_points = list()
            self._mouse_no_mvt = -1
            self.enable_point_picking()
=======
        # setup key bindings
        self.key_bindings = {
            '?': self.help,
            'i': self.toggle_interface,
            's': self.apply_auto_scaling,
            'r': self.restore_user_scaling,
            ' ': self.toggle_playback,
        }
        menu = self.plotter.main_menu.addMenu('Help')
        menu.addAction('Show MNE key bindings\t?', self.help)

    def keyPressEvent(self, event):
        callback = self.key_bindings.get(event.text())
        if callback is not None:
            callback()
>>>>>>> 18259f59

    def toggle_interface(self):
        self.visibility = not self.visibility

        # manage sliders
        for slider in self.plotter.slider_widgets:
            slider_rep = slider.GetRepresentation()
            if self.visibility:
                slider_rep.VisibilityOn()
            else:
                slider_rep.VisibilityOff()

        # manage time label
        time_label = self.brain._data['time_label']
        if callable(time_label) and self.time_actor is not None:
            if self.visibility:
                self.time_actor.VisibilityOff()
            else:
                self.time_actor.SetInput(time_label(self.brain._current_time))
                self.time_actor.VisibilityOn()

    def apply_auto_scaling(self):
        self.brain.update_auto_scaling()
        self.fmin_slider_rep.SetValue(self.brain._data['fmin'])
        self.fmid_slider_rep.SetValue(self.brain._data['fmid'])
        self.fmax_slider_rep.SetValue(self.brain._data['fmax'])

    def restore_user_scaling(self):
        self.brain.update_auto_scaling(restore=True)
        self.fmin_slider_rep.SetValue(self.brain._data['fmin'])
        self.fmid_slider_rep.SetValue(self.brain._data['fmid'])
        self.fmax_slider_rep.SetValue(self.brain._data['fmax'])

    def toggle_playback(self):
        self.playback = not self.playback
        if self.playback:
            time_data = self.brain._data['time']
            max_time = np.max(time_data)
            if self.brain._current_time == max_time:  # start over
                self.brain.set_time_point(np.min(time_data))
            self._last_tick = time.time()

    def set_playback_speed(self, speed):
        self.playback_speed = speed

    def play(self):
        if self.playback:
            this_time = time.time()
            delta = this_time - self._last_tick
            self._last_tick = time.time()
            time_data = self.brain._data['time']
            times = np.arange(self.brain._n_times)
            time_shift = delta * self.playback_speed
            max_time = np.max(time_data)
            time_point = min(self.brain._current_time + time_shift, max_time)
            # always use linear here -- this does not determine the data
            # interpolation mode, it just finds where we are (in time) in
            # terms of the time indices
            idx = np.interp(time_point, time_data, times)
            self.time_call(idx, update_widget=True)
            if time_point == max_time:
                self.playback = False
            self.plotter.update()  # critical for smooth animation

    def set_slider_style(self, slider, show_label=True):
        if slider is not None:
            slider_rep = slider.GetRepresentation()
            slider_rep.SetSliderLength(0.02)
            slider_rep.SetSliderWidth(0.04)
            slider_rep.SetTubeWidth(0.005)
            slider_rep.SetEndCapLength(0.01)
            slider_rep.SetEndCapWidth(0.02)
            slider_rep.GetSliderProperty().SetColor((0.5, 0.5, 0.5))
            if not show_label:
                slider_rep.ShowSliderLabelOff()

<<<<<<< HEAD
    def enable_point_picking(self):
        from ..backends._pyvista import _update_picking_callback
        # use a matplotlib canvas
        self.color_cycle = cycle(_get_color_list())
        win = self.plotter.app_window
        dpi = win.windowHandle().screen().logicalDotsPerInch()
        w, h = win.geometry().width() / dpi, win.geometry().height() / dpi
        h /= 3  # one third of the window
        if self.separate_canvas:
            parent = None
        else:
            parent = win
        self.mpl_canvas = MplCanvas(parent, w, h, dpi)
        xlim = [np.min(self.brain._data['time']),
                np.max(self.brain._data['time'])]
        self.mpl_canvas.axes.set(xlim=xlim)
        vlayout = self.plotter.frame.layout()
        if self.separate_canvas:
            self.plotter.app_window.signal_close.connect(self.mpl_canvas.close)
            self.mpl_canvas.show()
        else:
            vlayout.addWidget(self.mpl_canvas.canvas)
            vlayout.setStretch(0, 2)
            vlayout.setStretch(1, 1)

        # get brain data
        for idx, hemi in enumerate(['lh', 'rh']):
            hemi_data = self.brain._data.get(hemi)
            if hemi_data is not None:
                self.act_data[hemi] = hemi_data['array']
                smooth_mat = hemi_data['smooth_mat']
                if smooth_mat is not None:
                    self.act_data[hemi] = smooth_mat.dot(self.act_data[hemi])

                # simulate a picked renderer
                if self.brain._hemi == 'split':
                    self.picked_renderer = self.plotter.renderers[idx]
                else:
                    self.picked_renderer = self.plotter.renderers[0]

                # initialize the default point
                color = next(self.color_cycle)
                ind = np.unravel_index(
                    np.argmax(self.act_data[hemi], axis=None),
                    self.act_data[hemi].shape
                )
                vertex_id = ind[0]
                mesh = hemi_data['mesh'][-1]
                line = self.plot_time_course(hemi, vertex_id, color)
                self.add_point(mesh, vertex_id, line, color)

        _update_picking_callback(
            self.plotter,
            self.on_mouse_move,
            self.on_button_press,
            self.on_button_release,
            self.on_pick
        )

    def on_mouse_move(self, vtk_picker, event):
        if self._mouse_no_mvt:
            self._mouse_no_mvt -= 1

    def on_button_press(self, vtk_picker, event):
        self._mouse_no_mvt = 2

    def on_button_release(self, vtk_picker, event):
        if self._mouse_no_mvt:
            x, y = vtk_picker.GetEventPosition()
            # programmatically detect the picked renderer
            self.picked_renderer = self.plotter.iren.FindPokedRenderer(x, y)
            # trigger the pick
            self.plotter.picker.Pick(x, y, 0, self.picked_renderer)
        self._mouse_no_mvt = 0

    def on_pick(self, vtk_picker, event):
        cell_id = vtk_picker.GetCellId()
        mesh = vtk_picker.GetDataSet()

        if mesh is None or cell_id == -1:
            return

        if not hasattr(mesh, "_hemi"):
            self.remove_point(mesh)
        elif self._mouse_no_mvt:
            hemi = mesh._hemi
            pos = vtk_picker.GetPickPosition()
            cell = mesh.faces[cell_id][1:]
            vertices = mesh.points[cell]
            idx = np.argmin(vertices - pos, axis=0)
            vertex_id = cell[idx[0]]

            if vertex_id not in self.picked_points:
                color = next(self.color_cycle)

                # update associated time course
                line = self.plot_time_course(hemi, vertex_id, color)

                # add glyph at picked point
                self.add_point(mesh, vertex_id, line, color)

    def add_point(self, mesh, vertex_id, line, color):
        center = mesh.GetPoints().GetPoint(vertex_id)

        # from the picked renderer to the subplot coords
        rindex = self.plotter.renderers.index(self.picked_renderer)
        row, col = self.plotter.index_to_loc(rindex)

        actors = list()
        spheres = list()
        for ri, view in enumerate(self.brain._views):
            self.plotter.subplot(ri, col)
            actor, sphere = self.brain._renderer.sphere(
                center=np.array(center),
                color=color,
                scale=1.0,
                radius=4.0
            )
            actors.append(actor)
            spheres.append(sphere)

        # add metadata for picking
        for sphere in spheres:
            sphere._line = line
            sphere._actors = actors
            sphere._vertex_id = vertex_id
        self.picked_points.append(vertex_id)

    def remove_point(self, mesh):
        mesh._line.remove()
        self.mpl_canvas.update_plot()
        self.picked_points.remove(mesh._vertex_id)
        self.plotter.remove_actor(mesh._actors)

    def plot_time_course(self, hemi, vertex_id, color):
        time = self.brain._data['time']
        hemi_str = 'L' if hemi == 'lh' else 'R'
        hemi_int = 0 if hemi == 'lh' else 1
        mni = vertex_to_mni(
            vertices=vertex_id,
            hemis=hemi_int,
            subject=self.brain._subject_id,
            subjects_dir=self.brain._subjects_dir
        )
        label = "{}:{} MNI: {}".format(
            hemi_str, str(vertex_id).ljust(6),
            ', '.join('%5.1f' % m for m in mni))
        line = self.mpl_canvas.plot(
            time,
            self.act_data[hemi][vertex_id, :],
            label=label,
            lw=1.,
            color=color
        )
        return line
=======
    def help(self):
        pairs = [
            ('?', 'Display help window'),
            ('i', 'Toggle interface'),
            ('s', 'Apply auto-scaling'),
            ('r', 'Restore original clim'),
            ('Space', 'Start/Pause playback'),
        ]
        text1, text2 = zip(*pairs)
        text1 = '\n'.join(text1)
        text2 = '\n'.join(text2)
        _show_help(
            col1=text1,
            col2=text2,
            width=5,
            height=2,
        )
>>>>>>> 18259f59


class _LinkViewer(object):
    """Class to link multiple _TimeViewer objects."""

    def __init__(self, brains):
        self.brains = brains
        self.time_viewers = [brain.time_viewer for brain in brains]

        # link time sliders
        self.link_sliders(
            name="time",
            callback=self.set_time_point,
            event_type="always"
        )

        # link playback speed sliders
        self.link_sliders(
            name="playback_speed",
            callback=self.set_playback_speed,
            event_type="always"
        )

        # link toggle to start/pause playback
        for time_viewer in self.time_viewers:
            time_viewer.key_bindings[' '] = self.toggle_playback

    def set_time_point(self, value):
        for time_viewer in self.time_viewers:
            time_viewer.time_call(value, update_widget=True)

    def set_playback_speed(self, value):
        for time_viewer in self.time_viewers:
            time_viewer.playback_speed_call(value, update_widget=True)

    def toggle_playback(self):
        for time_viewer in self.time_viewers:
            time_viewer.toggle_playback()

    def link_sliders(self, name, callback, event_type):
        from ..backends._pyvista import _update_slider_callback
        for time_viewer in self.time_viewers:
            plotter = time_viewer.plotter
            for slider in plotter.slider_widgets:
                slider_name = getattr(slider, "name", None)
                if slider_name == name:
                    _update_slider_callback(
                        slider=slider,
                        callback=callback,
                        event_type=event_type
                    )


def _get_range(brain):
    val = np.abs(brain._data['array'])
    return [np.min(val), np.max(val)]


def _normalize(point, shape):
    return (point[0] / shape[1], point[1] / shape[0])<|MERGE_RESOLUTION|>--- conflicted
+++ resolved
@@ -7,8 +7,7 @@
 from itertools import cycle
 import time
 import numpy as np
-<<<<<<< HEAD
-from ..utils import _get_color_list, tight_layout
+from ..utils import _show_help, _get_color_list, tight_layout
 from ...source_space import vertex_to_mni
 
 
@@ -53,9 +52,6 @@
     def close(self):
         """Close the canvas."""
         self.canvas.close()
-=======
-from ..utils import _show_help
->>>>>>> 18259f59
 
 
 class IntSlider(object):
@@ -464,7 +460,6 @@
         self.set_slider_style(playback_speed_slider)
         self.set_slider_style(time_slider)
 
-<<<<<<< HEAD
         # Point Picking and MplCanvas plotting
         if isinstance(show_traces, str) and show_traces == "separate":
             show_traces = True
@@ -477,7 +472,7 @@
             self.picked_points = list()
             self._mouse_no_mvt = -1
             self.enable_point_picking()
-=======
+
         # setup key bindings
         self.key_bindings = {
             '?': self.help,
@@ -493,7 +488,6 @@
         callback = self.key_bindings.get(event.text())
         if callback is not None:
             callback()
->>>>>>> 18259f59
 
     def toggle_interface(self):
         self.visibility = not self.visibility
@@ -570,7 +564,6 @@
             if not show_label:
                 slider_rep.ShowSliderLabelOff()
 
-<<<<<<< HEAD
     def enable_point_picking(self):
         from ..backends._pyvista import _update_picking_callback
         # use a matplotlib canvas
@@ -726,7 +719,7 @@
             color=color
         )
         return line
-=======
+
     def help(self):
         pairs = [
             ('?', 'Display help window'),
@@ -744,7 +737,6 @@
             width=5,
             height=2,
         )
->>>>>>> 18259f59
 
 
 class _LinkViewer(object):
