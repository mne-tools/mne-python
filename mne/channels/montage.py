# Authors: Alexandre Gramfort <alexandre.gramfort@inria.fr>
#          Denis Engemann <denis.engemann@gmail.com>
#          Martin Luessi <mluessi@nmr.mgh.harvard.edu>
#          Eric Larson <larson.eric.d@gmail.com>
#          Marijn van Vliet <w.m.vanvliet@gmail.com>
#          Jona Sassenhagen <jona.sassenhagen@gmail.com>
#          Teon Brooks <teon.brooks@gmail.com>
#          Christian Brodbeck <christianbrodbeck@nyu.edu>
#          Stefan Appelhoff <stefan.appelhoff@mailbox.org>
#          Joan Massich <mailsik@gmail.com>
#
# License: Simplified BSD

from collections import OrderedDict
from copy import deepcopy
from functools import partial
import os.path as op
import re

import numpy as np

from ..defaults import HEAD_SIZE_DEFAULT
from ..viz import plot_montage
from ..transforms import (apply_trans, get_ras_to_neuromag_trans, _sph_to_cart,
                          _topo_to_sph, _frame_to_str, Transform,
                          _verbose_frames, _fit_matched_points,
                          _quat_to_affine)
from ..io._digitization import (_count_points_by_type,
                                _get_dig_eeg, _make_dig_points, write_dig,
                                _read_dig_fif, _format_dig_points,
                                _get_fid_coords, _coord_frame_const)
from ..io.meas_info import create_info
from ..io.open import fiff_open
from ..io.pick import pick_types
from ..io.constants import FIFF
from ..utils import (warn, copy_function_doc_to_method_doc, _pl,
                     _check_option, _validate_type, _check_fname, _on_missing,
                     fill_doc, deprecated)

from ._dig_montage_utils import _read_dig_montage_egi
from ._dig_montage_utils import _parse_brainvision_dig_montage

_BUILT_IN_MONTAGES = [
    'EGI_256',
    'GSN-HydroCel-128', 'GSN-HydroCel-129', 'GSN-HydroCel-256',
    'GSN-HydroCel-257', 'GSN-HydroCel-32', 'GSN-HydroCel-64_1.0',
    'GSN-HydroCel-65_1.0',
    'biosemi128', 'biosemi16', 'biosemi160', 'biosemi256',
    'biosemi32', 'biosemi64',
    'easycap-M1', 'easycap-M10',
    'mgh60', 'mgh70',
    'standard_1005', 'standard_1020', 'standard_alphabetic',
    'standard_postfixed', 'standard_prefixed', 'standard_primed'
]


def _check_get_coord_frame(dig):
    _MSG = 'Only single coordinate frame in dig is supported'
    dig_coord_frames = set([d['coord_frame'] for d in dig])
    assert len(dig_coord_frames) <= 1, _MSG
    return _frame_to_str[dig_coord_frames.pop()] if dig_coord_frames else None


def get_builtin_montages():
    """Get a list of all builtin montages.

    Returns
    -------
    montages : list
        Names of all builtin montages that can be used by
        :func:`make_standard_montage`.
    """
    return _BUILT_IN_MONTAGES


def make_dig_montage(ch_pos=None, nasion=None, lpa=None, rpa=None,
                     hsp=None, hpi=None, coord_frame='unknown'):
    r"""Make montage from arrays.

    Parameters
    ----------
    ch_pos : dict
        Dictionary of channel positions. Keys are channel names and values
        are 3D coordinates - array of shape (3,) - in native digitizer space
        in m.
    nasion : None | array, shape (3,)
        The position of the nasion fiducial point.
        This point is assumed to be in the native digitizer space in m.
    lpa : None | array, shape (3,)
        The position of the left periauricular fiducial point.
        This point is assumed to be in the native digitizer space in m.
    rpa : None | array, shape (3,)
        The position of the right periauricular fiducial point.
        This point is assumed to be in the native digitizer space in m.
    hsp : None | array, shape (n_points, 3)
        This corresponds to an array of positions of the headshape points in
        3d. These points are assumed to be in the native digitizer space in m.
    hpi : None | array, shape (n_hpi, 3)
        This corresponds to an array of HPI points in the native digitizer
        space. They only necessary if computation of a ``compute_dev_head_t``
        is True.
    coord_frame : str
        The coordinate frame of the points. Usually this is "unknown"
        for native digitizer space.

    Returns
    -------
    montage : instance of DigMontage
        The montage.

    See Also
    --------
    DigMontage
    read_dig_captrak
    read_dig_egi
    read_dig_fif
    read_dig_polhemus_isotrak
    """
    if ch_pos is None:
        ch_names = None
    else:
        ch_names = list(ch_pos)
    dig = _make_dig_points(
        nasion=nasion, lpa=lpa, rpa=rpa, hpi=hpi, extra_points=hsp,
        dig_ch_pos=ch_pos, coord_frame=coord_frame
    )

    return DigMontage(dig=dig, ch_names=ch_names)


class DigMontage(object):
    """Montage for digitized electrode and headshape position data.

    .. warning:: Montages are typically created using one of the helper
                 functions in the ``See Also`` section below instead of
                 instantiating this class directly.

    Parameters
    ----------
    dev_head_t : array, shape (4, 4)
        A Device-to-Head transformation matrix.
    dig : list of dict
        The object containing all the dig points.
    ch_names : list of str
        The names of the EEG channels.

    See Also
    --------
    read_dig_captrak
    read_dig_dat
    read_dig_egi
    read_dig_fif
    read_dig_hpts
    read_dig_polhemus_isotrak
    make_dig_montage

    Notes
    -----
    .. versionadded:: 0.9.0
    """

    def __init__(self, dev_head_t=None, dig=None, ch_names=None):
        # XXX: dev_head_t now is np.array, we should add dev_head_transform
        #      (being instance of Transformation) and move the parameter to the
        #      end of the call.
        dig = list() if dig is None else dig
        _validate_type(item=dig, types=list, item_name='dig')
        ch_names = list() if ch_names is None else ch_names
        n_eeg = sum([1 for d in dig if d['kind'] == FIFF.FIFFV_POINT_EEG])
        if n_eeg != len(ch_names):
            raise ValueError(
                'The number of EEG channels (%d) does not match the number'
                ' of channel names provided (%d)' % (n_eeg, len(ch_names))
            )

        self.dev_head_t = dev_head_t
        self.dig = dig
        self.ch_names = ch_names

    def __repr__(self):
        """Return string representation."""
        n_points = _count_points_by_type(self.dig)
        return ('<DigMontage | {extra:d} extras (headshape), {hpi:d} HPIs,'
                ' {fid:d} fiducials, {eeg:d} channels>').format(**n_points)

    @copy_function_doc_to_method_doc(plot_montage)
    def plot(self, scale_factor=20, show_names=True, kind='topomap', show=True,
             sphere=None):
        return plot_montage(self, scale_factor=scale_factor,
                            show_names=show_names, kind=kind, show=show,
                            sphere=sphere)

    def rename_channels(self, mapping):
        """Rename the channels.

        Parameters
        ----------
        %(rename_channels_mapping)s

        Returns
        -------
        inst : instance of DigMontage
            The instance. Operates in-place.
        """
        from .channels import rename_channels
        temp_info = create_info(list(self._get_ch_pos()), 1000., 'eeg')
        rename_channels(temp_info, mapping)
        self.ch_names = temp_info['ch_names']

    def save(self, fname):
        """Save digitization points to FIF.

        Parameters
        ----------
        fname : str
            The filename to use. Should end in .fif or .fif.gz.
        """
        if _check_get_coord_frame(self.dig) != 'head':
            raise RuntimeError('Can only write out digitization points in '
                               'head coordinates.')
        write_dig(fname, self.dig)

    def __iadd__(self, other):
        """Add two DigMontages in place.

        Notes
        -----
        Two DigMontages can only be added if there are no duplicated ch_names
        and if fiducials are present they should share the same coordinate
        system and location values.
        """
        def is_fid_defined(fid):
            return not(
                fid.nasion is None and fid.lpa is None and fid.rpa is None
            )

        # Check for none duplicated ch_names
        ch_names_intersection = set(self.ch_names).intersection(other.ch_names)
        if ch_names_intersection:
            raise RuntimeError((
                "Cannot add two DigMontage objects if they contain duplicated"
                " channel names. Duplicated channel(s) found: {}."
            ).format(
                ', '.join(['%r' % v for v in sorted(ch_names_intersection)])
            ))

        # Check for unique matching fiducials
        self_fid, self_coord = _get_fid_coords(self.dig)
        other_fid, other_coord = _get_fid_coords(other.dig)

        if is_fid_defined(self_fid) and is_fid_defined(other_fid):
            if self_coord != other_coord:
                raise RuntimeError('Cannot add two DigMontage objects if '
                                   'fiducial locations are not in the same '
                                   'coordinate system.')

            for kk in self_fid:
                if not np.array_equal(self_fid[kk], other_fid[kk]):
                    raise RuntimeError('Cannot add two DigMontage objects if '
                                       'fiducial locations do not match '
                                       '(%s)' % kk)

            # keep self
            self.dig = _format_dig_points(
                self.dig + [d for d in other.dig
                            if d['kind'] != FIFF.FIFFV_POINT_CARDINAL]
            )
        else:
            self.dig = _format_dig_points(self.dig + other.dig)

        self.ch_names += other.ch_names
        return self

    def copy(self):
        """Copy the DigMontage object.

        Returns
        -------
        dig : instance of DigMontage
            The copied DigMontage instance.
        """
        return deepcopy(self)

    def __add__(self, other):
        """Add two DigMontages."""
        out = self.copy()
        out += other
        return out

    def _get_ch_pos(self):
        pos = [d['r'] for d in _get_dig_eeg(self.dig)]
        assert len(self.ch_names) == len(pos)
        return OrderedDict(zip(self.ch_names, pos))

    def _get_dig_names(self):
        NAMED_KIND = (FIFF.FIFFV_POINT_EEG,)
        is_eeg = np.array([d['kind'] in NAMED_KIND for d in self.dig])
        assert len(self.ch_names) == is_eeg.sum()
        dig_names = [None] * len(self.dig)
        for ch_name_idx, dig_idx in enumerate(np.where(is_eeg)[0]):
            dig_names[dig_idx] = self.ch_names[ch_name_idx]

        return dig_names


VALID_SCALES = dict(mm=1e-3, cm=1e-2, m=1)


def _check_unit_and_get_scaling(unit):
    _check_option('unit', unit, sorted(VALID_SCALES.keys()))
    return VALID_SCALES[unit]


def transform_to_head(montage):
    """Transform a DigMontage object into head coordinate.

    It requires that the LPA, RPA and Nasion fiducial
    point are available. It requires that all fiducial
    points are in the same coordinate e.g. 'unknown'
    and it will convert all the point in this coordinate
    system to Neuromag head coordinate system.

    Parameters
    ----------
    montage : instance of DigMontage
        The montage.

    Returns
    -------
    montage : instance of DigMontage
        The montage after transforming the points to head
        coordinate system.
    """
    # Get fiducial points and their coord_frame
    native_head_t = compute_native_head_t(montage)
    montage = montage.copy()  # to avoid inplace modification
    if native_head_t['from'] != FIFF.FIFFV_COORD_HEAD:
        for d in montage.dig:
            if d['coord_frame'] == native_head_t['from']:
                d['r'] = apply_trans(native_head_t, d['r'])
                d['coord_frame'] = FIFF.FIFFV_COORD_HEAD
    return montage


def read_dig_dat(fname):
    r"""Read electrode positions from a ``*.dat`` file.

    .. Warning::
        This function was implemented based on ``*.dat`` files available from
        `Compumedics <https://compumedicsneuroscan.com/scan-acquire-
        configuration-files/>`__ and might not work as expected with novel
        files. If it does not read your files correctly please contact the
        mne-python developers.

    Parameters
    ----------
    fname : path-like
        File from which to read electrode locations.

    Returns
    -------
    montage : DigMontage
        The montage.

    See Also
    --------
    read_dig_captrak
    read_dig_dat
    read_dig_egi
    read_dig_fif
    read_dig_hpts
    read_dig_polhemus_isotrak
    make_dig_montage

    Notes
    -----
    ``*.dat`` files are plain text files and can be inspected and amended with
    a plain text editor.
    """
    from ._standard_montage_utils import _check_dupes_odict
    fname = _check_fname(fname, overwrite='read', must_exist=True)

    with open(fname, 'r') as fid:
        lines = fid.readlines()

    ch_names, poss = list(), list()
    nasion = lpa = rpa = None
    for i, line in enumerate(lines):
        items = line.split()
        if not items:
            continue
        elif len(items) != 5:
            raise ValueError(
                "Error reading %s, line %s has unexpected number of entries:\n"
                "%s" % (fname, i, line.rstrip()))
        num = items[1]
        if num == '67':
            continue  # centroid
        pos = np.array([float(item) for item in items[2:]])
        if num == '78':
            nasion = pos
        elif num == '76':
            lpa = pos
        elif num == '82':
            rpa = pos
        else:
            ch_names.append(items[0])
            poss.append(pos)
    electrodes = _check_dupes_odict(ch_names, poss)
    return make_dig_montage(electrodes, nasion, lpa, rpa)


def read_dig_fif(fname):
    r"""Read digitized points from a .fif file.

    Note that electrode names are not present in the .fif file so
    they are here defined with the convention from VectorView
    systems (EEG001, EEG002, etc.)

    Parameters
    ----------
    fname : path-like
        FIF file from which to read digitization locations.

    Returns
    -------
    montage : instance of DigMontage
        The montage.

    See Also
    --------
    DigMontage
    read_dig_dat
    read_dig_egi
    read_dig_captrak
    read_dig_polhemus_isotrak
    read_dig_hpts
    make_dig_montage
    """
    _check_fname(fname, overwrite='read', must_exist=True)
    # Load the dig data
    f, tree = fiff_open(fname)[:2]
    with f as fid:
        dig = _read_dig_fif(fid, tree)

    ch_names = []
    for d in dig:
        if d['kind'] == FIFF.FIFFV_POINT_EEG:
            ch_names.append('EEG%03d' % d['ident'])

    montage = DigMontage(dig=dig, ch_names=ch_names)
    return montage


def read_dig_hpts(fname, unit='mm'):
    """Read historical .hpts mne-c files.

    Parameters
    ----------
    fname : str
        The filepath of .hpts file.
    unit : 'm' | 'cm' | 'mm'
        Unit of the positions. Defaults to 'mm'.

    Returns
    -------
    montage : instance of DigMontage
        The montage.

    See Also
    --------
    DigMontage
    read_dig_captrak
    read_dig_dat
    read_dig_egi
    read_dig_fif
    read_dig_polhemus_isotrak
    make_dig_montage

    Notes
    -----
    The hpts format digitzer data file may contain comment lines starting
    with the pound sign (#) and data lines of the form::

         <*category*> <*identifier*> <*x/mm*> <*y/mm*> <*z/mm*>

    where:

    ``<*category*>``
        defines the type of points. Allowed categories are: ``hpi``,
        ``cardinal`` (fiducial), ``eeg``, and ``extra`` corresponding to
        head-position indicator coil locations, cardinal landmarks, EEG
        electrode locations, and additional head surface points,
        respectively.

    ``<*identifier*>``
        identifies the point. The identifiers are usually sequential
        numbers. For cardinal landmarks, 1 = left auricular point,
        2 = nasion, and 3 = right auricular point. For EEG electrodes,
        identifier = 0 signifies the reference electrode.

    ``<*x/mm*> , <*y/mm*> , <*z/mm*>``
        Location of the point, usually in the head coordinate system
        in millimeters. If your points are in [m] then unit parameter can
        be changed.

    For example::

        cardinal    2    -5.6729  -12.3873  -30.3671
        cardinal    1    -37.6782  -10.4957   91.5228
        cardinal    3    -131.3127    9.3976  -22.2363
        hpi    1    -30.4493  -11.8450   83.3601
        hpi    2    -122.5353    9.2232  -28.6828
        hpi    3    -6.8518  -47.0697  -37.0829
        hpi    4    7.3744  -50.6297  -12.1376
        hpi    5    -33.4264  -43.7352  -57.7756
        eeg    FP1  3.8676  -77.0439  -13.0212
        eeg    FP2  -31.9297  -70.6852  -57.4881
        eeg    F7  -6.1042  -68.2969   45.4939
        ...

    """
    from ._standard_montage_utils import _str_names, _str
    _scale = _check_unit_and_get_scaling(unit)

    out = np.genfromtxt(fname, comments='#',
                        dtype=(_str, _str, 'f8', 'f8', 'f8'))
    kind, label = _str_names(out['f0']), _str_names(out['f1'])
    kind = [k.lower() for k in kind]
    xyz = np.array([out['f%d' % ii] for ii in range(2, 5)]).T
    xyz *= _scale
    del _scale
    fid_idx_to_label = {'1': 'lpa', '2': 'nasion', '3': 'rpa'}
    fid = {fid_idx_to_label[label[ii]]: this_xyz
           for ii, this_xyz in enumerate(xyz) if kind[ii] == 'cardinal'}
    ch_pos = {label[ii]: this_xyz
              for ii, this_xyz in enumerate(xyz) if kind[ii] == 'eeg'}
    hpi = np.array([this_xyz for ii, this_xyz in enumerate(xyz)
                    if kind[ii] == 'hpi'])
    hpi.shape = (-1, 3)  # in case it's empty
    hsp = np.array([this_xyz for ii, this_xyz in enumerate(xyz)
                    if kind[ii] == 'extra'])
    hsp.shape = (-1, 3)  # in case it's empty
    return make_dig_montage(ch_pos=ch_pos, **fid, hpi=hpi, hsp=hsp)


def read_dig_egi(fname):
    """Read electrode locations from EGI system.

    Parameters
    ----------
    fname : path-like
        EGI MFF XML coordinates file from which to read digitization locations.

    Returns
    -------
    montage : instance of DigMontage
        The montage.

    See Also
    --------
    DigMontage
    read_dig_captrak
    read_dig_dat
    read_dig_fif
    read_dig_hpts
    read_dig_polhemus_isotrak
    make_dig_montage
    """
    _check_fname(fname, overwrite='read', must_exist=True)

    data = _read_dig_montage_egi(
        fname=fname,
        _scaling=1.,
        _all_data_kwargs_are_none=True
    )

    # XXX: to change to the new naming in v.0.20 (all this block should go)
    data.pop('point_names')
    data['hpi'] = data.pop('elp')
    data['ch_pos'] = data.pop('dig_ch_pos')

    return make_dig_montage(**data)


def read_dig_captrak(fname):
    """Read electrode locations from CapTrak Brain Products system.

    Parameters
    ----------
    fname : path-like
        BrainVision CapTrak coordinates file from which to read EEG electrode
        locations. This is typically in XML format with the .bvct extension.

    Returns
    -------
    montage : instance of DigMontage
        The montage.

    See Also
    --------
    DigMontage
    read_dig_dat
    read_dig_egi
    read_dig_fif
    read_dig_hpts
    read_dig_polhemus_isotrak
    make_dig_montage
    """
    _check_fname(fname, overwrite='read', must_exist=True)
    data = _parse_brainvision_dig_montage(fname, scale=1e-3)

    return make_dig_montage(**data)


@deprecated('read_dig_captrack is deprecated and will be removed in 0.22; '
            'please use read_dig_captrak instead '
            '(note the spelling correction: captraCK -> captraK).')
def read_dig_captrack(fname):
    """Read electrode locations from CapTrak Brain Products system.

    Parameters
    ----------
    fname : path-like
        BrainVision CapTrak coordinates file from which to read EEG electrode
        locations. This is typically in XML format with the .bvct extension.

    Returns
    -------
    montage : instance of DigMontage
        The montage.

    See Also
    --------
    DigMontage
    read_dig_dat
    read_dig_egi
    read_dig_fif
    read_dig_hpts
    read_dig_polhemus_isotrak
    make_dig_montage
    """
    return read_dig_captrak(fname)


def _get_montage_in_head(montage):
    coords = set([d['coord_frame'] for d in montage.dig])
    if len(coords) == 1 and coords.pop() == FIFF.FIFFV_COORD_HEAD:
        return montage
    else:
        return transform_to_head(montage.copy())


@fill_doc
def _set_montage(info, montage, match_case=True, on_missing='raise'):
    """Apply montage to data.

    With a DigMontage, this function will replace the digitizer info with
    the values specified for the particular montage.

    Usually, a montage is expected to contain the positions of all EEG
    electrodes and a warning is raised when this is not the case.

    Parameters
    ----------
    info : instance of Info
        The measurement info to update.
    %(montage)s
    %(match_case)s
    %(on_missing_montage)s

    Notes
    -----
    This function will change the info variable in place.
    """
    _validate_type(montage, types=(DigMontage, type(None), str),
                   item_name='montage')

    if isinstance(montage, str):  # load builtin montage
        _check_option('montage', montage, _BUILT_IN_MONTAGES)
        montage = make_standard_montage(montage)

    if isinstance(montage, DigMontage):
        mnt_head = _get_montage_in_head(montage)

        def _backcompat_value(pos, ref_pos):
            if any(np.isnan(pos)):
                return np.full(6, np.nan)
            else:
                return np.concatenate((pos, ref_pos))

        ch_pos = mnt_head._get_ch_pos()
        refs = set(ch_pos) & {'EEG000', 'REF'}
        assert len(refs) <= 1
        eeg_ref_pos = np.zeros(3) if not(refs) else ch_pos.pop(refs.pop())

        # This raises based on info being subset/superset of montage
        _pick_chs = partial(
            pick_types, exclude=[], eeg=True, seeg=True, ecog=True, meg=False,
        )
        info_names = [info['ch_names'][ii] for ii in _pick_chs(info)]
        dig_names = mnt_head._get_dig_names()
        ref_names = [None, 'EEG000', 'REF']

        if match_case:
            ch_pos_use = ch_pos
            info_names_use = info_names
            dig_names_use = dig_names
        else:
            ch_pos_use = OrderedDict(
                (name.lower(), pos) for name, pos in ch_pos.items())
            info_names_use = [name.lower() for name in info_names]
            dig_names_use = [name.lower() if name is not None else name
                             for name in dig_names]
            ref_names = [name.lower() if name is not None else name
                         for name in ref_names]
            n_dup = len(ch_pos) - len(ch_pos_use)
            if n_dup:
                raise ValueError('Cannot use match_case=False as %s montage '
                                 'name(s) require case sensitivity' % n_dup)
            n_dup = len(info_names_use) - len(set(info_names_use))
            if n_dup:
                raise ValueError('Cannot use match_case=False as %s channel '
                                 'name(s) require case sensitivity' % n_dup)

        # warn user if there is not a full overlap of montage with info_chs
        not_in_montage = [name for name, use in zip(info_names, info_names_use)
                          if use not in ch_pos_use]
        if len(not_in_montage):  # DigMontage is subset of info
<<<<<<< HEAD
            missing_coord_msg = 'DigMontage is only a subset of info. ' \
                                'There are %s channel position%s ' \
                                'not present in the DigMontage. ' \
                                'The required channels are: %s' \
                                % (len(not_in_montage), _pl(not_in_montage),
                                   not_in_montage)
            _on_missing(on_missing, missing_coord_msg)
=======
            missing_coord_msg = (
                'DigMontage is only a subset of info. There are '
                f'{len(not_in_montage)} channel position{_pl(not_in_montage)} '
                'not present in the DigMontage. The required channels are:\n\n'
                f'{not_in_montage}.\n\nConsider using inst.set_channel_types '
                'if these are not EEG channels, or use the on_missing '
                'parameter if the channel positions are allowed to be unknown '
                'in your analyses.'
            )
            if on_missing == 'raise':
                raise ValueError(missing_coord_msg)
            elif on_missing == 'warn':
                warn(missing_coord_msg)
            elif on_missing == 'ignore':
                logger.info(missing_coord_msg)
>>>>>>> af1120c4

            # set ch coordinates and names from digmontage or nan coords
            ch_pos_use = dict(
                (name, ch_pos_use.get(name, [np.nan] * 3))
                for name in info_names)  # order does not matter here

        for name, use in zip(info_names, info_names_use):
            _loc_view = info['chs'][info['ch_names'].index(name)]['loc']
            _loc_view[:6] = _backcompat_value(ch_pos_use[use], eeg_ref_pos)
        del ch_pos_use

        # XXX this is probably wrong as it uses the order from the montage
        # rather than the order of our info['ch_names'] ...
        info['dig'] = _format_dig_points([
            mnt_head.dig[ii] for ii, name in enumerate(dig_names_use)
            if name in (info_names_use + ref_names)])

        if mnt_head.dev_head_t is not None:
            info['dev_head_t'] = Transform('meg', 'head', mnt_head.dev_head_t)

    else:  # None case
        info['dig'] = None
        for ch in info['chs']:
            ch['loc'] = np.full(12, np.nan)


def _read_isotrak_elp_points(fname):
    """Read Polhemus Isotrak digitizer data from a ``.elp`` file.

    Parameters
    ----------
    fname : str
        The filepath of .elp Polhemus Isotrak file.

    Returns
    -------
    out : dict of arrays
        The dictionary containing locations for 'nasion', 'lpa', 'rpa'
        and 'points'.
    """
    value_pattern = r"\-?\d+\.?\d*e?\-?\d*"
    coord_pattern = r"({0})\s+({0})\s+({0})\s*$".format(value_pattern)

    with open(fname) as fid:
        file_str = fid.read()

    points_str = [m.groups() for m in re.finditer(coord_pattern, file_str,
                                                  re.MULTILINE)]
    points = np.array(points_str, dtype=float)

    return {
        'nasion': points[0], 'lpa': points[1], 'rpa': points[2],
        'points': points[3:]
    }


def _read_isotrak_hsp_points(fname):
    """Read Polhemus Isotrak digitizer data from a ``.hsp`` file.

    Parameters
    ----------
    fname : str
        The filepath of .hsp Polhemus Isotrak file.

    Returns
    -------
    out : dict of arrays
        The dictionary containing locations for 'nasion', 'lpa', 'rpa'
        and 'points'.
    """
    def get_hsp_fiducial(line):
        return np.fromstring(line.replace('%F', ''), dtype=float, sep='\t')

    with open(fname) as ff:
        for line in ff:
            if 'position of fiducials' in line.lower():
                break

        nasion = get_hsp_fiducial(ff.readline())
        lpa = get_hsp_fiducial(ff.readline())
        rpa = get_hsp_fiducial(ff.readline())

        _ = ff.readline()
        line = ff.readline()
        if line:
            n_points, n_cols = np.fromstring(line, dtype=int, sep='\t')
            points = np.fromstring(
                string=ff.read(), dtype=float, sep='\t',
            ).reshape(-1, n_cols)
            assert points.shape[0] == n_points
        else:
            points = np.empty((0, 3))

    return {
        'nasion': nasion, 'lpa': lpa, 'rpa': rpa, 'points': points
    }


def read_dig_polhemus_isotrak(fname, ch_names=None, unit='m'):
    """Read Polhemus digitizer data from a file.

    Parameters
    ----------
    fname : str
        The filepath of Polhemus ISOTrak formatted file.
        File extension is expected to be '.hsp', '.elp' or '.eeg'.
    ch_names : None | list of str
        The names of the points. This will make the points
        considered as EEG channels. If None, channels will be assumed
        to be HPI if the extension is ``'.elp'``, and extra headshape
        points otherwise.
    unit : 'm' | 'cm' | 'mm'
        Unit of the digitizer file. Polhemus ISOTrak systems data is usually
        exported in meters. Defaults to 'm'

    Returns
    -------
    montage : instance of DigMontage
        The montage.

    See Also
    --------
    DigMontage
    make_dig_montage
    read_polhemus_fastscan
    read_dig_captrak
    read_dig_dat
    read_dig_egi
    read_dig_fif
    """
    VALID_FILE_EXT = ('.hsp', '.elp', '.eeg')
    _scale = _check_unit_and_get_scaling(unit)

    _, ext = op.splitext(fname)
    _check_option('fname', ext, VALID_FILE_EXT)

    if ext == '.elp':
        data = _read_isotrak_elp_points(fname)
    else:
        # Default case we read points as hsp since is the most likely scenario
        data = _read_isotrak_hsp_points(fname)

    if _scale != 1:
        data = {key: val * _scale for key, val in data.items()}
    else:
        pass  # noqa

    if ch_names is None:
        keyword = 'hpi' if ext == '.elp' else 'hsp'
        data[keyword] = data.pop('points')

    else:
        points = data.pop('points')
        if points.shape[0] == len(ch_names):
            data['ch_pos'] = OrderedDict(zip(ch_names, points))
        else:
            raise ValueError((
                "Length of ``ch_names`` does not match the number of points"
                " in {fname}. Expected ``ch_names`` length {n_points:d},"
                " given {n_chnames:d}"
            ).format(
                fname=fname, n_points=points.shape[0], n_chnames=len(ch_names)
            ))

    return make_dig_montage(**data)


def _is_polhemus_fastscan(fname):
    header = ''
    with open(fname, 'r') as fid:
        for line in fid:
            if not line.startswith('%'):
                break
            header += line

    return 'FastSCAN' in header


def read_polhemus_fastscan(fname, unit='mm'):
    """Read Polhemus FastSCAN digitizer data from a ``.txt`` file.

    Parameters
    ----------
    fname : str
        The filepath of .txt Polhemus FastSCAN file.
    unit : 'm' | 'cm' | 'mm'
        Unit of the digitizer file. Polhemus FastSCAN systems data is usually
        exported in millimeters. Defaults to 'mm'

    Returns
    -------
    points : array, shape (n_points, 3)
        The digitization points in digitizer coordinates.

    See Also
    --------
    read_dig_polhemus_isotrak
    make_dig_montage
    """
    VALID_FILE_EXT = ['.txt']
    _scale = _check_unit_and_get_scaling(unit)

    _, ext = op.splitext(fname)
    _check_option('fname', ext, VALID_FILE_EXT)

    if not _is_polhemus_fastscan(fname):
        raise ValueError(
            "%s does not contain Polhemus FastSCAN header" % fname)

    points = _scale * np.loadtxt(fname, comments='%', ndmin=2)

    return points


def _read_eeglab_locations(fname):
    ch_names = np.genfromtxt(fname, dtype=str, usecols=3).tolist()
    topo = np.loadtxt(fname, dtype=float, usecols=[1, 2])
    sph = _topo_to_sph(topo)
    pos = _sph_to_cart(sph)
    pos[:, [0, 1]] = pos[:, [1, 0]] * [-1, 1]

    return ch_names, pos


def read_custom_montage(fname, head_size=HEAD_SIZE_DEFAULT, coord_frame=None):
    """Read a montage from a file.

    Parameters
    ----------
    fname : str
        File extension is expected to be:
        '.loc' or '.locs' or '.eloc' (for EEGLAB files),
        '.sfp' (BESA/EGI files), '.csd',
        '.elc', '.txt', '.csd', '.elp' (BESA spherical),
        '.bvef' (BrainVision files).
    head_size : float | None
        The size of the head (radius, in [m]). If ``None``, returns the values
        read from the montage file with no modification. Defaults to 0.095m.
    coord_frame : str | None
        The coordinate frame of the points. Usually this is "unknown"
        for native digitizer space. Defaults to None, which is "unknown" for
        most readers but "head" for EEGLAB.

        .. versionadded:: 0.20

    Returns
    -------
    montage : instance of DigMontage
        The montage.

    Notes
    -----
    The function is a helper to read electrode positions you may have
    in various formats. Most of these format are weakly specified
    in terms of units, coordinate systems. It implies that setting
    a montage using a DigMontage produced by this function may
    be problematic. If you use a standard/template (eg. 10/20,
    10/10 or 10/05) we recommend you use :func:`make_standard_montage`.
    If you can have positions in memory you can also use
    :func:`make_dig_montage` that takes arrays as input.

    See Also
    --------
    make_dig_montage
    make_standard_montage
    """
    from ._standard_montage_utils import (
        _read_theta_phi_in_degrees, _read_sfp, _read_csd, _read_elc,
        _read_elp_besa, _read_brainvision
    )
    SUPPORTED_FILE_EXT = {
        'eeglab': ('.loc', '.locs', '.eloc', ),
        'hydrocel': ('.sfp', ),
        'matlab': ('.csd', ),
        'asa electrode': ('.elc', ),
        'generic (Theta-phi in degrees)': ('.txt', ),
        'standard BESA spherical': ('.elp', ),  # XXX: not same as polhemus elp
        'brainvision': ('.bvef', ),
    }

    _, ext = op.splitext(fname)
    _check_option('fname', ext, list(sum(SUPPORTED_FILE_EXT.values(), ())))

    if ext in SUPPORTED_FILE_EXT['eeglab']:
        if head_size is None:
            raise ValueError(
                "``head_size`` cannot be None for '{}'".format(ext))
        ch_names, pos = _read_eeglab_locations(fname)
        scale = head_size / np.median(np.linalg.norm(pos, axis=-1))
        pos *= scale

        montage = make_dig_montage(
            ch_pos=OrderedDict(zip(ch_names, pos)),
            coord_frame='head',
        )

    elif ext in SUPPORTED_FILE_EXT['hydrocel']:
        montage = _read_sfp(fname, head_size=head_size)

    elif ext in SUPPORTED_FILE_EXT['matlab']:
        montage = _read_csd(fname, head_size=head_size)

    elif ext in SUPPORTED_FILE_EXT['asa electrode']:
        montage = _read_elc(fname, head_size=head_size)

    elif ext in SUPPORTED_FILE_EXT['generic (Theta-phi in degrees)']:
        if head_size is None:
            raise ValueError(
                "``head_size`` cannot be None for '{}'".format(ext))
        montage = _read_theta_phi_in_degrees(fname, head_size=head_size,
                                             fid_names=('Nz', 'LPA', 'RPA'))

    elif ext in SUPPORTED_FILE_EXT['standard BESA spherical']:
        montage = _read_elp_besa(fname, head_size)

    elif ext in SUPPORTED_FILE_EXT['brainvision']:
        montage = _read_brainvision(fname, head_size)

    if coord_frame is not None:
        coord_frame = _coord_frame_const(coord_frame)
        for d in montage.dig:
            d['coord_frame'] = coord_frame

    return montage


def compute_dev_head_t(montage):
    """Compute device to head transform from a DigMontage.

    Parameters
    ----------
    montage : instance of DigMontage
        The DigMontage must contain the fiducials in head
        coordinate system and hpi points in both head and
        meg device coordinate system.

    Returns
    -------
    dev_head_t : instance of Transform
        A Device-to-Head transformation matrix.
    """
    _, coord_frame = _get_fid_coords(montage.dig)
    if coord_frame != FIFF.FIFFV_COORD_HEAD:
        raise ValueError('montage should have been set to head coordinate '
                         'system with transform_to_head function.')

    hpi_head = np.array(
        [d['r'] for d in montage.dig
         if (d['kind'] == FIFF.FIFFV_POINT_HPI and
             d['coord_frame'] == FIFF.FIFFV_COORD_HEAD)], float)
    hpi_dev = np.array(
        [d['r'] for d in montage.dig
         if (d['kind'] == FIFF.FIFFV_POINT_HPI and
         d['coord_frame'] == FIFF.FIFFV_COORD_DEVICE)], float)

    if not (len(hpi_head) == len(hpi_dev) and len(hpi_dev) > 0):
        raise ValueError((
            "To compute Device-to-Head transformation, the same number of HPI"
            " points in device and head coordinates is required. (Got {dev}"
            " points in device and {head} points in head coordinate systems)"
        ).format(dev=len(hpi_dev), head=len(hpi_head)))

    trans = _quat_to_affine(_fit_matched_points(hpi_dev, hpi_head)[0])
    return Transform(fro='meg', to='head', trans=trans)


def compute_native_head_t(montage):
    """Compute the native-to-head transformation for a montage.

    This uses the fiducials in the native space to transform to compute the
    transform to the head coordinate frame.

    Parameters
    ----------
    montage : instance of DigMontage
        The montage.

    Returns
    -------
    native_head_t : instance of Transform
        A native-to-head transformation matrix.
    """
    # Get fiducial points and their coord_frame
    fid_coords, coord_frame = _get_fid_coords(montage.dig)
    if coord_frame is None:
        coord_frame = FIFF.FIFFV_COORD_UNKNOWN
    if coord_frame == FIFF.FIFFV_COORD_HEAD:
        native_head_t = np.eye(4)
    else:
        fid_keys = ('nasion', 'lpa', 'rpa')
        for key in fid_keys:
            if fid_coords[key] is None:
                warn('Fiducial point %s not found, assuming identity %s to '
                     'head transformation'
                     % (key, _verbose_frames[coord_frame],))
                native_head_t = np.eye(4)
                break
        else:
            native_head_t = get_ras_to_neuromag_trans(
                *[fid_coords[key] for key in fid_keys])
    return Transform(coord_frame, 'head', native_head_t)


def make_standard_montage(kind, head_size=HEAD_SIZE_DEFAULT):
    """Read a generic (built-in) montage.

    Parameters
    ----------
    kind : str
        The name of the montage to use. See notes for valid kinds.
    head_size : float
        The head size (radius, in meters) to use for spherical montages.
        Defaults to 95mm.

    Returns
    -------
    montage : instance of DigMontage
        The montage.

    See Also
    --------
    DigMontage
    make_dig_montage
    read_custom_montage

    Notes
    -----
    Individualized (digitized) electrode positions should be read in using
    :func:`read_dig_captrak`, :func:`read_dig_dat`, :func:`read_dig_egi`,
    :func:`read_dig_fif`, :func:`read_dig_polhemus_isotrak`,
    :func:`read_dig_hpts` or made with :func:`make_dig_montage`.

    Valid ``kind`` arguments are:

    ===================   =====================================================
    Kind                  Description
    ===================   =====================================================
    standard_1005         Electrodes are named and positioned according to the
                          international 10-05 system (343+3 locations)
    standard_1020         Electrodes are named and positioned according to the
                          international 10-20 system (94+3 locations)
    standard_alphabetic   Electrodes are named with LETTER-NUMBER combinations
                          (A1, B2, F4, ...) (65+3 locations)
    standard_postfixed    Electrodes are named according to the international
                          10-20 system using postfixes for intermediate
                          positions (100+3 locations)
    standard_prefixed     Electrodes are named according to the international
                          10-20 system using prefixes for intermediate
                          positions (74+3 locations)
    standard_primed       Electrodes are named according to the international
                          10-20 system using prime marks (' and '') for
                          intermediate positions (100+3 locations)

    biosemi16             BioSemi cap with 16 electrodes (16+3 locations)
    biosemi32             BioSemi cap with 32 electrodes (32+3 locations)
    biosemi64             BioSemi cap with 64 electrodes (64+3 locations)
    biosemi128            BioSemi cap with 128 electrodes (128+3 locations)
    biosemi160            BioSemi cap with 160 electrodes (160+3 locations)
    biosemi256            BioSemi cap with 256 electrodes (256+3 locations)

    easycap-M1            EasyCap with 10-05 electrode names (74 locations)
    easycap-M10           EasyCap with numbered electrodes (61 locations)

    EGI_256               Geodesic Sensor Net (256 locations)

    GSN-HydroCel-32       HydroCel Geodesic Sensor Net and Cz (33+3 locations)
    GSN-HydroCel-64_1.0   HydroCel Geodesic Sensor Net (64+3 locations)
    GSN-HydroCel-65_1.0   HydroCel Geodesic Sensor Net and Cz (65+3 locations)
    GSN-HydroCel-128      HydroCel Geodesic Sensor Net (128+3 locations)
    GSN-HydroCel-129      HydroCel Geodesic Sensor Net and Cz (129+3 locations)
    GSN-HydroCel-256      HydroCel Geodesic Sensor Net (256+3 locations)
    GSN-HydroCel-257      HydroCel Geodesic Sensor Net and Cz (257+3 locations)

    mgh60                 The (older) 60-channel cap used at
                          MGH (60+3 locations)
    mgh70                 The (newer) 70-channel BrainVision cap used at
                          MGH (70+3 locations)
    ===================   =====================================================

    .. versionadded:: 0.19.0
    """
    from ._standard_montage_utils import standard_montage_look_up_table
    _check_option('kind', kind, _BUILT_IN_MONTAGES)
    return standard_montage_look_up_table[kind](head_size=head_size)<|MERGE_RESOLUTION|>--- conflicted
+++ resolved
@@ -727,15 +727,6 @@
         not_in_montage = [name for name, use in zip(info_names, info_names_use)
                           if use not in ch_pos_use]
         if len(not_in_montage):  # DigMontage is subset of info
-<<<<<<< HEAD
-            missing_coord_msg = 'DigMontage is only a subset of info. ' \
-                                'There are %s channel position%s ' \
-                                'not present in the DigMontage. ' \
-                                'The required channels are: %s' \
-                                % (len(not_in_montage), _pl(not_in_montage),
-                                   not_in_montage)
-            _on_missing(on_missing, missing_coord_msg)
-=======
             missing_coord_msg = (
                 'DigMontage is only a subset of info. There are '
                 f'{len(not_in_montage)} channel position{_pl(not_in_montage)} '
@@ -745,13 +736,7 @@
                 'parameter if the channel positions are allowed to be unknown '
                 'in your analyses.'
             )
-            if on_missing == 'raise':
-                raise ValueError(missing_coord_msg)
-            elif on_missing == 'warn':
-                warn(missing_coord_msg)
-            elif on_missing == 'ignore':
-                logger.info(missing_coord_msg)
->>>>>>> af1120c4
+            _on_missing(on_missing, missing_coord_msg)
 
             # set ch coordinates and names from digmontage or nan coords
             ch_pos_use = dict(
