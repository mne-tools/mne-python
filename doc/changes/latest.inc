--- conflicted
+++ resolved
@@ -99,11 +99,9 @@
 
 - The :meth:`mne.Epochs.get_data` method now has a ``units`` parameter (:gh:`9553` by `Stefan Appelhoff`_)
 
-<<<<<<< HEAD
 - Add :func:`mne.warp_montage_volume` to use an anatomical volume with channel locations at high or low insensities to apply a symmetric diffeomorphic registration to a template (e.g. fsaverage) space (:gh:`9544` by `Alex Rockhill`_)
-=======
+
 - :meth:`mne.io.Raw.get_data`, :meth:`mne.Epochs.get_data`, and :meth:`mne.Evoked.get_data` methods now have ``tmin`` and ``tmax`` parameters to specify data window in seconds to get (:gh:`9556` by `Stefan Appelhoff`_)
->>>>>>> 08b4b0ec
 
 Bugs
 ~~~~
