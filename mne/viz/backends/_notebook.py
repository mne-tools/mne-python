--- conflicted
+++ resolved
@@ -358,18 +358,12 @@
             self._create_default_tool_bar()
         display(self._tool_bar)
         # viewer
-<<<<<<< HEAD
-        viewer = self.plotter.show(
-            jupyter_backend="ipyvtklink", return_viewer=True)
-
-=======
         if LooseVersion(pyvista.__version__) < LooseVersion('0.30'):
             viewer = self.plotter.show(
                 use_ipyvtk=True, return_viewer=True)
         else:  # pyvista>=0.30.0
             viewer = self.plotter.show(
                 jupyter_backend="ipyvtklink", return_viewer=True)
->>>>>>> 2d1e3dfe
         viewer.layout.width = None  # unlock the fixed layout
         # main widget
         if self._dock is None:
