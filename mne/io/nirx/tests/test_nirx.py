--- conflicted
+++ resolved
@@ -25,14 +25,10 @@
 fname_nirx_15_2 = op.join(data_path(download=False),
                           'NIRx', 'nirscout', 'nirx_15_2_recording')
 fname_nirx_15_2_short = op.join(data_path(download=False),
-<<<<<<< HEAD
                                 'NIRx', 'nirscout',
                                 'nirx_15_2_recording_w_short')
-=======
-                                'NIRx', 'nirscout', 'nirx_15_2_recording_w_short')
 fname_nirx_15_3_short = op.join(data_path(download=False),
                                 'NIRx', 'nirscout', 'nirx_15_3_recording')
->>>>>>> 7d640368
 
 
 @requires_testing_data
