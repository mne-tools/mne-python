--- conflicted
+++ resolved
@@ -8,10 +8,7 @@
 from nose.tools import assert_raises, assert_equal, assert_true
 import warnings
 
-<<<<<<< HEAD
-=======
-
->>>>>>> ac14844a
+
 from mne import (pick_types, Dipole, make_sphere_model, make_forward_dipole,
                  pick_info)
 from mne.io import read_raw_fif, read_info, RawArray
@@ -287,15 +284,11 @@
     head_pos_sfreq_quotient = 0.1
 
     # Round number of head positions to the next integer
-<<<<<<< HEAD
-    S = int(duration / (info['sfreq'] * head_pos_sfreq_quotient))
-=======
     S = int(duration / (info['sfreq'] * head_pos_sfreq_quotient) + 0.5)
->>>>>>> ac14844a
     dz = 0.001  # Shift in z-direction is 0.1mm for each step
 
     dev_head_pos = np.zeros((S, 10))
-    dev_head_pos[:, 0] = 0.5 + (np.arange(S) * info['sfreq'] *
+    dev_head_pos[:, 0] = (np.arange(S) * info['sfreq'] *
                                 head_pos_sfreq_quotient)
     dev_head_pos[:, 1:4] = dev_head_pos_ini[:3]
     dev_head_pos[:, 4:7] = dev_head_pos_ini[3:] + \
@@ -323,19 +316,13 @@
                        head_pos=dev_head_pos, mindist=1.0, interp='zero',
                        verbose=None)
 
-<<<<<<< HEAD
-    quats = _calculate_chpi_positions(
-        raw, t_step_min=raw.info['sfreq'] * head_pos_sfreq_quotient,
-        t_step_max=raw.info['sfreq'] * head_pos_sfreq_quotient, t_window=1.0)
-    _assert_quats(quats, dev_head_pos, dist_tol=0.001, angle_tol=1.)
-=======
+
     quats = _calculate_chpi_positions(raw, t_step_min=raw.info['sfreq'] *
                                       head_pos_sfreq_quotient,
                                       t_step_max=raw.info['sfreq'] *
                                       head_pos_sfreq_quotient,
                                       t_window=1.0)
     _assert_quats(quats, dev_head_pos, dist_tol=0.001, angle_tol=1.0)
->>>>>>> ac14844a
 
 
 @testing.requires_testing_data
