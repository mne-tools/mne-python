--- conflicted
+++ resolved
@@ -435,7 +435,6 @@
         self._layered_meshes = {}
         self._elevation_rng = [15, 165]  # range of motion of camera on theta
         self._lut_locked = None
-        self._scalar_bar = None
         # default values for silhouette
         self._silhouette = {
             'color': self._bg_color,
@@ -449,10 +448,7 @@
             self.silhouette = True
         else:
             self.silhouette = silhouette
-<<<<<<< HEAD
-=======
         self._scalar_bar = None
->>>>>>> bd6dcf71
         # for now only one time label can be added
         # since it is the same for all figures
         self._time_label_added = False
@@ -698,17 +694,8 @@
             setattr(self._renderer.figure.plotter, key, None)
         # Qt LeaveEvent requires _Iren so we use _FakeIren instead of None
         # to resolve the ref to vtkGenericRenderWindowInteractor
-<<<<<<< HEAD
-        self._renderer.figure.plotter._Iren = _FakeIren()
-        if getattr(self._renderer.figure.plotter, 'scalar_bar', None) is not None:
-            self._renderer.figure.plotter.scalar_bar = None
         if getattr(self._renderer.figure.plotter, 'picker', None) is not None:
             self._renderer.figure.plotter.picker = None
-=======
-        self.plotter._Iren = _FakeIren()
-        if getattr(self.plotter, 'picker', None) is not None:
-            self.plotter.picker = None
->>>>>>> bd6dcf71
         # XXX end PyVista
         for key in ('plotter', 'window', 'dock', 'tool_bar', 'menu_bar',
                     'status_bar', 'interactor', 'mpl_canvas', 'time_actor',
