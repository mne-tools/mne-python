--- conflicted
+++ resolved
@@ -16,30 +16,8 @@
 from scipy.sparse.csgraph import dijkstra
 from scipy.spatial.distance import cdist
 
-<<<<<<< HEAD
-from .io.constants import FIFF
-from .io.meas_info import create_info, Info
-from .io.tree import dir_tree_find
-from .io.tag import find_tag, read_tag
-from .io.open import fiff_open
-from .io.write import (
-    start_block,
-    end_block,
-    write_int,
-    write_float_sparse_rcs,
-    write_string,
-    write_float_matrix,
-    write_int_matrix,
-    write_coord_trans,
-    start_and_end_file,
-    write_id,
-)
-from .io.pick import channel_type, _picks_to_idx
-=======
 from ._fiff.constants import FIFF
 from ._fiff.pick import channel_type, _picks_to_idx
-from .bem import read_bem_surfaces, ConductorModel
->>>>>>> 1e3206b2
 from .fixes import _get_img_fdata
 from .surface import (
     read_surface,
@@ -64,7 +42,6 @@
     get_mni_fiducials,  # noqa: F401
     get_volume_labels_from_aseg,
     _check_mri,
-    get_volume_labels_from_aseg,
 )
 from .utils import (
     get_subjects_dir,
@@ -1345,9 +1322,6 @@
 
 def _write_one_source_space(fid, this, verbose=None):
     """Write one source space."""
-<<<<<<< HEAD
-=======
-    from scipy import sparse
     from ._fiff.write import (
         start_block,
         end_block,
@@ -1359,7 +1333,6 @@
         write_coord_trans,
     )
 
->>>>>>> 1e3206b2
     if this["type"] == "surf":
         src_type = FIFF.FIFFV_MNE_SPACE_SURFACE
     elif this["type"] == "vol":
@@ -2862,11 +2835,7 @@
     labels_aseg : list of Label
         List of Label of segmented volumes included in src space.
     """
-<<<<<<< HEAD
-    from . import Label
-=======
     from .label import Label
->>>>>>> 1e3206b2
 
     # Read the aseg file
     aseg_fname = op.join(subjects_dir, subject, "mri", "aseg.mgz")
@@ -3298,12 +3267,9 @@
         The Euclidean distances of source space vertices with respect to
         sensors.
     """
-<<<<<<< HEAD
-=======
     from scipy.spatial.distance import cdist
     from ._fiff.meas_info import Info
 
->>>>>>> 1e3206b2
     assert isinstance(src, SourceSpaces)
     _validate_type(info, (Info,), "info")
 
