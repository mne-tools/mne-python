--- conflicted
+++ resolved
@@ -42,13 +42,10 @@
 - Fix bug in :func:`mne.decoding.TimeFrequency` that prevented cloning if constructor arguments were modified (:gh:`11004` by :newcontrib:`Daniel Carlström Schad`)
 - Fix bug in :class:`mne.viz.Brain` constructor where the first argument was named ``subject_id`` instead of ``subject`` (:gh:`11049` by `Eric Larson`_)
 - Document ``height`` and ``weight`` keys of  ``subject_info`` entry in :class:`mne.Info` (:gh:`11019` by :newcontrib:`Sena Er`)
-<<<<<<< HEAD
 - Fixed bug in :func:`mne.viz.plot_filter` when plotting filters created using ``output='ba'`` mode with ``compensation`` turned on. (by `Marian Dovgialo`_)
-- Applying a montage where EEG locations are not in head space (or unknown space) without fiducials will now raise an error message. (:gh:`11080` by `Marijn van Vliet`_)
-=======
 - Fix bug in :func:`mne.viz.plot_filter` when plotting filters created using ``output='ba'`` mode with ``compensation`` turned on. (:gh:`11040` by `Marian Dovgialo`_)
 - Fix bug in :func:`mne.viz.plot_topomap` when providing ``sphere="eeglab"`` (:gh:`11081` by `Mathieu Scheltienne`_)
->>>>>>> b53ed6ec
+- Applying a montage where EEG locations are not in head space (or unknown space) without fiducials will now raise an error message. (:gh:`11080` by `Marijn van Vliet`_)
 
 API changes
 ~~~~~~~~~~~
