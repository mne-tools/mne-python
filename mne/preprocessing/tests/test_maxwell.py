--- conflicted
+++ resolved
@@ -2,10 +2,10 @@
 # License: BSD-3-Clause
 # Copyright the MNE-Python contributors.
 
+import pathlib
+import re
 from contextlib import contextmanager
 from functools import partial
-import pathlib
-import re
 from pathlib import Path
 
 import numpy as np
@@ -30,17 +30,14 @@
     read_raw_kit,
 )
 from mne.preprocessing import (
-<<<<<<< HEAD
-    maxwell_filter as _maxwell_filter_ola,
-    find_bad_channels_maxwell,
-=======
->>>>>>> 7071a0e2
     annotate_amplitude,
     annotate_movement,
     compute_maxwell_basis,
     find_bad_channels_maxwell,
-    maxwell_filter,
     maxwell_filter_prepare_emptyroom,
+)
+from mne.preprocessing import (
+    maxwell_filter as _maxwell_filter_ola,
 )
 from mne.preprocessing.maxwell import (
     _bases_complex_to_real,
@@ -1857,13 +1854,8 @@
     assert n_use_in == n
     assert n_use_in == len(reg_moments) - 15  # no externals removed
     xform = S[:, :n_use_in] @ pS[:n_use_in]
-<<<<<<< HEAD
-    got = xform @ raw.pick_types(meg=True, exclude="bads").get_data()
+    got = xform @ raw.pick(picks="meg", exclude="bads").get_data()
     assert_allclose(got, want, atol=1e-16)
-=======
-    got = xform @ raw.pick(picks="meg", exclude="bads").get_data()
-    assert_allclose(got, want)
->>>>>>> 7071a0e2
 
 
 @testing.requires_testing_data
@@ -1976,11 +1968,11 @@
     prop_bad = np.isnan(raw.get_data([0], reject_by_annotation="nan")).mean()
     assert 0.3 < prop_bad < 0.4
     assert len(raw_er_prepared.annotations) == want_annot
-<<<<<<< HEAD
-    prop_bad_er = np.isnan(
-        raw_er_prepared.get_data([0], reject_by_annotation="nan")
-    ).mean()
-    assert_allclose(prop_bad, prop_bad_er)
+    if equal_sfreq:
+        prop_bad_er = np.isnan(
+            raw_er_prepared.get_data([0], reject_by_annotation="nan")
+        ).mean()
+        assert_allclose(prop_bad, prop_bad_er)
 
 
 @pytest.mark.slowtest
@@ -2073,11 +2065,4 @@
     print(log_ola)
     assert st_0_1 in log_ola
     assert log_1_2 in log_ola
-    assert st_0p5_1p5 in log_ola
-=======
-    if equal_sfreq:
-        prop_bad_er = np.isnan(
-            raw_er_prepared.get_data([0], reject_by_annotation="nan")
-        ).mean()
-        assert_allclose(prop_bad, prop_bad_er)
->>>>>>> 7071a0e2
+    assert st_0p5_1p5 in log_ola