--- conflicted
+++ resolved
@@ -183,11 +183,9 @@
 
 - `mne.io.read_raw_brainvision` now handles ASCII data with comma-separated values, as may be exported from BrainVision Analyzer (:gh:`9795` by `Richard Höchenberger`_)
 
-<<<<<<< HEAD
+- Add :func:`mne.preprocessing.ieeg.project_sensors_onto_brain` to project ECoG sensors onto the pial surface to compensate for brain shift (:gh:`9800` by `Alex Rockhill`_)
+
 - All functions for reading and writing files should now automatically handle ``~`` correctly on Linux and macOS machines and expand it to the user's home directory. Should you come across any function that doesn't do it, please do let us know! (:gh:`9613` by `Richard Höchenberger`_)
-=======
-- Add :func:`mne.preprocessing.ieeg.project_sensors_onto_brain` to project ECoG sensors onto the pial surface to compensate for brain shift (:gh:`9800` by `Alex Rockhill`_)
->>>>>>> aabdefdc
 
 Bugs
 ~~~~
