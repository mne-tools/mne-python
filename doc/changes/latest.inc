--- conflicted
+++ resolved
@@ -139,13 +139,9 @@
 
 - Fix bug with :class:`mne.preprocessing.ICA` where projections were not tracked properly (:gh:`8343` by `Eric Larson`_)
 
-<<<<<<< HEAD
 - Fix bug where extrapolation points created artifacts in :func:`mne.viz.plot_evoked_topomap` and related functions (:gh:`8425` by `_Mikołaj Magnuski`_)
 
-- Fix bug where events could overflow when writing to FIF by `Eric Larson`_ (:gh:`8448`)
-=======
 - Fix bug with :func:`mne.preprocessing.read_ica_eeglab` where full-rank data were not handled properly (:gh:`8326` by `Eric Larson`_)
->>>>>>> 679f954b
 
 - Fix bug with :ref:`somato-dataset` where the BEM was not included (:gh:`8317` by `Eric Larson`_)
 
