--- conflicted
+++ resolved
@@ -81,11 +81,10 @@
 
 - Update :func:`mne.preprocessing.realign_raw` with Numpy-recommended polynomial fitting method (:gh:`9514` by `Erica Peterson`_)
 
-<<<<<<< HEAD
 - Add :meth:`annotations.set_durations() <mne.Annotations.set_durations>` to set annotation durations (:gh:`9529` by `Robert Luke`_)
-=======
+
 - Add ``exclude`` parameter to :meth:`mne.io.Raw.plot_psd` and :meth:`mne.Epochs.plot_psd` (:gh:`9519` by `Clemens Brunner`_)
->>>>>>> 4656e131
+
 
 Bugs
 ~~~~
