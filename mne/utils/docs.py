--- conflicted
+++ resolved
@@ -728,13 +728,12 @@
     If True, use a linear transparency between fmin and fmid.
     None will choose automatically based on colormap type.
 """
-<<<<<<< HEAD
 docdict["brain_time_interpolation"] = """
 interpolation : str | None
     Interpolation method (:func:`scipy.interpolate.interp1d` parameter).
     Must be one of 'linear', 'nearest', 'zero', 'slinear', 'quadratic',
     or 'cubic'.
-=======
+"""
 
 # STC label time course
 docdict['eltc_labels'] = """
@@ -776,7 +775,6 @@
     ``flip`` is the same sign-flip vector used when ``mode='mean_flip'``. This
     sign-flip ensures that extracting time courses from the same label in
     similar STCs does not result in 180° direction/phase changes.
->>>>>>> 36fcc968
 """
 
 # DataFrames
