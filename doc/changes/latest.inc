.. NOTE: we use cross-references to highlight new functions and classes.
   Please follow the examples below like :func:`mne.stats.f_mway_rm`, so the
   whats_new page will have a link to the function/class documentation.

.. NOTE: there are 3 separate sections for changes, based on type:
   - "Enhancements" for new features
   - "Bugs" for bug fixes
   - "API changes" for backward-incompatible changes

.. NOTE: changes from first-time contributors should be added to the TOP of
   the relevant section (Enhancements / Bugs / API changes), and should look
   like this (where xxxx is the pull request number):

       - description of enhancement/bugfix/API change (:gh:`xxxx` by
         :newcontrib:`Firstname Lastname`)

   Also add a corresponding entry for yourself in doc/changes/names.inc

.. _current:

Current (1.4.dev0)
------------------

Enhancements
~~~~~~~~~~~~
<<<<<<< HEAD
- Changed suggested type for `ch_groups` in `mne.viz.plot_sensors` from array to list of list(s) (arrays are still supported). (:gh:`11465` by `Hyonyoung Shin`_)
=======
- Adjusted the algorithm used in :class:`mne.decoding.SSD` to support non-full rank data (:gh:`11458` by :newcontrib:`Thomas Binns`)
>>>>>>> ae7ecf89
- Add support for UCL/FIL OPM data using :func:`mne.io.read_raw_fil` (:gh:`11366` by :newcontrib:`George O'Neill` and `Robert Seymour`_)
- Added ability to read stimulus durations from SNIRF files when using :func:`mne.io.read_raw_snirf` (:gh:`11397` by `Robert Luke`_)
- Add :meth:`mne.Info.save` to save an :class:`mne.Info` object to a fif file (:gh:`11401` by `Alex Rockhill`_)
- Improved error message when downloads are corrupted for :func:`mne.datasets.sample.data_path` and related functions (:gh:`11407` by `Eric Larson`_)
- Add support for ``skip_by_annotation`` in :func:`mne.io.Raw.notch_filter` (:gh:`11388` by `Mainak Jas`_)
- Slightly adjusted the window title for :func:`mne.Epochs.plot` (:gh:`11419` by `Richard Höchenberger`_ and `Daniel McCloy`_)
- Add :func:`mne.count_events` to count unique event types in a given event array (:gh:`11430` by `Clemens Brunner`_)
- Add a video to :ref:`tut-freesurfer-mne` of a brain inflating from the pial surface to aid in understanding the inflated brain (:gh:`11440` by `Alex Rockhill`_)
- Add automatic projection of sEEG contact onto the inflated surface for :meth:`mne.viz.Brain.add_sensors` (:gh:`11436` by `Alex Rockhill`_)

Bugs
~~~~
- Fix bug where installation of a package depending on ``mne`` will error when done in an environment where ``setuptools`` is not present (:gh:`11454` by :newcontrib: `Arne Pelzer`_)
- Fix bug where :func:`mne.preprocessing.regress_artifact` and :class:`mne.preprocessing.EOGRegression` incorrectly tracked ``picks`` (:gh:`11366` by `Eric Larson`_)
- Fix bug where channel names were not properly sanitized in :func:`mne.write_evokeds` and related functions (:gh:`11399` by `Eric Larson`_)
- Fix bug where splash screen would not always disappear (:gh:`11398` by `Eric Larson`_)
- Fix bug where having a different combination of volumes loaded into ``freeview`` caused different affines to be returned by :func:`mne.read_lta` for the same Linear Transform Array (LTA) (:gh:`11402` by `Alex Rockhill`_)
- Fix how :class:`mne.channels.DigMontage` is set when using :func:`mne.gui.locate_ieeg` so that :func:`mne.Info.get_montage` works and does not return ``None`` (:gh:`11421` by `Alex Rockhill`_)
- Fix :func:`mne.io.read_raw_edf` when reading EDF data with different sampling rates and a mix of data channels when using ``infer_types=True`` (:gh:`11427` by `Alex Gramfort`_)
- Fix how :class:`mne.channels.DigMontage` is set when using :func:`mne.preprocessing.ieeg.project_sensors_onto_brain` so that :func:`mne.Info.get_montage` works and does not return ``None`` (:gh:`11436` by `Alex Rockhill`_)
- Fix configuration folder discovery on Windows, which would fail in certain edge cases; and produce a helpful error message if discovery still fails (:gh:`11441` by `Richard Höchenberger`_)
- Make :class:`~mne.decoding.SlidingEstimator` and :class:`~mne.decoding.GeneralizingEstimator` respect the ``verbose`` argument. Now with ``verbose=False``, the progress bar is not shown during fitting, scoring, etc. (:gh:`11450` by `Mikołaj Magnuski`_)

API changes
~~~~~~~~~~~
- None yet<|MERGE_RESOLUTION|>--- conflicted
+++ resolved
@@ -23,11 +23,8 @@
 
 Enhancements
 ~~~~~~~~~~~~
-<<<<<<< HEAD
+- Adjusted the algorithm used in :class:`mne.decoding.SSD` to support non-full rank data (:gh:`11458` by :newcontrib:`Thomas Binns`)
 - Changed suggested type for `ch_groups` in `mne.viz.plot_sensors` from array to list of list(s) (arrays are still supported). (:gh:`11465` by `Hyonyoung Shin`_)
-=======
-- Adjusted the algorithm used in :class:`mne.decoding.SSD` to support non-full rank data (:gh:`11458` by :newcontrib:`Thomas Binns`)
->>>>>>> ae7ecf89
 - Add support for UCL/FIL OPM data using :func:`mne.io.read_raw_fil` (:gh:`11366` by :newcontrib:`George O'Neill` and `Robert Seymour`_)
 - Added ability to read stimulus durations from SNIRF files when using :func:`mne.io.read_raw_snirf` (:gh:`11397` by `Robert Luke`_)
 - Add :meth:`mne.Info.save` to save an :class:`mne.Info` object to a fif file (:gh:`11401` by `Alex Rockhill`_)
