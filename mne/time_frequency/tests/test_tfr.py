from itertools import product
import os.path as op

import numpy as np
from numpy.testing import (assert_array_almost_equal, assert_array_equal,
                           assert_equal)
import pytest
import matplotlib.pyplot as plt

import mne
from mne import Epochs, read_events, pick_types, create_info, EpochsArray
from mne.io import read_raw_fif
from mne.utils import (_TempDir, run_tests_if_main, requires_h5py,
                       requires_pandas, grand_average)
from mne.time_frequency.tfr import (morlet, tfr_morlet, _make_dpss,
                                    tfr_multitaper, AverageTFR, read_tfrs,
                                    write_tfrs, combine_tfr, cwt, _compute_tfr,
                                    EpochsTFR)
from mne.time_frequency import tfr_array_multitaper, tfr_array_morlet
from mne.viz.utils import _fake_click
from mne.tests.test_epochs import assert_metadata_equal

data_path = op.join(op.dirname(__file__), '..', '..', 'io', 'tests', 'data')
raw_fname = op.join(data_path, 'test_raw.fif')
event_fname = op.join(data_path, 'test-eve.fif')
raw_ctf_fname = op.join(data_path, 'test_ctf_raw.fif')


def test_tfr_ctf():
    """Test that TFRs can be calculated on CTF data."""
    raw = read_raw_fif(raw_ctf_fname).crop(0, 1)
    raw.apply_gradient_compensation(3)
    events = mne.make_fixed_length_events(raw, duration=0.5)
    epochs = mne.Epochs(raw, events)
    for method in (tfr_multitaper, tfr_morlet):
        method(epochs, [10], 1)  # smoke test


def test_morlet():
    """Test morlet with and without zero mean."""
    Wz = morlet(1000, [10], 2., zero_mean=True)
    W = morlet(1000, [10], 2., zero_mean=False)

    assert (np.abs(np.mean(np.real(Wz[0]))) < 1e-5)
    assert (np.abs(np.mean(np.real(W[0]))) > 1e-3)


def test_time_frequency():
    """Test time-frequency transform (PSD and ITC)."""
    # Set parameters
    event_id = 1
    tmin = -0.2
    tmax = 0.498  # Allows exhaustive decimation testing

    # Setup for reading the raw data
    raw = read_raw_fif(raw_fname)
    events = read_events(event_fname)

    include = []
    exclude = raw.info['bads'] + ['MEG 2443', 'EEG 053']  # bads + 2 more

    # picks MEG gradiometers
    picks = pick_types(raw.info, meg='grad', eeg=False,
                       stim=False, include=include, exclude=exclude)

    picks = picks[:2]
    epochs = Epochs(raw, events, event_id, tmin, tmax, picks=picks)
    data = epochs.get_data()
    times = epochs.times
    nave = len(data)

    epochs_nopicks = Epochs(raw, events, event_id, tmin, tmax)

    freqs = np.arange(6, 20, 5)  # define frequencies of interest
    n_cycles = freqs / 4.

    # Test first with a single epoch
    power, itc = tfr_morlet(epochs[0], freqs=freqs, n_cycles=n_cycles,
                            use_fft=True, return_itc=True)
    # Now compute evoked
    evoked = epochs.average()
    power_evoked = tfr_morlet(evoked, freqs, n_cycles, use_fft=True,
                              return_itc=False)
    pytest.raises(ValueError, tfr_morlet, evoked, freqs, 1., return_itc=True)
    power, itc = tfr_morlet(epochs, freqs=freqs, n_cycles=n_cycles,
                            use_fft=True, return_itc=True)
    power_, itc_ = tfr_morlet(epochs, freqs=freqs, n_cycles=n_cycles,
                              use_fft=True, return_itc=True, decim=slice(0, 2))
    # Test picks argument and average parameter
    pytest.raises(ValueError, tfr_morlet, epochs, freqs=freqs,
                  n_cycles=n_cycles, return_itc=True, average=False)

    power_picks, itc_picks = \
        tfr_morlet(epochs_nopicks,
                   freqs=freqs, n_cycles=n_cycles, use_fft=True,
                   return_itc=True, picks=picks, average=True)

    epochs_power_picks = \
        tfr_morlet(epochs_nopicks,
                   freqs=freqs, n_cycles=n_cycles, use_fft=True,
                   return_itc=False, picks=picks, average=False)
    power_picks_avg = epochs_power_picks.average()
    # the actual data arrays here are equivalent, too...
    assert_array_almost_equal(power.data, power_picks.data)
    assert_array_almost_equal(power.data, power_picks_avg.data)
    assert_array_almost_equal(itc.data, itc_picks.data)
    assert_array_almost_equal(power.data, power_evoked.data)
    # complex output
    pytest.raises(ValueError, tfr_morlet, epochs, freqs, n_cycles,
                  return_itc=False, average=True, output="complex")
    pytest.raises(ValueError, tfr_morlet, epochs, freqs, n_cycles,
                  output="complex", average=False, return_itc=True)
    epochs_power_complex = tfr_morlet(epochs, freqs, n_cycles,
                                      output="complex", average=False,
                                      return_itc=False)
    epochs_power_2 = abs(epochs_power_complex)
    epochs_power_3 = epochs_power_2.copy()
    epochs_power_3.data[:] = np.inf  # test that it's actually copied
    assert_array_almost_equal(epochs_power_2.data, epochs_power_picks.data)
    power_2 = epochs_power_2.average()
    assert_array_almost_equal(power_2.data, power.data)

    print(itc)  # test repr
    print(itc.ch_names)  # test property
    itc += power  # test add
    itc -= power  # test sub

    power = power.apply_baseline(baseline=(-0.1, 0), mode='logratio')

    assert 'meg' in power
    assert 'grad' in power
    assert 'mag' not in power
    assert 'eeg' not in power

    assert power.nave == nave
    assert itc.nave == nave
    assert (power.data.shape == (len(picks), len(freqs), len(times)))
    assert (power.data.shape == itc.data.shape)
    assert (power_.data.shape == (len(picks), len(freqs), 2))
    assert (power_.data.shape == itc_.data.shape)
    assert (np.sum(itc.data >= 1) == 0)
    assert (np.sum(itc.data <= 0) == 0)

    # grand average
    itc2 = itc.copy()
    itc2.info['bads'] = [itc2.ch_names[0]]  # test channel drop
    gave = grand_average([itc2, itc])
    assert gave.data.shape == (itc2.data.shape[0] - 1,
                               itc2.data.shape[1],
                               itc2.data.shape[2])
    assert itc2.ch_names[1:] == gave.ch_names
    assert gave.nave == 2
    itc2.drop_channels(itc2.info["bads"])
    assert_array_almost_equal(gave.data, itc2.data)
    itc2.data = np.ones(itc2.data.shape)
    itc.data = np.zeros(itc.data.shape)
    itc2.nave = 2
    itc.nave = 1
    itc.drop_channels([itc.ch_names[0]])
    combined_itc = combine_tfr([itc2, itc])
    assert_array_almost_equal(combined_itc.data,
                              np.ones(combined_itc.data.shape) * 2 / 3)

    # more tests
    power, itc = tfr_morlet(epochs, freqs=freqs, n_cycles=2, use_fft=False,
                            return_itc=True)

    assert (power.data.shape == (len(picks), len(freqs), len(times)))
    assert (power.data.shape == itc.data.shape)
    assert (np.sum(itc.data >= 1) == 0)
    assert (np.sum(itc.data <= 0) == 0)

    tfr = tfr_morlet(epochs[0], freqs, use_fft=True, n_cycles=2, average=False,
                     return_itc=False).data[0]
    assert (tfr.shape == (len(picks), len(freqs), len(times)))
    tfr2 = tfr_morlet(epochs[0], freqs, use_fft=True, n_cycles=2,
                      decim=slice(0, 2), average=False,
                      return_itc=False).data[0]
    assert (tfr2.shape == (len(picks), len(freqs), 2))

    single_power = tfr_morlet(epochs, freqs, 2, average=False,
                              return_itc=False).data
    single_power2 = tfr_morlet(epochs, freqs, 2, decim=slice(0, 2),
                               average=False, return_itc=False).data
    single_power3 = tfr_morlet(epochs, freqs, 2, decim=slice(1, 3),
                               average=False, return_itc=False).data
    single_power4 = tfr_morlet(epochs, freqs, 2, decim=slice(2, 4),
                               average=False, return_itc=False).data

    assert_array_almost_equal(np.mean(single_power, axis=0), power.data)
    assert_array_almost_equal(np.mean(single_power2, axis=0),
                              power.data[:, :, :2])
    assert_array_almost_equal(np.mean(single_power3, axis=0),
                              power.data[:, :, 1:3])
    assert_array_almost_equal(np.mean(single_power4, axis=0),
                              power.data[:, :, 2:4])

    power_pick = power.pick_channels(power.ch_names[:10:2])
    assert_equal(len(power_pick.ch_names), len(power.ch_names[:10:2]))
    assert_equal(power_pick.data.shape[0], len(power.ch_names[:10:2]))
    power_drop = power.drop_channels(power.ch_names[1:10:2])
    assert_equal(power_drop.ch_names, power_pick.ch_names)
    assert_equal(power_pick.data.shape[0], len(power_drop.ch_names))

    mne.equalize_channels([power_pick, power_drop])
    assert_equal(power_pick.ch_names, power_drop.ch_names)
    assert_equal(power_pick.data.shape, power_drop.data.shape)

    # Test decimation:
    # 2: multiple of len(times) even
    # 3: multiple odd
    # 8: not multiple, even
    # 9: not multiple, odd
    for decim in [2, 3, 8, 9]:
        for use_fft in [True, False]:
            power, itc = tfr_morlet(epochs, freqs=freqs, n_cycles=2,
                                    use_fft=use_fft, return_itc=True,
                                    decim=decim)
            assert_equal(power.data.shape[2],
                         np.ceil(float(len(times)) / decim))
    freqs = list(range(50, 55))
    decim = 2
    _, n_chan, n_time = data.shape
    tfr = tfr_morlet(epochs[0], freqs, 2., decim=decim, average=False,
                     return_itc=False).data[0]
    assert_equal(tfr.shape, (n_chan, len(freqs), n_time // decim))

    # Test cwt modes
    Ws = morlet(512, [10, 20], n_cycles=2)
    pytest.raises(ValueError, cwt, data[0, :, :], Ws, mode='foo')
    for use_fft in [True, False]:
        for mode in ['same', 'valid', 'full']:
            cwt(data[0], Ws, use_fft=use_fft, mode=mode)

    # Test decim parameter checks
    pytest.raises(TypeError, tfr_morlet, epochs, freqs=freqs,
                  n_cycles=n_cycles, use_fft=True, return_itc=True,
                  decim='decim')

    # When convolving in time, wavelets must not be longer than the data
    pytest.raises(ValueError, cwt, data[0, :, :Ws[0].size - 1], Ws,
                  use_fft=False)
    with pytest.warns(UserWarning, match='one of the wavelets is longer'):
        cwt(data[0, :, :Ws[0].size - 1], Ws, use_fft=True)

    # Check for off-by-one errors when using wavelets with an even number of
    # samples
    psd = cwt(data[0], [Ws[0][:-1]], use_fft=False, mode='full')
    assert_equal(psd.shape, (2, 1, 420))


def test_dpsswavelet():
    """Test DPSS tapers."""
    freqs = np.arange(5, 25, 3)
    Ws = _make_dpss(1000, freqs=freqs, n_cycles=freqs / 2., time_bandwidth=4.0,
                    zero_mean=True)

    assert (len(Ws) == 3)  # 3 tapers expected

    # Check that zero mean is true
    assert (np.abs(np.mean(np.real(Ws[0][0]))) < 1e-5)

    assert (len(Ws[0]) == len(freqs))  # As many wavelets as asked for


@pytest.mark.slowtest
def test_tfr_multitaper():
    """Test tfr_multitaper."""
    sfreq = 200.0
    ch_names = ['SIM0001', 'SIM0002']
    ch_types = ['grad', 'grad']
    info = create_info(ch_names=ch_names, sfreq=sfreq, ch_types=ch_types)

    n_times = int(sfreq)  # Second long epochs
    n_epochs = 3
    seed = 42
    rng = np.random.RandomState(seed)
    noise = 0.1 * rng.randn(n_epochs, len(ch_names), n_times)
    t = np.arange(n_times, dtype=np.float) / sfreq
    signal = np.sin(np.pi * 2. * 50. * t)  # 50 Hz sinusoid signal
    signal[np.logical_or(t < 0.45, t > 0.55)] = 0.  # Hard windowing
    on_time = np.logical_and(t >= 0.45, t <= 0.55)
    signal[on_time] *= np.hanning(on_time.sum())  # Ramping
    dat = noise + signal

    reject = dict(grad=4000.)
    events = np.empty((n_epochs, 3), int)
    first_event_sample = 100
    event_id = dict(sin50hz=1)
    for k in range(n_epochs):
        events[k, :] = first_event_sample + k * n_times, 0, event_id['sin50hz']

    epochs = EpochsArray(data=dat, info=info, events=events, event_id=event_id,
                         reject=reject)

    freqs = np.arange(35, 70, 5, dtype=np.float)

    power, itc = tfr_multitaper(epochs, freqs=freqs, n_cycles=freqs / 2.,
                                time_bandwidth=4.0)
    power2, itc2 = tfr_multitaper(epochs, freqs=freqs, n_cycles=freqs / 2.,
                                  time_bandwidth=4.0, decim=slice(0, 2))
    picks = np.arange(len(ch_names))
    power_picks, itc_picks = tfr_multitaper(epochs, freqs=freqs,
                                            n_cycles=freqs / 2.,
                                            time_bandwidth=4.0, picks=picks)
    power_epochs = tfr_multitaper(epochs, freqs=freqs,
                                  n_cycles=freqs / 2., time_bandwidth=4.0,
                                  return_itc=False, average=False)
    power_averaged = power_epochs.average()
    power_evoked = tfr_multitaper(epochs.average(), freqs=freqs,
                                  n_cycles=freqs / 2., time_bandwidth=4.0,
                                  return_itc=False, average=False).average()

    print(power_evoked)  # test repr for EpochsTFR

    # Test channel picking
    power_epochs_picked = power_epochs.copy().drop_channels(['SIM0002'])
    assert_equal(power_epochs_picked.data.shape, (3, 1, 7, 200))
    assert_equal(power_epochs_picked.ch_names, ['SIM0001'])

    pytest.raises(ValueError, tfr_multitaper, epochs,
                  freqs=freqs, n_cycles=freqs / 2.,
                  return_itc=True, average=False)

    # test picks argument
    assert_array_almost_equal(power.data, power_picks.data)
    assert_array_almost_equal(power.data, power_averaged.data)
    assert_array_almost_equal(power.times, power_epochs.times)
    assert_array_almost_equal(power.times, power_averaged.times)
    assert_equal(power.nave, power_averaged.nave)
    assert_equal(power_epochs.data.shape, (3, 2, 7, 200))
    assert_array_almost_equal(itc.data, itc_picks.data)
    # one is squared magnitude of the average (evoked) and
    # the other is average of the squared magnitudes (epochs PSD)
    # so values shouldn't match, but shapes should
    assert_array_equal(power.data.shape, power_evoked.data.shape)
    pytest.raises(AssertionError, assert_array_almost_equal,
                  power.data, power_evoked.data)

    tmax = t[np.argmax(itc.data[0, freqs == 50, :])]
    fmax = freqs[np.argmax(power.data[1, :, t == 0.5])]
    assert (tmax > 0.3 and tmax < 0.7)
    assert not np.any(itc.data < 0.)
    assert (fmax > 40 and fmax < 60)
    assert (power2.data.shape == (len(picks), len(freqs), 2))
    assert (power2.data.shape == itc2.data.shape)

    # Test decim parameter checks and compatibility between wavelets length
    # and instance length in the time dimension.
    pytest.raises(TypeError, tfr_multitaper, epochs, freqs=freqs,
                  n_cycles=freqs / 2., time_bandwidth=4.0, decim=(1,))
    pytest.raises(ValueError, tfr_multitaper, epochs, freqs=freqs,
                  n_cycles=1000, time_bandwidth=4.0)


def test_crop():
    """Test TFR cropping."""
    data = np.zeros((3, 4, 5))
    times = np.array([.1, .2, .3, .4, .5])
    freqs = np.array([.10, .20, .30, .40])
    info = mne.create_info(['MEG 001', 'MEG 002', 'MEG 003'], 1000.,
                           ['mag', 'mag', 'mag'])
    tfr = AverageTFR(info, data=data, times=times, freqs=freqs,
                     nave=20, comment='test', method='crazy-tfr')

    tfr.crop(tmin=0.2)
    assert_array_equal(tfr.times, [0.2, 0.3, 0.4, 0.5])
<<<<<<< HEAD
    assert_equal(tfr.data.shape[-1], 4)

    tfr.crop(fmax=0.3)
    assert_equal(tfr.freqs, [0.1, 0.2, 0.3])
    assert_equal(tfr.data.shape[-2], 3)

    tfr.crop(tmin=0.3, tmax=0.4, fmin=0.1, fmax=0.2)
    assert_array_equal(tfr.times, [0.3, 0.4])
    assert_equal(tfr.data.shape[-1], 2)
    assert_equal(tfr.freqs, [0.1, 0.2])
    assert_equal(tfr.data.shape[-2], 2)
=======
    assert tfr.data.ndim == 3
    assert tfr.data.shape[-1] == 4

    tfr.crop(fmax=0.3)
    assert_array_equal(tfr.freqs, [0.1, 0.2, 0.3])
    assert tfr.data.ndim == 3
    assert tfr.data.shape[-2] == 3

    tfr.crop(tmin=0.3, tmax=0.4, fmin=0.1, fmax=0.2)
    assert_array_equal(tfr.times, [0.3, 0.4])
    assert tfr.data.ndim == 3
    assert tfr.data.shape[-1] == 2
    assert_array_equal(tfr.freqs, [0.1, 0.2])
    assert tfr.data.shape[-2] == 2
>>>>>>> 2c215d8f


@requires_h5py
@requires_pandas
def test_io():
    """Test TFR IO capacities."""
    from pandas import DataFrame
    tempdir = _TempDir()
    fname = op.join(tempdir, 'test-tfr.h5')
    data = np.zeros((3, 2, 3))
    times = np.array([.1, .2, .3])
    freqs = np.array([.10, .20])

    info = mne.create_info(['MEG 001', 'MEG 002', 'MEG 003'], 1000.,
                           ['mag', 'mag', 'mag'])
    tfr = AverageTFR(info, data=data, times=times, freqs=freqs,
                     nave=20, comment='test', method='crazy-tfr')
    tfr.save(fname)
    tfr2 = read_tfrs(fname, condition='test')

    assert_array_equal(tfr.data, tfr2.data)
    assert_array_equal(tfr.times, tfr2.times)
    assert_array_equal(tfr.freqs, tfr2.freqs)
    assert_equal(tfr.comment, tfr2.comment)
    assert_equal(tfr.nave, tfr2.nave)

    pytest.raises(IOError, tfr.save, fname)

    tfr.comment = None
    tfr.save(fname, overwrite=True)
    assert_equal(read_tfrs(fname, condition=0).comment, tfr.comment)
    tfr.comment = 'test-A'
    tfr2.comment = 'test-B'

    fname = op.join(tempdir, 'test2-tfr.h5')
    write_tfrs(fname, [tfr, tfr2])
    tfr3 = read_tfrs(fname, condition='test-A')
    assert_equal(tfr.comment, tfr3.comment)

    assert (isinstance(tfr.info, mne.Info))

    tfrs = read_tfrs(fname, condition=None)
    assert_equal(len(tfrs), 2)
    tfr4 = tfrs[1]
    assert_equal(tfr2.comment, tfr4.comment)

    pytest.raises(ValueError, read_tfrs, fname, condition='nonono')
    # Test save of EpochsTFR.
    n_events = 5
    data = np.zeros((n_events, 3, 2, 3))

    # create fake metadata
    rng = np.random.RandomState(42)
    rt = np.round(rng.uniform(size=(n_events,)), 3)
    trialtypes = np.array(['face', 'place'])
    trial = trialtypes[(rng.uniform(size=(n_events,)) > .5).astype(int)]
    meta = DataFrame(dict(RT=rt, Trial=trial))
    # fake events and event_id
    events = np.zeros([n_events, 3])
    events[:, 0] = np.arange(n_events)
    events[:, 2] = np.ones(n_events)
    event_id = dict(a=1)

    tfr = EpochsTFR(info, data=data, times=times, freqs=freqs,
                    comment='test', method='crazy-tfr', events=events,
                    event_id=event_id, metadata=meta)
    tfr.save(fname, True)
    read_tfr = read_tfrs(fname)[0]
    assert_array_equal(tfr.data, read_tfr.data)
    assert_metadata_equal(tfr.metadata, read_tfr.metadata)
    assert_array_equal(tfr.events, read_tfr.events)
    assert_equal(tfr.event_id, read_tfr.event_id)


def test_plot():
    """Test TFR plotting."""
    data = np.zeros((3, 2, 3))
    times = np.array([.1, .2, .3])
    freqs = np.array([.10, .20])
    info = mne.create_info(['MEG 001', 'MEG 002', 'MEG 003'], 1000.,
                           ['mag', 'mag', 'mag'])
    tfr = AverageTFR(info, data=data, times=times, freqs=freqs,
                     nave=20, comment='test', method='crazy-tfr')
    tfr.plot([1, 2], title='title', colorbar=False,
             mask=np.ones(tfr.data.shape[1:], bool))
    plt.close('all')
    ax = plt.subplot2grid((2, 2), (0, 0))
    ax2 = plt.subplot2grid((2, 2), (1, 1))
    ax3 = plt.subplot2grid((2, 2), (0, 1))
    tfr.plot(picks=[0, 1, 2], axes=[ax, ax2, ax3])
    plt.close('all')

    tfr.plot([1, 2], title='title', colorbar=False, exclude='bads')
    plt.close('all')

    tfr.plot_topo(picks=[1, 2])
    plt.close('all')

    fig = tfr.plot(picks=[1], cmap='RdBu_r')  # interactive mode on by default
    fig.canvas.key_press_event('up')
    fig.canvas.key_press_event(' ')
    fig.canvas.key_press_event('down')

    cbar = fig.get_axes()[0].CB  # Fake dragging with mouse.
    ax = cbar.cbar.ax
    _fake_click(fig, ax, (0.1, 0.1))
    _fake_click(fig, ax, (0.1, 0.2), kind='motion')
    _fake_click(fig, ax, (0.1, 0.3), kind='release')

    _fake_click(fig, ax, (0.1, 0.1), button=3)
    _fake_click(fig, ax, (0.1, 0.2), button=3, kind='motion')
    _fake_click(fig, ax, (0.1, 0.3), kind='release')

    fig.canvas.scroll_event(0.5, 0.5, -0.5)  # scroll down
    fig.canvas.scroll_event(0.5, 0.5, 0.5)  # scroll up

    plt.close('all')


def test_plot_joint():
    """Test TFR joint plotting."""
    raw = read_raw_fif(raw_fname)
    times = np.linspace(-0.1, 0.1, 200)
    n_freqs = 3
    nave = 1
    rng = np.random.RandomState(42)
    data = rng.randn(len(raw.ch_names), n_freqs, len(times))
    tfr = AverageTFR(raw.info, data, times, np.arange(n_freqs), nave)

    topomap_args = {'res': 8, 'contours': 0, 'sensors': False}

    for combine in ('mean', 'rms', None):
        tfr.plot_joint(title='auto', colorbar=True,
                       combine=combine, topomap_args=topomap_args)
        plt.close('all')

    # check various timefreqs
    for timefreqs in (
            {(tfr.times[0], tfr.freqs[1]): (0.1, 0.5),
             (tfr.times[-1], tfr.freqs[-1]): (0.2, 0.6)},
            [(tfr.times[1], tfr.freqs[1])]):
        tfr.plot_joint(timefreqs=timefreqs, topomap_args=topomap_args)
        plt.close('all')

    # test bad timefreqs
    timefreqs = ([(-100, 1)], tfr.times[1], [1],
                 [(tfr.times[1], tfr.freqs[1], tfr.freqs[1])])
    for these_timefreqs in timefreqs:
        pytest.raises(ValueError, tfr.plot_joint, these_timefreqs)

    # test that the object is not internally modified
    tfr_orig = tfr.copy()
    tfr.plot_joint(baseline=(0, None), exclude=[tfr.ch_names[0]],
                   topomap_args=topomap_args)
    plt.close('all')
    assert_array_equal(tfr.data, tfr_orig.data)
    assert set(tfr.ch_names) == set(tfr_orig.ch_names)
    assert set(tfr.times) == set(tfr_orig.times)

    # test tfr with picked channels
    tfr.pick_channels(tfr.ch_names[:-1])
    tfr.plot_joint(title='auto', colorbar=True, topomap_args=topomap_args)


def test_add_channels():
    """Test tfr splitting / re-appending channel types."""
    data = np.zeros((6, 2, 3))
    times = np.array([.1, .2, .3])
    freqs = np.array([.10, .20])
    info = mne.create_info(
        ['MEG 001', 'MEG 002', 'MEG 003', 'EEG 001', 'EEG 002', 'STIM 001'],
        1000., ['mag', 'mag', 'mag', 'eeg', 'eeg', 'stim'])
    tfr = AverageTFR(info, data=data, times=times, freqs=freqs,
                     nave=20, comment='test', method='crazy-tfr')
    tfr_eeg = tfr.copy().pick_types(meg=False, eeg=True)
    tfr_meg = tfr.copy().pick_types(meg=True)
    tfr_stim = tfr.copy().pick_types(meg=False, stim=True)
    tfr_eeg_meg = tfr.copy().pick_types(meg=True, eeg=True)
    tfr_new = tfr_meg.copy().add_channels([tfr_eeg, tfr_stim])
    assert all(ch in tfr_new.ch_names
               for ch in tfr_stim.ch_names + tfr_meg.ch_names)
    tfr_new = tfr_meg.copy().add_channels([tfr_eeg])

    assert all(ch in tfr_new.ch_names
               for ch in tfr.ch_names if ch != 'STIM 001')
    assert_array_equal(tfr_new.data, tfr_eeg_meg.data)
    assert all(ch not in tfr_new.ch_names for ch in tfr_stim.ch_names)

    # Now test errors
    tfr_badsf = tfr_eeg.copy()
    tfr_badsf.info['sfreq'] = 3.1415927
    tfr_eeg = tfr_eeg.crop(-.1, .1)

    pytest.raises(RuntimeError, tfr_meg.add_channels, [tfr_badsf])
    pytest.raises(AssertionError, tfr_meg.add_channels, [tfr_eeg])
    pytest.raises(ValueError, tfr_meg.add_channels, [tfr_meg])
    pytest.raises(TypeError, tfr_meg.add_channels, tfr_badsf)


def test_compute_tfr():
    """Test _compute_tfr function."""
    # Set parameters
    event_id = 1
    tmin = -0.2
    tmax = 0.498  # Allows exhaustive decimation testing

    # Setup for reading the raw data
    raw = read_raw_fif(raw_fname)
    events = read_events(event_fname)

    exclude = raw.info['bads'] + ['MEG 2443', 'EEG 053']  # bads + 2 more

    # picks MEG gradiometers
    picks = pick_types(raw.info, meg='grad', eeg=False,
                       stim=False, include=[], exclude=exclude)

    picks = picks[:2]
    epochs = Epochs(raw, events, event_id, tmin, tmax, picks=picks)
    data = epochs.get_data()
    sfreq = epochs.info['sfreq']
    freqs = np.arange(10, 20, 3).astype(float)

    # Check all combination of options
    for func, use_fft, zero_mean, output in product(
        (tfr_array_multitaper, tfr_array_morlet), (False, True), (False, True),
        ('complex', 'power', 'phase',
         'avg_power_itc', 'avg_power', 'itc')):
        # Check exception
        if (func == tfr_array_multitaper) and (output == 'phase'):
            pytest.raises(NotImplementedError, func, data, sfreq=sfreq,
                          freqs=freqs, output=output)
            continue

        # Check runs
        out = func(data, sfreq=sfreq, freqs=freqs, use_fft=use_fft,
                   zero_mean=zero_mean, n_cycles=2., output=output)
        # Check shapes
        shape = np.r_[data.shape[:2], len(freqs), data.shape[2]]
        if ('avg' in output) or ('itc' in output):
            assert_array_equal(shape[1:], out.shape)
        else:
            assert_array_equal(shape, out.shape)

        # Check types
        if output in ('complex', 'avg_power_itc'):
            assert_equal(np.complex, out.dtype)
        else:
            assert_equal(np.float, out.dtype)
        assert (np.all(np.isfinite(out)))

    # Check errors params
    for _data in (None, 'foo', data[0]):
        pytest.raises(ValueError, _compute_tfr, _data, freqs, sfreq)
    for _freqs in (None, 'foo', [[0]]):
        pytest.raises(ValueError, _compute_tfr, data, _freqs, sfreq)
    for _sfreq in (None, 'foo'):
        pytest.raises(ValueError, _compute_tfr, data, freqs, _sfreq)
    for key in ('output', 'method', 'use_fft', 'decim', 'n_jobs'):
        for value in (None, 'foo'):
            kwargs = {key: value}  # FIXME pep8
            pytest.raises(ValueError, _compute_tfr, data, freqs, sfreq,
                          **kwargs)

    # No time_bandwidth param in morlet
    pytest.raises(ValueError, _compute_tfr, data, freqs, sfreq,
                  method='morlet', time_bandwidth=1)
    # No phase in multitaper XXX Check ?
    pytest.raises(NotImplementedError, _compute_tfr, data, freqs, sfreq,
                  method='multitaper', output='phase')

    # Inter-trial coherence tests
    out = _compute_tfr(data, freqs, sfreq, output='itc', n_cycles=2.)
    assert np.sum(out >= 1) == 0
    assert np.sum(out <= 0) == 0

    # Check decim shapes
    # 2: multiple of len(times) even
    # 3: multiple odd
    # 8: not multiple, even
    # 9: not multiple, odd
    for decim in (2, 3, 8, 9, slice(0, 2), slice(1, 3), slice(2, 4)):
        _decim = slice(None, None, decim) if isinstance(decim, int) else decim
        n_time = len(np.arange(data.shape[2])[_decim])
        shape = np.r_[data.shape[:2], len(freqs), n_time]
        for method in ('multitaper', 'morlet'):
            # Single trials
            out = _compute_tfr(data, freqs, sfreq, method=method, decim=decim,
                               n_cycles=2.)
            assert_array_equal(shape, out.shape)
            # Averages
            out = _compute_tfr(data, freqs, sfreq, method=method, decim=decim,
                               output='avg_power', n_cycles=2.)
            assert_array_equal(shape[1:], out.shape)


@requires_pandas
def test_getitem_epochsTFR():
    """Test GetEpochsMixin in the context of EpochsTFR."""
    from pandas import DataFrame
    # Setup for reading the raw data and select a few trials
    raw = read_raw_fif(raw_fname)
    events = read_events(event_fname)
    n_events = 10

    # create fake metadata
    rng = np.random.RandomState(42)
    rt = rng.uniform(size=(n_events,))
    trialtypes = np.array(['face', 'place'])
    trial = trialtypes[(rng.uniform(size=(n_events,)) > .5).astype(int)]
    meta = DataFrame(dict(RT=rt, Trial=trial))
    event_id = dict(a=1, b=2, c=3, d=4)
    epochs = Epochs(raw, events[:n_events], event_id=event_id, metadata=meta,
                    decim=1)

    freqs = np.arange(12., 17., 2.)  # define frequencies of interest
    n_cycles = freqs / 2.  # 0.5 second time windows for all frequencies

    # Choose time x (full) bandwidth product
    time_bandwidth = 4.0  # With 0.5 s time windows, this gives 8 Hz smoothing
    power = tfr_multitaper(epochs, freqs=freqs, n_cycles=n_cycles,
                           use_fft=True, time_bandwidth=time_bandwidth,
                           return_itc=False, average=False, n_jobs=1)

    # Check that power and epochs metadata is the same
    assert_metadata_equal(epochs.metadata, power.metadata)
    assert_metadata_equal(epochs[::2].metadata, power[::2].metadata)
    assert_metadata_equal(epochs['RT < .5'].metadata,
                          power['RT < .5'].metadata)

    # Check that get power is functioning
    assert_array_equal(power[3:6].data, power.data[3:6])
    assert_array_equal(power[3:6].events, power.events[3:6])

    indx_check = (power.metadata['Trial'] == 'face')
    try:
        indx_check = indx_check.to_numpy()
    except Exception:
        pass  # older Pandas
    indx_check = indx_check.nonzero()
    assert_array_equal(power['Trial == "face"'].events,
                       power.events[indx_check])
    assert_array_equal(power['Trial == "face"'].data,
                       power.data[indx_check])

    # Check that the wrong Key generates a Key Error for Metadata search
    with pytest.raises(KeyError):
        power['Trialz == "place"']

    # Test length function
    assert len(power) == n_events
    assert len(power[3:6]) == 3

    # Test iteration function
    for ind, power_ep in enumerate(power):
        assert_array_equal(power_ep, power.data[ind])
        if ind == 5:
            break

    # Test that current state is maintained
    assert_array_equal(power.next(), power.data[ind + 1])

run_tests_if_main()<|MERGE_RESOLUTION|>--- conflicted
+++ resolved
@@ -365,19 +365,6 @@
 
     tfr.crop(tmin=0.2)
     assert_array_equal(tfr.times, [0.2, 0.3, 0.4, 0.5])
-<<<<<<< HEAD
-    assert_equal(tfr.data.shape[-1], 4)
-
-    tfr.crop(fmax=0.3)
-    assert_equal(tfr.freqs, [0.1, 0.2, 0.3])
-    assert_equal(tfr.data.shape[-2], 3)
-
-    tfr.crop(tmin=0.3, tmax=0.4, fmin=0.1, fmax=0.2)
-    assert_array_equal(tfr.times, [0.3, 0.4])
-    assert_equal(tfr.data.shape[-1], 2)
-    assert_equal(tfr.freqs, [0.1, 0.2])
-    assert_equal(tfr.data.shape[-2], 2)
-=======
     assert tfr.data.ndim == 3
     assert tfr.data.shape[-1] == 4
 
@@ -392,7 +379,6 @@
     assert tfr.data.shape[-1] == 2
     assert_array_equal(tfr.freqs, [0.1, 0.2])
     assert tfr.data.shape[-2] == 2
->>>>>>> 2c215d8f
 
 
 @requires_h5py
