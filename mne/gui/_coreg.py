--- conflicted
+++ resolved
@@ -527,8 +527,9 @@
 
     @observe("_lock_fids")
     def _lock_fids_changed(self, change=None):
-<<<<<<< HEAD
         locked_widgets = [
+            # MRI fiducials
+            "save_mri_fids",
             # View options
             "project_eeg", "helmet", "head_opacity", "high_res_head",
             # Digitization source
@@ -549,12 +550,6 @@
             "hsp_weight", "eeg_weight", "hpi_weight",
             "lpa_weight", "nasion_weight", "rpa_weight",
         ]
-=======
-        locked_widgets = ["sX", "sY", "sZ", "tX", "tY", "tZ",
-                          "rX", "rY", "rZ", "project_eeg",
-                          "fit_fiducials", "fit_icp",
-                          "save_mri_fids"]
->>>>>>> 89650ca1
         fits_widgets = ["fits_fiducials", "fits_icp"]
         fid_widgets = ["fid_X", "fid_Y", "fid_Z", "fids_file", "fids"]
         if self._lock_fids:
