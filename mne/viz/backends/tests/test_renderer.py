# Authors: Alexandre Gramfort <alexandre.gramfort@inria.fr>
#          Eric Larson <larson.eric.d@gmail.com>
#          Joan Massich <mailsik@gmail.com>
#          Guillaume Favelier <guillaume.favelier@gmail.com>
#
# License: Simplified BSD

import os
import pytest
import importlib
import numpy as np
from mne.viz.backends.renderer import get_3d_backend
from mne.viz.backends.tests._utils import (skips_if_not_mayavi,
                                           skips_if_not_pyvista)

DEFAULT_3D_BACKEND = 'mayavi'  # This should be done with the import


@pytest.fixture
def backend_mocker():
    """Help to test set up 3d backend."""
    from mne.viz.backends import renderer
    assert renderer.MNE_3D_BACKEND == DEFAULT_3D_BACKEND  # just double-check
    del renderer.MNE_3D_BACKEND
    yield
    renderer.MNE_3D_BACKEND = DEFAULT_3D_BACKEND


@pytest.mark.parametrize('backend', [
    pytest.param('mayavi', marks=skips_if_not_mayavi),
    pytest.param('pyvista', marks=skips_if_not_pyvista),
    pytest.param('foo', marks=pytest.mark.xfail(raises=ValueError)),
])
def test_backend_environment_setup(backend, backend_mocker, monkeypatch):
    """Test set up 3d backend based on env."""
    monkeypatch.setenv("MNE_3D_BACKEND", backend)
    assert os.environ['MNE_3D_BACKEND'] == backend  # just double-check

    # reload the renderer to check if the 3d backend selection by
    # environment variable has been updated correctly
    from mne.viz.backends import renderer
    importlib.reload(renderer)
    assert renderer.MNE_3D_BACKEND == backend
    assert get_3d_backend() == backend


def test_3d_functions(renderer):
    """Test figure management functions."""
    fig = renderer.create_3d_figure((300, 300))
    renderer._check_figure(fig)
    renderer.set_3d_view(figure=fig)
    renderer.set_3d_title(figure=fig, title='foo')
    renderer._close_all()


def test_3d_backend(renderer):
    """Test default plot."""
    # set data
    win_size = (600, 600)
    win_color = 'black'

    tet_size = 1.0
    tet_x = np.array([0, tet_size, 0, 0])
    tet_y = np.array([0, 0, tet_size, 0])
    tet_z = np.array([0, 0, 0, tet_size])
    tet_indices = np.array([[0, 1, 2],
                            [0, 1, 3],
                            [0, 2, 3],
                            [1, 2, 3]])
    tet_color = 'white'

    sph_center = np.column_stack((tet_x, tet_y, tet_z))
    sph_color = 'red'
    sph_scale = tet_size / 3.0

    ct_scalars = np.array([0.0, 0.0, 0.0, 1.0])
    ct_levels = [0.2, 0.4, 0.6, 0.8]
    ct_surface = {
        "rr": sph_center,
        "tris": tet_indices
    }

    qv_mode = "arrow"
    qv_color = 'blue'
    qv_scale = tet_size / 2.0
    qv_center = np.array([np.mean((sph_center[va, :],
                                   sph_center[vb, :],
                                   sph_center[vc, :]), axis=0)
                         for (va, vb, vc) in tet_indices])
    center = np.mean(qv_center, axis=0)
    qv_dir = qv_center - center
    qv_scale_mode = 'scalar'
    qv_scalars = np.linspace(1.0, 2.0, 4)

    txt_x = 0.0
    txt_y = 0.0
    txt_text = "renderer"
    txt_size = 14

    cam_distance = 5 * tet_size

    # init scene
    rend = renderer._Renderer(size=win_size, bgcolor=win_color)
    rend.set_interactive()

    # use mesh
    rend.mesh(x=tet_x, y=tet_y, z=tet_z,
              triangles=tet_indices,
              color=tet_color)

    # use contour
    rend.contour(surface=ct_surface, scalars=ct_scalars,
                 contours=ct_levels)

    # use sphere
    rend.sphere(center=sph_center, color=sph_color,
                scale=sph_scale)

    # use quiver3d
    rend.quiver3d(x=qv_center[:, 0],
                  y=qv_center[:, 1],
                  z=qv_center[:, 2],
                  u=qv_dir[:, 0],
                  v=qv_dir[:, 1],
                  w=qv_dir[:, 2],
                  color=qv_color,
                  scale=qv_scale,
                  scale_mode=qv_scale_mode,
                  scalars=qv_scalars,
                  mode=qv_mode)

    # use tube
    rend.tube(origin=np.array([[0, 0, 0]]),
              destination=np.array([[0, 1, 0]]))
    tube = rend.tube(origin=np.array([[1, 0, 0]]),
                     destination=np.array([[1, 1, 0]]),
                     scalars=np.array([[1.0, 1.0]]))

    # scalar bar
    rend.scalarbar(source=tube, title="Scalar Bar")

    # use text
<<<<<<< HEAD
    rend.text2d(x_window=txt_x, y_window=txt_y,
                text=txt_text, width=txt_width)
=======
    rend.text2d(x=txt_x, y=txt_y, text=txt_text,
                size=txt_size, justification='right')
>>>>>>> 633689fa
    rend.text3d(x=0, y=0, z=0, text=txt_text, scale=1.0)
    rend.set_camera(azimuth=180.0, elevation=90.0,
                    distance=cam_distance,
                    focalpoint=center)
    rend.show()<|MERGE_RESOLUTION|>--- conflicted
+++ resolved
@@ -140,13 +140,8 @@
     rend.scalarbar(source=tube, title="Scalar Bar")
 
     # use text
-<<<<<<< HEAD
-    rend.text2d(x_window=txt_x, y_window=txt_y,
-                text=txt_text, width=txt_width)
-=======
-    rend.text2d(x=txt_x, y=txt_y, text=txt_text,
+    rend.text2d(x_window=txt_x, y_window=txt_y, text=txt_text,
                 size=txt_size, justification='right')
->>>>>>> 633689fa
     rend.text3d(x=0, y=0, z=0, text=txt_text, scale=1.0)
     rend.set_camera(azimuth=180.0, elevation=90.0,
                     distance=cam_distance,
