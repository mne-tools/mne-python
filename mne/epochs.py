# -*- coding: utf-8 -*-

"""Tools for working with epoched data."""

# Authors: Alexandre Gramfort <alexandre.gramfort@inria.fr>
#          Matti Hämäläinen <msh@nmr.mgh.harvard.edu>
#          Daniel Strohmeier <daniel.strohmeier@tu-ilmenau.de>
#          Denis Engemann <denis.engemann@gmail.com>
#          Mainak Jas <mainak@neuro.hut.fi>
#          Stefan Appelhoff <stefan.appelhoff@mailbox.org>
#
# License: BSD-3-Clause

from functools import partial
from collections import Counter
from copy import deepcopy
import json
import operator
import os.path as op

import numpy as np

from .io.utils import _construct_bids_filename
from .io.write import (start_file, start_block, end_file, end_block,
                       write_int, write_float, write_float_matrix,
                       write_double_matrix, write_complex_float_matrix,
                       write_complex_double_matrix, write_id, write_string,
                       _get_split_size, _NEXT_FILE_BUFFER, INT32_MAX)
from .io.meas_info import (read_meas_info, write_meas_info, _merge_info,
                           _ensure_infos_match)
from .io.open import fiff_open, _get_next_fname
from .io.tree import dir_tree_find
from .io.tag import read_tag, read_tag_info
from .io.constants import FIFF
from .io.fiff.raw import _get_fname_rep
from .io.pick import (channel_indices_by_type, channel_type,
                      pick_channels, pick_info, _pick_data_channels,
                      _DATA_CH_TYPES_SPLIT, _picks_to_idx)
from .io.proj import setup_proj, ProjMixin
from .io.base import BaseRaw, TimeMixin, _get_ch_factors
from .bem import _check_origin
from .evoked import EvokedArray, _check_decim
from .baseline import rescale, _log_rescale, _check_baseline
from .channels.channels import (ContainsMixin, UpdateChannelsMixin,
                                SetChannelsMixin, InterpolationMixin)
from .filter import detrend, FilterMixin, _check_fun
from .parallel import parallel_func

from .event import _read_events_fif, make_fixed_length_events
from .fixes import rng_uniform
from .viz import (plot_epochs, plot_epochs_psd, plot_epochs_psd_topomap,
                  plot_epochs_image, plot_topo_image_epochs, plot_drop_log)
from .utils import (_check_fname, check_fname, logger, verbose,
                    _time_mask, check_random_state, warn, _pl,
                    sizeof_fmt, SizeMixin, copy_function_doc_to_method_doc,
                    _check_pandas_installed,
                    _check_preload, GetEpochsMixin,
                    _prepare_read_metadata, _prepare_write_metadata,
                    _check_event_id, _gen_events, _check_option,
                    _check_combine, ShiftTimeMixin, _build_data_frame,
                    _check_pandas_index_arguments, _convert_times,
                    _scale_dataframe_data, _check_time_format, object_size,
                    _on_missing, _validate_type, _ensure_events,
                    _path_like)
from .utils.docs import fill_doc
from .data.html_templates import epochs_template
from .annotations import Annotations


def _pack_reject_params(epochs):
    reject_params = dict()
    for key in ('reject', 'flat', 'reject_tmin', 'reject_tmax'):
        val = getattr(epochs, key, None)
        if val is not None:
            reject_params[key] = val
    return reject_params


def _save_split(epochs, fname, part_idx, n_parts, fmt, split_naming,
                overwrite):
    """Split epochs.

    Anything new added to this function also needs to be added to
    BaseEpochs.save to account for new file sizes.
    """
    # insert index in filename
    base, ext = op.splitext(fname)
    if part_idx > 0:
        if split_naming == 'neuromag':
            fname = '%s-%d%s' % (base, part_idx, ext)
        else:
            assert split_naming == 'bids'
            fname = _construct_bids_filename(base, ext, part_idx,
                                             validate=False)
            _check_fname(fname, overwrite=overwrite)

    next_fname = None
    if part_idx < n_parts - 1:
        if split_naming == 'neuromag':
            next_fname = '%s-%d%s' % (base, part_idx + 1, ext)
        else:
            assert split_naming == 'bids'
            next_fname = _construct_bids_filename(base, ext, part_idx + 1,
                                                  validate=False)
        next_idx = part_idx + 1
    else:
        next_idx = None

    with start_file(fname) as fid:
        _save_part(fid, epochs, fmt, n_parts, next_fname, next_idx)


def _save_part(fid, epochs, fmt, n_parts, next_fname, next_idx):
    info = epochs.info
    meas_id = info['meas_id']

    start_block(fid, FIFF.FIFFB_MEAS)
    write_id(fid, FIFF.FIFF_BLOCK_ID)
    if info['meas_id'] is not None:
        write_id(fid, FIFF.FIFF_PARENT_BLOCK_ID, info['meas_id'])

    # Write measurement info
    write_meas_info(fid, info)

    # One or more evoked data sets
    start_block(fid, FIFF.FIFFB_PROCESSED_DATA)
    start_block(fid, FIFF.FIFFB_MNE_EPOCHS)

    # write events out after getting data to ensure bad events are dropped
    data = epochs.get_data()

    _check_option('fmt', fmt, ['single', 'double'])

    if np.iscomplexobj(data):
        if fmt == 'single':
            write_function = write_complex_float_matrix
        elif fmt == 'double':
            write_function = write_complex_double_matrix
    else:
        if fmt == 'single':
            write_function = write_float_matrix
        elif fmt == 'double':
            write_function = write_double_matrix

    start_block(fid, FIFF.FIFFB_MNE_EVENTS)
    write_int(fid, FIFF.FIFF_MNE_EVENT_LIST, epochs.events.T)
    write_string(fid, FIFF.FIFF_DESCRIPTION, _event_id_string(epochs.event_id))
    end_block(fid, FIFF.FIFFB_MNE_EVENTS)

    # Metadata
    if epochs.metadata is not None:
        start_block(fid, FIFF.FIFFB_MNE_METADATA)
        metadata = _prepare_write_metadata(epochs.metadata)
        write_string(fid, FIFF.FIFF_DESCRIPTION, metadata)
        end_block(fid, FIFF.FIFFB_MNE_METADATA)

    # First and last sample
    first = int(round(epochs.tmin * info['sfreq']))  # round just to be safe
    last = first + len(epochs.times) - 1
    write_int(fid, FIFF.FIFF_FIRST_SAMPLE, first)
    write_int(fid, FIFF.FIFF_LAST_SAMPLE, last)

    # save baseline
    if epochs.baseline is not None:
        bmin, bmax = epochs.baseline
        write_float(fid, FIFF.FIFF_MNE_BASELINE_MIN, bmin)
        write_float(fid, FIFF.FIFF_MNE_BASELINE_MAX, bmax)

    # The epochs itself
    decal = np.empty(info['nchan'])
    for k in range(info['nchan']):
        decal[k] = 1.0 / (info['chs'][k]['cal'] *
                          info['chs'][k].get('scale', 1.0))

    data *= decal[np.newaxis, :, np.newaxis]

    write_function(fid, FIFF.FIFF_EPOCH, data)

    # undo modifications to data
    data /= decal[np.newaxis, :, np.newaxis]

    write_string(fid, FIFF.FIFF_MNE_EPOCHS_DROP_LOG,
                 json.dumps(epochs.drop_log))

    reject_params = _pack_reject_params(epochs)
    if reject_params:
        write_string(fid, FIFF.FIFF_MNE_EPOCHS_REJECT_FLAT,
                     json.dumps(reject_params))

    write_int(fid, FIFF.FIFF_MNE_EPOCHS_SELECTION,
              epochs.selection)

    # And now write the next file info in case epochs are split on disk
    if next_fname is not None and n_parts > 1:
        start_block(fid, FIFF.FIFFB_REF)
        write_int(fid, FIFF.FIFF_REF_ROLE, FIFF.FIFFV_ROLE_NEXT_FILE)
        write_string(fid, FIFF.FIFF_REF_FILE_NAME, op.basename(next_fname))
        if meas_id is not None:
            write_id(fid, FIFF.FIFF_REF_FILE_ID, meas_id)
        write_int(fid, FIFF.FIFF_REF_FILE_NUM, next_idx)
        end_block(fid, FIFF.FIFFB_REF)

    end_block(fid, FIFF.FIFFB_MNE_EPOCHS)
    end_block(fid, FIFF.FIFFB_PROCESSED_DATA)
    end_block(fid, FIFF.FIFFB_MEAS)
    end_file(fid)


def _event_id_string(event_id):
    return ';'.join([k + ':' + str(v) for k, v in event_id.items()])


def _merge_events(events, event_id, selection):
    """Merge repeated events."""
    event_id = event_id.copy()
    new_events = events.copy()
    event_idxs_to_delete = list()
    unique_events, counts = np.unique(events[:, 0], return_counts=True)
    for ev in unique_events[counts > 1]:

        # indices at which the non-unique events happened
        idxs = (events[:, 0] == ev).nonzero()[0]

        # Figure out new value for events[:, 1]. Set to 0, if mixed vals exist
        unique_priors = np.unique(events[idxs, 1])
        new_prior = unique_priors[0] if len(unique_priors) == 1 else 0

        # If duplicate time samples have same event val, "merge" == "drop"
        # and no new event_id key will be created
        ev_vals = np.unique(events[idxs, 2])
        if len(ev_vals) <= 1:
            new_event_val = ev_vals[0]

        # Else, make a new event_id for the merged event
        else:

            # Find all event_id keys involved in duplicated events. These
            # keys will be merged to become a new entry in "event_id"
            event_id_keys = list(event_id.keys())
            event_id_vals = list(event_id.values())
            new_key_comps = [event_id_keys[event_id_vals.index(value)]
                             for value in ev_vals]

            # Check if we already have an entry for merged keys of duplicate
            # events ... if yes, reuse it
            for key in event_id:
                if set(key.split('/')) == set(new_key_comps):
                    new_event_val = event_id[key]
                    break

            # Else, find an unused value for the new key and make an entry into
            # the event_id dict
            else:
                ev_vals = np.unique(
                    np.concatenate((list(event_id.values()),
                                    events[:, 1:].flatten()),
                                   axis=0))
                if ev_vals[0] > 1:
                    new_event_val = 1
                else:
                    diffs = np.diff(ev_vals)
                    idx = np.where(diffs > 1)[0]
                    idx = -1 if len(idx) == 0 else idx[0]
                    new_event_val = ev_vals[idx] + 1

                new_event_id_key = '/'.join(sorted(new_key_comps))
                event_id[new_event_id_key] = int(new_event_val)

        # Replace duplicate event times with merged event and remember which
        # duplicate indices to delete later
        new_events[idxs[0], 1] = new_prior
        new_events[idxs[0], 2] = new_event_val
        event_idxs_to_delete.extend(idxs[1:])

    # Delete duplicate event idxs
    new_events = np.delete(new_events, event_idxs_to_delete, 0)
    new_selection = np.delete(selection, event_idxs_to_delete, 0)

    return new_events, event_id, new_selection


def _handle_event_repeated(events, event_id, event_repeated, selection,
                           drop_log):
    """Handle repeated events.

    Note that drop_log will be modified inplace
    """
    assert len(events) == len(selection)
    selection = np.asarray(selection)

    unique_events, u_ev_idxs = np.unique(events[:, 0], return_index=True)

    # Return early if no duplicates
    if len(unique_events) == len(events):
        return events, event_id, selection, drop_log

    # Else, we have duplicates. Triage ...
    _check_option('event_repeated', event_repeated, ['error', 'drop', 'merge'])
    drop_log = list(drop_log)
    if event_repeated == 'error':
        raise RuntimeError('Event time samples were not unique. Consider '
                           'setting the `event_repeated` parameter."')

    elif event_repeated == 'drop':
        logger.info('Multiple event values for single event times found. '
                    'Keeping the first occurrence and dropping all others.')
        new_events = events[u_ev_idxs]
        new_selection = selection[u_ev_idxs]
        drop_ev_idxs = np.setdiff1d(selection, new_selection)
        for idx in drop_ev_idxs:
            drop_log[idx] = drop_log[idx] + ('DROP DUPLICATE',)
        selection = new_selection
    elif event_repeated == 'merge':
        logger.info('Multiple event values for single event times found. '
                    'Creating new event value to reflect simultaneous events.')
        new_events, event_id, new_selection = \
            _merge_events(events, event_id, selection)
        drop_ev_idxs = np.setdiff1d(selection, new_selection)
        for idx in drop_ev_idxs:
            drop_log[idx] = drop_log[idx] + ('MERGE DUPLICATE',)
        selection = new_selection
    drop_log = tuple(drop_log)

    # Remove obsolete kv-pairs from event_id after handling
    keys = new_events[:, 1:].flatten()
    event_id = {k: v for k, v in event_id.items() if v in keys}

    return new_events, event_id, selection, drop_log


@fill_doc
class BaseEpochs(ProjMixin, ContainsMixin, UpdateChannelsMixin, ShiftTimeMixin,
                 SetChannelsMixin, InterpolationMixin, FilterMixin,
                 TimeMixin, SizeMixin, GetEpochsMixin):
    """Abstract base class for `~mne.Epochs`-type classes.

    .. warning:: This class provides basic functionality and should never be
                 instantiated directly.

    Parameters
    ----------
    %(info_not_none)s
    data : ndarray | None
        If ``None``, data will be read from the Raw object. If ndarray, must be
        of shape (n_epochs, n_channels, n_times).
    %(events_epochs)s
    %(event_id)s
    %(epochs_tmin_tmax)s
    %(baseline_epochs)s
        Defaults to ``(None, 0)``, i.e. beginning of the the data until
        time point zero.
    %(epochs_raw)s
    %(picks_all)s
    %(reject_epochs)s
    %(flat)s
    %(decim)s
    %(epochs_reject_tmin_tmax)s
    %(epochs_detrend)s
    %(proj_epochs)s
    %(epochs_on_missing)s
    preload_at_end : bool
        %(epochs_preload)s
    selection : iterable | None
        Iterable of indices of selected epochs. If ``None``, will be
        automatically generated, corresponding to all non-zero events.
    drop_log : tuple | None
        Tuple of tuple of strings indicating which epochs have been marked to
        be ignored.
    filename : str | None
        The filename (if the epochs are read from disk).
    %(epochs_metadata)s
    %(epochs_event_repeated)s
    %(verbose)s

    Notes
    -----
    The ``BaseEpochs`` class is public to allow for stable type-checking in
    user code (i.e., ``isinstance(my_epochs, BaseEpochs)``) but should not be
    used as a constructor for Epochs objects (use instead :class:`mne.Epochs`).
    """

    @verbose
    def __init__(self, info, data, events, event_id=None, tmin=-0.2, tmax=0.5,
                 baseline=(None, 0), raw=None, picks=None, reject=None,
                 flat=None, decim=1, reject_tmin=None, reject_tmax=None,
                 detrend=None, proj=True, on_missing='raise',
                 preload_at_end=False, selection=None, drop_log=None,
                 filename=None, metadata=None, event_repeated='error',
                 verbose=None):  # noqa: D102
        self.verbose = verbose

        if events is not None:  # RtEpochs can have events=None
            events = _ensure_events(events)
            events_max = events.max()
            if events_max > INT32_MAX:
                raise ValueError(
                    f'events array values must not exceed {INT32_MAX}, '
                    f'got {events_max}')
        event_id = _check_event_id(event_id, events)
        self.event_id = event_id
        del event_id

        if events is not None:  # RtEpochs can have events=None
            for key, val in self.event_id.items():
                if val not in events[:, 2]:
                    msg = ('No matching events found for %s '
                           '(event id %i)' % (key, val))
                    _on_missing(on_missing, msg)

            # ensure metadata matches original events size
            self.selection = np.arange(len(events))
            self.events = events
            self.metadata = metadata
            del events

            values = list(self.event_id.values())
            selected = np.where(np.in1d(self.events[:, 2], values))[0]
            if selection is None:
                selection = selected
            else:
                selection = np.array(selection, int)
            if selection.shape != (len(selected),):
                raise ValueError('selection must be shape %s got shape %s'
                                 % (selected.shape, selection.shape))
            self.selection = selection
            if drop_log is None:
                self.drop_log = tuple(
                    () if k in self.selection else ('IGNORED',)
                    for k in range(max(len(self.events),
                                   max(self.selection) + 1)))
            else:
                self.drop_log = drop_log

            self.events = self.events[selected]

            self.events, self.event_id, self.selection, self.drop_log = \
                _handle_event_repeated(
                    self.events, self.event_id, event_repeated,
                    self.selection, self.drop_log)

            # then subselect
            sub = np.where(np.in1d(selection, self.selection))[0]
            if isinstance(metadata, list):
                metadata = [metadata[s] for s in sub]
            elif metadata is not None:
                metadata = metadata.iloc[sub]
            self.metadata = metadata
            del metadata

            n_events = len(self.events)
            if n_events > 1:
                if np.diff(self.events.astype(np.int64)[:, 0]).min() <= 0:
                    warn('The events passed to the Epochs constructor are not '
                         'chronologically ordered.', RuntimeWarning)

            if n_events > 0:
                logger.info('%d matching events found' % n_events)
            else:
                raise ValueError('No desired events found.')
        else:
            self.drop_log = tuple()
            self.selection = np.array([], int)
            self.metadata = metadata
            # do not set self.events here, let subclass do it

        if (detrend not in [None, 0, 1]) or isinstance(detrend, bool):
            raise ValueError('detrend must be None, 0, or 1')
        self.detrend = detrend

        self._raw = raw
        info._check_consistency()
        self.picks = _picks_to_idx(info, picks, none='all', exclude=(),
                                   allow_empty=False)
        self.info = pick_info(info, self.picks)
        del info
        self._current = 0

        if data is None:
            self.preload = False
            self._data = None
            self._do_baseline = True
        else:
            assert decim == 1
            if data.ndim != 3 or data.shape[2] != \
                    round((tmax - tmin) * self.info['sfreq']) + 1:
                raise RuntimeError('bad data shape')
            if data.shape[0] != len(self.events):
                raise ValueError(
                    'The number of epochs and the number of events must match')
            self.preload = True
            self._data = data
            self._do_baseline = False
        self._offset = None

        if tmin > tmax:
            raise ValueError('tmin has to be less than or equal to tmax')

        # Handle times
        sfreq = float(self.info['sfreq'])
        start_idx = int(round(tmin * sfreq))
        self._raw_times = np.arange(start_idx,
                                    int(round(tmax * sfreq)) + 1) / sfreq
        self._set_times(self._raw_times)

        # check reject_tmin and reject_tmax
        if reject_tmin is not None:
            if (np.isclose(reject_tmin, tmin)):
                # adjust for potential small deviations due to sampling freq
                reject_tmin = self.tmin
            elif reject_tmin < tmin:
                raise ValueError(f'reject_tmin needs to be None or >= tmin '
                                 f'(got {reject_tmin})')

        if reject_tmax is not None:
            if (np.isclose(reject_tmax, tmax)):
                # adjust for potential small deviations due to sampling freq
                reject_tmax = self.tmax
            elif reject_tmax > tmax:
                raise ValueError(f'reject_tmax needs to be None or <= tmax '
                                 f'(got {reject_tmax})')

        if (reject_tmin is not None) and (reject_tmax is not None):
            if reject_tmin >= reject_tmax:
                raise ValueError(f'reject_tmin ({reject_tmin}) needs to be '
                                 f' < reject_tmax ({reject_tmax})')

        self.reject_tmin = reject_tmin
        self.reject_tmax = reject_tmax

        # decimation
        self._decim = 1
        self.decimate(decim)

        # baseline correction: replace `None` tuple elements  with actual times
        self.baseline = _check_baseline(baseline, times=self.times,
                                        sfreq=self.info['sfreq'])
        if self.baseline is not None and self.baseline != baseline:
            logger.info(f'Setting baseline interval to '
                        f'[{self.baseline[0]}, {self.baseline[1]}] sec')

        logger.info(_log_rescale(self.baseline))

        # setup epoch rejection
        self.reject = None
        self.flat = None
        self._reject_setup(reject, flat)

        # do the rest
        valid_proj = [True, 'delayed', False]
        if proj not in valid_proj:
            raise ValueError('"proj" must be one of %s, not %s'
                             % (valid_proj, proj))
        if proj == 'delayed':
            self._do_delayed_proj = True
            logger.info('Entering delayed SSP mode.')
        else:
            self._do_delayed_proj = False
        activate = False if self._do_delayed_proj else proj
        self._projector, self.info = setup_proj(self.info, False,
                                                activate=activate)
        if preload_at_end:
            assert self._data is None
            assert self.preload is False
            self.load_data()  # this will do the projection
        elif proj is True and self._projector is not None and data is not None:
            # let's make sure we project if data was provided and proj
            # requested
            # we could do this with np.einsum, but iteration should be
            # more memory safe in most instances
            for ii, epoch in enumerate(self._data):
                self._data[ii] = np.dot(self._projector, epoch)
        self._filename = str(filename) if filename is not None else filename
        self._check_consistency()

    def _check_consistency(self):
        """Check invariants of epochs object."""
        if hasattr(self, 'events'):
            assert len(self.selection) == len(self.events)
            assert len(self.drop_log) >= len(self.events)
        assert len(self.selection) == sum(
            (len(dl) == 0 for dl in self.drop_log))
        assert hasattr(self, '_times_readonly')
        assert not self.times.flags['WRITEABLE']
        assert isinstance(self.drop_log, tuple)
        assert all(isinstance(log, tuple) for log in self.drop_log)
        assert all(isinstance(s, str) for log in self.drop_log for s in log)

    def reset_drop_log_selection(self):
        """Reset the drop_log and selection entries.

        This method will simplify ``self.drop_log`` and ``self.selection``
        so that they are meaningless (tuple of empty tuples and increasing
        integers, respectively). This can be useful when concatenating
        many Epochs instances, as ``drop_log`` can accumulate many entries
        which can become problematic when saving.
        """
        self.selection = np.arange(len(self.events))
        self.drop_log = (tuple(),) * len(self.events)
        self._check_consistency()

    def load_data(self):
        """Load the data if not already preloaded.

        Returns
        -------
        epochs : instance of Epochs
            The epochs object.

        Notes
        -----
        This function operates in-place.

        .. versionadded:: 0.10.0
        """
        if self.preload:
            return self
        self._data = self._get_data()
        self.preload = True
        self._do_baseline = False
        self._decim_slice = slice(None, None, None)
        self._decim = 1
        self._raw_times = self.times
        assert self._data.shape[-1] == len(self.times)
        self._raw = None  # shouldn't need it anymore
        return self

    @verbose
    def decimate(self, decim, offset=0, verbose=None):
        """Decimate the epochs.

        Parameters
        ----------
        %(decim)s
        %(decim_offset)s
        %(verbose_meth)s

        Returns
        -------
        epochs : instance of Epochs
            The decimated Epochs object.

        See Also
        --------
        mne.Evoked.decimate
        mne.Epochs.resample
        mne.io.Raw.resample

        Notes
        -----
        %(decim_notes)s

        If ``decim`` is 1, this method does not copy the underlying data.

        .. versionadded:: 0.10.0

        References
        ----------
        .. footbibliography::
        """
        decim, offset, new_sfreq = _check_decim(self.info, decim, offset)
        start_idx = int(round(-self._raw_times[0] * (self.info['sfreq'] *
                                                     self._decim)))
        self._decim *= decim
        i_start = start_idx % self._decim + offset
        decim_slice = slice(i_start, None, self._decim)
        with self.info._unlock():
            self.info['sfreq'] = new_sfreq
        if self.preload:
            if decim != 1:
                self._data = self._data[:, :, decim_slice].copy()
                self._raw_times = self._raw_times[decim_slice].copy()
            else:
                self._data = np.ascontiguousarray(self._data)
            self._decim_slice = slice(None)
            self._decim = 1
        else:
            self._decim_slice = decim_slice
        self._set_times(self._raw_times[self._decim_slice])
        return self

    @verbose
    def apply_baseline(self, baseline=(None, 0), *, verbose=None):
        """Baseline correct epochs.

        Parameters
        ----------
        %(baseline_epochs)s
            Defaults to ``(None, 0)``, i.e. beginning of the the data until
            time point zero.
        %(verbose_meth)s

        Returns
        -------
        epochs : instance of Epochs
            The baseline-corrected Epochs object.

        Notes
        -----
        Baseline correction can be done multiple times, but can never be
        reverted once the data has been loaded.

        .. versionadded:: 0.10.0
        """
        baseline = _check_baseline(baseline, times=self.times,
                                   sfreq=self.info['sfreq'])

        if self.preload:
            if self.baseline is not None and baseline is None:
                raise RuntimeError('You cannot remove baseline correction '
                                   'from preloaded data once it has been '
                                   'applied.')
            self._do_baseline = True
            picks = self._detrend_picks
            rescale(self._data, self.times, baseline, copy=False, picks=picks)
            self._do_baseline = False
        else:  # logging happens in "rescale" in "if" branch
            logger.info(_log_rescale(baseline))
            assert self._do_baseline is True
        self.baseline = baseline
        return self

    def _reject_setup(self, reject, flat):
        """Set self._reject_time and self._channel_type_idx."""
        idx = channel_indices_by_type(self.info)
        reject = deepcopy(reject) if reject is not None else dict()
        flat = deepcopy(flat) if flat is not None else dict()
        for rej, kind in zip((reject, flat), ('reject', 'flat')):
            if not isinstance(rej, dict):
                raise TypeError('reject and flat must be dict or None, not %s'
                                % type(rej))
            bads = set(rej.keys()) - set(idx.keys())
            if len(bads) > 0:
                raise KeyError('Unknown channel types found in %s: %s'
                               % (kind, bads))

        for key in idx.keys():
            # don't throw an error if rejection/flat would do nothing
            if len(idx[key]) == 0 and (np.isfinite(reject.get(key, np.inf)) or
                                       flat.get(key, -1) >= 0):
                # This is where we could eventually add e.g.
                # self.allow_missing_reject_keys check to allow users to
                # provide keys that don't exist in data
                raise ValueError("No %s channel found. Cannot reject based on "
                                 "%s." % (key.upper(), key.upper()))

        # check for invalid values
        for rej, kind in zip((reject, flat), ('Rejection', 'Flat')):
            for key, val in rej.items():
                if val is None or val < 0:
                    raise ValueError('%s value must be a number >= 0, not "%s"'
                                     % (kind, val))

        # now check to see if our rejection and flat are getting more
        # restrictive
        old_reject = self.reject if self.reject is not None else dict()
        old_flat = self.flat if self.flat is not None else dict()
        bad_msg = ('{kind}["{key}"] == {new} {op} {old} (old value), new '
                   '{kind} values must be at least as stringent as '
                   'previous ones')

        # copy thresholds for channel types that were used previously, but not
        # passed this time
        for key in set(old_reject) - set(reject):
            reject[key] = old_reject[key]
        # make sure new thresholds are at least as stringent as the old ones
        for key in reject:
            if key in old_reject and reject[key] > old_reject[key]:
                raise ValueError(
                    bad_msg.format(kind='reject', key=key, new=reject[key],
                                   old=old_reject[key], op='>'))

        # same for flat thresholds
        for key in set(old_flat) - set(flat):
            flat[key] = old_flat[key]
        for key in flat:
            if key in old_flat and flat[key] < old_flat[key]:
                raise ValueError(
                    bad_msg.format(kind='flat', key=key, new=flat[key],
                                   old=old_flat[key], op='<'))

        # after validation, set parameters
        self._bad_dropped = False
        self._channel_type_idx = idx
        self.reject = reject if len(reject) > 0 else None
        self.flat = flat if len(flat) > 0 else None

        if (self.reject_tmin is None) and (self.reject_tmax is None):
            self._reject_time = None
        else:
            if self.reject_tmin is None:
                reject_imin = None
            else:
                idxs = np.nonzero(self.times >= self.reject_tmin)[0]
                reject_imin = idxs[0]
            if self.reject_tmax is None:
                reject_imax = None
            else:
                idxs = np.nonzero(self.times <= self.reject_tmax)[0]
                reject_imax = idxs[-1]
            self._reject_time = slice(reject_imin, reject_imax)

    @verbose  # verbose is used by mne-realtime
    def _is_good_epoch(self, data, verbose=None):
        """Determine if epoch is good."""
        if isinstance(data, str):
            return False, (data,)
        if data is None:
            return False, ('NO_DATA',)
        n_times = len(self.times)
        if data.shape[1] < n_times:
            # epoch is too short ie at the end of the data
            return False, ('TOO_SHORT',)
        if self.reject is None and self.flat is None:
            return True, None
        else:
            if self._reject_time is not None:
                data = data[:, self._reject_time]

            return _is_good(data, self.ch_names, self._channel_type_idx,
                            self.reject, self.flat, full_report=True,
                            ignore_chs=self.info['bads'])

    @verbose
    def _detrend_offset_decim(self, epoch, picks, verbose=None):
        """Aux Function: detrend, baseline correct, offset, decim.

        Note: operates inplace
        """
        if (epoch is None) or isinstance(epoch, str):
            return epoch

        # Detrend
        if self.detrend is not None:
            # We explicitly detrend just data channels (not EMG, ECG, EOG which
            # are processed by baseline correction)
            use_picks = _pick_data_channels(self.info, exclude=())
            epoch[use_picks] = detrend(epoch[use_picks], self.detrend, axis=1)

        # Baseline correct
        if self._do_baseline:
            rescale(
                epoch, self._raw_times, self.baseline, picks=picks, copy=False,
                verbose=False)

        # Decimate if necessary (i.e., epoch not preloaded)
        epoch = epoch[:, self._decim_slice]

        # handle offset
        if self._offset is not None:
            epoch += self._offset

        return epoch

    def iter_evoked(self, copy=False):
        """Iterate over epochs as a sequence of Evoked objects.

        The Evoked objects yielded will each contain a single epoch (i.e., no
        averaging is performed).

        This method resets the object iteration state to the first epoch.

        Parameters
        ----------
        copy : bool
            If False copies of data and measurement info will be omitted
            to save time.
        """
        self.__iter__()

        while True:
            try:
                out = self.__next__(True)
            except StopIteration:
                break
            data, event_id = out
            tmin = self.times[0]
            info = self.info
            if copy:
                info = deepcopy(self.info)
                data = data.copy()

            yield EvokedArray(data, info, tmin, comment=str(event_id))

    def subtract_evoked(self, evoked=None):
        """Subtract an evoked response from each epoch.

        Can be used to exclude the evoked response when analyzing induced
        activity, see e.g. [1]_.

        Parameters
        ----------
        evoked : instance of Evoked | None
            The evoked response to subtract. If None, the evoked response
            is computed from Epochs itself.

        Returns
        -------
        self : instance of Epochs
            The modified instance (instance is also modified inplace).

        References
        ----------
        .. [1] David et al. "Mechanisms of evoked and induced responses in
               MEG/EEG", NeuroImage, vol. 31, no. 4, pp. 1580-1591, July 2006.
        """
        logger.info('Subtracting Evoked from Epochs')
        if evoked is None:
            picks = _pick_data_channels(self.info, exclude=[])
            evoked = self.average(picks)

        # find the indices of the channels to use
        picks = pick_channels(evoked.ch_names, include=self.ch_names)

        # make sure the omitted channels are not data channels
        if len(picks) < len(self.ch_names):
            sel_ch = [evoked.ch_names[ii] for ii in picks]
            diff_ch = list(set(self.ch_names).difference(sel_ch))
            diff_idx = [self.ch_names.index(ch) for ch in diff_ch]
            diff_types = [channel_type(self.info, idx) for idx in diff_idx]
            bad_idx = [diff_types.index(t) for t in diff_types if t in
                       _DATA_CH_TYPES_SPLIT]
            if len(bad_idx) > 0:
                bad_str = ', '.join([diff_ch[ii] for ii in bad_idx])
                raise ValueError('The following data channels are missing '
                                 'in the evoked response: %s' % bad_str)
            logger.info('    The following channels are not included in the '
                        'subtraction: %s' % ', '.join(diff_ch))

        # make sure the times match
        if (len(self.times) != len(evoked.times) or
                np.max(np.abs(self.times - evoked.times)) >= 1e-7):
            raise ValueError('Epochs and Evoked object do not contain '
                             'the same time points.')

        # handle SSPs
        if not self.proj and evoked.proj:
            warn('Evoked has SSP applied while Epochs has not.')
        if self.proj and not evoked.proj:
            evoked = evoked.copy().apply_proj()

        # find the indices of the channels to use in Epochs
        ep_picks = [self.ch_names.index(evoked.ch_names[ii]) for ii in picks]

        # do the subtraction
        if self.preload:
            self._data[:, ep_picks, :] -= evoked.data[picks][None, :, :]
        else:
            if self._offset is None:
                self._offset = np.zeros((len(self.ch_names), len(self.times)),
                                        dtype=np.float64)
            self._offset[ep_picks] -= evoked.data[picks]
        logger.info('[done]')

        return self

    @fill_doc
    def average(self, picks=None, method="mean", by_event_type=False):
        """Compute an average over epochs.

        Parameters
        ----------
        %(picks_all_data)s
        method : str | callable
            How to combine the data. If "mean"/"median", the mean/median
            are returned.
            Otherwise, must be a callable which, when passed an array of shape
            (n_epochs, n_channels, n_time) returns an array of shape
            (n_channels, n_time).
            Note that due to file type limitations, the kind for all
            these will be "average".
        %(by_event_type)s

        Returns
        -------
        %(by_event_type_returns_average)s

        Notes
        -----
        Computes an average of all epochs in the instance, even if
        they correspond to different conditions. To average by condition,
        do ``epochs[condition].average()`` for each condition separately.

        When picks is None and epochs contain only ICA channels, no channels
        are selected, resulting in an error. This is because ICA channels
        are not considered data channels (they are of misc type) and only data
        channels are selected when picks is None.

        The ``method`` parameter allows e.g. robust averaging.
        For example, one could do:

            >>> from scipy.stats import trim_mean  # doctest:+SKIP
            >>> trim = lambda x: trim_mean(x, 0.1, axis=0)  # doctest:+SKIP
            >>> epochs.average(method=trim)  # doctest:+SKIP

        This would compute the trimmed mean.
        """
        if by_event_type:
            evokeds = list()
            for event_type in self.event_id.keys():
                ev = self[event_type]._compute_aggregate(picks=picks,
                                                         mode=method)
                ev.comment = event_type
                evokeds.append(ev)
        else:
            evokeds = self._compute_aggregate(picks=picks, mode=method)
        return evokeds

    @fill_doc
    def standard_error(self, picks=None, by_event_type=False):
        """Compute standard error over epochs.

        Parameters
        ----------
        %(picks_all_data)s
        %(by_event_type)s

        Returns
        -------
        %(by_event_type_returns_stderr)s
        """
        return self.average(picks=picks, method="std",
                            by_event_type=by_event_type)

    def _compute_aggregate(self, picks, mode='mean'):
        """Compute the mean, median, or std over epochs and return Evoked."""
        # if instance contains ICA channels they won't be included unless picks
        # is specified
        if picks is None:
            check_ICA = [x.startswith('ICA') for x in self.ch_names]
            if np.all(check_ICA):
                raise TypeError('picks must be specified (i.e. not None) for '
                                'ICA channel data')
            elif np.any(check_ICA):
                warn('ICA channels will not be included unless explicitly '
                     'selected in picks')

        n_channels = len(self.ch_names)
        n_times = len(self.times)

        if self.preload:
            n_events = len(self.events)
            fun = _check_combine(mode, valid=('mean', 'median', 'std'))
            data = fun(self._data)
            assert len(self.events) == len(self._data)
            if data.shape != self._data.shape[1:]:
                raise RuntimeError(
                    'You passed a function that resulted n data of shape {}, '
                    'but it should be {}.'.format(
                        data.shape, self._data.shape[1:]))
        else:
            if mode not in {"mean", "std"}:
                raise ValueError("If data are not preloaded, can only compute "
                                 "mean or standard deviation.")
            data = np.zeros((n_channels, n_times))
            n_events = 0
            for e in self:
                if np.iscomplexobj(e):
                    data = data.astype(np.complex128)
                data += e
                n_events += 1

            if n_events > 0:
                data /= n_events
            else:
                data.fill(np.nan)

            # convert to stderr if requested, could do in one pass but do in
            # two (slower) in case there are large numbers
            if mode == "std":
                data_mean = data.copy()
                data.fill(0.)
                for e in self:
                    data += (e - data_mean) ** 2
                data = np.sqrt(data / n_events)

        if mode == "std":
            kind = 'standard_error'
            data /= np.sqrt(n_events)
        else:
            kind = "average"

        return self._evoked_from_epoch_data(data, self.info, picks, n_events,
                                            kind, self._name)

    @property
    def _name(self):
        """Give a nice string representation based on event ids."""
        if len(self.event_id) == 1:
            comment = next(iter(self.event_id.keys()))
        else:
            count = Counter(self.events[:, 2])
            comments = list()
            for key, value in self.event_id.items():
                comments.append('%.2f × %s' % (
                    float(count[value]) / len(self.events), key))
            comment = ' + '.join(comments)
        return comment

    def _evoked_from_epoch_data(self, data, info, picks, n_events, kind,
                                comment):
        """Create an evoked object from epoch data."""
        info = deepcopy(info)
        # don't apply baseline correction; we'll set evoked.baseline manually
        evoked = EvokedArray(data, info, tmin=self.times[0], comment=comment,
                             nave=n_events, kind=kind, baseline=None,
                             verbose=self.verbose)
        evoked.baseline = self.baseline

        # the above constructor doesn't recreate the times object precisely
        # due to numerical precision issues
        evoked.times = self.times.copy()

        # pick channels
        picks = _picks_to_idx(self.info, picks, 'data_or_ica', ())
        ch_names = [evoked.ch_names[p] for p in picks]
        evoked.pick_channels(ch_names)

        if len(evoked.info['ch_names']) == 0:
            raise ValueError('No data channel found when averaging.')

        if evoked.nave < 1:
            warn('evoked object is empty (based on less than 1 epoch)')

        return evoked

    @property
    def ch_names(self):
        """Channel names."""
        return self.info['ch_names']

    @copy_function_doc_to_method_doc(plot_epochs)
    def plot(self, picks=None, scalings=None, n_epochs=20, n_channels=20,
             title=None, events=None, event_color=None,
             order=None, show=True, block=False, decim='auto', noise_cov=None,
             butterfly=False, show_scrollbars=True, show_scalebars=True,
             epoch_colors=None, event_id=None, group_by='type'):
        return plot_epochs(self, picks=picks, scalings=scalings,
                           n_epochs=n_epochs, n_channels=n_channels,
                           title=title, events=events, event_color=event_color,
                           order=order, show=show, block=block, decim=decim,
                           noise_cov=noise_cov, butterfly=butterfly,
                           show_scrollbars=show_scrollbars,
                           show_scalebars=show_scalebars,
                           epoch_colors=epoch_colors, event_id=event_id,
                           group_by=group_by)

    @copy_function_doc_to_method_doc(plot_epochs_psd)
    def plot_psd(self, fmin=0, fmax=np.inf, tmin=None, tmax=None,
                 proj=False, bandwidth=None, adaptive=False, low_bias=True,
                 normalization='length', picks=None, ax=None, color='black',
                 xscale='linear', area_mode='std', area_alpha=0.33,
                 dB=True, estimate='auto', show=True, n_jobs=1,
                 average=False, line_alpha=None, spatial_colors=True,
                 sphere=None, exclude='bads', verbose=None):
        return plot_epochs_psd(self, fmin=fmin, fmax=fmax, tmin=tmin,
                               tmax=tmax, proj=proj, bandwidth=bandwidth,
                               adaptive=adaptive, low_bias=low_bias,
                               normalization=normalization, picks=picks, ax=ax,
                               color=color, xscale=xscale, area_mode=area_mode,
                               area_alpha=area_alpha, dB=dB, estimate=estimate,
                               show=show, n_jobs=n_jobs, average=average,
                               line_alpha=line_alpha,
                               spatial_colors=spatial_colors, sphere=sphere,
                               exclude=exclude, verbose=verbose)

    @copy_function_doc_to_method_doc(plot_epochs_psd_topomap)
    def plot_psd_topomap(self, bands=None, tmin=None,
                         tmax=None, proj=False, bandwidth=None, adaptive=False,
                         low_bias=True, normalization='length', ch_type=None,
                         cmap=None, agg_fun=None, dB=True,
                         n_jobs=1, normalize=False, cbar_fmt='auto',
                         outlines='head', axes=None, show=True,
                         sphere=None, vlim=(None, None), verbose=None):
        return plot_epochs_psd_topomap(
            self, bands=bands, tmin=tmin, tmax=tmax,
            proj=proj, bandwidth=bandwidth, adaptive=adaptive,
            low_bias=low_bias, normalization=normalization, ch_type=ch_type,
            cmap=cmap, agg_fun=agg_fun, dB=dB, n_jobs=n_jobs,
            normalize=normalize, cbar_fmt=cbar_fmt, outlines=outlines,
            axes=axes, show=show, sphere=sphere, vlim=vlim, verbose=verbose)

    @copy_function_doc_to_method_doc(plot_topo_image_epochs)
    def plot_topo_image(self, layout=None, sigma=0., vmin=None, vmax=None,
                        colorbar=None, order=None, cmap='RdBu_r',
                        layout_scale=.95, title=None, scalings=None,
                        border='none', fig_facecolor='k', fig_background=None,
                        font_color='w', show=True):
        return plot_topo_image_epochs(
            self, layout=layout, sigma=sigma, vmin=vmin, vmax=vmax,
            colorbar=colorbar, order=order, cmap=cmap,
            layout_scale=layout_scale, title=title, scalings=scalings,
            border=border, fig_facecolor=fig_facecolor,
            fig_background=fig_background, font_color=font_color, show=show)

    @verbose
    def drop_bad(self, reject='existing', flat='existing', verbose=None):
        """Drop bad epochs without retaining the epochs data.

        Should be used before slicing operations.

        .. warning:: This operation is slow since all epochs have to be read
                     from disk. To avoid reading epochs from disk multiple
                     times, use :meth:`mne.Epochs.load_data()`.

        .. note:: To constrain the time period used for estimation of signal
                  quality, set ``epochs.reject_tmin`` and
                  ``epochs.reject_tmax``, respectively.

        Parameters
        ----------
        %(reject_drop_bad)s
        %(flat_drop_bad)s
        %(verbose_meth)s

        Returns
        -------
        epochs : instance of Epochs
            The epochs with bad epochs dropped. Operates in-place.

        Notes
        -----
        Dropping bad epochs can be done multiple times with different
        ``reject`` and ``flat`` parameters. However, once an epoch is
        dropped, it is dropped forever, so if more lenient thresholds may
        subsequently be applied, `epochs.copy <mne.Epochs.copy>` should be
        used.
        """
        if reject == 'existing':
            if flat == 'existing' and self._bad_dropped:
                return
            reject = self.reject
        if flat == 'existing':
            flat = self.flat
        if any(isinstance(rej, str) and rej != 'existing' for
               rej in (reject, flat)):
            raise ValueError('reject and flat, if strings, must be "existing"')
        self._reject_setup(reject, flat)
        self._get_data(out=False, verbose=verbose)
        return self

    def drop_log_stats(self, ignore=('IGNORED',)):
        """Compute the channel stats based on a drop_log from Epochs.

        Parameters
        ----------
        ignore : list
            The drop reasons to ignore.

        Returns
        -------
        perc : float
            Total percentage of epochs dropped.

        See Also
        --------
        plot_drop_log
        """
        return _drop_log_stats(self.drop_log, ignore)

    @copy_function_doc_to_method_doc(plot_drop_log)
    def plot_drop_log(self, threshold=0, n_max_plot=20, subject='Unknown subj',
                      color=(0.9, 0.9, 0.9), width=0.8, ignore=('IGNORED',),
                      show=True):
        if not self._bad_dropped:
            raise ValueError("You cannot use plot_drop_log since bad "
                             "epochs have not yet been dropped. "
                             "Use epochs.drop_bad().")
        return plot_drop_log(self.drop_log, threshold, n_max_plot, subject,
                             color=color, width=width, ignore=ignore,
                             show=show)

    @copy_function_doc_to_method_doc(plot_epochs_image)
    def plot_image(self, picks=None, sigma=0., vmin=None, vmax=None,
                   colorbar=True, order=None, show=True, units=None,
                   scalings=None, cmap=None, fig=None, axes=None,
                   overlay_times=None, combine=None, group_by=None,
                   evoked=True, ts_args=None, title=None, clear=False):
        return plot_epochs_image(self, picks=picks, sigma=sigma, vmin=vmin,
                                 vmax=vmax, colorbar=colorbar, order=order,
                                 show=show, units=units, scalings=scalings,
                                 cmap=cmap, fig=fig, axes=axes,
                                 overlay_times=overlay_times, combine=combine,
                                 group_by=group_by, evoked=evoked,
                                 ts_args=ts_args, title=title, clear=clear)

    @verbose
    def drop(self, indices, reason='USER', verbose=None):
        """Drop epochs based on indices or boolean mask.

        .. note:: The indices refer to the current set of undropped epochs
                  rather than the complete set of dropped and undropped epochs.
                  They are therefore not necessarily consistent with any
                  external indices (e.g., behavioral logs). To drop epochs
                  based on external criteria, do not use the ``preload=True``
                  flag when constructing an Epochs object, and call this
                  method before calling the :meth:`mne.Epochs.drop_bad` or
                  :meth:`mne.Epochs.load_data` methods.

        Parameters
        ----------
        indices : array of int or bool
            Set epochs to remove by specifying indices to remove or a boolean
            mask to apply (where True values get removed). Events are
            correspondingly modified.
        reason : str
            Reason for dropping the epochs ('ECG', 'timeout', 'blink' etc).
            Default: 'USER'.
        %(verbose_meth)s

        Returns
        -------
        epochs : instance of Epochs
            The epochs with indices dropped. Operates in-place.
        """
        indices = np.atleast_1d(indices)

        if indices.ndim > 1:
            raise ValueError("indices must be a scalar or a 1-d array")

        if indices.dtype == bool:
            indices = np.where(indices)[0]
        try_idx = np.where(indices < 0, indices + len(self.events), indices)

        out_of_bounds = (try_idx < 0) | (try_idx >= len(self.events))
        if out_of_bounds.any():
            first = indices[out_of_bounds][0]
            raise IndexError("Epoch index %d is out of bounds" % first)
        keep = np.setdiff1d(np.arange(len(self.events)), try_idx)
        self._getitem(keep, reason, copy=False, drop_event_id=False)
        count = len(try_idx)
        logger.info('Dropped %d epoch%s: %s' %
                    (count, _pl(count), ', '.join(map(str, np.sort(try_idx)))))

        return self

    def _get_epoch_from_raw(self, idx, verbose=None):
        """Get a given epoch from disk."""
        raise NotImplementedError

    def _project_epoch(self, epoch):
        """Process a raw epoch based on the delayed param."""
        # whenever requested, the first epoch is being projected.
        if (epoch is None) or isinstance(epoch, str):
            # can happen if t < 0 or reject based on annotations
            return epoch
        proj = self._do_delayed_proj or self.proj
        if self._projector is not None and proj is True:
            epoch = np.dot(self._projector, epoch)
        return epoch

    @verbose
    def _get_data(self, out=True, picks=None, item=None, *, units=None,
                  tmin=None, tmax=None, verbose=None):
        """Load all data, dropping bad epochs along the way.

        Parameters
        ----------
        out : bool
            Return the data. Setting this to False is used to reject bad
            epochs without caching all the data, which saves memory.
        %(picks_all)s
        item : slice | array-like | str | list | None
            See docstring of get_data method.
        %(units)s
        tmin : int | float | None
            Start time of data to get in seconds.
        tmax : int | float | None
            End time of data to get in seconds.
        %(verbose_meth)s
        """
        start, stop = self._handle_tmin_tmax(tmin, tmax)

        if item is None:
            item = slice(None)
        elif not self._bad_dropped:
            raise ValueError(
                'item must be None in epochs.get_data() unless bads have been '
                'dropped. Consider using epochs.drop_bad().')
        select = self._item_to_select(item)  # indices or slice
        use_idx = np.arange(len(self.events))[select]
        n_events = len(use_idx)
        # in case there are no good events
        if self.preload:
            # we will store our result in our existing array
            data = self._data
        else:
            # we start out with an empty array, allocate only if necessary
            data = np.empty((0, len(self.info['ch_names']), len(self.times)))
            logger.info('Loading data for %s events and %s original time '
                        'points ...' % (n_events, len(self._raw_times)))

        orig_picks = picks
        if orig_picks is None:
            picks = _picks_to_idx(self.info, picks, "all", exclude=())
        else:
            picks = _picks_to_idx(self.info, picks)

        # handle units param only if we are going to return data (out==True)
        if (units is not None) and out:
            ch_factors = _get_ch_factors(self, units, picks)

        if self._bad_dropped:
            if not out:
                return
            if self.preload:
                data = data[select]
                if orig_picks is not None:
                    data = data[:, picks]
                if units is not None:
                    data *= ch_factors[:, np.newaxis]
                if start != 0 or stop != self.times.size:
                    data = data[..., start:stop]
                return data

            # we need to load from disk, drop, and return data
            detrend_picks = self._detrend_picks
            for ii, idx in enumerate(use_idx):
                # faster to pre-allocate memory here
                epoch_noproj = self._get_epoch_from_raw(idx)
                epoch_noproj = self._detrend_offset_decim(
                    epoch_noproj, detrend_picks)
                if self._do_delayed_proj:
                    epoch_out = epoch_noproj
                else:
                    epoch_out = self._project_epoch(epoch_noproj)
                if ii == 0:
                    data = np.empty((n_events, len(self.ch_names),
                                     len(self.times)), dtype=epoch_out.dtype)
                data[ii] = epoch_out
        else:
            # bads need to be dropped, this might occur after a preload
            # e.g., when calling drop_bad w/new params
            good_idx = []
            n_out = 0
            drop_log = list(self.drop_log)
            assert n_events == len(self.selection)
            if not self.preload:
                detrend_picks = self._detrend_picks
            for idx, sel in enumerate(self.selection):
                if self.preload:  # from memory
                    if self._do_delayed_proj:
                        epoch_noproj = self._data[idx]
                        epoch = self._project_epoch(epoch_noproj)
                    else:
                        epoch_noproj = None
                        epoch = self._data[idx]
                else:  # from disk
                    epoch_noproj = self._get_epoch_from_raw(idx)
                    epoch_noproj = self._detrend_offset_decim(
                        epoch_noproj, detrend_picks)
                    epoch = self._project_epoch(epoch_noproj)

                epoch_out = epoch_noproj if self._do_delayed_proj else epoch
                is_good, bad_tuple = self._is_good_epoch(
                    epoch, verbose=verbose)
                if not is_good:
                    assert isinstance(bad_tuple, tuple)
                    assert all(isinstance(x, str) for x in bad_tuple)
                    drop_log[sel] = drop_log[sel] + bad_tuple
                    continue
                good_idx.append(idx)

                # store the epoch if there is a reason to (output or update)
                if out or self.preload:
                    # faster to pre-allocate, then trim as necessary
                    if n_out == 0 and not self.preload:
                        data = np.empty((n_events, epoch_out.shape[0],
                                         epoch_out.shape[1]),
                                        dtype=epoch_out.dtype, order='C')
                    data[n_out] = epoch_out
                    n_out += 1
            self.drop_log = tuple(drop_log)
            del drop_log

            self._bad_dropped = True
            logger.info("%d bad epochs dropped" % (n_events - len(good_idx)))

            # adjust the data size if there is a reason to (output or update)
            if out or self.preload:
                if data.flags['OWNDATA'] and data.flags['C_CONTIGUOUS']:
                    data.resize((n_out,) + data.shape[1:], refcheck=False)
                else:
                    data = data[:n_out]
                    if self.preload:
                        self._data = data

            # Now update our properties (excepd data, which is already fixed)
            self._getitem(good_idx, None, copy=False, drop_event_id=False,
                          select_data=False)

        if out:
            if orig_picks is not None:
                data = data[:, picks]
            if units is not None:
                data *= ch_factors[:, np.newaxis]
            if start != 0 or stop != self.times.size:
                data = data[..., start:stop]
            return data
        else:
            return None

    @property
    def _detrend_picks(self):
        if self._do_baseline:
            return _pick_data_channels(
                self.info, with_ref_meg=True, with_aux=True, exclude=())
        else:
            return []

    @fill_doc
    def get_data(self, picks=None, item=None, units=None, tmin=None,
                 tmax=None):
        """Get all epochs as a 3D array.

        Parameters
        ----------
        %(picks_all)s
        item : slice | array-like | str | list | None
            The items to get. See :meth:`mne.Epochs.__getitem__` for
            a description of valid options. This can be substantially faster
            for obtaining an ndarray than :meth:`~mne.Epochs.__getitem__`
            for repeated access on large Epochs objects.
            None (default) is an alias for ``slice(None)``.

            .. versionadded:: 0.20
        %(units)s

            .. versionadded:: 0.24
        tmin : int | float | None
            Start time of data to get in seconds.

            .. versionadded:: 0.24.0
        tmax : int | float | None
            End time of data to get in seconds.

            .. versionadded:: 0.24.0

        Returns
        -------
        data : array of shape (n_epochs, n_channels, n_times)
            A view on epochs data.
        """
        return self._get_data(picks=picks, item=item, units=units, tmin=tmin,
                              tmax=tmax)

    @verbose
    def apply_function(self, fun, picks=None, dtype=None, n_jobs=1,
                       channel_wise=True, verbose=None, **kwargs):
        """Apply a function to a subset of channels.

        %(applyfun_summary_epochs)s

        Parameters
        ----------
        %(applyfun_fun)s
        %(picks_all_data_noref)s
        %(applyfun_dtype)s
        %(n_jobs)s
        %(applyfun_chwise_epo)s
        %(verbose_meth)s
        %(kwarg_fun)s

        Returns
        -------
        self : instance of Epochs
            The epochs object with transformed data.
        """
        _check_preload(self, 'epochs.apply_function')
        picks = _picks_to_idx(self.info, picks, exclude=(), with_ref_meg=False)

        if not callable(fun):
            raise ValueError('fun needs to be a function')

        data_in = self._data
        if dtype is not None and dtype != self._data.dtype:
            self._data = self._data.astype(dtype)

        if channel_wise:
            if n_jobs == 1:
                _fun = partial(_check_fun, fun, **kwargs)
                # modify data inplace to save memory
                for idx in picks:
                    self._data[:, idx, :] = np.apply_along_axis(
                        _fun, -1, data_in[:, idx, :])
            else:
                # use parallel function
                parallel, p_fun, _ = parallel_func(_check_fun, n_jobs)
                data_picks_new = parallel(p_fun(
                    fun, data_in[:, p, :], **kwargs) for p in picks)
                for pp, p in enumerate(picks):
                    self._data[:, p, :] = data_picks_new[pp]
        else:
            self._data = _check_fun(fun, data_in, **kwargs)

        return self

    @property
    def times(self):
        """Time vector in seconds."""
        return self._times_readonly

    def _set_times(self, times):
        """Set self._times_readonly (and make it read only)."""
        # naming used to indicate that it shouldn't be
        # changed directly, but rather via this method
        self._times_readonly = times.copy()
        self._times_readonly.flags['WRITEABLE'] = False

    @property
    def tmin(self):
        """First time point."""
        return self.times[0]

    @property
    def filename(self):
        """The filename."""
        return self._filename

    @property
    def tmax(self):
        """Last time point."""
        return self.times[-1]

    def __repr__(self):
        """Build string representation."""
        s = ' %s events ' % len(self.events)
        s += '(all good)' if self._bad_dropped else '(good & bad)'
        s += ', %g - %g sec' % (self.tmin, self.tmax)
        s += ', baseline '
        if self.baseline is None:
            s += 'off'
        else:
            s += f'{self.baseline[0]:g} – {self.baseline[1]:g} sec'
            if self.baseline != _check_baseline(
                    self.baseline, times=self.times, sfreq=self.info['sfreq'],
                    on_baseline_outside_data='adjust'):
                s += ' (baseline period was cropped after baseline correction)'

        s += ', ~%s' % (sizeof_fmt(self._size),)
        s += ', data%s loaded' % ('' if self.preload else ' not')
        s += ', with metadata' if self.metadata is not None else ''
        max_events = 10
        counts = ['%r: %i' % (k, sum(self.events[:, 2] == v))
                  for k, v in list(self.event_id.items())[:max_events]]
        if len(self.event_id) > 0:
            s += ',' + '\n '.join([''] + counts)
        if len(self.event_id) > max_events:
            not_shown_events = len(self.event_id) - max_events
            s += f"\n and {not_shown_events} more events ..."
        class_name = self.__class__.__name__
        class_name = 'Epochs' if class_name == 'BaseEpochs' else class_name
        return '<%s | %s>' % (class_name, s)

    def _repr_html_(self):
        if self.baseline is None:
            baseline = 'off'
        else:
            baseline = tuple([f'{b:.3f}' for b in self.baseline])
            baseline = f'{baseline[0]} – {baseline[1]} sec'

        if isinstance(self.event_id, dict):
            events = ''
            for k, v in sorted(self.event_id.items()):
                n_events = sum(self.events[:, 2] == v)
                events += f'{k}: {n_events}<br>'
        elif isinstance(self.event_id, list):
            events = ''
            for k in self.event_id:
                n_events = sum(self.events[:, 2] == k)
                events += f'{k}: {n_events}<br>'
        elif isinstance(self.event_id, int):
            n_events = len(self.events[:, 2])
            events = f'{self.event_id}: {n_events}<br>'
        else:
            events = None
        return epochs_template.substitute(epochs=self, baseline=baseline,
                                          events=events)

    @verbose
    def crop(self, tmin=None, tmax=None, include_tmax=True, verbose=None):
        """Crop a time interval from the epochs.

        Parameters
        ----------
        tmin : float | None
            Start time of selection in seconds.
        tmax : float | None
            End time of selection in seconds.
        %(include_tmax)s
        %(verbose_meth)s

        Returns
        -------
        epochs : instance of Epochs
            The cropped epochs object, modified in-place.

        Notes
        -----
        %(notes_tmax_included_by_default)s
        """
        # XXX this could be made to work on non-preloaded data...
        _check_preload(self, 'Modifying data of epochs')

        if tmin is None:
            tmin = self.tmin
        elif tmin < self.tmin:
            warn('tmin is not in epochs time interval. tmin is set to '
                 'epochs.tmin')
            tmin = self.tmin

        if tmax is None:
            tmax = self.tmax
        elif tmax > self.tmax:
            warn('tmax is not in epochs time interval. tmax is set to '
                 'epochs.tmax')
            tmax = self.tmax
            include_tmax = True

        tmask = _time_mask(self.times, tmin, tmax, sfreq=self.info['sfreq'],
                           include_tmax=include_tmax)
        self._set_times(self.times[tmask])
        self._raw_times = self._raw_times[tmask]
        self._data = self._data[:, :, tmask]

        # Adjust rejection period
        if self.reject_tmin is not None and self.reject_tmin < self.tmin:
            logger.info(
                f'reject_tmin is not in epochs time interval. '
                f'Setting reject_tmin to epochs.tmin ({self.tmin} sec)')
            self.reject_tmin = self.tmin
        if self.reject_tmax is not None and self.reject_tmax > self.tmax:
            logger.info(
                f'reject_tmax is not in epochs time interval. '
                f'Setting reject_tmax to epochs.tmax ({self.tmax} sec)')
            self.reject_tmax = self.tmax
        return self

    def copy(self):
        """Return copy of Epochs instance.

        Returns
        -------
        epochs : instance of Epochs
            A copy of the object.
        """
        return deepcopy(self)

    def __deepcopy__(self, memodict):
        """Make a deepcopy."""
        cls = self.__class__
        result = cls.__new__(cls)
        for k, v in self.__dict__.items():
            # drop_log is immutable and _raw is private (and problematic to
            # deepcopy)
            if k in ('drop_log', '_raw', '_times_readonly'):
                memodict[id(v)] = v
            else:
                v = deepcopy(v, memodict)
            result.__dict__[k] = v
        return result

    @verbose
    def save(self, fname, split_size='2GB', fmt='single', overwrite=False,
             split_naming='neuromag', verbose=True):
        """Save epochs in a fif file.

        Parameters
        ----------
        fname : str
            The name of the file, which should end with ``-epo.fif`` or
            ``-epo.fif.gz``.
        split_size : str | int
            Large raw files are automatically split into multiple pieces. This
            parameter specifies the maximum size of each piece. If the
            parameter is an integer, it specifies the size in Bytes. It is
            also possible to pass a human-readable string, e.g., 100MB.
            Note: Due to FIFF file limitations, the maximum split size is 2GB.

            .. versionadded:: 0.10.0
        fmt : str
            Format to save data. Valid options are 'double' or
            'single' for 64- or 32-bit float, or for 128- or
            64-bit complex numbers respectively. Note: Data are processed with
            double precision. Choosing single-precision, the saved data
            will slightly differ due to the reduction in precision.

            .. versionadded:: 0.17
        %(overwrite)s
            To overwrite original file (the same one that was loaded),
            data must be preloaded upon reading. This defaults to True in 0.18
            but will change to False in 0.19.

            .. versionadded:: 0.18
        %(split_naming)s

            .. versionadded:: 0.24
        %(verbose_meth)s

        Notes
        -----
        Bad epochs will be dropped before saving the epochs to disk.
        """
        check_fname(fname, 'epochs', ('-epo.fif', '-epo.fif.gz',
                                      '_epo.fif', '_epo.fif.gz'))

        # check for file existence and expand `~` if present
        fname = _check_fname(fname=fname, overwrite=overwrite)

        split_size_bytes = _get_split_size(split_size)

        _check_option('fmt', fmt, ['single', 'double'])

        # to know the length accurately. The get_data() call would drop
        # bad epochs anyway
        self.drop_bad()
        # total_size tracks sizes that get split
        # over_size tracks overhead (tags, things that get written to each)
        if len(self) == 0:
            warn('Saving epochs with no data')
            total_size = 0
        else:
            d = self[0].get_data()
            # this should be guaranteed by subclasses
            assert d.dtype in ('>f8', '<f8', '>c16', '<c16')
            total_size = d.nbytes * len(self)
        self._check_consistency()
        over_size = 0
        if fmt == "single":
            total_size //= 2  # 64bit data converted to 32bit before writing.
        over_size += 32  # FIF tags
        # Account for all the other things we write, too
        # 1. meas_id block plus main epochs block
        over_size += 132
        # 2. measurement info (likely slight overestimate, but okay)
        over_size += object_size(self.info) + 16 * len(self.info)
        # 3. events and event_id in its own block
        total_size += self.events.size * 4
        over_size += len(_event_id_string(self.event_id)) + 72
        # 4. Metadata in a block of its own
        if self.metadata is not None:
            total_size += len(_prepare_write_metadata(self.metadata))
        over_size += 56
        # 5. first sample, last sample, baseline
        over_size += 40 * (self.baseline is not None) + 40
        # 6. drop log: gets written to each, with IGNORE for ones that are
        #    not part of it. So make a fake one with all having entries.
        drop_size = len(json.dumps(self.drop_log)) + 16
        drop_size += 8 * (len(self.selection) - 1)  # worst case: all but one
        over_size += drop_size
        # 7. reject params
        reject_params = _pack_reject_params(self)
        if reject_params:
            over_size += len(json.dumps(reject_params)) + 16
        # 8. selection
        total_size += self.selection.size * 4
        over_size += 16
        # 9. end of file tags
        over_size += _NEXT_FILE_BUFFER
        logger.debug(f'    Overhead size:   {str(over_size).rjust(15)}')
        logger.debug(f'    Splittable size: {str(total_size).rjust(15)}')
        logger.debug(f'    Split size:      {str(split_size_bytes).rjust(15)}')
        # need at least one per
        n_epochs = len(self)
        n_per = total_size // n_epochs if n_epochs else 0
        min_size = n_per + over_size
        if split_size_bytes < min_size:
            raise ValueError(
                f'The split size {split_size} is too small to safely write '
                'the epochs contents, minimum split size is '
                f'{sizeof_fmt(min_size)} ({min_size} bytes)')

        # This is like max(int(ceil(total_size / split_size)), 1) but cleaner
        n_parts = max(
            (total_size - 1) // (split_size_bytes - over_size) + 1, 1)
        assert n_parts >= 1, n_parts
        if n_parts > 1:
            logger.info(f'Splitting into {n_parts} parts')
            if n_parts > 100:  # This must be an error
                raise ValueError(
                    f'Split size {split_size} would result in writing '
                    f'{n_parts} files')

        if len(self.drop_log) > 100000:
            warn(f'epochs.drop_log contains {len(self.drop_log)} entries '
                 f'which will incur up to a {sizeof_fmt(drop_size)} writing '
                 f'overhead (per split file), consider using '
                 f'epochs.reset_drop_log_selection() prior to writing')

        epoch_idxs = np.array_split(np.arange(n_epochs), n_parts)

        for part_idx, epoch_idx in enumerate(epoch_idxs):
            this_epochs = self[epoch_idx] if n_parts > 1 else self
            # avoid missing event_ids in splits
            this_epochs.event_id = self.event_id
            _save_split(this_epochs, fname, part_idx, n_parts, fmt,
                        split_naming, overwrite)

    @verbose
    def export(self, fname, fmt='auto', *, overwrite=False, verbose=None):
        """Export Epochs to external formats.

        Supported formats: EEGLAB (set, uses :mod:`eeglabio`)

        %(export_warning)s

        Parameters
        ----------
        %(export_params_fname)s
        %(export_params_fmt)s
        %(overwrite)s

            .. versionadded:: 0.24.1
        %(verbose)s

        Notes
        -----
        .. versionadded:: 0.24

        %(export_warning_note_epochs)s
        %(export_eeglab_note)s
        """
        from .export import export_epochs
        export_epochs(fname, self, fmt, overwrite=overwrite, verbose=verbose)

    def equalize_event_counts(self, event_ids=None, method='mintime'):
        """Equalize the number of trials in each condition.

        It tries to make the remaining epochs occurring as close as possible in
        time. This method works based on the idea that if there happened to be
        some time-varying (like on the scale of minutes) noise characteristics
        during a recording, they could be compensated for (to some extent) in
        the equalization process. This method thus seeks to reduce any of
        those effects by minimizing the differences in the times of the events
        within a `~mne.Epochs` instance. For example, if one event type
        occurred at time points ``[1, 2, 3, 4, 120, 121]`` and the another one
        at ``[3.5, 4.5, 120.5, 121.5]``, this method would remove the events at
        times ``[1, 2]`` for the first event type – and not the events at times
        ``[120, 121]``.

        Parameters
        ----------
        event_ids : None | list | dict
            The event types to equalize.

            If ``None`` (default), equalize the counts of **all** event types
            present in the `~mne.Epochs` instance.

            If a list, each element can either be a string (event name) or a
            list of strings. In the case where one of the entries is a list of
            strings, event types in that list will be grouped together before
            equalizing trial counts across conditions.

            If a dictionary, the keys are considered as the event names whose
            counts to equalize, i.e., passing ``dict(A=1, B=2)`` will have the
            same effect as passing ``['A', 'B']``. This is useful if you intend
            to pass an ``event_id`` dictionary that was used when creating
            `~mne.Epochs`.

            In the case where partial matching is used (using ``/`` in
            the event names), the event types will be matched according to the
            provided tags, that is, processing works as if the ``event_ids``
            matched by the provided tags had been supplied instead.
            The ``event_ids`` must identify non-overlapping subsets of the
            epochs.
        method : str
            If ``'truncate'``, events will be truncated from the end of each
            type of events. If ``'mintime'``, timing differences between each
            event type will be minimized.

        Returns
        -------
        epochs : instance of Epochs
            The modified instance. It is modified in-place.
        indices : array of int
            Indices from the original events list that were dropped.

        Notes
        -----
        For example (if ``epochs.event_id`` was ``{'Left': 1, 'Right': 2,
        'Nonspatial':3}``:

            epochs.equalize_event_counts([['Left', 'Right'], 'Nonspatial'])

        would equalize the number of trials in the ``'Nonspatial'`` condition
        with the total number of trials in the ``'Left'`` and ``'Right'``
        conditions combined.

        If multiple indices are provided (e.g. ``'Left'`` and ``'Right'`` in
        the example above), it is not guaranteed that after equalization the
        conditions will contribute equally. E.g., it is possible to end up
        with 70 ``'Nonspatial'`` epochs, 69 ``'Left'`` and 1 ``'Right'``.

        .. versionchanged:: 0.23
            Default to equalizing all events in the passed instance if no
            event names were specified explicitly.
        """
        from collections.abc import Iterable
        _validate_type(event_ids, types=(Iterable, None),
                       item_name='event_ids', type_name='list-like or None')
        if isinstance(event_ids, str):
            raise TypeError(f'event_ids must be list-like or None, but '
                            f'received a string: {event_ids}')

        if event_ids is None:
            event_ids = list(self.event_id)
        elif not event_ids:
            raise ValueError('event_ids must have at least one element')

        if not self._bad_dropped:
            self.drop_bad()
        # figure out how to equalize
        eq_inds = list()

        # deal with hierarchical tags
        ids = self.event_id
        orig_ids = list(event_ids)
        tagging = False
        if "/" in "".join(ids):
            # make string inputs a list of length 1
            event_ids = [[x] if isinstance(x, str) else x
                         for x in event_ids]
            for ids_ in event_ids:  # check if tagging is attempted
                if any([id_ not in ids for id_ in ids_]):
                    tagging = True
            # 1. treat everything that's not in event_id as a tag
            # 2a. for tags, find all the event_ids matched by the tags
            # 2b. for non-tag ids, just pass them directly
            # 3. do this for every input
            event_ids = [[k for k in ids
                          if all((tag in k.split("/")
                                  for tag in id_))]  # ids matching all tags
                         if all(id__ not in ids for id__ in id_)
                         else id_  # straight pass for non-tag inputs
                         for id_ in event_ids]
            for ii, id_ in enumerate(event_ids):
                if len(id_) == 0:
                    raise KeyError(f"{orig_ids[ii]} not found in the epoch "
                                   "object's event_id.")
                elif len({sub_id in ids for sub_id in id_}) != 1:
                    err = ("Don't mix hierarchical and regular event_ids"
                           " like in \'%s\'." % ", ".join(id_))
                    raise ValueError(err)

            # raise for non-orthogonal tags
            if tagging is True:
                events_ = [set(self[x].events[:, 0]) for x in event_ids]
                doubles = events_[0].intersection(events_[1])
                if len(doubles):
                    raise ValueError("The two sets of epochs are "
                                     "overlapping. Provide an "
                                     "orthogonal selection.")

        for eq in event_ids:
            eq_inds.append(self._keys_to_idx(eq))

        event_times = [self.events[e, 0] for e in eq_inds]
        indices = _get_drop_indices(event_times, method)
        # need to re-index indices
        indices = np.concatenate([e[idx] for e, idx in zip(eq_inds, indices)])
        self.drop(indices, reason='EQUALIZED_COUNT')
        # actually remove the indices
        return self, indices

    @fill_doc
    def to_data_frame(self, picks=None, index=None,
                      scalings=None, copy=True, long_format=False,
                      time_format='ms'):
        """Export data in tabular structure as a pandas DataFrame.

        Channels are converted to columns in the DataFrame. By default,
        additional columns "time", "epoch" (epoch number), and "condition"
        (epoch event description) are added, unless ``index`` is not ``None``
        (in which case the columns specified in ``index`` will be used to form
        the DataFrame's index instead).

        Parameters
        ----------
        %(picks_all)s
        %(df_index_epo)s
            Valid string values are 'time', 'epoch', and 'condition'.
            Defaults to ``None``.
        %(df_scalings)s
        %(df_copy)s
        %(df_longform_epo)s
        %(df_time_format)s

            .. versionadded:: 0.20

        Returns
        -------
        %(df_return)s
        """
        # check pandas once here, instead of in each private utils function
        pd = _check_pandas_installed()  # noqa
        # arg checking
        valid_index_args = ['time', 'epoch', 'condition']
        valid_time_formats = ['ms', 'timedelta']
        index = _check_pandas_index_arguments(index, valid_index_args)
        time_format = _check_time_format(time_format, valid_time_formats)
        # get data
        picks = _picks_to_idx(self.info, picks, 'all', exclude=())
        data = self.get_data()[:, picks, :]
        times = self.times
        n_epochs, n_picks, n_times = data.shape
        data = np.hstack(data).T  # (time*epochs) x signals
        if copy:
            data = data.copy()
        data = _scale_dataframe_data(self, data, picks, scalings)
        # prepare extra columns / multiindex
        mindex = list()
        times = np.tile(times, n_epochs)
        times = _convert_times(self, times, time_format)
        mindex.append(('time', times))
        rev_event_id = {v: k for k, v in self.event_id.items()}
        conditions = [rev_event_id[k] for k in self.events[:, 2]]
        mindex.append(('condition', np.repeat(conditions, n_times)))
        mindex.append(('epoch', np.repeat(self.selection, n_times)))
        assert all(len(mdx) == len(mindex[0]) for mdx in mindex)
        # build DataFrame
        df = _build_data_frame(self, data, picks, long_format, mindex, index,
                               default_index=['condition', 'epoch', 'time'])
        return df

    def as_type(self, ch_type='grad', mode='fast'):
        """Compute virtual epochs using interpolated fields.

        .. Warning:: Using virtual epochs to compute inverse can yield
            unexpected results. The virtual channels have ``'_v'`` appended
            at the end of the names to emphasize that the data contained in
            them are interpolated.

        Parameters
        ----------
        ch_type : str
            The destination channel type. It can be 'mag' or 'grad'.
        mode : str
            Either ``'accurate'`` or ``'fast'``, determines the quality of the
            Legendre polynomial expansion used. ``'fast'`` should be sufficient
            for most applications.

        Returns
        -------
        epochs : instance of mne.EpochsArray
            The transformed epochs object containing only virtual channels.

        Notes
        -----
        This method returns a copy and does not modify the data it
        operates on. It also returns an EpochsArray instance.

        .. versionadded:: 0.20.0
        """
        from .forward import _as_meg_type_inst
        return _as_meg_type_inst(self, ch_type=ch_type, mode=mode)


def _drop_log_stats(drop_log, ignore=('IGNORED',)):
    """Compute drop log stats.

    Parameters
    ----------
    drop_log : list of list
        Epoch drop log from Epochs.drop_log.
    ignore : list
        The drop reasons to ignore.

    Returns
    -------
    perc : float
        Total percentage of epochs dropped.
    """
    if not isinstance(drop_log, tuple) or \
            not all(isinstance(d, tuple) for d in drop_log) or \
            not all(isinstance(s, str) for d in drop_log for s in d):
        raise TypeError('drop_log must be a tuple of tuple of str')
    perc = 100 * np.mean([len(d) > 0 for d in drop_log
                          if not any(r in ignore for r in d)])
    return perc


def make_metadata(events, event_id, tmin, tmax, sfreq,
                  row_events=None, keep_first=None, keep_last=None):
    """Generate metadata from events for use with `mne.Epochs`.

    This function mimics the epoching process (it constructs time windows
    around time-locked "events of interest") and collates information about
    any other events that occurred within those time windows. The information
    is returned as a :class:`pandas.DataFrame` suitable for use as
    `~mne.Epochs` metadata: one row per time-locked event, and columns
    indicating presence/absence and latency of each ancillary event type.

    The function will also return a new ``events`` array and ``event_id``
    dictionary that correspond to the generated metadata.

    Parameters
    ----------
    events : array, shape (m, 3)
        The :term:`events array <events>`. By default, the returned metadata
        :class:`~pandas.DataFrame` will have as many rows as the events array.
        To create rows for only a subset of events, pass the ``row_events``
        parameter.
    event_id : dict
        A mapping from event names (keys) to event IDs (values). The event
        names will be incorporated as columns of the returned metadata
        :class:`~pandas.DataFrame`.
    tmin, tmax : float
        Start and end of the time interval for metadata generation in seconds,
        relative to the time-locked event of the respective time window.

        .. note::
           If you are planning to attach the generated metadata to
           `~mne.Epochs` and intend to include only events that fall inside
           your epochs time interval, pass the same ``tmin`` and ``tmax``
           values here as you use for your epochs.

    sfreq : float
        The sampling frequency of the data from which the events array was
        extracted.
    row_events : list of str | str | None
        Event types around which to create the time windows / for which to
        create **rows** in the returned metadata :class:`pandas.DataFrame`. If
        provided, the string(s) must be keys of ``event_id``. If ``None``
        (default), rows are created for **all** event types present in
        ``event_id``.
    keep_first : str | list of str | None
        Specify subsets of :term:`hierarchical event descriptors` (HEDs,
        inspired by :footcite:`BigdelyShamloEtAl2013`) matching events of which
        the **first occurrence** within each time window shall be stored in
        addition to the original events.

        .. note::
           There is currently no way to retain **all** occurrences of a
           repeated event. The ``keep_first`` parameter can be used to specify
           subsets of HEDs, effectively creating a new event type that is the
           union of all events types described by the matching HED pattern.
           Only the very first event of this set will be kept.

        For example, you might have two response events types,
        ``response/left`` and ``response/right``; and in trials with both
        responses occurring, you want to keep only the first response. In this
        case, you can pass ``keep_first='response'``. This will add two new
        columns to the metadata: ``response``, indicating at what **time** the
        event  occurred, relative to the time-locked event; and
        ``first_response``, stating which **type** (``'left'`` or ``'right'``)
        of event occurred.
        To match specific subsets of HEDs describing different sets of events,
        pass a list of these subsets, e.g.
        ``keep_first=['response', 'stimulus']``. If ``None`` (default), no
        event aggregation will take place and no new columns will be created.

        .. note::
           By default, this function will always retain  the first instance
           of any event in each time window. For example, if a time window
           contains two ``'response'`` events, the generated ``response``
           column will automatically refer to the first of the two events. In
           this specific case, it is therefore **not** necessary to make use of
           the ``keep_first`` parameter – unless you need to differentiate
           between two types of responses, like in the example above.

    keep_last : list of str | None
        Same as ``keep_first``, but for keeping only the **last**  occurrence
        of matching events. The column indicating the **type** of an event
        ``myevent`` will be named ``last_myevent``.

    Returns
    -------
    metadata : pandas.DataFrame
        Metadata for each row event, with the following columns:

        - ``event_name``, with strings indicating the name of the time-locked
          event ("row event") for that specific time window

        - one column per event type in ``event_id``, with the same name; floats
          indicating the latency of the event in seconds, relative to the
          time-locked event

        - if applicable, additional columns named after the ``keep_first`` and
          ``keep_last`` event types; floats indicating the latency  of the
          event in seconds, relative to the time-locked event

        - if applicable, additional columns ``first_{event_type}`` and
          ``last_{event_type}`` for ``keep_first`` and ``keep_last`` event
          types, respetively; the values will be strings indicating which event
          types were matched by the provided HED patterns

    events : array, shape (n, 3)
        The events corresponding to the generated metadata, i.e. one
        time-locked event per row.
    event_id : dict
        The event dictionary corresponding to the new events array. This will
        be identical to the input dictionary unless ``row_events`` is supplied,
        in which case it will only contain the events provided there.

    Notes
    -----
    The time window used for metadata generation need not correspond to the
    time window used to create the `~mne.Epochs`, to which the metadata will
    be attached; it may well be much shorter or longer, or not overlap at all,
    if desired. The can be useful, for example, to include events that occurred
    before or after an epoch, e.g. during the inter-trial interval.

    .. versionadded:: 0.23

    References
    ----------
    .. footbibliography::
    """
    from .utils.mixin import _hid_match
    pd = _check_pandas_installed()

    _validate_type(event_id, types=(dict,), item_name='event_id')
    _validate_type(row_events, types=(None, str, list, tuple),
                   item_name='row_events')
    _validate_type(keep_first, types=(None, str, list, tuple),
                   item_name='keep_first')
    _validate_type(keep_last, types=(None, str, list, tuple),
                   item_name='keep_last')

    if not event_id:
        raise ValueError('event_id dictionary must contain at least one entry')

    def _ensure_list(x):
        if x is None:
            return []
        elif isinstance(x, str):
            return [x]
        else:
            return list(x)

    row_events = _ensure_list(row_events)
    keep_first = _ensure_list(keep_first)
    keep_last = _ensure_list(keep_last)

    keep_first_and_last = set(keep_first) & set(keep_last)
    if keep_first_and_last:
        raise ValueError(f'The event names in keep_first and keep_last must '
                         f'be mutually exclusive. Specified in both: '
                         f'{", ".join(sorted(keep_first_and_last))}')
    del keep_first_and_last

    for param_name, values in dict(keep_first=keep_first,
                                   keep_last=keep_last).items():
        for first_last_event_name in values:
            try:
                _hid_match(event_id, [first_last_event_name])
            except KeyError:
                raise ValueError(
                    f'Event "{first_last_event_name}", specified in '
                    f'{param_name}, cannot be found in event_id dictionary')

    event_name_diff = sorted(set(row_events) - set(event_id.keys()))
    if event_name_diff:
        raise ValueError(
            f'Present in row_events, but missing from event_id: '
            f'{", ".join(event_name_diff)}')
    del event_name_diff

    # First and last sample of each epoch, relative to the time-locked event
    # This follows the approach taken in mne.Epochs
    start_sample = int(round(tmin * sfreq))
    stop_sample = int(round(tmax * sfreq)) + 1

    # Make indexing easier
    # We create the DataFrame before subsetting the events so we end up with
    # indices corresponding to the original event indices. Not used for now,
    # but might come in handy sometime later
    events_df = pd.DataFrame(events, columns=('sample', 'prev_id', 'id'))
    id_to_name_map = {v: k for k, v in event_id.items()}

    # Only keep events that are of interest
    events = events[np.in1d(events[:, 2], list(event_id.values()))]
    events_df = events_df.loc[events_df['id'].isin(event_id.values()), :]

    # Prepare & condition the metadata DataFrame

    # Avoid column name duplications if the exact same event name appears in
    # event_id.keys() and keep_first / keep_last simultaneously
    keep_first_cols = [col for col in keep_first if col not in event_id]
    keep_last_cols = [col for col in keep_last if col not in event_id]
    first_cols = [f'first_{col}' for col in keep_first_cols]
    last_cols = [f'last_{col}' for col in keep_last_cols]

    columns = ['event_name',
               *event_id.keys(),
               *keep_first_cols,
               *keep_last_cols,
               *first_cols,
               *last_cols]

    data = np.empty((len(events_df), len(columns)))
    metadata = pd.DataFrame(data=data, columns=columns, index=events_df.index)

    # Event names
    metadata.iloc[:, 0] = ''

    # Event times
    start_idx = 1
    stop_idx = (start_idx + len(event_id.keys()) +
                len(keep_first_cols + keep_last_cols))
    metadata.iloc[:, start_idx:stop_idx] = np.nan

    # keep_first and keep_last names
    start_idx = stop_idx
    metadata.iloc[:, start_idx:] = None

    # We're all set, let's iterate over all eventns and fill in in the
    # respective cells in the metadata. We will subset this to include only
    # `row_events` later
    for row_event in events_df.itertuples(name='RowEvent'):
        row_idx = row_event.Index
        metadata.loc[row_idx, 'event_name'] = \
            id_to_name_map[row_event.id]

        # Determine which events fall into the current epoch
        window_start_sample = row_event.sample + start_sample
        window_stop_sample = row_event.sample + stop_sample
        events_in_window = events_df.loc[
            (events_df['sample'] >= window_start_sample) &
            (events_df['sample'] <= window_stop_sample), :]

        assert not events_in_window.empty

        # Store the metadata
        for event in events_in_window.itertuples(name='Event'):
            event_sample = event.sample - row_event.sample
            event_time = event_sample / sfreq
            event_time = 0 if np.isclose(event_time, 0) else event_time
            event_name = id_to_name_map[event.id]

            if not np.isnan(metadata.loc[row_idx, event_name]):
                # Event already exists in current time window!
                assert metadata.loc[row_idx, event_name] <= event_time

                if event_name not in keep_last:
                    continue

            metadata.loc[row_idx, event_name] = event_time

            # Handle keep_first and keep_last event aggregation
            for event_group_name in keep_first + keep_last:
                if event_name not in _hid_match(event_id, [event_group_name]):
                    continue

                if event_group_name in keep_first:
                    first_last_col = f'first_{event_group_name}'
                else:
                    first_last_col = f'last_{event_group_name}'

                old_time = metadata.loc[row_idx, event_group_name]
                if not np.isnan(old_time):
                    if ((event_group_name in keep_first and
                         old_time <= event_time) or
                        (event_group_name in keep_last and
                         old_time >= event_time)):
                        continue

                if event_group_name not in event_id:
                    # This is an HED. Strip redundant information from the
                    # event name
                    name = (event_name
                            .replace(event_group_name, '')
                            .replace('//', '/')
                            .strip('/'))
                    metadata.loc[row_idx, first_last_col] = name
                    del name

                metadata.loc[row_idx, event_group_name] = event_time

    # Only keep rows of interest
    if row_events:
        event_id_timelocked = {name: val for name, val in event_id.items()
                               if name in row_events}
        events = events[np.in1d(events[:, 2],
                                list(event_id_timelocked.values()))]
        metadata = metadata.loc[
            metadata['event_name'].isin(event_id_timelocked)]
        assert len(events) == len(metadata)
        event_id = event_id_timelocked

    return metadata, events, event_id


class AnnotationsMixin():
    """Mixin class for Annotations in Epochs."""

    @property
    def annotations(self):  # noqa: D102
        return self._annotations

    @verbose
    def _set_annotations(self, annotations, on_missing='raise'):
        """Setter for Epoch annotations from Raw.

        This private function simply copies over Raw annotations, and
        does not handle offsetting the times based on first_samp
        or measurement dates, since that is expected to occur in
        Raw.set_annotations().

        Parameters
        ----------
        annotations : instance of mne.Annotations | None
            Annotations to set.
        %(on_missing_ch_names)s

        Returns
        -------
        self : instance of Raw
            The raw object with annotations.
        """
        if annotations is None:
            self._annotations = None
        else:
            _validate_type(annotations, Annotations, 'annotations')
            new_annotations = annotations.copy()
            new_annotations._prune_ch_names(self.info, on_missing)
            self._annotations = new_annotations

        return self

<<<<<<< HEAD
    def get_annotations_per_epoch(self):
        """Return a list of raw annotations per epoch.
=======
    def get_epoch_annotations(self):
        """Get a list of which annotations occur during each epoch.
>>>>>>> b6e9f560

        Returns
        -------
        epoch_annots : list
            A list of lists (with length equal to number of epochs) where each
            inner list contains the annotations that overlap the corresponding
            epoch. Annotations are stored as a :class:`tuple` (onset, duration,
            description), where the onset is now relative to time=0 of the
            epoch, rather than time=0 of the original continuous (raw) data.
        """
        events = self.events

        # create a list of annotations for each epoch
        epoch_annot_list = [[] for _ in range(len(events))]

        # check if annotations exist
        if self.annotations is None:
            return epoch_annot_list

        # when each epoch and annotation starts/stops
        epoch_tzeros = events[:, 0] / self._raw_sfreq  # no need to account for first_samp here...
        epoch_starts, epoch_stops = np.atleast_2d(epoch_tzeros) + np.atleast_2d(self.times[[0, -1]]).T
        annot_starts = self._annotations.onset  # ... because first_samp isn't accounted for here either
        annot_stops = annot_starts + self._annotations.duration

        # get all annotations that have a start point within epoch
        annot_straddles_epoch_start = np.logical_and(
            np.atleast_2d(epoch_starts) >= np.atleast_2d(annot_starts).T,
            np.atleast_2d(epoch_starts) < np.atleast_2d(annot_stops).T)

        # get all annotations that have an endpoint within epoch
        annot_straddles_epoch_end = np.logical_and(
            np.atleast_2d(epoch_stops) > np.atleast_2d(annot_starts).T,
            np.atleast_2d(epoch_stops) <= np.atleast_2d(annot_stops).T)

        # get all annotations that are fully within an epoch
        annot_fully_within_epoch = np.logical_and(
            np.atleast_2d(epoch_starts) <= np.atleast_2d(annot_starts).T,
            np.atleast_2d(epoch_stops) >= np.atleast_2d(annot_stops).T)
        all_cases = (annot_straddles_epoch_start +
                    annot_straddles_epoch_end +
                    annot_fully_within_epoch)

        for annot_ix, epo_ix in zip(*np.nonzero(all_cases)):
            # print(annot_ix)
            # print(epo_ix)
            this_annot = self._annotations[annot_ix]
            this_tzero = epoch_tzeros[epo_ix]

            # get all annotations for this Epoch and offset the onset
            # relative to the start of the Epoch
            annot = (this_annot['onset'] - this_tzero,
                    this_annot['duration'],
                    this_annot['description'])
            epoch_annot_list[epo_ix].append(annot)
        return epoch_annot_list

    def add_annotations_to_metadata(self):
        """Add raw annotations into the Epochs metadata data frame.

        Returns
        -------
        self : instance of Epochs
            The modified instance (instance is also modified inplace).
        """
        pd = _check_pandas_installed()

        # check if annotations exist
        if self.annotations is None:
            return self

        # instantiate a metadata pandas dataframe
        if self._metadata is not None:
            metadata = self._metadata
        else:
            data = np.empty((len(self), 0))
            metadata = pd.DataFrame(data=data)

        # get the Epoch annotations and then construct
        # a list for onsets, durations, descriptions for
        # each Epoch
        epoch_annot_list = self.get_epoch_annotations()
        onset, duration, description = [], [], []
        for epoch_annot in epoch_annot_list:
            if epoch_annot != []:
                onset.append([x[0] for x in epoch_annot])
                duration.append([x[1] for x in epoch_annot])
                description.append([x[2] for x in epoch_annot])
            else:
                onset.append([])
                duration.append([])
                description.append([])

        # Create a new Annotations column that is instantiated as an empty
        # list per Epoch.
        metadata['Annotations_onset'] = pd.Series(onset)
        metadata['Annotations_duration'] = pd.Series(duration)
        metadata['Annotations_description'] = pd.Series(description)

        # reset the metadata
        self.metadata = metadata
        return self


@fill_doc
class Epochs(BaseEpochs, AnnotationsMixin):
    """Epochs extracted from a Raw instance.

    Parameters
    ----------
    %(epochs_raw)s
    %(events_epochs)s
    %(event_id)s
    %(epochs_tmin_tmax)s
    %(baseline_epochs)s
        Defaults to ``(None, 0)``, i.e. beginning of the the data until
        time point zero.
    %(picks_all)s
    preload : bool
        %(epochs_preload)s
    %(reject_epochs)s
    %(flat)s
    %(proj_epochs)s
    %(decim)s
    %(epochs_reject_tmin_tmax)s
    %(epochs_detrend)s
    %(epochs_on_missing)s
    %(reject_by_annotation_epochs)s
    %(epochs_metadata)s
    %(epochs_event_repeated)s
    %(verbose)s

    Attributes
    ----------
    %(info_not_none)s
    event_id : dict
        Names of conditions corresponding to event_ids.
    ch_names : list of string
        List of channel names.
    selection : array
        List of indices of selected events (not dropped or ignored etc.). For
        example, if the original event array had 4 events and the second event
        has been dropped, this attribute would be np.array([0, 2, 3]).
    preload : bool
        Indicates whether epochs are in memory.
    drop_log : tuple of tuple
        A tuple of the same length as the event array used to initialize the
        Epochs object. If the i-th original event is still part of the
        selection, drop_log[i] will be an empty tuple; otherwise it will be
        a tuple of the reasons the event is not longer in the selection, e.g.:

        - 'IGNORED'
            If it isn't part of the current subset defined by the user
        - 'NO_DATA' or 'TOO_SHORT'
            If epoch didn't contain enough data names of channels that exceeded
            the amplitude threshold
        - 'EQUALIZED_COUNTS'
            See :meth:`~mne.Epochs.equalize_event_counts`
        - 'USER'
            For user-defined reasons (see :meth:`~mne.Epochs.drop`).
    filename : str
        The filename of the object.
    times :  ndarray
        Time vector in seconds. Goes from ``tmin`` to ``tmax``. Time interval
        between consecutive time samples is equal to the inverse of the
        sampling frequency.
    %(verbose)s

    See Also
    --------
    mne.epochs.combine_event_ids
    mne.Epochs.equalize_event_counts

    Notes
    -----
    When accessing data, Epochs are detrended, baseline-corrected, and
    decimated, then projectors are (optionally) applied.

    For indexing and slicing using ``epochs[...]``, see
    :meth:`mne.Epochs.__getitem__`.

    All methods for iteration over objects (using :meth:`mne.Epochs.__iter__`,
    :meth:`mne.Epochs.iter_evoked` or :meth:`mne.Epochs.next`) use the same
    internal state.

    If ``event_repeated`` is set to ``'merge'``, the coinciding events
    (duplicates) will be merged into a single event_id and assigned a new
    id_number as::

        event_id['{event_id_1}/{event_id_2}/...'] = new_id_number

    For example with the event_id ``{'aud': 1, 'vis': 2}`` and the events
    ``[[0, 0, 1], [0, 0, 2]]``, the "merge" behavior will update both event_id
    and events to be: ``{'aud/vis': 3}`` and ``[[0, 0, 3]]`` respectively.

    There is limited support for :class:`~mne.Annotations` in the
    :class:`~mne.Epochs` class. Currently annotations that are present in the
    :class:`~mne.io.Raw` object will be preserved in the resulting
    :class:`~mne.Epochs` object, but it is not yet possible to add annotations
    to the Epochs object programmatically (via code) or interactively (through
    the plot window). Additionally, concatenating :class:`~mne.Epochs` objects
    that contain annotations is not supported, and any annotations will be
    dropped when concatenating.
    """

    @verbose
    def __init__(self, raw, events, event_id=None, tmin=-0.2, tmax=0.5,
                 baseline=(None, 0), picks=None, preload=False, reject=None,
                 flat=None, proj=True, decim=1, reject_tmin=None,
                 reject_tmax=None, detrend=None, on_missing='raise',
                 reject_by_annotation=True, metadata=None,
                 event_repeated='error', verbose=None):  # noqa: D102
        if not isinstance(raw, BaseRaw):
            raise ValueError('The first argument to `Epochs` must be an '
                             'instance of mne.io.BaseRaw')
        info = deepcopy(raw.info)

        # proj is on when applied in Raw
        proj = proj or raw.proj

        self.reject_by_annotation = reject_by_annotation

        # store certain raw properties for dealing with annotations
        self._first_samp = raw.first_samp.copy()
        self._raw_sfreq = np.rint(raw.info['sfreq'])
        self._first_time = raw._first_time.copy()

        # call BaseEpochs constructor
        super(Epochs, self).__init__(
            info, None, events, event_id, tmin, tmax, metadata=metadata,
            baseline=baseline, raw=raw, picks=picks, reject=reject,
            flat=flat, decim=decim, reject_tmin=reject_tmin,
            reject_tmax=reject_tmax, detrend=detrend,
            proj=proj, on_missing=on_missing, preload_at_end=preload,
            event_repeated=event_repeated, verbose=verbose)

        self._set_annotations(raw.annotations)

    @verbose
    def _get_epoch_from_raw(self, idx, verbose=None):
        """Load one epoch from disk.

        Returns
        -------
        data : array | str | None
            If string, it's details on rejection reason.
            If array, it's the data in the desired range (good segment)
            If None, it means no data is available.
        """
        if self._raw is None:
            # This should never happen, as raw=None only if preload=True
            raise ValueError('An error has occurred, no valid raw file found. '
                             'Please report this to the mne-python '
                             'developers.')
        sfreq = self._raw.info['sfreq']
        event_samp = self.events[idx, 0]
        # Read a data segment from "start" to "stop" in samples
        first_samp = self._raw.first_samp
        start = int(round(event_samp + self._raw_times[0] * sfreq))
        start -= first_samp
        stop = start + len(self._raw_times)

        # reject_tmin, and reject_tmax need to be converted to samples to
        # check the reject_by_annotation boundaries: reject_start, reject_stop
        reject_tmin = self.reject_tmin
        if reject_tmin is None:
            reject_tmin = self._raw_times[0]
        reject_start = int(round(event_samp + reject_tmin * sfreq))
        reject_start -= first_samp

        reject_tmax = self.reject_tmax
        if reject_tmax is None:
            reject_tmax = self._raw_times[-1]
        diff = int(round((self._raw_times[-1] - reject_tmax) * sfreq))
        reject_stop = stop - diff

        logger.debug('    Getting epoch for %d-%d' % (start, stop))
        data = self._raw._check_bad_segment(start, stop, self.picks,
                                            reject_start, reject_stop,
                                            self.reject_by_annotation)
        return data


@fill_doc
class EpochsArray(BaseEpochs):
    """Epochs object from numpy array.

    Parameters
    ----------
    data : array, shape (n_epochs, n_channels, n_times)
        The channels' time series for each epoch. See notes for proper units of
        measure.
    %(info_not_none)s Consider using :func:`mne.create_info` to populate this
        structure.
    events : None | array of int, shape (n_events, 3)
        The events typically returned by the read_events function.
        If some events don't match the events of interest as specified
        by event_id, they will be marked as 'IGNORED' in the drop log.
        If None (default), all event values are set to 1 and event time-samples
        are set to range(n_epochs).
    tmin : float
        Start time before event. If nothing provided, defaults to 0.
    event_id : int | list of int | dict | None
        The id of the event to consider. If dict,
        the keys can later be used to access associated events. Example:
        dict(auditory=1, visual=3). If int, a dict will be created with
        the id as string. If a list, all events with the IDs specified
        in the list are used. If None, all events will be used with
        and a dict is created with string integer names corresponding
        to the event id integers.
    %(reject_epochs)s
    %(flat)s
    reject_tmin : scalar | None
        Start of the time window used to reject epochs (with the default None,
        the window will start with tmin).
    reject_tmax : scalar | None
        End of the time window used to reject epochs (with the default None,
        the window will end with tmax).
    %(baseline_epochs)s
        Defaults to ``None``, i.e. no baseline correction.
    proj : bool | 'delayed'
        Apply SSP projection vectors. See :class:`mne.Epochs` for details.
    on_missing : str
        See :class:`mne.Epochs` docstring for details.
    metadata : instance of pandas.DataFrame | None
        See :class:`mne.Epochs` docstring for details.

        .. versionadded:: 0.16
    selection : ndarray | None
        The selection compared to the original set of epochs.
        Can be None to use ``np.arange(len(events))``.

        .. versionadded:: 0.16
    %(verbose)s

    See Also
    --------
    create_info
    EvokedArray
    io.RawArray

    Notes
    -----
    Proper units of measure:

    * V: eeg, eog, seeg, dbs, emg, ecg, bio, ecog
    * T: mag
    * T/m: grad
    * M: hbo, hbr
    * Am: dipole
    * AU: misc

    EpochsArray does not support `Annotations`. If you would like to create
    simulated data with Annotations, you would use `mne.io.RawArray` first
    and then create an `mne.Epochs` object.
    """

    @verbose
    def __init__(self, data, info, events=None, tmin=0, event_id=None,
                 reject=None, flat=None, reject_tmin=None,
                 reject_tmax=None, baseline=None, proj=True,
                 on_missing='raise', metadata=None, selection=None,
                 verbose=None):  # noqa: D102
        dtype = np.complex128 if np.any(np.iscomplex(data)) else np.float64
        data = np.asanyarray(data, dtype=dtype)
        if data.ndim != 3:
            raise ValueError('Data must be a 3D array of shape (n_epochs, '
                             'n_channels, n_samples)')

        if len(info['ch_names']) != data.shape[1]:
            raise ValueError('Info and data must have same number of '
                             'channels.')
        if events is None:
            n_epochs = len(data)
            events = _gen_events(n_epochs)
        info = info.copy()  # do not modify original info
        tmax = (data.shape[2] - 1) / info['sfreq'] + tmin
        super(EpochsArray, self).__init__(
            info, data, events, event_id, tmin, tmax, baseline, reject=reject,
            flat=flat, reject_tmin=reject_tmin, reject_tmax=reject_tmax,
            decim=1, metadata=metadata, selection=selection, proj=proj,
            on_missing=on_missing)
        if self.baseline is not None:
            self._do_baseline = True
        if len(events) != np.in1d(self.events[:, 2],
                                  list(self.event_id.values())).sum():
            raise ValueError('The events must only contain event numbers from '
                             'event_id')
        detrend_picks = self._detrend_picks
        for e in self._data:
            # This is safe without assignment b/c there is no decim
            self._detrend_offset_decim(e, detrend_picks)
        self.drop_bad()


def combine_event_ids(epochs, old_event_ids, new_event_id, copy=True):
    """Collapse event_ids from an epochs instance into a new event_id.

    Parameters
    ----------
    epochs : instance of Epochs
        The epochs to operate on.
    old_event_ids : str, or list
        Conditions to collapse together.
    new_event_id : dict, or int
        A one-element dict (or a single integer) for the new
        condition. Note that for safety, this cannot be any
        existing id (in epochs.event_id.values()).
    copy : bool
        Whether to return a new instance or modify in place.

    Returns
    -------
    epochs : instance of Epochs
        The modified epochs.

    Notes
    -----
    This For example (if epochs.event_id was ``{'Left': 1, 'Right': 2}``::

        combine_event_ids(epochs, ['Left', 'Right'], {'Directional': 12})

    would create a 'Directional' entry in epochs.event_id replacing
    'Left' and 'Right' (combining their trials).
    """
    epochs = epochs.copy() if copy else epochs
    old_event_ids = np.asanyarray(old_event_ids)
    if isinstance(new_event_id, int):
        new_event_id = {str(new_event_id): new_event_id}
    else:
        if not isinstance(new_event_id, dict):
            raise ValueError('new_event_id must be a dict or int')
        if not len(list(new_event_id.keys())) == 1:
            raise ValueError('new_event_id dict must have one entry')
    new_event_num = list(new_event_id.values())[0]
    new_event_num = operator.index(new_event_num)
    if new_event_num in epochs.event_id.values():
        raise ValueError('new_event_id value must not already exist')
    # could use .pop() here, but if a latter one doesn't exist, we're
    # in trouble, so run them all here and pop() later
    old_event_nums = np.array([epochs.event_id[key] for key in old_event_ids])
    # find the ones to replace
    inds = np.any(epochs.events[:, 2][:, np.newaxis] ==
                  old_event_nums[np.newaxis, :], axis=1)
    # replace the event numbers in the events list
    epochs.events[inds, 2] = new_event_num
    # delete old entries
    for key in old_event_ids:
        epochs.event_id.pop(key)
    # add the new entry
    epochs.event_id.update(new_event_id)
    return epochs


def equalize_epoch_counts(epochs_list, method='mintime'):
    """Equalize the number of trials in multiple Epoch instances.

    Parameters
    ----------
    epochs_list : list of Epochs instances
        The Epochs instances to equalize trial counts for.
    method : str
        If 'truncate', events will be truncated from the end of each event
        list. If 'mintime', timing differences between each event list will be
        minimized.

    Notes
    -----
    This tries to make the remaining epochs occurring as close as possible in
    time. This method works based on the idea that if there happened to be some
    time-varying (like on the scale of minutes) noise characteristics during
    a recording, they could be compensated for (to some extent) in the
    equalization process. This method thus seeks to reduce any of those effects
    by minimizing the differences in the times of the events in the two sets of
    epochs. For example, if one had event times [1, 2, 3, 4, 120, 121] and the
    other one had [3.5, 4.5, 120.5, 121.5], it would remove events at times
    [1, 2] in the first epochs and not [120, 121].

    Examples
    --------
    >>> equalize_epoch_counts([epochs1, epochs2])  # doctest: +SKIP
    """
    if not all(isinstance(e, BaseEpochs) for e in epochs_list):
        raise ValueError('All inputs must be Epochs instances')

    # make sure bad epochs are dropped
    for e in epochs_list:
        if not e._bad_dropped:
            e.drop_bad()
    event_times = [e.events[:, 0] for e in epochs_list]
    indices = _get_drop_indices(event_times, method)
    for e, inds in zip(epochs_list, indices):
        e.drop(inds, reason='EQUALIZED_COUNT')


def _get_drop_indices(event_times, method):
    """Get indices to drop from multiple event timing lists."""
    small_idx = np.argmin([e.shape[0] for e in event_times])
    small_e_times = event_times[small_idx]
    _check_option('method', method, ['mintime', 'truncate'])
    indices = list()
    for e in event_times:
        if method == 'mintime':
            mask = _minimize_time_diff(small_e_times, e)
        else:
            mask = np.ones(e.shape[0], dtype=bool)
            mask[small_e_times.shape[0]:] = False
        indices.append(np.where(np.logical_not(mask))[0])

    return indices


def _minimize_time_diff(t_shorter, t_longer):
    """Find a boolean mask to minimize timing differences."""
    from scipy.interpolate import interp1d
    keep = np.ones((len(t_longer)), dtype=bool)
    # special case: length zero or one
    if len(t_shorter) < 2:  # interp1d won't work
        keep.fill(False)
        if len(t_shorter) == 1:
            idx = np.argmin(np.abs(t_longer - t_shorter))
            keep[idx] = True
        return keep
    scores = np.ones((len(t_longer)))
    x1 = np.arange(len(t_shorter))
    # The first set of keep masks to test
    kwargs = dict(copy=False, bounds_error=False, assume_sorted=True)
    shorter_interp = interp1d(x1, t_shorter, fill_value=t_shorter[-1],
                              **kwargs)
    for ii in range(len(t_longer) - len(t_shorter)):
        scores.fill(np.inf)
        # set up the keep masks to test, eliminating any rows that are already
        # gone
        keep_mask = ~np.eye(len(t_longer), dtype=bool)[keep]
        keep_mask[:, ~keep] = False
        # Check every possible removal to see if it minimizes
        x2 = np.arange(len(t_longer) - ii - 1)
        t_keeps = np.array([t_longer[km] for km in keep_mask])
        longer_interp = interp1d(x2, t_keeps, axis=1,
                                 fill_value=t_keeps[:, -1],
                                 **kwargs)
        d1 = longer_interp(x1) - t_shorter
        d2 = shorter_interp(x2) - t_keeps
        scores[keep] = np.abs(d1, d1).sum(axis=1) + np.abs(d2, d2).sum(axis=1)
        keep[np.argmin(scores)] = False
    return keep


@verbose
def _is_good(e, ch_names, channel_type_idx, reject, flat, full_report=False,
             ignore_chs=[], verbose=None):
    """Test if data segment e is good according to reject and flat.

    If full_report=True, it will give True/False as well as a list of all
    offending channels.
    """
    bad_tuple = tuple()
    has_printed = False
    checkable = np.ones(len(ch_names), dtype=bool)
    checkable[np.array([c in ignore_chs
                        for c in ch_names], dtype=bool)] = False
    for refl, f, t in zip([reject, flat], [np.greater, np.less], ['', 'flat']):
        if refl is not None:
            for key, thresh in refl.items():
                idx = channel_type_idx[key]
                name = key.upper()
                if len(idx) > 0:
                    e_idx = e[idx]
                    deltas = np.max(e_idx, axis=1) - np.min(e_idx, axis=1)
                    checkable_idx = checkable[idx]
                    idx_deltas = np.where(np.logical_and(f(deltas, thresh),
                                                         checkable_idx))[0]

                    if len(idx_deltas) > 0:
                        bad_names = [ch_names[idx[i]] for i in idx_deltas]
                        if (not has_printed):
                            logger.info('    Rejecting %s epoch based on %s : '
                                        '%s' % (t, name, bad_names))
                            has_printed = True
                        if not full_report:
                            return False
                        else:
                            bad_tuple += tuple(bad_names)

    if not full_report:
        return True
    else:
        if bad_tuple == ():
            return True, None
        else:
            return False, bad_tuple


def _read_one_epoch_file(f, tree, preload):
    """Read a single FIF file."""
    with f as fid:
        #   Read the measurement info
        info, meas = read_meas_info(fid, tree, clean_bads=True)

        events, mappings = _read_events_fif(fid, tree)

        #   Metadata
        metadata = None
        metadata_tree = dir_tree_find(tree, FIFF.FIFFB_MNE_METADATA)
        if len(metadata_tree) > 0:
            for dd in metadata_tree[0]['directory']:
                kind = dd.kind
                pos = dd.pos
                if kind == FIFF.FIFF_DESCRIPTION:
                    metadata = read_tag(fid, pos).data
                    metadata = _prepare_read_metadata(metadata)
                    break

        #   Locate the data of interest
        processed = dir_tree_find(meas, FIFF.FIFFB_PROCESSED_DATA)
        del meas
        if len(processed) == 0:
            raise ValueError('Could not find processed data')

        epochs_node = dir_tree_find(tree, FIFF.FIFFB_MNE_EPOCHS)
        if len(epochs_node) == 0:
            # before version 0.11 we errantly saved with this tag instead of
            # an MNE tag
            epochs_node = dir_tree_find(tree, FIFF.FIFFB_MNE_EPOCHS)
            if len(epochs_node) == 0:
                epochs_node = dir_tree_find(tree, 122)  # 122 used before v0.11
                if len(epochs_node) == 0:
                    raise ValueError('Could not find epochs data')

        my_epochs = epochs_node[0]

        # Now find the data in the block
        data = None
        data_tag = None
        bmin, bmax = None, None
        baseline = None
        selection = None
        drop_log = None
        reject_params = {}
        for k in range(my_epochs['nent']):
            kind = my_epochs['directory'][k].kind
            pos = my_epochs['directory'][k].pos
            if kind == FIFF.FIFF_FIRST_SAMPLE:
                tag = read_tag(fid, pos)
                first = int(tag.data)
            elif kind == FIFF.FIFF_LAST_SAMPLE:
                tag = read_tag(fid, pos)
                last = int(tag.data)
            elif kind == FIFF.FIFF_EPOCH:
                # delay reading until later
                fid.seek(pos, 0)
                data_tag = read_tag_info(fid)
                data_tag.pos = pos
                data_tag.type = data_tag.type ^ (1 << 30)
            elif kind in [FIFF.FIFF_MNE_BASELINE_MIN, 304]:
                # Constant 304 was used before v0.11
                tag = read_tag(fid, pos)
                bmin = float(tag.data)
            elif kind in [FIFF.FIFF_MNE_BASELINE_MAX, 305]:
                # Constant 305 was used before v0.11
                tag = read_tag(fid, pos)
                bmax = float(tag.data)
            elif kind == FIFF.FIFF_MNE_EPOCHS_SELECTION:
                tag = read_tag(fid, pos)
                selection = np.array(tag.data)
            elif kind == FIFF.FIFF_MNE_EPOCHS_DROP_LOG:
                tag = read_tag(fid, pos)
                drop_log = tag.data
                drop_log = json.loads(drop_log)
                drop_log = tuple(tuple(x) for x in drop_log)
            elif kind == FIFF.FIFF_MNE_EPOCHS_REJECT_FLAT:
                tag = read_tag(fid, pos)
                reject_params = json.loads(tag.data)

        if bmin is not None or bmax is not None:
            baseline = (bmin, bmax)

        n_samp = last - first + 1
        logger.info('    Found the data of interest:')
        logger.info('        t = %10.2f ... %10.2f ms'
                    % (1000 * first / info['sfreq'],
                       1000 * last / info['sfreq']))
        if info['comps'] is not None:
            logger.info('        %d CTF compensation matrices available'
                        % len(info['comps']))

        # Inspect the data
        if data_tag is None:
            raise ValueError('Epochs data not found')
        epoch_shape = (len(info['ch_names']), n_samp)
        size_expected = len(events) * np.prod(epoch_shape)
        # on read double-precision is always used
        if data_tag.type == FIFF.FIFFT_FLOAT:
            datatype = np.float64
            fmt = '>f4'
        elif data_tag.type == FIFF.FIFFT_DOUBLE:
            datatype = np.float64
            fmt = '>f8'
        elif data_tag.type == FIFF.FIFFT_COMPLEX_FLOAT:
            datatype = np.complex128
            fmt = '>c8'
        elif data_tag.type == FIFF.FIFFT_COMPLEX_DOUBLE:
            datatype = np.complex128
            fmt = '>c16'
        fmt_itemsize = np.dtype(fmt).itemsize
        assert fmt_itemsize in (4, 8, 16)
        size_actual = data_tag.size // fmt_itemsize - 16 // fmt_itemsize

        if not size_actual == size_expected:
            raise ValueError('Incorrect number of samples (%d instead of %d)'
                             % (size_actual, size_expected))

        # Calibration factors
        cals = np.array([[info['chs'][k]['cal'] *
                          info['chs'][k].get('scale', 1.0)]
                         for k in range(info['nchan'])], np.float64)

        # Read the data
        if preload:
            data = read_tag(fid, data_tag.pos).data.astype(datatype)
            data *= cals

        # Put it all together
        tmin = first / info['sfreq']
        tmax = last / info['sfreq']
        event_id = ({str(e): e for e in np.unique(events[:, 2])}
                    if mappings is None else mappings)
        # In case epochs didn't have a FIFF.FIFF_MNE_EPOCHS_SELECTION tag
        # (version < 0.8):
        if selection is None:
            selection = np.arange(len(events))
        if drop_log is None:
            drop_log = ((),) * len(events)

    return (info, data, data_tag, events, event_id, metadata, tmin, tmax,
            baseline, selection, drop_log, epoch_shape, cals, reject_params,
            fmt)


@verbose
def read_epochs(fname, proj=True, preload=True, verbose=None):
    """Read epochs from a fif file.

    Parameters
    ----------
    %(epochs_fname)s
    %(proj_epochs)s
    preload : bool
        If True, read all epochs from disk immediately. If ``False``, epochs
        will be read on demand.
    %(verbose)s

    Returns
    -------
    epochs : instance of Epochs
        The epochs.
    """
    return EpochsFIF(fname, proj, preload, verbose)


class _RawContainer(object):
    """Helper for a raw data container."""

    def __init__(self, fid, data_tag, event_samps, epoch_shape,
                 cals, fmt):  # noqa: D102
        self.fid = fid
        self.data_tag = data_tag
        self.event_samps = event_samps
        self.epoch_shape = epoch_shape
        self.cals = cals
        self.proj = False
        self.fmt = fmt

    def __del__(self):  # noqa: D105
        self.fid.close()


@fill_doc
class EpochsFIF(BaseEpochs):
    """Epochs read from disk.

    Parameters
    ----------
    %(epochs_fname)s
    %(proj_epochs)s
    preload : bool
        If True, read all epochs from disk immediately. If False, epochs will
        be read on demand.
    %(verbose)s

    See Also
    --------
    mne.Epochs
    mne.epochs.combine_event_ids
    mne.Epochs.equalize_event_counts
    """

    @verbose
    def __init__(self, fname, proj=True, preload=True,
                 verbose=None):  # noqa: D102
        if _path_like(fname):
            check_fname(
                fname=fname, filetype='epochs',
                endings=('-epo.fif', '-epo.fif.gz', '_epo.fif', '_epo.fif.gz')
            )
            fname = _check_fname(fname=fname, must_exist=True,
                                 overwrite='read')
        elif not preload:
            raise ValueError('preload must be used with file-like objects')

        fnames = [fname]
        ep_list = list()
        raw = list()
        for fname in fnames:
            fname_rep = _get_fname_rep(fname)
            logger.info('Reading %s ...' % fname_rep)
            fid, tree, _ = fiff_open(fname, preload=preload)
            next_fname = _get_next_fname(fid, fname, tree)
            (info, data, data_tag, events, event_id, metadata, tmin, tmax,
             baseline, selection, drop_log, epoch_shape, cals,
             reject_params, fmt) = \
                _read_one_epoch_file(fid, tree, preload)

            if (events[:, 0] < 0).any():
                events = events.copy()
                warn('Incorrect events detected on disk, setting event '
                     'numbers to consecutive increasing integers')
                events[:, 0] = np.arange(1, len(events) + 1)
            # here we ignore missing events, since users should already be
            # aware of missing events if they have saved data that way
            # we also retain original baseline without re-applying baseline
            # correction (data is being baseline-corrected when written to
            # disk)
            epoch = BaseEpochs(
                info, data, events, event_id, tmin, tmax,
                baseline=None,
                metadata=metadata, on_missing='ignore',
                selection=selection, drop_log=drop_log,
                proj=False, verbose=False)
            epoch.baseline = baseline
            epoch._do_baseline = False  # might be superfluous but won't hurt
            ep_list.append(epoch)

            if not preload:
                # store everything we need to index back to the original data
                raw.append(_RawContainer(fiff_open(fname)[0], data_tag,
                                         events[:, 0].copy(), epoch_shape,
                                         cals, fmt))

            if next_fname is not None:
                fnames.append(next_fname)

        (info, data, events, event_id, tmin, tmax, metadata, baseline,
         selection, drop_log, _) = \
            _concatenate_epochs(ep_list, with_data=preload, add_offset=False)
        # we need this uniqueness for non-preloaded data to work properly
        if len(np.unique(events[:, 0])) != len(events):
            raise RuntimeError('Event time samples were not unique')

        # correct the drop log
        assert len(drop_log) % len(fnames) == 0
        step = len(drop_log) // len(fnames)
        offsets = np.arange(step, len(drop_log) + 1, step)
        drop_log = list(drop_log)
        for i1, i2 in zip(offsets[:-1], offsets[1:]):
            other_log = drop_log[i1:i2]
            for k, (a, b) in enumerate(zip(drop_log, other_log)):
                if a == ('IGNORED',) and b != ('IGNORED',):
                    drop_log[k] = b
        drop_log = tuple(drop_log[:step])

        # call BaseEpochs constructor
        # again, ensure we're retaining the baseline period originally loaded
        # from disk without trying to re-apply baseline correction
        super(EpochsFIF, self).__init__(
            info, data, events, event_id, tmin, tmax, baseline=None, raw=raw,
            proj=proj, preload_at_end=False, on_missing='ignore',
            selection=selection, drop_log=drop_log, filename=fname_rep,
            metadata=metadata, verbose=verbose, **reject_params)
        self.baseline = baseline
        self._do_baseline = False
        # use the private property instead of drop_bad so that epochs
        # are not all read from disk for preload=False
        self._bad_dropped = True

    @verbose
    def _get_epoch_from_raw(self, idx, verbose=None):
        """Load one epoch from disk."""
        # Find the right file and offset to use
        event_samp = self.events[idx, 0]
        for raw in self._raw:
            idx = np.where(raw.event_samps == event_samp)[0]
            if len(idx) == 1:
                fmt = raw.fmt
                idx = idx[0]
                size = np.prod(raw.epoch_shape) * np.dtype(fmt).itemsize
                offset = idx * size + 16  # 16 = Tag header
                break
        else:
            # read the correct subset of the data
            raise RuntimeError('Correct epoch could not be found, please '
                               'contact mne-python developers')
        # the following is equivalent to this, but faster:
        #
        # >>> data = read_tag(raw.fid, raw.data_tag.pos).data.astype(float)
        # >>> data *= raw.cals[np.newaxis, :, :]
        # >>> data = data[idx]
        #
        # Eventually this could be refactored in io/tag.py if other functions
        # could make use of it
        raw.fid.seek(raw.data_tag.pos + offset, 0)
        if fmt == '>c8':
            read_fmt = '>f4'
        elif fmt == '>c16':
            read_fmt = '>f8'
        else:
            read_fmt = fmt
        data = np.frombuffer(raw.fid.read(size), read_fmt)
        if read_fmt != fmt:
            data = data.view(fmt)
            data = data.astype(np.complex128)
        else:
            data = data.astype(np.float64)

        data.shape = raw.epoch_shape
        data *= raw.cals
        return data


@fill_doc
def bootstrap(epochs, random_state=None):
    """Compute epochs selected by bootstrapping.

    Parameters
    ----------
    epochs : Epochs instance
        epochs data to be bootstrapped
    %(random_state)s

    Returns
    -------
    epochs : Epochs instance
        The bootstrap samples
    """
    if not epochs.preload:
        raise RuntimeError('Modifying data of epochs is only supported '
                           'when preloading is used. Use preload=True '
                           'in the constructor.')

    rng = check_random_state(random_state)
    epochs_bootstrap = epochs.copy()
    n_events = len(epochs_bootstrap.events)
    idx = rng_uniform(rng)(0, n_events, n_events)
    epochs_bootstrap = epochs_bootstrap[idx]
    return epochs_bootstrap


def _check_merge_epochs(epochs_list):
    """Aux function."""
    if len({tuple(epochs.event_id.items()) for epochs in epochs_list}) != 1:
        raise NotImplementedError("Epochs with unequal values for event_id")
    if len({epochs.tmin for epochs in epochs_list}) != 1:
        raise NotImplementedError("Epochs with unequal values for tmin")
    if len({epochs.tmax for epochs in epochs_list}) != 1:
        raise NotImplementedError("Epochs with unequal values for tmax")
    if len({epochs.baseline for epochs in epochs_list}) != 1:
        raise NotImplementedError("Epochs with unequal values for baseline")


@verbose
def add_channels_epochs(epochs_list, verbose=None):
    """Concatenate channels, info and data from two Epochs objects.

    Parameters
    ----------
    epochs_list : list of Epochs
        Epochs object to concatenate.
    %(verbose)s Defaults to True if any of the input epochs have verbose=True.

    Returns
    -------
    epochs : instance of Epochs
        Concatenated epochs.
    """
    if not all(e.preload for e in epochs_list):
        raise ValueError('All epochs must be preloaded.')

    info = _merge_info([epochs.info for epochs in epochs_list])
    data = [epochs._data for epochs in epochs_list]
    _check_merge_epochs(epochs_list)
    for d in data:
        if len(d) != len(data[0]):
            raise ValueError('all epochs must be of the same length')

    data = np.concatenate(data, axis=1)

    if len(info['chs']) != data.shape[1]:
        err = "Data shape does not match channel number in measurement info"
        raise RuntimeError(err)

    events = epochs_list[0].events.copy()
    all_same = all(np.array_equal(events, epochs.events)
                   for epochs in epochs_list[1:])
    if not all_same:
        raise ValueError('Events must be the same.')

    proj = any(e.proj for e in epochs_list)

    if verbose is None:
        verbose = any(e.verbose for e in epochs_list)

    epochs = epochs_list[0].copy()
    epochs.info = info
    epochs.picks = None
    epochs.verbose = verbose
    epochs.events = events
    epochs.preload = True
    epochs._bad_dropped = True
    epochs._data = data
    epochs._projector, epochs.info = setup_proj(epochs.info, False,
                                                activate=proj)
    return epochs


def _concatenate_epochs(epochs_list, with_data=True, add_offset=True, *,
                        on_mismatch='raise'):
    """Auxiliary function for concatenating epochs."""
    if not isinstance(epochs_list, (list, tuple)):
        raise TypeError('epochs_list must be a list or tuple, got %s'
                        % (type(epochs_list),))
    for ei, epochs in enumerate(epochs_list):
        if not isinstance(epochs, BaseEpochs):
            raise TypeError('epochs_list[%d] must be an instance of Epochs, '
                            'got %s' % (ei, type(epochs)))

        if hasattr(epochs, 'annotations'):
            warn('Concatenation of Annotations within Epochs is not supported '
                 'yet. Annotations within these Epochs will be dropped.')
            epochs._set_annotations(None)
    out = epochs_list[0]
    offsets = [0]
    if with_data:
        out.drop_bad()
        offsets.append(len(out))
    events = [out.events]
    metadata = [out.metadata]
    baseline, tmin, tmax = out.baseline, out.tmin, out.tmax
    info = deepcopy(out.info)
    verbose = out.verbose
    drop_log = out.drop_log
    event_id = deepcopy(out.event_id)
    selection = out.selection
    # offset is the last epoch + tmax + 10 second
    shift = int((10 + tmax) * out.info['sfreq'])
    events_offset = int(np.max(events[0][:, 0])) + shift
    events_overflow = False
    for ii, epochs in enumerate(epochs_list[1:], 1):
        _ensure_infos_match(epochs.info, info, f'epochs[{ii}]',
                            on_mismatch=on_mismatch)
        if not np.allclose(epochs.times, epochs_list[0].times):
            raise ValueError('Epochs must have same times')

        if epochs.baseline != baseline:
            raise ValueError('Baseline must be same for all epochs')

        # compare event_id
        common_keys = list(set(event_id).intersection(set(epochs.event_id)))
        for key in common_keys:
            if not event_id[key] == epochs.event_id[key]:
                msg = ('event_id values must be the same for identical keys '
                       'for all concatenated epochs. Key "{}" maps to {} in '
                       'some epochs and to {} in others.')
                raise ValueError(msg.format(key, event_id[key],
                                            epochs.event_id[key]))

        if with_data:
            epochs.drop_bad()
            offsets.append(len(epochs))
        evs = epochs.events.copy()
        if len(epochs.events) == 0:
            warn('One of the Epochs objects to concatenate was empty.')
        elif add_offset:
            # We need to cast to a native Python int here to detect an
            # overflow of a numpy int32 (which is the default on windows)
            max_timestamp = int(np.max(evs[:, 0]))
            evs[:, 0] += events_offset
            events_offset += max_timestamp + shift
            if events_offset > INT32_MAX:
                warn(f'Event number greater than {INT32_MAX} created, '
                     'events[:, 0] will be assigned consecutive increasing '
                     'integer values')
                events_overflow = True
                add_offset = False  # we no longer need to add offset
        events.append(evs)
        selection = np.concatenate((selection, epochs.selection))
        drop_log = drop_log + epochs.drop_log
        event_id.update(epochs.event_id)
        metadata.append(epochs.metadata)
    events = np.concatenate(events, axis=0)
    # check to see if we exceeded our maximum event offset
    if events_overflow:
        events[:, 0] = np.arange(1, len(events) + 1)

    # Create metadata object (or make it None)
    n_have = sum(this_meta is not None for this_meta in metadata)
    if n_have == 0:
        metadata = None
    elif n_have != len(metadata):
        raise ValueError('%d of %d epochs instances have metadata, either '
                         'all or none must have metadata'
                         % (n_have, len(metadata)))
    else:
        pd = _check_pandas_installed(strict=False)
        if pd is not False:
            metadata = pd.concat(metadata)
        else:  # dict of dicts
            metadata = sum(metadata, list())
    assert len(offsets) == (len(epochs_list) if with_data else 0) + 1
    data = None
    if with_data:
        offsets = np.cumsum(offsets)
        for start, stop, epochs in zip(offsets[:-1], offsets[1:], epochs_list):
            this_data = epochs.get_data()
            if data is None:
                data = np.empty(
                    (offsets[-1], len(out.ch_names), len(out.times)),
                    dtype=this_data.dtype)
            data[start:stop] = this_data
    return (info, data, events, event_id, tmin, tmax, metadata, baseline,
            selection, drop_log, verbose)


def _finish_concat(info, data, events, event_id, tmin, tmax, metadata,
                   baseline, selection, drop_log, verbose):
    """Finish concatenation for epochs not read from disk."""
    selection = np.where([len(d) == 0 for d in drop_log])[0]
    out = BaseEpochs(
        info, data, events, event_id, tmin, tmax, baseline=baseline,
        selection=selection, drop_log=drop_log, proj=False,
        on_missing='ignore', metadata=metadata, verbose=verbose)
    out.drop_bad()
    return out


@verbose
def concatenate_epochs(epochs_list, add_offset=True, *, on_mismatch='raise',
                       verbose=None):
    """Concatenate a list of `~mne.Epochs` into one `~mne.Epochs` object.

    .. note:: Unlike `~mne.concatenate_raws`, this function does **not**
              modify any of the input data.

    Parameters
    ----------
    epochs_list : list
        List of `~mne.Epochs` instances to concatenate (in that order).
    add_offset : bool
        If True, a fixed offset is added to the event times from different
        Epochs sets, such that they are easy to distinguish after the
        concatenation.
        If False, the event times are unaltered during the concatenation.
    %(on_info_mismatch)s
    %(verbose)s

        .. versionadded:: 0.24

    Returns
    -------
    epochs : instance of Epochs
        The result of the concatenation.

    Notes
    -----
    .. versionadded:: 0.9.0
    """
    return _finish_concat(*_concatenate_epochs(epochs_list,
                                               add_offset=add_offset,
                                               on_mismatch=on_mismatch))


@verbose
def average_movements(epochs, head_pos=None, orig_sfreq=None, picks=None,
                      origin='auto', weight_all=True, int_order=8, ext_order=3,
                      destination=None, ignore_ref=False, return_mapping=False,
                      mag_scale=100., verbose=None):
    """Average data using Maxwell filtering, transforming using head positions.

    Parameters
    ----------
    epochs : instance of Epochs
        The epochs to operate on.
    %(maxwell_pos)s
    orig_sfreq : float | None
        The original sample frequency of the data (that matches the
        event sample numbers in ``epochs.events``). Can be ``None``
        if data have not been decimated or resampled.
    %(picks_all_data)s
    %(maxwell_origin)s
    weight_all : bool
        If True, all channels are weighted by the SSS basis weights.
        If False, only MEG channels are weighted, other channels
        receive uniform weight per epoch.
    %(maxwell_int)s
    %(maxwell_ext)s
    %(maxwell_dest)s
    %(maxwell_ref)s
    return_mapping : bool
        If True, return the mapping matrix.
    %(maxwell_mag)s

        .. versionadded:: 0.13
    %(verbose)s

    Returns
    -------
    evoked : instance of Evoked
        The averaged epochs.

    See Also
    --------
    mne.preprocessing.maxwell_filter
    mne.chpi.read_head_pos

    Notes
    -----
    The Maxwell filtering version of this algorithm is described in [1]_,
    in section V.B "Virtual signals and movement correction", equations
    40-44. For additional validation, see [2]_.

    Regularization has not been added because in testing it appears to
    decrease dipole localization accuracy relative to using all components.
    Fine calibration and cross-talk cancellation, however, could be added
    to this algorithm based on user demand.

    .. versionadded:: 0.11

    References
    ----------
    .. [1] Taulu S. and Kajola M. "Presentation of electromagnetic
           multichannel data: The signal space separation method,"
           Journal of Applied Physics, vol. 97, pp. 124905 1-10, 2005.
    .. [2] Wehner DT, Hämäläinen MS, Mody M, Ahlfors SP. "Head movements
           of children in MEG: Quantification, effects on source
           estimation, and compensation. NeuroImage 40:541–550, 2008.
    """  # noqa: E501
    from .preprocessing.maxwell import (_trans_sss_basis, _reset_meg_bads,
                                        _check_usable, _col_norm_pinv,
                                        _get_n_moments, _get_mf_picks_fix_mags,
                                        _prep_mf_coils, _check_destination,
                                        _remove_meg_projs, _get_coil_scale)
    if head_pos is None:
        raise TypeError('head_pos must be provided and cannot be None')
    from .chpi import head_pos_to_trans_rot_t
    if not isinstance(epochs, BaseEpochs):
        raise TypeError('epochs must be an instance of Epochs, not %s'
                        % (type(epochs),))
    orig_sfreq = epochs.info['sfreq'] if orig_sfreq is None else orig_sfreq
    orig_sfreq = float(orig_sfreq)
    if isinstance(head_pos, np.ndarray):
        head_pos = head_pos_to_trans_rot_t(head_pos)
    trn, rot, t = head_pos
    del head_pos
    _check_usable(epochs)
    origin = _check_origin(origin, epochs.info, 'head')
    recon_trans = _check_destination(destination, epochs.info, True)

    logger.info('Aligning and averaging up to %s epochs'
                % (len(epochs.events)))
    if not np.array_equal(epochs.events[:, 0], np.unique(epochs.events[:, 0])):
        raise RuntimeError('Epochs must have monotonically increasing events')
    info_to = epochs.info.copy()
    meg_picks, mag_picks, grad_picks, good_mask, _ = \
        _get_mf_picks_fix_mags(info_to, int_order, ext_order, ignore_ref)
    coil_scale, mag_scale = _get_coil_scale(
        meg_picks, mag_picks, grad_picks, mag_scale, info_to)
    n_channels, n_times = len(epochs.ch_names), len(epochs.times)
    other_picks = np.setdiff1d(np.arange(n_channels), meg_picks)
    data = np.zeros((n_channels, n_times))
    count = 0
    # keep only MEG w/bad channels marked in "info_from"
    info_from = pick_info(info_to, meg_picks[good_mask], copy=True)
    all_coils_recon = _prep_mf_coils(info_to, ignore_ref=ignore_ref)
    all_coils = _prep_mf_coils(info_from, ignore_ref=ignore_ref)
    # remove MEG bads in "to" info
    _reset_meg_bads(info_to)
    # set up variables
    w_sum = 0.
    n_in, n_out = _get_n_moments([int_order, ext_order])
    S_decomp = 0.  # this will end up being a weighted average
    last_trans = None
    decomp_coil_scale = coil_scale[good_mask]
    exp = dict(int_order=int_order, ext_order=ext_order, head_frame=True,
               origin=origin)
    n_in = _get_n_moments(int_order)
    for ei, epoch in enumerate(epochs):
        event_time = epochs.events[epochs._current - 1, 0] / orig_sfreq
        use_idx = np.where(t <= event_time)[0]
        if len(use_idx) == 0:
            trans = info_to['dev_head_t']['trans']
        else:
            use_idx = use_idx[-1]
            trans = np.vstack([np.hstack([rot[use_idx], trn[[use_idx]].T]),
                               [[0., 0., 0., 1.]]])
        loc_str = ', '.join('%0.1f' % tr for tr in (trans[:3, 3] * 1000))
        if last_trans is None or not np.allclose(last_trans, trans):
            logger.info('    Processing epoch %s (device location: %s mm)'
                        % (ei + 1, loc_str))
            reuse = False
            last_trans = trans
        else:
            logger.info('    Processing epoch %s (device location: same)'
                        % (ei + 1,))
            reuse = True
        epoch = epoch.copy()  # because we operate inplace
        if not reuse:
            S = _trans_sss_basis(exp, all_coils, trans,
                                 coil_scale=decomp_coil_scale)
            # Get the weight from the un-regularized version (eq. 44)
            weight = np.linalg.norm(S[:, :n_in])
            # XXX Eventually we could do cross-talk and fine-cal here
            S *= weight
        S_decomp += S  # eq. 41
        epoch[slice(None) if weight_all else meg_picks] *= weight
        data += epoch  # eq. 42
        w_sum += weight
        count += 1
    del info_from
    mapping = None
    if count == 0:
        data.fill(np.nan)
    else:
        data[meg_picks] /= w_sum
        data[other_picks] /= w_sum if weight_all else count
        # Finalize weighted average decomp matrix
        S_decomp /= w_sum
        # Get recon matrix
        # (We would need to include external here for regularization to work)
        exp['ext_order'] = 0
        S_recon = _trans_sss_basis(exp, all_coils_recon, recon_trans)
        exp['ext_order'] = ext_order
        # We could determine regularization on basis of destination basis
        # matrix, restricted to good channels, as regularizing individual
        # matrices within the loop above does not seem to work. But in
        # testing this seemed to decrease localization quality in most cases,
        # so we do not provide the option here.
        S_recon /= coil_scale
        # Invert
        pS_ave = _col_norm_pinv(S_decomp)[0][:n_in]
        pS_ave *= decomp_coil_scale.T
        # Get mapping matrix
        mapping = np.dot(S_recon, pS_ave)
        # Apply mapping
        data[meg_picks] = np.dot(mapping, data[meg_picks[good_mask]])
    info_to['dev_head_t'] = recon_trans  # set the reconstruction transform
    evoked = epochs._evoked_from_epoch_data(data, info_to, picks,
                                            n_events=count, kind='average',
                                            comment=epochs._name)
    _remove_meg_projs(evoked)  # remove MEG projectors, they won't apply now
    logger.info('Created Evoked dataset from %s epochs' % (count,))
    return (evoked, mapping) if return_mapping else evoked


@verbose
def make_fixed_length_epochs(raw, duration=1., preload=False,
                             reject_by_annotation=True, proj=True, overlap=0.,
                             id=1, verbose=None):
    """Divide continuous raw data into equal-sized consecutive epochs.

    Parameters
    ----------
    raw : instance of Raw
        Raw data to divide into segments.
    duration : float
        Duration of each epoch in seconds. Defaults to 1.
    %(preload)s
    %(reject_by_annotation_epochs)s

        .. versionadded:: 0.21.0
    %(proj_epochs)s

        .. versionadded:: 0.22.0
    overlap : float
        The overlap between epochs, in seconds. Must be
        ``0 <= overlap < duration``. Default is 0, i.e., no overlap.

        .. versionadded:: 0.23.0
    id : int
        The id to use (default 1).

        .. versionadded:: 0.24.0
    %(verbose)s

    Returns
    -------
    epochs : instance of Epochs
        Segmented data.

    Notes
    -----
    .. versionadded:: 0.20
    """
    events = make_fixed_length_events(raw, id=id, duration=duration,
                                      overlap=overlap)
    delta = 1. / raw.info['sfreq']
    return Epochs(raw, events, event_id=[id], tmin=0, tmax=duration - delta,
                  baseline=None, preload=preload,
                  reject_by_annotation=reject_by_annotation, proj=proj,
                  verbose=verbose)<|MERGE_RESOLUTION|>--- conflicted
+++ resolved
@@ -2517,13 +2517,8 @@
 
         return self
 
-<<<<<<< HEAD
     def get_annotations_per_epoch(self):
-        """Return a list of raw annotations per epoch.
-=======
-    def get_epoch_annotations(self):
         """Get a list of which annotations occur during each epoch.
->>>>>>> b6e9f560
 
         Returns
         -------
