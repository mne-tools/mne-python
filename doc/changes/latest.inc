--- conflicted
+++ resolved
@@ -68,11 +68,9 @@
   
 - :meth:`mne.Report.add_epochs` gained a new parameter, ``drop_log_ignore``, to control which drop reasons to omit when creating the drop log plot (:gh:`10182` by `Richard Höchenberger`_)
 
-<<<<<<< HEAD
+- :meth:`mne.Epochs.plot_drop_log` now also includes the absolute number of epochs dropped in the title (:gh:`10186` by `Richard Höchenberger`_)
+
 - Annotations from a :class:`~mne.io.Raw` object are now preserved by the :class:`~mne.Epochs` constructor and are supported when saving Epochs (:gh:`9969` and :gh:`10019` by `Adam Li`_)
-=======
-- :meth:`mne.Epochs.plot_drop_log` now also includes the absolute number of epochs dropped in the title (:gh:`10186` by `Richard Höchenberger`_)
->>>>>>> 2d5d1686
 
 Bugs
 ~~~~
