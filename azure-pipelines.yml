trigger:
  # start a new build for every push
  batch: false
  branches:
    include:
      - 'main'
      - 'maint/*'
pr:
  branches:
    include:
      - '*'  # must quote since "*" is a YAML reserved character; we want a string


stages:

  - stage: Check
    jobs:
      - job: Skip
        pool:
          vmImage: 'ubuntu-latest'
        variables:
          DECODE_PERCENTS: 'false'
          RET: 'true'
          BUILD_REASON: $(Build.Reason)
        steps:
          - bash: |
              git_log=`git log --format=oneline -n 1 --skip=1`
              echo "##vso[task.setvariable variable=log]$git_log"
          - bash: echo "##vso[task.setvariable variable=RET]false"
            condition: and(eq(variables.BUILD_REASON, 'PullRequest'), or(contains(variables.log, '[skip azp]'), contains(variables.log, '[azp skip]'), contains(variables.log, '[skip ci]'), contains(variables.log, '[ci skip]')))
          - bash: echo "##vso[task.setvariable variable=start_main;isOutput=true]$RET"
            name: result

  - stage: Style
    variables:
      AZURE_CI: 'true'
    jobs:
      - job: All
        pool:
          vmImage: 'ubuntu-latest'
        variables:
          PYTHON_VERSION: '3.11'
          PYTHON_ARCH: 'x64'
        steps:
          - bash: echo $(COMMIT_MSG)
          - task: UsePythonVersion@0
            inputs:
              versionSpec: $(PYTHON_VERSION)
              architecture: $(PYTHON_ARCH)
              addToPath: true
            displayName: 'Get Python'
          - bash: |
              set -eo pipefail
              python -m pip install --progress-bar off --upgrade pip build
              python -m pip install --progress-bar off -ve .[hdf5,test]
              python -m pip uninstall -yq pytest-qt  # don't want to set up display, etc. for this
              pre-commit install --install-hooks
            displayName: Install dependencies
          - bash: |
              make pre-commit
            displayName: make pre-commit
            condition: always()
          - bash: |
              make nesting
            displayName: make nesting
            condition: always()
          - bash: |
              make check-readme
            displayName: make check-readme
            condition: always()
          - bash: mypy
            displayName: mypy
            condition: always()
          - bash: vulture
            displayName: vulture
            condition: always()


  - stage: Test
    condition: and(succeeded(), eq(dependencies.Check.outputs['Skip.result.start_main'], 'true'))
    dependsOn: ['Style', 'Check']
    variables:
      AZURE_CI: 'true'
    jobs:
      - job: Ultraslow_PG
        pool:
          vmImage: 'ubuntu-22.04'
        variables:
          DISPLAY: ':99'
          OPENBLAS_NUM_THREADS: '1'
          MNE_TEST_ALLOW_SKIP: '^.*(PySide6 causes segfaults).*$'
          MNE_BROWSER_PRECOMPUTE: 'false'
        steps:
          - bash: |
              set -e
              ./tools/setup_xvfb.sh
              sudo apt install -yq tcsh
            displayName: 'Install Ubuntu dependencies'
          - bash: |
              source tools/get_minimal_commands.sh
            displayName: 'Install minimal commands'
          - bash: |
              echo $PATH
              mne_surf2bem --version
              fsl_rigid_register --version
            displayName: 'Test minimal commands'
          - task: UsePythonVersion@0
            inputs:
              versionSpec: '3.12'
              architecture: 'x64'
              addToPath: true
            displayName: 'Get Python'
          - bash: |
              set -e
              python -m pip install --progress-bar off --upgrade pip
<<<<<<< HEAD
              python -m pip install --progress-bar off "mne-qt-browser[opengl] @ git+https://github.com/mne-tools/mne-qt-browser.git" pyvista scikit-learn python-picard qtpy nibabel sphinx-gallery "PySide6!=6.8.0,!=6.8.0.1,!=6.8.1.1" pandas neo pymatreader antio defusedxml curryreader
=======
              python -m pip install --progress-bar off "mne-qt-browser[opengl] @ git+https://github.com/mne-tools/mne-qt-browser.git" pyvista scikit-learn python-picard qtpy nibabel sphinx-gallery "PySide6!=6.8.0,!=6.8.0.1,!=6.8.1.1,!=6.9.1" pandas neo pymatreader antio defusedxml
>>>>>>> 2e677b12
              python -m pip uninstall -yq mne
              python -m pip install --progress-bar off --upgrade -e .[test]
            displayName: 'Install dependencies with pip'
          - bash: |
              set -e
              mne sys_info -pd
              mne sys_info -pd | grep "qtpy .*(PySide6=.*)$"
            displayName: Print config
          - bash: |
              set -e
              LD_DEBUG=libs python -c "from PySide6.QtWidgets import QApplication, QWidget; app = QApplication([]); import matplotlib; matplotlib.use('QtAgg'); import matplotlib.pyplot as plt; plt.figure()"
          - bash: source tools/get_testing_version.sh
            displayName: 'Get testing version'
          - task: Cache@2
            inputs:
              key: $(testing_version)
              path: /home/vsts/mne_data
            displayName: 'Cache testing data'
          - script: python -c "import mne; mne.datasets.testing.data_path(verbose=True)"
            displayName: 'Get test data'
          - script: pytest -m "ultraslowtest or pgtest" --tb=short --cov=mne --cov-report=xml -vv mne
            displayName: 'slow and mne-qt-browser tests'
          # Coverage
          - bash: bash <(curl -s https://codecov.io/bash)
            displayName: 'Codecov'
            condition: succeededOrFailed()
          - task: PublishTestResults@2
            inputs:
              testResultsFiles: '**/junit-*.xml'
              testRunTitle: 'Publish test results for $(Agent.JobName)'
              failTaskOnFailedTests: true
            condition: succeededOrFailed()
          - task: PublishCodeCoverageResults@2
            inputs:
              summaryFileLocation: '$(System.DefaultWorkingDirectory)/**/coverage.xml'

      - job: Qt
        pool:
          vmImage: 'ubuntu-22.04'
        variables:
          DISPLAY: ':99'
          OPENBLAS_NUM_THREADS: '1'
          TEST_OPTIONS: "--tb=short --cov=mne --cov-report=xml --cov-append -vv mne/viz/_brain mne/viz/backends mne/viz/tests/test_evoked.py mne/gui mne/report"
          MNE_TEST_ALLOW_SKIP: '^.*(PySide6 causes segfaults).*$'
        steps:
          - bash: ./tools/setup_xvfb.sh
            displayName: 'Install Ubuntu dependencies'
          - task: UsePythonVersion@0
            inputs:
              versionSpec: '3.10'
              architecture: 'x64'
              addToPath: true
            displayName: 'Get Python'
          - bash: |
              set -e
              python -m pip install --progress-bar off --upgrade pip
              python -m pip install --progress-bar off --upgrade --pre --only-binary=\"numpy,scipy,matplotlib,vtk\" numpy scipy matplotlib vtk
              python -c "import vtk"
              python -m pip install --progress-bar off --upgrade -ve .[full,test_extra]
            displayName: 'Install dependencies with pip'
          - bash: |
              set -e
              which mne
              mne sys_info -pd
              python ./tools/check_mne_location.py
            displayName: Print config
          - bash: source tools/get_testing_version.sh
            displayName: 'Get testing version'
          - task: Cache@2
            inputs:
              key: $(testing_version)
              path: /home/vsts/mne_data
            displayName: 'Cache testing data'
          - script: python -c "import mne; mne.datasets.testing.data_path(verbose=True)"
            displayName: 'Get test data'
          - bash: |
              set -eo pipefail
              python -m pip install PyQt6
              LD_DEBUG=libs python -c "from PyQt6.QtWidgets import QApplication, QWidget; app = QApplication([]); import matplotlib; matplotlib.use('QtAgg'); import matplotlib.pyplot as plt; plt.figure()"
            displayName: 'Check Qt import'
          - bash: |
              set -eo pipefail
              mne sys_info -pd
              mne sys_info -pd | grep "qtpy .* (PyQt6=.*)$"
              PYTEST_QT_API=PyQt6 pytest ${TEST_OPTIONS}
              python -m pip uninstall -yq PyQt6 PyQt6-sip PyQt6-Qt6
            displayName: 'PyQt6'
          - bash: |
              set -eo pipefail
              python -m pip install "PySide6!=6.8.0,!=6.8.0.1,!=6.9.1"
              mne sys_info -pd
              mne sys_info -pd | grep "qtpy .* (PySide6=.*)$"
              PYTEST_QT_API=PySide6 pytest ${TEST_OPTIONS}
              python -m pip uninstall -yq PySide6
            displayName: 'PySide6'
          # PyQt5 leaves cruft behind, so run it last
          - bash: |
              set -eo pipefail
              python -m pip install PyQt5
              mne sys_info -pd
              mne sys_info -pd | grep "qtpy .* (PyQt5=.*)$"
              PYTEST_QT_API=PyQt5 pytest ${TEST_OPTIONS}
              python -m pip uninstall -yq PyQt5 PyQt5-sip PyQt5-Qt5
            displayName: 'PyQt5'
          # Coverage
          - bash: bash <(curl -s https://codecov.io/bash)
            displayName: 'Codecov'
            condition: succeededOrFailed()
          - task: PublishTestResults@2
            inputs:
              testResultsFiles: '**/junit-*.xml'
              testRunTitle: 'Publish test results for $(Agent.JobName)'
              failTaskOnFailedTests: true
            condition: succeededOrFailed()
          - task: PublishCodeCoverageResults@2
            inputs:
              summaryFileLocation: '$(System.DefaultWorkingDirectory)/**/coverage.xml'

      - job: Windows
        pool:
          vmImage: 'windows-latest'
        variables:
          MNE_LOGGING_LEVEL: 'warning'
          MNE_FORCE_SERIAL: 'true'
          OPENBLAS_NUM_THREADS: '2'
          OMP_DYNAMIC: 'false'
          PYTHONUNBUFFERED: 1
          PYTHONIOENCODING: 'utf-8'
          AZURE_CI_WINDOWS: 'true'
          PYTHON_ARCH: 'x64'
        timeoutInMinutes: 90
        strategy:
          maxParallel: 4
          matrix:
            3.10 pip:
              TEST_MODE: 'pip'
              PYTHON_VERSION: '3.10'
            3.12 pip pre:
              TEST_MODE: 'pip-pre'
              PYTHON_VERSION: '3.12'
        steps:
          - task: UsePythonVersion@0
            inputs:
              versionSpec: $(PYTHON_VERSION)
              architecture: $(PYTHON_ARCH)
              addToPath: true
            displayName: 'Get Python'
          - bash: |
              set -eo pipefail
              git clone --depth 1 https://github.com/pyvista/setup-headless-display-action.git
              MESA3D_VERSION=24.3.0 bash setup-headless-display-action/windows/install_opengl.sh
            displayName: Install OpenGL
          - bash: ./tools/azure_dependencies.sh
            displayName: Install dependencies with pip
          - script: pip install -e .
            displayName: 'Install MNE-Python dev'
          - script: mne sys_info -pd
            displayName: 'Print config'
          - script: python -c "import numpy; numpy.show_config()"
            displayName: Print NumPy config
          - script: python -c "import numpy; import scipy.linalg; import sklearn.neighbors; from threadpoolctl import threadpool_info; from pprint import pprint; pprint(threadpool_info())"
            displayName: Print threadpoolctl info
          - bash: source tools/get_testing_version.sh
            displayName: 'Get testing version'
          - task: Cache@2
            inputs:
              key: $(testing_version)
              path: C:\Users\VssAdministrator\mne_data
            displayName: 'Cache testing data'
          - script: python -c "import mne; mne.datasets.testing.data_path(verbose=True)"
            displayName: 'Get test data'
          - script: pytest -m "not (slowtest or pgtest)" --tb=short --cov=mne --cov-report=xml -vv mne
            displayName: 'Run tests'
          - bash: bash <(curl -s https://codecov.io/bash)
            displayName: 'Codecov'
            condition: succeededOrFailed()
          - task: PublishTestResults@2
            inputs:
              testResultsFiles: '**/junit-*.xml'
              testRunTitle: 'Publish test results for $(Agent.JobName) $(TEST_MODE) $(PYTHON_VERSION)'
              failTaskOnFailedTests: true
            condition: succeededOrFailed()
          - task: PublishCodeCoverageResults@2
            inputs:
              summaryFileLocation: '$(System.DefaultWorkingDirectory)/**/coverage.xml'<|MERGE_RESOLUTION|>--- conflicted
+++ resolved
@@ -113,11 +113,7 @@
           - bash: |
               set -e
               python -m pip install --progress-bar off --upgrade pip
-<<<<<<< HEAD
-              python -m pip install --progress-bar off "mne-qt-browser[opengl] @ git+https://github.com/mne-tools/mne-qt-browser.git" pyvista scikit-learn python-picard qtpy nibabel sphinx-gallery "PySide6!=6.8.0,!=6.8.0.1,!=6.8.1.1" pandas neo pymatreader antio defusedxml curryreader
-=======
-              python -m pip install --progress-bar off "mne-qt-browser[opengl] @ git+https://github.com/mne-tools/mne-qt-browser.git" pyvista scikit-learn python-picard qtpy nibabel sphinx-gallery "PySide6!=6.8.0,!=6.8.0.1,!=6.8.1.1,!=6.9.1" pandas neo pymatreader antio defusedxml
->>>>>>> 2e677b12
+              python -m pip install --progress-bar off "mne-qt-browser[opengl] @ git+https://github.com/mne-tools/mne-qt-browser.git" pyvista scikit-learn python-picard qtpy nibabel sphinx-gallery "PySide6!=6.8.0,!=6.8.0.1,!=6.8.1.1,!=6.9.1" pandas neo pymatreader antio defusedxml curryreader
               python -m pip uninstall -yq mne
               python -m pip install --progress-bar off --upgrade -e .[test]
             displayName: 'Install dependencies with pip'
