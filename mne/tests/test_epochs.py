# -*- coding: utf-8 -*-
# Author: Alexandre Gramfort <alexandre.gramfort@inria.fr>
#         Denis Engemann <denis.engemann@gmail.com>
#         Stefan Appelhoff <stefan.appelhoff@mailbox.org>
#
# License: BSD (3-clause)

from copy import deepcopy
from distutils.version import LooseVersion
from functools import partial
from io import BytesIO
import os.path as op
import pickle

import pytest
from numpy.testing import (assert_array_equal, assert_array_almost_equal,
                           assert_allclose, assert_equal, assert_array_less)
import numpy as np
from numpy.fft import rfft, rfftfreq
import matplotlib.pyplot as plt
import scipy.signal

import mne
from mne import (Epochs, Annotations, read_events, pick_events, read_epochs,
                 equalize_channels, pick_types, pick_channels, read_evokeds,
                 write_evokeds, create_info, make_fixed_length_events,
                 make_fixed_length_epochs, combine_evoked)
from mne.baseline import rescale
from mne.datasets import testing
from mne.chpi import read_head_pos, head_pos_to_trans_rot_t
from mne.event import merge_events
from mne.io import RawArray, read_raw_fif
from mne.io.constants import FIFF
from mne.io.proj import _has_eeg_average_ref_proj
from mne.io.write import write_int, INT32_MAX, _get_split_size
from mne.preprocessing import maxwell_filter
from mne.epochs import (
    bootstrap, equalize_epoch_counts, combine_event_ids, add_channels_epochs,
    EpochsArray, concatenate_epochs, BaseEpochs, average_movements,
    _handle_event_repeated, make_metadata)
from mne.utils import (requires_pandas, object_diff,
                       catch_logging, _FakeNoPandas,
                       assert_meg_snr, check_version, _dt_to_stamp)

data_path = testing.data_path(download=False)
fname_raw_testing = op.join(data_path, 'MEG', 'sample',
                            'sample_audvis_trunc_raw.fif')
fname_raw_move = op.join(data_path, 'SSS', 'test_move_anon_raw.fif')
fname_raw_movecomp_sss = op.join(
    data_path, 'SSS', 'test_move_anon_movecomp_raw_sss.fif')
fname_raw_move_pos = op.join(data_path, 'SSS', 'test_move_anon_raw.pos')

base_dir = op.join(op.dirname(__file__), '..', 'io', 'tests', 'data')
raw_fname = op.join(base_dir, 'test_raw.fif')
event_name = op.join(base_dir, 'test-eve.fif')
evoked_nf_name = op.join(base_dir, 'test-nf-ave.fif')

event_id, tmin, tmax = 1, -0.2, 0.5
event_id_2 = np.int64(2)  # to test non Python int types
rng = np.random.RandomState(42)


def test_event_repeated():
    """Test epochs takes into account repeated events."""
    n_samples = 100
    n_channels = 2
    ch_names = ['chan%i' % i for i in range(n_channels)]
    info = mne.create_info(ch_names=ch_names, sfreq=1000.)
    data = np.zeros((n_channels, n_samples))
    raw = mne.io.RawArray(data, info)

    events = np.array([[10, 0, 1], [10, 0, 2]])
    epochs = mne.Epochs(raw, events, event_repeated='drop')
    assert epochs.drop_log == ((), ('DROP DUPLICATE',))
    assert_array_equal(epochs.selection, [0])
    epochs = mne.Epochs(raw, events, event_repeated='merge')
    assert epochs.drop_log == ((), ('MERGE DUPLICATE',))
    assert_array_equal(epochs.selection, [0])


def test_handle_event_repeated():
    """Test handling of repeated events."""
    # A general test case
    EVENT_ID = {'aud': 1, 'vis': 2, 'foo': 3}
    EVENTS = np.array([[0, 0, 1], [0, 0, 2],
                       [3, 0, 2], [3, 0, 1],
                       [5, 0, 2], [5, 0, 1], [5, 0, 3],
                       [7, 0, 1]])
    SELECTION = np.arange(len(EVENTS))
    DROP_LOG = ((),) * len(EVENTS)
    with pytest.raises(RuntimeError, match='Event time samples were not uniq'):
        _handle_event_repeated(EVENTS, EVENT_ID, event_repeated='error',
                               selection=SELECTION,
                               drop_log=DROP_LOG)

    events, event_id, selection, drop_log = _handle_event_repeated(
        EVENTS, EVENT_ID, 'drop', SELECTION, DROP_LOG)
    assert_array_equal(events, [[0, 0, 1], [3, 0, 2], [5, 0, 2], [7, 0, 1]])
    assert_array_equal(events, EVENTS[selection])
    unselection = np.setdiff1d(SELECTION, selection)
    assert all(drop_log[k] == ('DROP DUPLICATE',) for k in unselection)
    assert event_id == {'aud': 1, 'vis': 2}

    events, event_id, selection, drop_log = _handle_event_repeated(
        EVENTS, EVENT_ID, 'merge', SELECTION, DROP_LOG)
    assert_array_equal(events[0][-1], events[1][-1])
    assert_array_equal(events, [[0, 0, 4], [3, 0, 4], [5, 0, 5], [7, 0, 1]])
    assert_array_equal(events[:, :2], EVENTS[selection][:, :2])
    unselection = np.setdiff1d(SELECTION, selection)
    assert all(drop_log[k] == ('MERGE DUPLICATE',) for k in unselection)
    assert set(event_id.keys()) == set(['aud', 'aud/vis', 'aud/foo/vis'])
    assert event_id['aud/vis'] == 4

    # Test early return with no changes: no error for wrong event_repeated arg
    fine_events = np.array([[0, 0, 1], [1, 0, 2]])
    events, event_id, selection, drop_log = _handle_event_repeated(
        fine_events, EVENT_ID, 'no', [0, 2], DROP_LOG)
    assert event_id == EVENT_ID
    assert_array_equal(selection, [0, 2])
    assert drop_log == DROP_LOG
    assert_array_equal(events, fine_events)
    del fine_events

    # Test falling back on 0 for heterogeneous "prior-to-event" codes
    # order of third column does not determine new event_id key, we always
    # take components, sort, and join on "/"
    # should make new event_id value: 5 (because 1,2,3,4 are taken)
    heterogeneous_events = np.array([[0, 3, 2], [0, 4, 1]])
    events, event_id, selection, drop_log = _handle_event_repeated(
        heterogeneous_events, EVENT_ID, 'merge', [0, 1], deepcopy(DROP_LOG))
    assert set(event_id.keys()) == set(['aud/vis'])
    assert event_id['aud/vis'] == 5
    assert_array_equal(selection, [0])
    assert drop_log[1] == ('MERGE DUPLICATE',)
    assert_array_equal(events, np.array([[0, 0, 5], ]))
    del heterogeneous_events

    # Test keeping a homogeneous "prior-to-event" code (=events[:, 1])
    homogeneous_events = np.array([[0, 99, 1], [0, 99, 2],
                                   [1, 0, 1], [2, 0, 2]])
    events, event_id, selection, drop_log = _handle_event_repeated(
        homogeneous_events, EVENT_ID, 'merge', [1, 3, 4, 7],
        deepcopy(DROP_LOG))
    assert set(event_id.keys()) == set(['aud', 'vis', 'aud/vis'])
    assert_array_equal(events, np.array([[0, 99, 4], [1, 0, 1], [2, 0, 2]]))
    assert_array_equal(selection, [1, 4, 7])
    assert drop_log[3] == ('MERGE DUPLICATE',)
    del homogeneous_events

    # Test dropping instead of merging, if event_codes to be merged are equal
    equal_events = np.array([[0, 0, 1], [0, 0, 1]])
    events, event_id, selection, drop_log = _handle_event_repeated(
        equal_events, EVENT_ID, 'merge', [3, 5], deepcopy(DROP_LOG))
    assert_array_equal(events, np.array([[0, 0, 1], ]))
    assert_array_equal(selection, [3])
    assert drop_log[5] == ('MERGE DUPLICATE',)
    assert set(event_id.keys()) == set(['aud'])

    # new numbers
    for vals, want in (((1, 3), 2), ((2, 3), 1), ((1, 2), 3)):
        events = np.zeros((2, 3), int)
        events[:, 2] = vals
        event_id = {str(v): v for v in events[:, 2]}
        selection = np.arange(len(events))
        drop_log = [tuple() for _ in range(len(events))]
        events, event_id, selection, drop_log = _handle_event_repeated(
            events, event_id, 'merge', selection, drop_log)
        want = np.array([[0, 0, want]])
        assert_array_equal(events, want)


def _get_data(preload=False):
    """Get data."""
    raw = read_raw_fif(raw_fname, preload=preload, verbose='warning')
    events = read_events(event_name)
    picks = pick_types(raw.info, meg=True, eeg=True, stim=True,
                       ecg=True, eog=True, include=['STI 014'],
                       exclude='bads')
    return raw, events, picks


reject = dict(grad=1000e-12, mag=4e-12, eeg=80e-6, eog=150e-6)
flat = dict(grad=1e-15, mag=1e-15)


def test_hierarchical():
    """Test hierarchical access."""
    raw, events, picks = _get_data()
    event_id = {'a/1': 1, 'a/2': 2, 'b/1': 3, 'b/2': 4}
    epochs = Epochs(raw, events, event_id, preload=True)
    epochs_a1 = epochs['a/1']
    epochs_a2 = epochs['a/2']
    epochs_b1 = epochs['b/1']
    epochs_b2 = epochs['b/2']
    epochs_a = epochs['a']
    assert_equal(len(epochs_a), len(epochs_a1) + len(epochs_a2))
    epochs_b = epochs['b']
    assert_equal(len(epochs_b), len(epochs_b1) + len(epochs_b2))
    epochs_1 = epochs['1']
    assert_equal(len(epochs_1), len(epochs_a1) + len(epochs_b1))
    epochs_2 = epochs['2']
    assert_equal(len(epochs_2), len(epochs_a2) + len(epochs_b2))
    epochs_all = epochs[('1', '2')]
    assert_equal(len(epochs), len(epochs_all))
    assert_array_equal(epochs.get_data(), epochs_all.get_data())


@pytest.mark.slowtest
@testing.requires_testing_data
def test_average_movements():
    """Test movement averaging algorithm."""
    # usable data
    crop = 0., 10.
    origin = (0., 0., 0.04)
    raw = read_raw_fif(fname_raw_move, allow_maxshield='yes')
    raw.info['bads'] += ['MEG2443']  # mark some bad MEG channel
    raw.crop(*crop).load_data()
    raw.filter(None, 20, fir_design='firwin')
    events = make_fixed_length_events(raw, event_id)
    picks = pick_types(raw.info, meg=True, eeg=True, stim=True,
                       ecg=True, eog=True, exclude=())
    epochs = Epochs(raw, events, event_id, tmin, tmax, picks=picks, proj=False,
                    preload=True)
    epochs_proj = Epochs(raw, events[:1], event_id, tmin, tmax, picks=picks,
                         proj=True, preload=True)
    raw_sss_stat = maxwell_filter(raw, origin=origin, regularize=None,
                                  bad_condition='ignore')
    del raw
    epochs_sss_stat = Epochs(raw_sss_stat, events, event_id, tmin, tmax,
                             picks=picks, proj=False)
    evoked_sss_stat = epochs_sss_stat.average()
    del raw_sss_stat, epochs_sss_stat
    head_pos = read_head_pos(fname_raw_move_pos)
    trans = epochs.info['dev_head_t']['trans']
    head_pos_stat = (np.array([trans[:3, 3]]),
                     np.array([trans[:3, :3]]),
                     np.array([0.]))

    # SSS-based
    pytest.raises(TypeError, average_movements, epochs, None)
    evoked_move_non = average_movements(epochs, head_pos=head_pos,
                                        weight_all=False, origin=origin)
    evoked_move_all = average_movements(epochs, head_pos=head_pos,
                                        weight_all=True, origin=origin)
    evoked_stat_all = average_movements(epochs, head_pos=head_pos_stat,
                                        weight_all=True, origin=origin)
    evoked_std = epochs.average()
    for ev in (evoked_move_non, evoked_move_all, evoked_stat_all):
        assert_equal(ev.nave, evoked_std.nave)
        assert_equal(len(ev.info['bads']), 0)
    # substantial changes to MEG data
    for ev in (evoked_move_non, evoked_stat_all):
        assert_meg_snr(ev, evoked_std, 0., 0.1)
        pytest.raises(AssertionError, assert_meg_snr,
                      ev, evoked_std, 1., 1.)
    meg_picks = pick_types(evoked_std.info, meg=True, exclude=())
    assert_allclose(evoked_move_non.data[meg_picks],
                    evoked_move_all.data[meg_picks], atol=1e-20)
    # compare to averaged movecomp version (should be fairly similar)
    raw_sss = read_raw_fif(fname_raw_movecomp_sss)
    raw_sss.crop(*crop).load_data()
    raw_sss.filter(None, 20, fir_design='firwin')
    picks_sss = pick_types(raw_sss.info, meg=True, eeg=True, stim=True,
                           ecg=True, eog=True, exclude=())
    assert_array_equal(picks, picks_sss)
    epochs_sss = Epochs(raw_sss, events, event_id, tmin, tmax,
                        picks=picks_sss, proj=False)
    evoked_sss = epochs_sss.average()
    assert_equal(evoked_std.nave, evoked_sss.nave)
    # this should break the non-MEG channels
    pytest.raises(AssertionError, assert_meg_snr,
                  evoked_sss, evoked_move_all, 0., 0.)
    assert_meg_snr(evoked_sss, evoked_move_non, 0.02, 2.6)
    assert_meg_snr(evoked_sss, evoked_stat_all, 0.05, 3.2)
    # these should be close to numerical precision
    assert_allclose(evoked_sss_stat.data, evoked_stat_all.data, atol=1e-20)

    # pos[0] > epochs.events[0] uses dev_head_t, so make it equivalent
    destination = deepcopy(epochs.info['dev_head_t'])
    x = head_pos_to_trans_rot_t(head_pos[1])
    epochs.info['dev_head_t']['trans'][:3, :3] = x[1]
    epochs.info['dev_head_t']['trans'][:3, 3] = x[0]
    pytest.raises(AssertionError, assert_allclose,
                  epochs.info['dev_head_t']['trans'],
                  destination['trans'])
    evoked_miss = average_movements(epochs, head_pos=head_pos[2:],
                                    origin=origin, destination=destination)
    assert_allclose(evoked_miss.data, evoked_move_all.data,
                    atol=1e-20)
    assert_allclose(evoked_miss.info['dev_head_t']['trans'],
                    destination['trans'])

    # degenerate cases
    destination['to'] = destination['from']  # bad dest
    pytest.raises(RuntimeError, average_movements, epochs, head_pos,
                  origin=origin, destination=destination)
    pytest.raises(TypeError, average_movements, 'foo', head_pos=head_pos)
    pytest.raises(RuntimeError, average_movements, epochs_proj,
                  head_pos=head_pos)  # prj


def _assert_drop_log_types(drop_log):
    __tracebackhide__ = True
    assert isinstance(drop_log, tuple), 'drop_log should be tuple'
    assert all(isinstance(log, tuple) for log in drop_log), \
        'drop_log[ii] should be tuple'
    assert all(isinstance(s, str) for log in drop_log for s in log), \
        'drop_log[ii][jj] should be str'


def test_reject():
    """Test epochs rejection."""
    raw, events, _ = _get_data()
    names = raw.ch_names[::5]
    assert 'MEG 2443' in names
    raw.pick(names).load_data()
    assert 'eog' in raw
    raw.info.normalize_proj()
    picks = np.arange(len(raw.ch_names))
    # cull the list just to contain the relevant event
    events = events[events[:, 2] == event_id, :]
    assert len(events) == 7
    selection = np.arange(3)
    drop_log = ((),) * 3 + (('MEG 2443',),) * 4
    _assert_drop_log_types(drop_log)
    pytest.raises(TypeError, pick_types, raw)
    picks_meg = pick_types(raw.info, meg=True, eeg=False)
    pytest.raises(TypeError, Epochs, raw, events, event_id, tmin, tmax,
                  picks=picks, preload=False, reject='foo')
    pytest.raises(ValueError, Epochs, raw, events, event_id, tmin, tmax,
                  picks=picks_meg, preload=False, reject=dict(eeg=1.))
    # this one is okay because it's not actually requesting rejection
    Epochs(raw, events, event_id, tmin, tmax, picks=picks_meg,
           preload=False, reject=dict(eeg=np.inf))
    for val in (None, -1):  # protect against older MNE-C types
        for kwarg in ('reject', 'flat'):
            pytest.raises(ValueError, Epochs, raw, events, event_id,
                          tmin, tmax, picks=picks_meg, preload=False,
                          **{kwarg: dict(grad=val)})
    pytest.raises(KeyError, Epochs, raw, events, event_id, tmin, tmax,
                  picks=picks, preload=False, reject=dict(foo=1.))

    data_7 = dict()
    keep_idx = [0, 1, 2]
    for preload in (True, False):
        for proj in (True, False, 'delayed'):
            # no rejection
            epochs = Epochs(raw, events, event_id, tmin, tmax, picks=picks,
                            preload=preload)
            _assert_drop_log_types(epochs.drop_log)
            pytest.raises(ValueError, epochs.drop_bad, reject='foo')
            epochs.drop_bad()
            assert_equal(len(epochs), len(events))
            assert_array_equal(epochs.selection, np.arange(len(events)))
            assert epochs.drop_log == ((),) * 7
            if proj not in data_7:
                data_7[proj] = epochs.get_data()
            assert_array_equal(epochs.get_data(), data_7[proj])

            # with rejection
            epochs = Epochs(raw, events, event_id, tmin, tmax, picks=picks,
                            reject=reject, preload=preload)
            _assert_drop_log_types(epochs.drop_log)
            epochs.drop_bad()
            _assert_drop_log_types(epochs.drop_log)
            assert_equal(len(epochs), len(events) - 4)
            assert_array_equal(epochs.selection, selection)
            assert epochs.drop_log == drop_log
            assert_array_equal(epochs.get_data(), data_7[proj][keep_idx])

            # rejection post-hoc
            epochs = Epochs(raw, events, event_id, tmin, tmax, picks=picks,
                            preload=preload)
            epochs.drop_bad()
            assert_equal(len(epochs), len(events))
            assert_array_equal(epochs.get_data(), data_7[proj])
            epochs.drop_bad(reject)
            assert_equal(len(epochs), len(events) - 4)
            assert_equal(len(epochs), len(epochs.get_data()))
            assert_array_equal(epochs.selection, selection)
            assert epochs.drop_log == drop_log
            assert_array_equal(epochs.get_data(), data_7[proj][keep_idx])

            # rejection twice
            reject_part = dict(grad=1100e-12, mag=4e-12, eeg=80e-6, eog=150e-6)
            epochs = Epochs(raw, events, event_id, tmin, tmax, picks=picks,
                            reject=reject_part, preload=preload)
            epochs.drop_bad()
            assert_equal(len(epochs), len(events) - 1)
            epochs.drop_bad(reject)
            assert_equal(len(epochs), len(events) - 4)
            assert_array_equal(epochs.selection, selection)
            assert epochs.drop_log == drop_log
            assert_array_equal(epochs.get_data(), data_7[proj][keep_idx])

            # ensure that thresholds must become more stringent, not less
            pytest.raises(ValueError, epochs.drop_bad, reject_part)
            assert_equal(len(epochs), len(events) - 4)
            assert_array_equal(epochs.get_data(), data_7[proj][keep_idx])
            epochs.drop_bad(flat=dict(mag=1.))
            assert_equal(len(epochs), 0)
            pytest.raises(ValueError, epochs.drop_bad,
                          flat=dict(mag=0.))

            # rejection of subset of trials (ensure array ownership)
            reject_part = dict(grad=1100e-12, mag=4e-12, eeg=80e-6, eog=150e-6)
            epochs = Epochs(raw, events, event_id, tmin, tmax, picks=picks,
                            reject=None, preload=preload)
            epochs = epochs[:-1]
            epochs.drop_bad(reject=reject)
            assert_equal(len(epochs), len(events) - 4)
            assert_array_equal(epochs.get_data(), data_7[proj][keep_idx])

        # rejection on annotations
        sfreq = raw.info['sfreq']
        onsets = [(event[0] - raw.first_samp) / sfreq for event in
                  events[::2][:3]]
        onsets[0] = onsets[0] + tmin - 0.499  # tmin < 0
        onsets[1] = onsets[1] + tmax - 0.001
        stamp = _dt_to_stamp(raw.info['meas_date'])
        first_time = (stamp[0] + stamp[1] * 1e-6 + raw.first_samp / sfreq)
        for orig_time in [None, first_time]:
            annot = Annotations(onsets, [0.5, 0.5, 0.5], 'BAD', orig_time)
            raw.set_annotations(annot)
            epochs = Epochs(raw, events, event_id, tmin, tmax, picks=[0],
                            reject=None, preload=preload)
            epochs.drop_bad()
            assert_equal(len(events) - 3, len(epochs.events))
            assert_equal(epochs.drop_log[0][0], 'BAD')
            assert_equal(epochs.drop_log[2][0], 'BAD')
            assert_equal(epochs.drop_log[4][0], 'BAD')
        raw.set_annotations(None)


def test_reject_by_annotations_reject_tmin_reject_tmax():
    """Test reject_by_annotations with reject_tmin and reject_tmax defined."""
    # 10 seconds of data, event at 2s, bad segment from 1s to 1.5s
    info = mne.create_info(ch_names=['test_a'], sfreq=1000, ch_types='eeg')
    raw = mne.io.RawArray(np.atleast_2d(np.arange(0, 10, 1 / 1000)), info=info)
    events = np.array([[2000, 0, 1]])
    raw.set_annotations(mne.Annotations(1, 0.5, 'BAD'))

    # Make the epoch based on the event at 2s, so from 1s to 3s ... assert it
    # is rejected due to bad segment overlap from 1s to 1.5s
    epochs = mne.Epochs(raw, events, tmin=-1, tmax=1,
                        preload=True, reject_by_annotation=True)
    assert len(epochs) == 0

    # Setting `reject_tmin` to prevent rejection of epoch.
    epochs = mne.Epochs(raw, events, tmin=-1, tmax=1, reject_tmin=-0.2,
                        preload=True, reject_by_annotation=True)
    assert len(epochs) == 1

    # Same check but bad segment overlapping from 2.5s to 3s: use `reject_tmax`
    raw.set_annotations(mne.Annotations(2.5, 0.5, 'BAD'))
    epochs = mne.Epochs(raw, events, tmin=-1, tmax=1, reject_tmax=0.4,
                        preload=True, reject_by_annotation=True)
    assert len(epochs) == 1


def test_own_data():
    """Test for epochs data ownership (gh-5346)."""
    raw, events = _get_data()[:2]
    n_epochs = 10
    events = events[:n_epochs]
    epochs = mne.Epochs(raw, events, preload=True)
    assert epochs._data.flags['C_CONTIGUOUS']
    assert epochs._data.flags['OWNDATA']
    epochs.crop(tmin=-0.1, tmax=0.4)
    assert len(epochs) == epochs._data.shape[0] == len(epochs.events)
    assert len(epochs) == n_epochs
    assert not epochs._data.flags['OWNDATA']

    # data ownership value error
    epochs.drop_bad(flat=dict(eeg=8e-6))
    n_now = len(epochs)
    assert 5 < n_now < n_epochs
    assert len(epochs) == epochs._data.shape[0] == len(epochs.events)

    good_chan = epochs.copy().pick_channels([epochs.ch_names[0]])
    good_chan.rename_channels({good_chan.ch_names[0]: 'good'})
    epochs.add_channels([good_chan])
    # "ValueError: resize only works on single-segment arrays"
    epochs.drop_bad(flat=dict(eeg=10e-6))
    assert 1 < len(epochs) < n_now


def test_decim():
    """Test epochs decimation."""
    # First with EpochsArray
    dec_1, dec_2 = 2, 3
    decim = dec_1 * dec_2
    n_epochs, n_channels, n_times = 5, 10, 20
    sfreq = 1000.
    sfreq_new = sfreq / decim
    data = rng.randn(n_epochs, n_channels, n_times)
    events = np.array([np.arange(n_epochs), [0] * n_epochs, [1] * n_epochs]).T
    info = create_info(n_channels, sfreq, 'eeg')
    info['lowpass'] = sfreq_new / float(decim)
    epochs = EpochsArray(data, info, events)
    data_epochs = epochs.copy().decimate(decim).get_data()
    data_epochs_2 = epochs.copy().decimate(decim, offset=1).get_data()
    data_epochs_3 = epochs.decimate(dec_1).decimate(dec_2).get_data()
    assert_array_equal(data_epochs, data[:, :, ::decim])
    assert_array_equal(data_epochs_2, data[:, :, 1::decim])
    assert_array_equal(data_epochs, data_epochs_3)

    # Now let's do it with some real data
    raw, events, picks = _get_data()
    events = events[events[:, 2] == 1][:2]
    raw.load_data().pick_channels([raw.ch_names[pick] for pick in picks[::30]])
    raw.info.normalize_proj()
    del picks
    sfreq_new = raw.info['sfreq'] / decim
    raw.info['lowpass'] = sfreq_new / 12.  # suppress aliasing warnings
    pytest.raises(ValueError, epochs.decimate, -1)
    pytest.raises(ValueError, epochs.decimate, 2, offset=-1)
    pytest.raises(ValueError, epochs.decimate, 2, offset=2)
    for this_offset in range(decim):
        epochs = Epochs(raw, events, event_id,
                        tmin=-this_offset / raw.info['sfreq'], tmax=tmax,
                        baseline=None)
        idx_offsets = np.arange(decim) + this_offset
        for offset, idx_offset in zip(np.arange(decim), idx_offsets):
            expected_times = epochs.times[idx_offset::decim]
            expected_data = epochs.get_data()[:, :, idx_offset::decim]
            must_have = offset / float(epochs.info['sfreq'])
            assert (np.isclose(must_have, expected_times).any())
            ep_decim = epochs.copy().decimate(decim, offset)
            assert (np.isclose(must_have, ep_decim.times).any())
            assert_allclose(ep_decim.times, expected_times)
            assert_allclose(ep_decim.get_data(), expected_data)
            assert_equal(ep_decim.info['sfreq'], sfreq_new)

    # More complicated cases
    epochs = Epochs(raw, events, event_id, tmin, tmax)
    expected_data = epochs.get_data()[:, :, ::decim]
    expected_times = epochs.times[::decim]
    for preload in (True, False):
        # at init
        epochs = Epochs(raw, events, event_id, tmin, tmax, decim=decim,
                        preload=preload)
        assert_allclose(epochs.get_data(), expected_data)
        assert_allclose(epochs.get_data(), expected_data)
        assert_equal(epochs.info['sfreq'], sfreq_new)
        assert_array_equal(epochs.times, expected_times)

        # split between init and afterward
        epochs = Epochs(raw, events, event_id, tmin, tmax, decim=dec_1,
                        preload=preload).decimate(dec_2)
        assert_allclose(epochs.get_data(), expected_data)
        assert_allclose(epochs.get_data(), expected_data)
        assert_equal(epochs.info['sfreq'], sfreq_new)
        assert_array_equal(epochs.times, expected_times)
        epochs = Epochs(raw, events, event_id, tmin, tmax, decim=dec_2,
                        preload=preload).decimate(dec_1)
        assert_allclose(epochs.get_data(), expected_data)
        assert_allclose(epochs.get_data(), expected_data)
        assert_equal(epochs.info['sfreq'], sfreq_new)
        assert_array_equal(epochs.times, expected_times)

        # split between init and afterward, with preload in between
        epochs = Epochs(raw, events, event_id, tmin, tmax, decim=dec_1,
                        preload=preload)
        epochs.load_data()
        epochs = epochs.decimate(dec_2)
        assert_allclose(epochs.get_data(), expected_data)
        assert_allclose(epochs.get_data(), expected_data)
        assert_equal(epochs.info['sfreq'], sfreq_new)
        assert_array_equal(epochs.times, expected_times)
        epochs = Epochs(raw, events, event_id, tmin, tmax, decim=dec_2,
                        preload=preload)
        epochs.load_data()
        epochs = epochs.decimate(dec_1)
        assert_allclose(epochs.get_data(), expected_data)
        assert_allclose(epochs.get_data(), expected_data)
        assert_equal(epochs.info['sfreq'], sfreq_new)
        assert_array_equal(epochs.times, expected_times)

        # decimate afterward
        epochs = Epochs(raw, events, event_id, tmin, tmax,
                        preload=preload).decimate(decim)
        assert_allclose(epochs.get_data(), expected_data)
        assert_allclose(epochs.get_data(), expected_data)
        assert_equal(epochs.info['sfreq'], sfreq_new)
        assert_array_equal(epochs.times, expected_times)

        # decimate afterward, with preload in between
        epochs = Epochs(raw, events, event_id, tmin, tmax, preload=preload)
        epochs.load_data()
        epochs.decimate(decim)
        assert_allclose(epochs.get_data(), expected_data)
        assert_allclose(epochs.get_data(), expected_data)
        assert_equal(epochs.info['sfreq'], sfreq_new)
        assert_array_equal(epochs.times, expected_times)

        # test picks when getting data
        picks = [3, 4, 7]
        d1 = epochs.get_data(picks=picks)
        d2 = epochs.get_data()[:, picks]
        assert_array_equal(d1, d2)


def test_base_epochs():
    """Test base epochs class."""
    raw = _get_data()[0]
    epochs = BaseEpochs(raw.info, None, np.ones((1, 3), int),
                        event_id, tmin, tmax)
    pytest.raises(NotImplementedError, epochs.get_data)
    # events have wrong dtype (float)
    with pytest.raises(TypeError, match='events should be a NumPy array'):
        BaseEpochs(raw.info, None, np.ones((1, 3), float), event_id, tmin,
                   tmax)
    # events have wrong shape
    with pytest.raises(ValueError, match='events must be of shape'):
        BaseEpochs(raw.info, None, np.ones((1, 3, 2), int), event_id, tmin,
                   tmax)
    # events are tuple (like returned by mne.events_from_annotations)
    with pytest.raises(TypeError, match='events should be a NumPy array'):
        BaseEpochs(raw.info, None, (np.ones((1, 3), int), {'foo': 1}))


def test_savgol_filter():
    """Test savgol filtering."""
    h_freq = 20.
    raw, events = _get_data()[:2]
    epochs = Epochs(raw, events, event_id, tmin, tmax)
    pytest.raises(RuntimeError, epochs.savgol_filter, 10.)
    epochs = Epochs(raw, events, event_id, tmin, tmax, preload=True)
    epochs.pick_types(meg='grad')
    freqs = rfftfreq(len(epochs.times), 1. / epochs.info['sfreq'])
    data = np.abs(rfft(epochs.get_data()))
    pass_mask = (freqs <= h_freq / 2. - 5.)
    stop_mask = (freqs >= h_freq * 2 + 5.)
    epochs.savgol_filter(h_freq)
    data_filt = np.abs(rfft(epochs.get_data()))
    # decent in pass-band
    assert_allclose(np.mean(data[:, :, pass_mask], 0),
                    np.mean(data_filt[:, :, pass_mask], 0),
                    rtol=1e-2, atol=1e-18)
    # suppression in stop-band
    assert (np.mean(data[:, :, stop_mask]) >
            np.mean(data_filt[:, :, stop_mask]) * 5)


def test_filter(tmpdir):
    """Test filtering."""
    h_freq = 40.
    raw, events = _get_data()[:2]
    epochs = Epochs(raw, events, event_id, tmin, tmax)
    assert round(epochs.info['lowpass']) == 172
    pytest.raises(RuntimeError, epochs.savgol_filter, 10.)
    epochs = Epochs(raw, events, event_id, tmin, tmax, preload=True)
    epochs.pick_types(meg='grad')
    freqs = rfftfreq(len(epochs.times), 1. / epochs.info['sfreq'])
    data_fft = np.abs(rfft(epochs.get_data()))
    pass_mask = (freqs <= h_freq / 2. - 5.)
    stop_mask = (freqs >= h_freq * 2 + 5.)
    epochs_orig = epochs.copy()
    epochs.filter(None, h_freq)
    assert epochs.info['lowpass'] == h_freq
    data_filt = epochs.get_data()
    data_filt_fft = np.abs(rfft(data_filt))
    # decent in pass-band
    assert_allclose(np.mean(data_filt_fft[:, :, pass_mask], 0),
                    np.mean(data_fft[:, :, pass_mask], 0),
                    rtol=5e-2, atol=1e-16)
    # suppression in stop-band
    assert (np.mean(data_fft[:, :, stop_mask]) >
            np.mean(data_filt_fft[:, :, stop_mask]) * 10)

    # smoke test for filtering I/O data (gh-5614)
    temp_fname = op.join(str(tmpdir), 'test-epo.fif')
    epochs_orig.save(temp_fname, overwrite=True)
    epochs = mne.read_epochs(temp_fname)
    epochs.filter(None, h_freq)
    assert_allclose(epochs.get_data(), data_filt, atol=1e-17)


def test_epochs_hash():
    """Test epoch hashing."""
    raw, events = _get_data()[:2]
    epochs = Epochs(raw, events, event_id, tmin, tmax)
    pytest.raises(RuntimeError, epochs.__hash__)
    epochs = Epochs(raw, events, event_id, tmin, tmax, preload=True)
    assert_equal(hash(epochs), hash(epochs))
    epochs_2 = Epochs(raw, events, event_id, tmin, tmax, preload=True)
    assert_equal(hash(epochs), hash(epochs_2))
    # do NOT use assert_equal here, failing output is terrible
    assert (pickle.dumps(epochs) == pickle.dumps(epochs_2))

    epochs_2._data[0, 0, 0] -= 1
    assert hash(epochs) != hash(epochs_2)


def test_event_ordering():
    """Test event order."""
    raw, events = _get_data()[:2]
    events2 = events.copy()[::-1]
    Epochs(raw, events, event_id, tmin, tmax, reject=reject, flat=flat)
    with pytest.warns(RuntimeWarning, match='chronologically'):
        Epochs(raw, events2, event_id, tmin, tmax, reject=reject, flat=flat)
    # Duplicate events should be an error...
    events2 = events[[0, 0]]
    events2[:, 2] = [1, 2]
    pytest.raises(RuntimeError, Epochs, raw, events2, event_id=None)
    # But only if duplicates are actually used by event_id
    assert_equal(len(Epochs(raw, events2, event_id=dict(a=1), preload=True)),
                 1)


def test_events_type():
    """Test type of events."""
    raw, events = _get_data()[:2]
    events_id = {'A': 1, 'B': 2}
    events = (events, events_id)
    with pytest.raises(TypeError, match='events should be a NumPy array'):
        Epochs(raw, events, event_id, tmin, tmax)


def test_rescale():
    """Test rescale."""
    data = np.array([2, 3, 4, 5], float)
    times = np.array([0, 1, 2, 3], float)
    baseline = (0, 2)
    tester = partial(rescale, data=data, times=times, baseline=baseline)
    assert_allclose(tester(mode='mean'), [-1, 0, 1, 2])
    assert_allclose(tester(mode='ratio'), data / 3.)
    assert_allclose(tester(mode='logratio'), np.log10(data / 3.))
    assert_allclose(tester(mode='percent'), (data - 3) / 3.)
    assert_allclose(tester(mode='zscore'), (data - 3) / np.std([2, 3, 4]))
    x = data / 3.
    x = np.log10(x)
    s = np.std(x[:3])
    assert_allclose(tester(mode='zlogratio'), x / s)


@pytest.mark.parametrize('preload', (True, False))
def test_epochs_baseline(preload):
    """Test baseline and rescaling modes with and without preloading."""
    data = np.array([[2, 3], [2, 3]], float)
    info = create_info(2, 1000., ('eeg', 'misc'))
    raw = RawArray(data, info)
    events = np.array([[0, 0, 1]])

    epochs = mne.Epochs(raw, events, None, 0, 1e-3, baseline=None,
                        preload=preload)
    epochs.drop_bad()
    epochs_data = epochs.get_data()
    assert epochs_data.shape == (1, 2, 2)
    expected = data.copy()
    assert_array_equal(epochs_data[0], expected)
    # the baseline period (1 sample here)
    epochs.apply_baseline((0, 0))
    expected[0] = [0, 1]
    if preload:
        assert_allclose(epochs_data[0][0], expected[0])
    else:
        assert_allclose(epochs_data[0][0], expected[1])
    assert_allclose(epochs.get_data()[0], expected, atol=1e-7)
    # entire interval
    epochs.apply_baseline((None, None))
    expected[0] = [-0.5, 0.5]
    assert_allclose(epochs.get_data()[0], expected)

    # Preloading applies baseline correction.
    if preload:
        assert epochs._do_baseline is False
    else:
        assert epochs._do_baseline is True

    # we should not be able to remove baseline correction after the data
    # has been loaded
    epochs.apply_baseline((None, None))
    if preload:
        with pytest.raises(RuntimeError,
                           match='You cannot remove baseline correction'):
            epochs.apply_baseline(None)
    else:
        epochs.apply_baseline(None)
        assert epochs.baseline is None


def test_epochs_bad_baseline():
    """Test Epochs initialization with bad baseline parameters."""
    raw, events = _get_data()[:2]

    with pytest.raises(ValueError, match='interval.*outside of epochs data'):
        epochs = Epochs(raw, events, None, -0.1, 0.3, (-0.2, 0))

    with pytest.raises(ValueError, match='interval.*outside of epochs data'):
        epochs = Epochs(raw, events, None, -0.1, 0.3, (0, 0.4))

    pytest.raises(ValueError, Epochs, raw, events, None, -0.1, 0.3, (0.1, 0))
    pytest.raises(ValueError, Epochs, raw, events, None, 0.1, 0.3, (None, 0))
    pytest.raises(ValueError, Epochs, raw, events, None, -0.3, -0.1, (0, None))
    epochs = Epochs(raw, events, None, 0.1, 0.3, baseline=None)
    epochs.load_data()
    pytest.raises(ValueError, epochs.apply_baseline, (None, 0))
    pytest.raises(ValueError, epochs.apply_baseline, (0, None))
    # put some rescale options here, too
    data = np.arange(100, dtype=float)
    pytest.raises(ValueError, rescale, data, times=data, baseline=(-2, -1))
    rescale(data.copy(), times=data, baseline=(2, 2))  # ok
    pytest.raises(ValueError, rescale, data, times=data, baseline=(2, 1))
    pytest.raises(ValueError, rescale, data, times=data, baseline=(100, 101))


def test_epoch_combine_ids():
    """Test combining event ids in epochs compared to events."""
    raw, events, picks = _get_data()
    epochs = Epochs(raw, events, {'a': 1, 'b': 2, 'c': 3,
                                  'd': 4, 'e': 5, 'f': 32},
                    tmin, tmax, picks=picks, preload=False)
    events_new = merge_events(events, [1, 2], 12)
    epochs_new = combine_event_ids(epochs, ['a', 'b'], {'ab': 12})
    assert_equal(epochs_new['ab']._name, 'ab')
    assert_array_equal(events_new, epochs_new.events)
    # should probably add test + functionality for non-replacement XXX


def test_epoch_multi_ids():
    """Test epoch selection via multiple/partial keys."""
    raw, events, picks = _get_data()
    epochs = Epochs(raw, events, {'a/b/a': 1, 'a/b/b': 2, 'a/c': 3,
                                  'b/d': 4, 'a_b': 5},
                    tmin, tmax, picks=picks, preload=False)
    epochs_regular = epochs['a/b']
    epochs_reverse = epochs['b/a']
    epochs_multi = epochs[['a/b/a', 'a/b/b']]
    assert_array_equal(epochs_multi.events, epochs_regular.events)
    assert_array_equal(epochs_reverse.events, epochs_regular.events)
    assert_allclose(epochs_multi.get_data(), epochs_regular.get_data())
    assert_allclose(epochs_reverse.get_data(), epochs_regular.get_data())


def test_read_epochs_bad_events():
    """Test epochs when events are at the beginning or the end of the file."""
    raw, events, picks = _get_data()
    # Event at the beginning
    epochs = Epochs(raw, np.array([[raw.first_samp, 0, event_id]]),
                    event_id, tmin, tmax, picks=picks)
    with pytest.warns(RuntimeWarning, match='empty'):
        evoked = epochs.average()

    epochs = Epochs(raw, np.array([[raw.first_samp, 0, event_id]]),
                    event_id, tmin, tmax, picks=picks)
    assert (repr(epochs))  # test repr
    assert (epochs._repr_html_())  # test _repr_html_
    epochs.drop_bad()
    assert (repr(epochs))
    assert (epochs._repr_html_())
    with pytest.warns(RuntimeWarning, match='empty'):
        evoked = epochs.average()

    # Event at the end
    epochs = Epochs(raw, np.array([[raw.last_samp, 0, event_id]]),
                    event_id, tmin, tmax, picks=picks)

    with pytest.warns(RuntimeWarning, match='empty'):
        evoked = epochs.average()
    assert evoked


def test_io_epochs_basic(tmpdir):
    """Test epochs from raw files with IO as fif file."""
    raw, events, picks = _get_data(preload=True)
    baseline = (None, 0)
    epochs = Epochs(raw, events, event_id, tmin, tmax, picks=picks,
                    baseline=baseline, preload=True)
    evoked = epochs.average()
    data = epochs.get_data()

    # Bad tmin/tmax parameters
    with pytest.raises(ValueError,
                       match='tmin has to be less than or equal to tmax'):
        Epochs(raw, events, event_id, tmax, tmin, baseline=None)

    epochs_no_id = Epochs(raw, pick_events(events, include=event_id),
                          None, tmin, tmax, picks=picks)
    assert_array_equal(data, epochs_no_id.get_data())

    eog_picks = pick_types(raw.info, meg=False, eeg=False, stim=False,
                           eog=True, exclude='bads')
    eog_ch_names = [raw.ch_names[k] for k in eog_picks]
    epochs.drop_channels(eog_ch_names)
    assert (len(epochs.info['chs']) == len(epochs.ch_names) ==
            epochs.get_data().shape[1])
    data_no_eog = epochs.get_data()
    assert (data.shape[1] == (data_no_eog.shape[1] + len(eog_picks)))

    # test decim kwarg
    with pytest.warns(RuntimeWarning, match='aliasing'):
        epochs_dec = Epochs(raw, events, event_id, tmin, tmax, picks=picks,
                            decim=2)

    # decim without lowpass
    epochs_dec.info['lowpass'] = None
    with pytest.warns(RuntimeWarning, match='aliasing'):
        epochs_dec.decimate(2)

    data_dec = epochs_dec.get_data()
    assert_allclose(data[:, :, epochs_dec._decim_slice], data_dec, rtol=1e-7,
                    atol=1e-12)

    evoked_dec = epochs_dec.average()
    assert_allclose(evoked.data[:, epochs_dec._decim_slice],
                    evoked_dec.data, rtol=1e-12, atol=1e-17)

    n = evoked.data.shape[1]
    n_dec = evoked_dec.data.shape[1]
    n_dec_min = n // 4
    assert (n_dec_min <= n_dec <= n_dec_min + 1)
    assert (evoked_dec.info['sfreq'] == evoked.info['sfreq'] / 4)


@pytest.mark.parametrize('proj', (True, 'delayed', False))
def test_epochs_io_proj(tmpdir, proj):
    """Test epochs I/O with projection."""
    # Test event access on non-preloaded data (#2345)

    # due to reapplication of the proj matrix, this is our quality limit
    # for some tests
    tols = dict(atol=1e-3, rtol=1e-20)

    raw, events, picks = _get_data()
    events[::2, 1] = 1
    events[1::2, 2] = 2
    event_ids = dict(a=1, b=2)
    temp_fname = op.join(str(tmpdir), 'test-epo.fif')

    epochs = Epochs(raw, events, event_ids, tmin, tmax, picks=picks,
                    proj=proj, reject=reject, flat=dict(),
                    reject_tmin=tmin + 0.01, reject_tmax=tmax - 0.01)
    assert_equal(epochs.proj, proj if proj != 'delayed' else False)
    data1 = epochs.get_data()
    epochs2 = epochs.copy().apply_proj()
    assert_equal(epochs2.proj, True)
    data2 = epochs2.get_data()
    assert_allclose(data1, data2, **tols)
    epochs.save(temp_fname, overwrite=True)
    epochs_read = read_epochs(temp_fname, preload=False)
    assert_allclose(epochs.get_data(), epochs_read.get_data(), **tols)
    assert_allclose(epochs['a'].get_data(),
                    epochs_read['a'].get_data(), **tols)
    assert_allclose(epochs['b'].get_data(),
                    epochs_read['b'].get_data(), **tols)
    assert epochs.reject is not None
    assert object_diff(epochs.reject, reject) == ''
    assert epochs.flat is None  # empty dict is functionally the same
    assert epochs.reject_tmin == tmin + 0.01
    assert epochs.reject_tmax == tmax - 0.01

    # ensure we don't leak file descriptors
    epochs_read = read_epochs(temp_fname, preload=False)
    epochs_copy = epochs_read.copy()
    del epochs_read
    epochs_copy.get_data()
    del epochs_copy


@pytest.mark.parametrize('preload', (False, True))
def test_epochs_io_preload(tmpdir, preload):
    """Test epochs I/O with preloading."""
    # due to reapplication of the proj matrix, this is our quality limit
    # for some tests
    tols = dict(atol=1e-3, rtol=1e-20)

    raw, events, picks = _get_data(preload=True)
    tempdir = str(tmpdir)
    temp_fname = op.join(tempdir, 'test-epo.fif')
    temp_fname_no_bl = op.join(tempdir, 'test_no_bl-epo.fif')
    baseline = (None, 0)
    epochs = Epochs(raw, events, event_id, tmin, tmax, picks=picks,
                    baseline=baseline, preload=True)
    evoked = epochs.average()
    epochs.save(temp_fname, overwrite=True)

    epochs_no_bl = Epochs(raw, events, event_id, tmin, tmax, picks=picks,
                          baseline=None, preload=True)
    assert epochs_no_bl.baseline is None
    epochs_no_bl.save(temp_fname_no_bl, overwrite=True)

    epochs_read = read_epochs(temp_fname, preload=preload)
    epochs_no_bl.save(temp_fname_no_bl, overwrite=True)
    epochs_read = read_epochs(temp_fname)
    epochs_no_bl_read = read_epochs(temp_fname_no_bl)
    with pytest.raises(ValueError, match='invalid'):
        epochs.apply_baseline(baseline=[1, 2, 3])
    epochs_with_bl = epochs_no_bl_read.copy().apply_baseline(baseline)
    assert (isinstance(epochs_with_bl, BaseEpochs))
    assert (epochs_with_bl.baseline == (epochs_no_bl_read.tmin, baseline[1]))
    assert (epochs_no_bl_read.baseline != baseline)
    assert (str(epochs_read).startswith('<Epochs'))

    epochs_no_bl_read.apply_baseline(baseline)
    assert_array_equal(epochs_no_bl_read.times, epochs.times)
    assert_array_almost_equal(epochs_read.get_data(), epochs.get_data())
    assert_array_almost_equal(epochs.get_data(),
                              epochs_no_bl_read.get_data())
    assert_array_equal(epochs_read.times, epochs.times)
    assert_array_almost_equal(epochs_read.average().data, evoked.data)
    assert_equal(epochs_read.proj, epochs.proj)
    bmin, bmax = epochs.baseline
    if bmin is None:
        bmin = epochs.times[0]
    if bmax is None:
        bmax = epochs.times[-1]
    baseline = (bmin, bmax)
    assert_array_almost_equal(epochs_read.baseline, baseline)
    assert_array_almost_equal(epochs_read.tmin, epochs.tmin, 2)
    assert_array_almost_equal(epochs_read.tmax, epochs.tmax, 2)
    assert_equal(epochs_read.event_id, epochs.event_id)

    epochs.event_id.pop('1')
    epochs.event_id.update({'a:a': 1})  # test allow for ':' in key
    fname_temp = op.join(tempdir, 'foo-epo.fif')
    epochs.save(fname_temp, overwrite=True)
    epochs_read = read_epochs(fname_temp, preload=preload)
    assert_equal(epochs_read.event_id, epochs.event_id)
    assert_equal(epochs_read['a:a'].average().comment, 'a:a')

    # now use a baseline, crop it out, and I/O round trip afterward
    assert epochs.times[0] < 0
    assert epochs.times[-1] > 0
    epochs.apply_baseline((None, 0))
    baseline_before_crop = (epochs.times[0], 0)
    epochs.crop(1. / epochs.info['sfreq'], None)
    # baseline shouldn't be modified by crop()
    assert epochs.baseline == baseline_before_crop
    epochs.save(fname_temp, overwrite=True)
    epochs_read = read_epochs(fname_temp, preload=preload)
    assert_allclose(epochs_read.baseline, baseline_before_crop)

    assert_allclose(epochs.get_data(), epochs_read.get_data(),
                    rtol=6e-4)  # XXX this rtol should be better...?
    del epochs, epochs_read

    # add reject here so some of the epochs get dropped
    epochs = Epochs(raw, events, event_id, tmin, tmax, picks=picks,
                    reject=reject)
    epochs.save(temp_fname, overwrite=True)
    # ensure bad events are not saved
    epochs_read3 = read_epochs(temp_fname, preload=preload)
    assert_array_equal(epochs_read3.events, epochs.events)
    data = epochs.get_data()
    assert (epochs_read3.events.shape[0] == data.shape[0])

    # test copying loaded one (raw property)
    epochs_read4 = epochs_read3.copy()
    assert_array_almost_equal(epochs_read4.get_data(), data)
    # test equalizing loaded one (drop_log property)
    epochs_read4.equalize_event_counts(epochs.event_id)

    epochs.drop([1, 2], reason='can we recover orig ID?')
    epochs.save(temp_fname, overwrite=True)
    epochs_read5 = read_epochs(temp_fname, preload=preload)
    assert_array_equal(epochs_read5.selection, epochs.selection)
    assert_equal(len(epochs_read5.selection), len(epochs_read5.events))
    assert epochs_read5.drop_log == epochs.drop_log

    if preload:
        # Test that one can drop channels on read file
        epochs_read5.drop_channels(epochs_read5.ch_names[:1])

    # test warnings on bad filenames
    epochs_badname = op.join(tempdir, 'test-bad-name.fif.gz')
    with pytest.warns(RuntimeWarning, match='-epo.fif'):
        epochs.save(epochs_badname, overwrite=True)
    with pytest.warns(RuntimeWarning, match='-epo.fif'):
        read_epochs(epochs_badname, preload=preload)

    # test loading epochs with missing events
    epochs = Epochs(raw, events, dict(foo=1, bar=999), tmin, tmax,
                    picks=picks, on_missing='ignore')
    epochs.save(temp_fname, overwrite=True)
    _assert_splits(temp_fname, 0, np.inf)
    epochs_read = read_epochs(temp_fname, preload=preload)
    assert_allclose(epochs.get_data(), epochs_read.get_data(), **tols)
    assert_array_equal(epochs.events, epochs_read.events)
    assert_equal(set(epochs.event_id.keys()),
                 {str(x) for x in epochs_read.event_id.keys()})

    # test saving split epoch files
    split_size = '7MB'
    # ensure that we're in a position where just the data itself could fit
    # if that were all that we saved ...
    split_size_bytes = _get_split_size(split_size)
    assert epochs.get_data().nbytes // 2 < split_size_bytes
    epochs.save(temp_fname, split_size=split_size, overwrite=True)
    # ... but we correctly account for the other stuff we need to write,
    # so end up with two files ...
    _assert_splits(temp_fname, 1, split_size_bytes)
    epochs_read = read_epochs(temp_fname, preload=preload)
    # ... and none of the files exceed our limit.
    _assert_splits(temp_fname, 1, split_size_bytes)
    assert_allclose(epochs.get_data(), epochs_read.get_data(), **tols)
    assert_array_equal(epochs.events, epochs_read.events)
    assert_array_equal(epochs.selection, epochs_read.selection)
    assert epochs.drop_log == epochs_read.drop_log

    # Test that having a single time point works
    assert epochs.baseline is not None
    baseline_before_crop = epochs.baseline
    epochs.load_data().crop(0, 0)
    assert epochs.baseline == baseline_before_crop
    assert_equal(len(epochs.times), 1)
    assert_equal(epochs.get_data().shape[-1], 1)
    epochs.save(temp_fname, overwrite=True)
    epochs_read = read_epochs(temp_fname, preload=preload)
    assert_equal(len(epochs_read.times), 1)
    assert_equal(epochs.get_data().shape[-1], 1)


@pytest.mark.parametrize('split_size, n_epochs, n_files, size', [
    ('1.5MB', 9, 6, 1572864),
    ('3MB', 18, 3, 3 * 1024 * 1024),
])
@pytest.mark.parametrize('metadata', [
    False,
    pytest.param(True, marks=pytest.mark.skipif(
        not check_version('pandas'), reason='Requires Pandas'))
])
@pytest.mark.parametrize('concat', (False, True))
def test_split_saving(tmpdir, split_size, n_epochs, n_files, size, metadata,
                      concat):
    """Test saving split epochs."""
    # See gh-5102
    fs = 1000.
    n_times = int(round(fs * (n_epochs + 1)))
    raw = mne.io.RawArray(np.random.RandomState(0).randn(100, n_times),
                          mne.create_info(100, 1000.))
    events = mne.make_fixed_length_events(raw, 1)
    epochs = mne.Epochs(raw, events)
    if split_size == '2MB' and (metadata or concat):
        n_files += 1
    if metadata:
        from pandas import DataFrame
        junk = ['*' * 10000 for _ in range(len(events))]
        metadata = DataFrame({
            'event_time': events[:, 0] / raw.info['sfreq'],
            'trial_number': range(len(events)),
            'junk': junk})
        epochs.metadata = metadata
    if concat:
        epochs.drop_bad()
        epochs = concatenate_epochs([epochs[ii] for ii in range(len(epochs))])
    epochs_data = epochs.get_data()
    assert len(epochs) == n_epochs
    fname = str(tmpdir.join('test-epo.fif'))
    epochs.save(fname, split_size=split_size, overwrite=True)
    got_size = _get_split_size(split_size)
    assert got_size == size
    _assert_splits(fname, n_files, size)
    assert not op.isfile(f'{fname[:-4]}-{n_files + 1}.fif')
    for preload in (True, False):
        epochs2 = mne.read_epochs(fname, preload=preload)
        assert_allclose(epochs2.get_data(), epochs_data)
        assert_array_equal(epochs.events, epochs2.events)


def test_split_many_reset(tmpdir):
    """Test splitting with many events and using reset."""
    data = np.zeros((1000, 1, 1024))  # 1 ch, 1024 samples
    assert data[0, 0].nbytes == 8192  # 8 kB per epoch
    info = mne.create_info(1, 1000., 'eeg')
    selection = np.arange(len(data)) + 100000
    epochs = EpochsArray(data, info, tmin=0., selection=selection)
    assert len(epochs.drop_log) == 101000
    assert len(epochs) == len(data) == len(epochs.events)
    fname = str(tmpdir.join('temp-epo.fif'))
    for split_size in ('0.5MB', '1MB', '2MB'):  # tons of overhead from sel
        with pytest.raises(ValueError, match='too small to safely'):
            epochs.save(fname, split_size=split_size, verbose='debug')
    with pytest.raises(ValueError, match='would result in writing'):  # ~200
        epochs.save(fname, split_size='2.27MB', verbose='debug')
    with pytest.warns(RuntimeWarning, match='writing overhead'):
        epochs.save(fname, split_size='3MB', verbose='debug')
    epochs_read = read_epochs(fname)
    assert_allclose(epochs.get_data(), epochs_read.get_data())
    assert epochs.drop_log == epochs_read.drop_log
    mb = 3 * 1024 * 1024
    _assert_splits(fname, 6, mb)
    # reset, then it should work
    fname = str(tmpdir.join('temp-reset-epo.fif'))
    epochs.reset_drop_log_selection()
    epochs.save(fname, split_size=split_size, verbose='debug')
    _assert_splits(fname, 4, mb)
    epochs_read = read_epochs(fname)
    assert_allclose(epochs.get_data(), epochs_read.get_data())


def _assert_splits(fname, n, size):
    __tracebackhide__ = True
    assert n >= 0
    next_fnames = [fname] + [
        fname[:-4] + '-%d.fif' % ii for ii in range(1, n + 2)]
    bad_fname = next_fnames.pop(-1)
    for ii, this_fname in enumerate(next_fnames[:-1]):
        assert op.isfile(this_fname), f'Missing file: {this_fname}'
        with open(this_fname, 'r') as fid:
            fid.seek(0, 2)
            file_size = fid.tell()
        min_ = 0.1 if ii < len(next_fnames) - 1 else 0.1
        assert size * min_ < file_size <= size, f'{this_fname}'
    assert not op.isfile(bad_fname), f'Errantly wrote {bad_fname}'


def test_epochs_proj(tmpdir):
    """Test handling projection (apply proj in Raw or in Epochs)."""
    tempdir = str(tmpdir)
    raw, events, picks = _get_data()
    exclude = raw.info['bads'] + ['MEG 2443', 'EEG 053']  # bads + 2 more
    this_picks = pick_types(raw.info, meg=True, eeg=False, stim=True,
                            eog=True, exclude=exclude)
    epochs = Epochs(raw, events[:4], event_id, tmin, tmax, picks=this_picks,
                    proj=True)
    assert (all(p['active'] is True for p in epochs.info['projs']))
    evoked = epochs.average()
    assert (all(p['active'] is True for p in evoked.info['projs']))
    data = epochs.get_data()

    raw_proj = read_raw_fif(raw_fname).apply_proj()
    epochs_no_proj = Epochs(raw_proj, events[:4], event_id, tmin, tmax,
                            picks=this_picks, proj=False)

    data_no_proj = epochs_no_proj.get_data()
    assert (all(p['active'] is True for p in epochs_no_proj.info['projs']))
    evoked_no_proj = epochs_no_proj.average()
    assert (all(p['active'] is True for p in evoked_no_proj.info['projs']))
    assert (epochs_no_proj.proj is True)  # as projs are active from Raw

    assert_array_almost_equal(data, data_no_proj, decimal=8)

    # make sure we can exclude avg ref
    this_picks = pick_types(raw.info, meg=True, eeg=True, stim=True,
                            eog=True, exclude=exclude)
    epochs = Epochs(raw, events[:4], event_id, tmin, tmax, picks=this_picks,
                    proj=True)
    epochs.set_eeg_reference(projection=True).apply_proj()
    assert (_has_eeg_average_ref_proj(epochs.info['projs']))
    epochs = Epochs(raw, events[:4], event_id, tmin, tmax, picks=this_picks,
                    proj=True)
    assert (not _has_eeg_average_ref_proj(epochs.info['projs']))

    # make sure we don't add avg ref when a custom ref has been applied
    raw.info['custom_ref_applied'] = True
    epochs = Epochs(raw, events[:4], event_id, tmin, tmax, picks=this_picks,
                    proj=True)
    assert (not _has_eeg_average_ref_proj(epochs.info['projs']))

    # From GH#2200:
    # This has no problem
    proj = raw.info['projs']
    epochs = Epochs(raw, events[:4], event_id, tmin, tmax, picks=this_picks,
                    proj=False)
    epochs.info['projs'] = []
    data = epochs.copy().add_proj(proj).apply_proj().get_data()
    # save and reload data
    fname_epo = op.join(tempdir, 'temp-epo.fif')
    epochs.save(fname_epo, overwrite=True)  # Save without proj added
    epochs_read = read_epochs(fname_epo)
    epochs_read.add_proj(proj)
    epochs_read.apply_proj()  # This used to bomb
    data_2 = epochs_read.get_data()  # Let's check the result
    assert_allclose(data, data_2, atol=1e-15, rtol=1e-3)

    # adding EEG ref (GH #2727)
    raw = read_raw_fif(raw_fname)
    raw.add_proj([], remove_existing=True)
    raw.info['bads'] = ['MEG 2443', 'EEG 053']
    picks = pick_types(raw.info, meg=False, eeg=True, stim=True, eog=False,
                       exclude='bads')
    epochs = Epochs(raw, events, event_id, tmin, tmax, proj=True, picks=picks,
                    preload=True)
    epochs.pick_channels(['EEG 001', 'EEG 002'])
    assert_equal(len(epochs), 7)  # sufficient for testing
    temp_fname = op.join(tempdir, 'test-epo.fif')
    epochs.save(temp_fname, overwrite=True)
    for preload in (True, False):
        epochs = read_epochs(temp_fname, proj=False, preload=preload)
        epochs.set_eeg_reference(projection=True).apply_proj()
        assert_allclose(epochs.get_data().mean(axis=1), 0, atol=1e-15)
        epochs = read_epochs(temp_fname, proj=False, preload=preload)
        epochs.set_eeg_reference(projection=True)
        pytest.raises(AssertionError, assert_allclose,
                      epochs.get_data().mean(axis=1), 0., atol=1e-15)
        epochs.apply_proj()
        assert_allclose(epochs.get_data().mean(axis=1), 0, atol=1e-15)


def test_evoked_arithmetic():
    """Test arithmetic of evoked data."""
    raw, events, picks = _get_data()
    epochs1 = Epochs(raw, events[:4], event_id, tmin, tmax, picks=picks)
    evoked1 = epochs1.average()
    epochs2 = Epochs(raw, events[4:8], event_id, tmin, tmax, picks=picks)
    evoked2 = epochs2.average()
    epochs = Epochs(raw, events[:8], event_id, tmin, tmax, picks=picks)
    evoked = epochs.average()
    evoked_avg = combine_evoked([evoked1, evoked2], weights='nave')
    assert_array_equal(evoked.data, evoked_avg.data)
    assert_array_equal(evoked.times, evoked_avg.times)
    assert_equal(evoked_avg.nave, evoked1.nave + evoked2.nave)


def test_evoked_io_from_epochs(tmpdir):
    """Test IO of evoked data made from epochs."""
    tempdir = str(tmpdir)
    raw, events, picks = _get_data()
    raw.info['lowpass'] = 40  # avoid aliasing warnings
    # offset our tmin so we don't get exactly a zero value when decimating
    epochs = Epochs(raw, events[:4], event_id, tmin + 0.011, tmax,
                    picks=picks, decim=5)
    evoked = epochs.average()
    evoked.info['proj_name'] = ''  # Test that empty string shortcuts to None.
    fname_temp = op.join(tempdir, 'evoked-ave.fif')
    evoked.save(fname_temp)
    evoked2 = read_evokeds(fname_temp)[0]
    assert_equal(evoked2.info['proj_name'], None)
    assert_allclose(evoked.data, evoked2.data, rtol=1e-4, atol=1e-20)
    assert_allclose(evoked.times, evoked2.times, rtol=1e-4,
                    atol=1 / evoked.info['sfreq'])

    # now let's do one with negative time
    baseline = (0.1, 0.2)
    epochs = Epochs(raw, events[:4], event_id, 0.1, tmax,
                    picks=picks, baseline=baseline, decim=5)
    evoked = epochs.average()
    assert_allclose(evoked.baseline, baseline)
    evoked.save(fname_temp)
    evoked2 = read_evokeds(fname_temp)[0]
    assert_allclose(evoked.data, evoked2.data, rtol=1e-4, atol=1e-20)
    assert_allclose(evoked.times, evoked2.times, rtol=1e-4, atol=1e-20)
    assert_allclose(evoked.baseline, baseline)

    # should be equivalent to a cropped original
    baseline = (0.1, 0.2)
    epochs = Epochs(raw, events[:4], event_id, -0.2, tmax,
                    picks=picks, baseline=baseline, decim=5)
    evoked = epochs.average()
    evoked.crop(0.099, None)
    assert_allclose(evoked.data, evoked2.data, rtol=1e-4, atol=1e-20)
    assert_allclose(evoked.times, evoked2.times, rtol=1e-4, atol=1e-20)
    assert_allclose(evoked.baseline, baseline)

    # should work when one channel type is changed to a non-data ch
    picks = pick_types(raw.info, meg=True, eeg=True)
    epochs = Epochs(raw, events[:4], event_id, -0.2, tmax,
                    picks=picks, baseline=(0.1, 0.2), decim=5)
    with pytest.warns(RuntimeWarning, match='unit for.*changed from'):
        epochs.set_channel_types({epochs.ch_names[0]: 'syst'})
    evokeds = list()
    for picks in (None, 'all'):
        evoked = epochs.average(picks)
        evokeds.append(evoked)
        evoked.save(fname_temp)
        evoked2 = read_evokeds(fname_temp)[0]
        start = 1 if picks is None else 0
        for ev in (evoked, evoked2):
            assert ev.ch_names == epochs.ch_names[start:]
            assert_allclose(ev.data, epochs.get_data().mean(0)[start:])
    with pytest.raises(ValueError, match='.*nchan.* must match'):
        write_evokeds(fname_temp, evokeds)


def test_evoked_standard_error(tmpdir):
    """Test calculation and read/write of standard error."""
    raw, events, picks = _get_data()
    tempdir = str(tmpdir)
    epochs = Epochs(raw, events[:4], event_id, tmin, tmax, picks=picks)
    evoked = [epochs.average(), epochs.standard_error()]
    write_evokeds(op.join(tempdir, 'evoked-ave.fif'), evoked)
    evoked2 = read_evokeds(op.join(tempdir, 'evoked-ave.fif'), [0, 1])
    evoked3 = [read_evokeds(op.join(tempdir, 'evoked-ave.fif'), '1'),
               read_evokeds(op.join(tempdir, 'evoked-ave.fif'), '1',
                            kind='standard_error')]
    for evoked_new in [evoked2, evoked3]:
        assert (evoked_new[0]._aspect_kind ==
                FIFF.FIFFV_ASPECT_AVERAGE)
        assert (evoked_new[0].kind == 'average')
        assert (evoked_new[1]._aspect_kind ==
                FIFF.FIFFV_ASPECT_STD_ERR)
        assert (evoked_new[1].kind == 'standard_error')
        for ave, ave2 in zip(evoked, evoked_new):
            assert_array_almost_equal(ave.data, ave2.data)
            assert_array_almost_equal(ave.times, ave2.times)
            assert ave.nave == ave2.nave
            assert ave._aspect_kind == ave2._aspect_kind
            assert ave.kind == ave2.kind
            assert ave.last == ave2.last
            assert ave.first == ave2.first


def test_reject_epochs(tmpdir):
    """Test of epochs rejection."""
    tempdir = str(tmpdir)
    temp_fname = op.join(tempdir, 'test-epo.fif')

    raw, events, picks = _get_data()
    events1 = events[events[:, 2] == event_id]
    epochs = Epochs(raw, events1, event_id, tmin, tmax,
                    reject=reject, flat=flat)
    pytest.raises(RuntimeError, len, epochs)
    n_events = len(epochs.events)
    data = epochs.get_data()
    n_clean_epochs = len(data)
    # Should match
    # mne_process_raw --raw test_raw.fif --projoff \
    #   --saveavetag -ave --ave test.ave --filteroff
    assert n_events > n_clean_epochs
    assert n_clean_epochs == 3
    assert epochs.drop_log == ((), (), (), ('MEG 2443',), ('MEG 2443',),
                               ('MEG 2443',), ('MEG 2443',))

    # Ensure epochs are not dropped based on a bad channel
    raw_2 = raw.copy()
    raw_2.info['bads'] = ['MEG 2443']
    reject_crazy = dict(grad=1000e-15, mag=4e-15, eeg=80e-9, eog=150e-9)
    epochs = Epochs(raw_2, events1, event_id, tmin, tmax,
                    reject=reject_crazy, flat=flat)
    epochs.drop_bad()

    assert (all('MEG 2442' in e for e in epochs.drop_log))
    assert (all('MEG 2443' not in e for e in epochs.drop_log))

    # Invalid reject_tmin/reject_tmax/detrend
    pytest.raises(ValueError, Epochs, raw, events1, event_id, tmin, tmax,
                  reject_tmin=1., reject_tmax=0)
    pytest.raises(ValueError, Epochs, raw, events1, event_id, tmin, tmax,
                  reject_tmin=tmin - 1, reject_tmax=1.)
    pytest.raises(ValueError, Epochs, raw, events1, event_id, tmin, tmax,
                  reject_tmin=0., reject_tmax=tmax + 1)

    epochs = Epochs(raw, events1, event_id, tmin, tmax, picks=picks,
                    reject=reject, flat=flat, reject_tmin=0., reject_tmax=.1)
    data = epochs.get_data()
    n_clean_epochs = len(data)
    assert n_clean_epochs == 7
    assert len(epochs) == 7
    assert epochs.times[epochs._reject_time][0] >= 0.
    assert epochs.times[epochs._reject_time][-1] <= 0.1

    # Invalid data for _is_good_epoch function
    epochs = Epochs(raw, events1, event_id, tmin, tmax)
    assert epochs._is_good_epoch(None) == (False, ('NO_DATA',))
    assert epochs._is_good_epoch(np.zeros((1, 1))) == (False, ('TOO_SHORT',))
    data = epochs[0].get_data()[0]
    assert epochs._is_good_epoch(data) == (True, None)

    # Check that reject_tmin and reject_tmax are being adjusted for small time
    # inaccuracies due to sfreq
    epochs = Epochs(raw=raw, events=events1, event_id=event_id,
                    tmin=tmin, tmax=tmax, reject_tmin=tmin, reject_tmax=tmax)
    assert epochs.tmin != tmin
    assert epochs.tmax != tmax
    assert np.isclose(epochs.tmin, epochs.reject_tmin)
    assert np.isclose(epochs.tmax, epochs.reject_tmax)
    epochs.save(temp_fname, overwrite=True)
    read_epochs(temp_fname)


def test_preload_epochs():
    """Test preload of epochs."""
    raw, events, picks = _get_data()
    epochs_preload = Epochs(raw, events[:16], event_id, tmin, tmax,
                            picks=picks, preload=True,
                            reject=reject, flat=flat)
    data_preload = epochs_preload.get_data()

    epochs = Epochs(raw, events[:16], event_id, tmin, tmax, picks=picks,
                    preload=False, reject=reject, flat=flat)
    data = epochs.get_data()
    assert_array_equal(data_preload, data)
    assert_array_almost_equal(epochs_preload.average().data,
                              epochs.average().data, 18)


def test_indexing_slicing():
    """Test of indexing and slicing operations."""
    raw, events, picks = _get_data()
    epochs = Epochs(raw, events[:20], event_id, tmin, tmax, picks=picks,
                    reject=reject, flat=flat)

    data_normal = epochs.get_data()

    n_good_events = data_normal.shape[0]

    # indices for slicing
    start_index = 1
    end_index = n_good_events - 1

    assert((end_index - start_index) > 0)

    for preload in [True, False]:
        epochs2 = Epochs(raw, events[:20], event_id, tmin, tmax, picks=picks,
                         preload=preload, reject=reject, flat=flat)

        if not preload:
            epochs2.drop_bad()

        # using slicing
        epochs2_sliced = epochs2[start_index:end_index]

        data_epochs2_sliced = epochs2_sliced.get_data()
        assert_array_equal(data_epochs2_sliced,
                           data_normal[start_index:end_index])

        # using indexing
        pos = 0
        for idx in range(start_index, end_index):
            data = epochs2_sliced[pos].get_data()
            assert_array_equal(data[0], data_normal[idx])
            pos += 1

        # using indexing with an int
        data = epochs2[data_epochs2_sliced.shape[0]].get_data()
        assert_array_equal(data, data_normal[[idx]])

        # using indexing with an array
        idx = rng.randint(0, data_epochs2_sliced.shape[0], 10)
        data = epochs2[idx].get_data()
        assert_array_equal(data, data_normal[idx])

        # using indexing with a list of indices
        idx = [0]
        data = epochs2[idx].get_data()
        assert_array_equal(data, data_normal[idx])
        idx = [0, 1]
        data = epochs2[idx].get_data()
        assert_array_equal(data, data_normal[idx])


def test_comparision_with_c():
    """Test of average obtained vs C code."""
    raw, events = _get_data()[:2]
    c_evoked = read_evokeds(evoked_nf_name, condition=0)
    epochs = Epochs(raw, events, event_id, tmin, tmax, baseline=None,
                    preload=True, proj=False)
    evoked = epochs.set_eeg_reference(projection=True).apply_proj().average()
    sel = pick_channels(c_evoked.ch_names, evoked.ch_names)
    evoked_data = evoked.data
    c_evoked_data = c_evoked.data[sel]

    assert (evoked.nave == c_evoked.nave)
    assert_array_almost_equal(evoked_data, c_evoked_data, 10)
    assert_array_almost_equal(evoked.times, c_evoked.times, 12)


def test_crop(tmpdir):
    """Test of crop of epochs."""
    tempdir = str(tmpdir)
    temp_fname = op.join(tempdir, 'test-epo.fif')

    raw, events, picks = _get_data()
    epochs = Epochs(raw, events[:5], event_id, tmin, tmax, picks=picks,
                    preload=False, reject=reject, flat=flat)
    pytest.raises(RuntimeError, epochs.crop, None, 0.2)  # not preloaded
    data_normal = epochs.get_data()

    epochs2 = Epochs(raw, events[:5], event_id, tmin, tmax,
                     picks=picks, preload=True, reject=reject, flat=flat)
    with pytest.warns(RuntimeWarning, match='tmax is set to'):
        epochs2.crop(-20, 200)

    # indices for slicing
    tmin_window = tmin + 0.1
    tmax_window = tmax - 0.1
    tmask = (epochs.times >= tmin_window) & (epochs.times <= tmax_window)
    assert (tmin_window > tmin)
    assert (tmax_window < tmax)

    epochs3 = epochs2.copy().crop(tmin_window, tmax_window)
    assert epochs3.baseline == epochs2.baseline
    data3 = epochs3.get_data()

    epochs2.crop(tmin_window, tmax_window)
    data2 = epochs2.get_data()

    assert_array_equal(data2, data_normal[:, :, tmask])
    assert_array_equal(data3, data_normal[:, :, tmask])
    assert_array_equal(epochs.time_as_index([tmin, tmax], use_rounding=True),
                       [0, len(epochs.times) - 1])
    assert_array_equal(epochs3.time_as_index([tmin_window, tmax_window],
                                             use_rounding=True),
                       [0, len(epochs3.times) - 1])

    # test time info is correct
    epochs = EpochsArray(np.zeros((1, 1, 1000)), create_info(1, 1000., 'eeg'),
                         np.ones((1, 3), int), tmin=-0.2)
    epochs.crop(-.200, .700)
    last_time = epochs.times[-1]
    with pytest.warns(RuntimeWarning, match='aliasing'):
        epochs.decimate(10)
    assert_allclose(last_time, epochs.times[-1])
    want_time = epochs.times[-1] - 1. / epochs.info['sfreq']
    epochs.crop(None, epochs.times[-1], include_tmax=False)
    assert_allclose(epochs.times[-1], want_time)

    epochs = Epochs(raw, events[:5], event_id, -1, 1,
                    picks=picks, preload=True, reject=reject, flat=flat)
    # We include nearest sample, so actually a bit beyond our bounds here
    assert_allclose(epochs.tmin, -1.0006410259015925, rtol=1e-12)
    assert_allclose(epochs.tmax, 1.0006410259015925, rtol=1e-12)
    epochs_crop = epochs.copy().crop(-1, 1)
    assert_allclose(epochs.times, epochs_crop.times, rtol=1e-12)
    # Ensure we don't allow silly crops
    with pytest.warns(RuntimeWarning, match='is set to'):
        pytest.raises(ValueError, epochs.crop, 1000, 2000)
        pytest.raises(ValueError, epochs.crop, 0.1, 0)

    # Test that cropping adjusts reject_tmin and reject_tmax if need be.
    epochs = Epochs(raw=raw, events=events[:5], event_id=event_id,
                    tmin=tmin, tmax=tmax, reject_tmin=tmin, reject_tmax=tmax)
    epochs.load_data()
    epochs_cropped = epochs.copy().crop(0, None)
    assert np.isclose(epochs_cropped.tmin, epochs_cropped.reject_tmin)

    epochs_cropped = epochs.copy().crop(None, 0.1)
    assert np.isclose(epochs_cropped.tmax, epochs_cropped.reject_tmax)
    del epochs_cropped

    # Cropping & I/O roundtrip
    epochs.crop(0, 0.1)
    epochs.save(temp_fname)
    epochs_read = mne.read_epochs(temp_fname)
    assert np.isclose(epochs_read.tmin, epochs_read.reject_tmin)
    assert np.isclose(epochs_read.tmax, epochs_read.reject_tmax)


def test_resample():
    """Test of resample of epochs."""
    raw, events, picks = _get_data()
    epochs = Epochs(raw, events[:10], event_id, tmin, tmax, picks=picks,
                    preload=False, reject=reject, flat=flat)
    pytest.raises(RuntimeError, epochs.resample, 100)

    epochs_o = Epochs(raw, events[:10], event_id, tmin, tmax, picks=picks,
                      preload=True, reject=reject, flat=flat)
    epochs = epochs_o.copy()

    data_normal = deepcopy(epochs.get_data())
    times_normal = deepcopy(epochs.times)
    sfreq_normal = epochs.info['sfreq']
    # upsample by 2
    epochs = epochs_o.copy()
    epochs.resample(sfreq_normal * 2, npad=0)
    data_up = deepcopy(epochs.get_data())
    times_up = deepcopy(epochs.times)
    sfreq_up = epochs.info['sfreq']
    # downsamply by 2, which should match
    epochs.resample(sfreq_normal, npad=0)
    data_new = deepcopy(epochs.get_data())
    times_new = deepcopy(epochs.times)
    sfreq_new = epochs.info['sfreq']
    assert (data_up.shape[2] == 2 * data_normal.shape[2])
    assert (sfreq_up == 2 * sfreq_normal)
    assert (sfreq_new == sfreq_normal)
    assert (len(times_up) == 2 * len(times_normal))
    assert_array_almost_equal(times_new, times_normal, 10)
    assert (data_up.shape[2] == 2 * data_normal.shape[2])
    assert_array_almost_equal(data_new, data_normal, 5)

    # use parallel
    epochs = epochs_o.copy()
    epochs.resample(sfreq_normal * 2, n_jobs=1, npad=0)
    assert (np.allclose(data_up, epochs._data, rtol=1e-8, atol=1e-16))

    # test copy flag
    epochs = epochs_o.copy()
    epochs_resampled = epochs.copy().resample(sfreq_normal * 2, npad=0)
    assert (epochs_resampled is not epochs)
    epochs_resampled = epochs.resample(sfreq_normal * 2, npad=0)
    assert (epochs_resampled is epochs)

    # test proper setting of times (#2645)
    n_trial, n_chan, n_time, sfreq = 1, 1, 10, 1000.
    data = np.zeros((n_trial, n_chan, n_time))
    events = np.zeros((n_trial, 3), int)
    info = create_info(n_chan, sfreq, 'eeg')
    epochs1 = EpochsArray(data, deepcopy(info), events)
    epochs2 = EpochsArray(data, deepcopy(info), events)
    epochs = concatenate_epochs([epochs1, epochs2])
    epochs1.resample(epochs1.info['sfreq'] // 2, npad='auto')
    epochs2.resample(epochs2.info['sfreq'] // 2, npad='auto')
    epochs = concatenate_epochs([epochs1, epochs2])
    for e in epochs1, epochs2, epochs:
        assert_equal(e.times[0], epochs.tmin)
        assert_equal(e.times[-1], epochs.tmax)
    # test that cropping after resampling works (#3296)
    this_tmin = -0.002
    epochs = EpochsArray(data, deepcopy(info), events, tmin=this_tmin)
    for times in (epochs.times, epochs._raw_times):
        assert_allclose(times, np.arange(n_time) / sfreq + this_tmin)
    epochs.resample(info['sfreq'] * 2.)
    for times in (epochs.times, epochs._raw_times):
        assert_allclose(times, np.arange(2 * n_time) / (sfreq * 2) + this_tmin)
    epochs.crop(0, None)
    for times in (epochs.times, epochs._raw_times):
        assert_allclose(times, np.arange((n_time - 2) * 2) / (sfreq * 2))
    epochs.resample(sfreq)
    for times in (epochs.times, epochs._raw_times):
        assert_allclose(times, np.arange(n_time - 2) / sfreq)


def test_detrend():
    """Test detrending of epochs."""
    raw, events, picks = _get_data()

    # test first-order
    epochs_1 = Epochs(raw, events[:4], event_id, tmin, tmax, picks=picks,
                      baseline=None, detrend=1)
    epochs_2 = Epochs(raw, events[:4], event_id, tmin, tmax, picks=picks,
                      baseline=None, detrend=None)
    data_picks = pick_types(epochs_1.info, meg=True, eeg=True,
                            exclude='bads')
    evoked_1 = epochs_1.average()
    evoked_2 = epochs_2.average()
    evoked_2.detrend(1)
    # Due to roundoff these won't be exactly equal, but they should be close
    assert_allclose(evoked_1.data, evoked_2.data, rtol=1e-8, atol=1e-20)

    # test zeroth-order case
    for preload in [True, False]:
        epochs_1 = Epochs(raw, events[:4], event_id, tmin, tmax, picks=picks,
                          baseline=(None, None), preload=preload)
        epochs_2 = Epochs(raw, events[:4], event_id, tmin, tmax, picks=picks,
                          baseline=None, preload=preload, detrend=0)
        a = epochs_1.get_data()
        b = epochs_2.get_data()
        # All data channels should be almost equal
        assert_allclose(a[:, data_picks, :], b[:, data_picks, :],
                        rtol=1e-16, atol=1e-20)
        # There are non-M/EEG channels that should not be equal:
        assert not np.allclose(a, b)

    for value in ['foo', 2, False, True]:
        pytest.raises(ValueError, Epochs, raw, events[:4], event_id,
                      tmin, tmax, detrend=value)


def test_bootstrap():
    """Test of bootstrapping of epochs."""
    raw, events, picks = _get_data()
    epochs = Epochs(raw, events[:5], event_id, tmin, tmax, picks=picks,
                    preload=True, reject=reject, flat=flat)
    random_states = [0]
    if check_version('numpy', '1.17'):
        random_states += [np.random.default_rng(0)]
    for random_state in random_states:
        epochs2 = bootstrap(epochs, random_state=random_state)
        assert (len(epochs2.events) == len(epochs.events))
        assert (epochs._data.shape == epochs2._data.shape)


def test_epochs_copy():
    """Test copy epochs."""
    raw, events, picks = _get_data()
    epochs = Epochs(raw, events[:5], event_id, tmin, tmax, picks=picks,
                    preload=True, reject=reject, flat=flat)
    copied = epochs.copy()
    assert_array_equal(epochs._data, copied._data)

    epochs = Epochs(raw, events[:5], event_id, tmin, tmax, picks=picks,
                    preload=False, reject=reject, flat=flat)
    copied = epochs.copy()
    data = epochs.get_data()
    copied_data = copied.get_data()
    assert_array_equal(data, copied_data)


def test_iter_evoked():
    """Test the iterator for epochs -> evoked."""
    raw, events, picks = _get_data()
    epochs = Epochs(raw, events[:5], event_id, tmin, tmax, picks=picks)

    for ii, ev in enumerate(epochs.iter_evoked()):
        x = ev.data
        y = epochs.get_data()[ii, :, :]
        assert_array_equal(x, y)


def test_subtract_evoked():
    """Test subtraction of Evoked from Epochs."""
    raw, events, picks = _get_data()
    epochs = Epochs(raw, events[:10], event_id, tmin, tmax, picks=picks)

    # make sure subtraction fails if data channels are missing
    pytest.raises(ValueError, epochs.subtract_evoked,
                  epochs.average(picks[:5]))

    # do the subtraction using the default argument
    epochs.subtract_evoked()

    # apply SSP now
    epochs.apply_proj()

    # use preloading and SSP from the start
    epochs2 = Epochs(raw, events[:10], event_id, tmin, tmax, picks=picks,
                     preload=True)

    evoked = epochs2.average()
    epochs2.subtract_evoked(evoked)

    # this gives the same result
    assert_allclose(epochs.get_data(), epochs2.get_data())

    # if we compute the evoked response after subtracting it we get zero
    zero_evoked = epochs.average()
    data = zero_evoked.data
    assert_allclose(data, np.zeros_like(data), atol=1e-15)

    # with decimation (gh-7854)
    epochs3 = Epochs(raw, events[:10], event_id, tmin, tmax, picks=picks,
                     decim=10, verbose='error')
    data_old = epochs2.decimate(10, verbose='error').get_data()
    data = epochs3.subtract_evoked().get_data()
    assert_allclose(data, data_old)
    assert_allclose(epochs3.average().data, 0., atol=1e-20)


def test_epoch_eq():
    """Test epoch count equalization and condition combining."""
    raw, events, picks = _get_data()
    # equalizing epochs objects
    events_1 = events[events[:, 2] == event_id]
    epochs_1 = Epochs(raw, events_1, event_id, tmin, tmax, picks=picks)
    events_2 = events[events[:, 2] == event_id_2]
    epochs_2 = Epochs(raw, events_2, event_id_2, tmin, tmax, picks=picks)
    epochs_1.drop_bad()  # make sure drops are logged
    assert_equal(len([log for log in epochs_1.drop_log if not log]),
                 len(epochs_1.events))
    assert epochs_1.drop_log == ((),) * len(epochs_1.events)
    assert_equal(len([lg for lg in epochs_1.drop_log if not lg]),
                 len(epochs_1.events))
    assert (epochs_1.events.shape[0] != epochs_2.events.shape[0])
    equalize_epoch_counts([epochs_1, epochs_2], method='mintime')
    assert_equal(epochs_1.events.shape[0], epochs_2.events.shape[0])
    epochs_3 = Epochs(raw, events, event_id, tmin, tmax, picks=picks)
    epochs_4 = Epochs(raw, events, event_id_2, tmin, tmax, picks=picks)
    equalize_epoch_counts([epochs_3, epochs_4], method='truncate')
    assert_equal(epochs_1.events.shape[0], epochs_3.events.shape[0])
    assert_equal(epochs_3.events.shape[0], epochs_4.events.shape[0])

    # equalizing conditions
    epochs = Epochs(raw, events, {'a': 1, 'b': 2, 'c': 3, 'd': 4},
                    tmin, tmax, picks=picks, reject=reject)
    epochs.drop_bad()  # make sure drops are logged
    assert_equal(len([log for log in epochs.drop_log if not log]),
                 len(epochs.events))
    drop_log1 = deepcopy(epochs.drop_log)
    old_shapes = [epochs[key].events.shape[0] for key in ['a', 'b', 'c', 'd']]
    epochs.equalize_event_counts(['a', 'b'])
    # undo the eq logging
    drop_log2 = tuple(() if log == ('EQUALIZED_COUNT',) else log
                      for log in epochs.drop_log)
    assert_equal(drop_log1, drop_log2)

    assert_equal(len([log for log in epochs.drop_log if not log]),
                 len(epochs.events))
    new_shapes = [epochs[key].events.shape[0] for key in ['a', 'b', 'c', 'd']]
    assert_equal(new_shapes[0], new_shapes[1])
    assert_equal(new_shapes[2], new_shapes[2])
    assert_equal(new_shapes[3], new_shapes[3])
    # now with two conditions collapsed
    old_shapes = new_shapes
    epochs.equalize_event_counts([['a', 'b'], 'c'])
    new_shapes = [epochs[key].events.shape[0] for key in ['a', 'b', 'c', 'd']]
    assert_equal(new_shapes[0] + new_shapes[1], new_shapes[2])
    assert_equal(new_shapes[3], old_shapes[3])
    pytest.raises(KeyError, epochs.equalize_event_counts, [1, 'a'])

    # now let's combine conditions
    old_shapes = new_shapes
    epochs.equalize_event_counts([['a', 'b'], ['c', 'd']])
    new_shapes = [epochs[key].events.shape[0] for key in ['a', 'b', 'c', 'd']]
    assert_equal(old_shapes[0] + old_shapes[1], new_shapes[0] + new_shapes[1])
    assert_equal(new_shapes[0] + new_shapes[1], new_shapes[2] + new_shapes[3])
    pytest.raises(ValueError, combine_event_ids, epochs, ['a', 'b'], {'ab': 1})

    combine_event_ids(epochs, ['a', 'b'], {'ab': np.int32(12)}, copy=False)
    caught = 0
    for key in ['a', 'b']:
        try:
            epochs[key]
        except KeyError:
            caught += 1
    assert_equal(caught, 2)
    assert (not np.any(epochs.events[:, 2] == 1))
    assert (not np.any(epochs.events[:, 2] == 2))
    epochs = combine_event_ids(epochs, ['c', 'd'], {'cd': 34})
    assert np.all(np.logical_or(epochs.events[:, 2] == 12,
                                epochs.events[:, 2] == 34))
    assert_equal(epochs['ab'].events.shape[0], old_shapes[0] + old_shapes[1])
    assert_equal(epochs['ab'].events.shape[0], epochs['cd'].events.shape[0])

    # equalizing with hierarchical tags
    epochs = Epochs(raw, events, {'a/x': 1, 'b/x': 2, 'a/y': 3, 'b/y': 4},
                    tmin, tmax, picks=picks, reject=reject)
    cond1, cond2 = ['a', ['b/x', 'b/y']], [['a/x', 'a/y'], 'b']
    es = [epochs.copy().equalize_event_counts(c)[0]
          for c in (cond1, cond2)]
    assert_array_equal(es[0].events[:, 0], es[1].events[:, 0])
    cond1, cond2 = ['a', ['b', 'b/y']], [['a/x', 'a/y'], 'x']
    for c in (cond1, cond2):  # error b/c tag and id mix/non-orthogonal tags
        pytest.raises(ValueError, epochs.equalize_event_counts, c)
    pytest.raises(KeyError, epochs.equalize_event_counts,
                  ["a/no_match", "b"])
    # test equalization with no events of one type
    epochs.drop(np.arange(10))
    assert_equal(len(epochs['a/x']), 0)
    assert (len(epochs['a/y']) > 0)
    epochs.equalize_event_counts(['a/x', 'a/y'])
    assert_equal(len(epochs['a/x']), 0)
    assert_equal(len(epochs['a/y']), 0)

    # test default behavior (event_ids=None)
    epochs = Epochs(raw, events, {'a': 1, 'b': 2, 'c': 3, 'd': 4},
                    tmin, tmax, picks=picks, reject=reject)
    epochs_1, _ = epochs.copy().equalize_event_counts()
    epochs_2, _ = epochs.copy().equalize_event_counts(list(epochs.event_id))
    assert_array_equal(epochs_1.events, epochs_2.events)

    # test invalid values of event_ids
    with pytest.raises(TypeError, match='received a string'):
        epochs.equalize_event_counts('hello!')

    with pytest.raises(TypeError, match='list-like or None'):
        epochs.equalize_event_counts(1.5)


def test_access_by_name(tmpdir):
    """Test accessing epochs by event name and on_missing for rare events."""
    tempdir = str(tmpdir)
    raw, events, picks = _get_data()

    # Test various invalid inputs
    pytest.raises(TypeError, Epochs, raw, events, {1: 42, 2: 42}, tmin,
                  tmax, picks=picks)
    pytest.raises(TypeError, Epochs, raw, events, {'a': 'spam', 2: 'eggs'},
                  tmin, tmax, picks=picks)
    pytest.raises(TypeError, Epochs, raw, events, {'a': 'spam', 2: 'eggs'},
                  tmin, tmax, picks=picks)
    pytest.raises(TypeError, Epochs, raw, events, 'foo', tmin, tmax,
                  picks=picks)
    pytest.raises(TypeError, Epochs, raw, events, ['foo'], tmin, tmax,
                  picks=picks)

    # Test accessing non-existent events (assumes 12345678 does not exist)
    event_id_illegal = dict(aud_l=1, does_not_exist=12345678)
    pytest.raises(ValueError, Epochs, raw, events, event_id_illegal,
                  tmin, tmax)
    # Test on_missing
    pytest.raises(ValueError, Epochs, raw, events, event_id_illegal, tmin,
                  tmax, on_missing='foo')
    with pytest.warns(RuntimeWarning, match='No matching events'):
        Epochs(raw, events, event_id_illegal, tmin, tmax, on_missing='warn')
    Epochs(raw, events, event_id_illegal, tmin, tmax, on_missing='ignore')

    # Test constructing epochs with a list of ints as events
    epochs = Epochs(raw, events, [1, 2], tmin, tmax, picks=picks)
    for k, v in epochs.event_id.items():
        assert_equal(int(k), v)

    epochs = Epochs(raw, events, {'a': 1, 'b': 2}, tmin, tmax, picks=picks)
    pytest.raises(KeyError, epochs.__getitem__, 'bar')

    data = epochs['a'].get_data()
    event_a = events[events[:, 2] == 1]
    assert (len(data) == len(event_a))

    epochs = Epochs(raw, events, {'a': 1, 'b': 2}, tmin, tmax, picks=picks,
                    preload=True)
    pytest.raises(KeyError, epochs.__getitem__, 'bar')
    temp_fname = op.join(tempdir, 'test-epo.fif')
    epochs.save(temp_fname, overwrite=True)
    epochs2 = read_epochs(temp_fname)

    for ep in [epochs, epochs2]:
        data = ep['a'].get_data()
        event_a = events[events[:, 2] == 1]
        assert (len(data) == len(event_a))

    assert_array_equal(epochs2['a'].events, epochs['a'].events)

    epochs3 = Epochs(raw, events, {'a': 1, 'b': 2, 'c': 3, 'd': 4},
                     tmin, tmax, picks=picks, preload=True)
    assert_equal(list(sorted(epochs3[('a', 'b')].event_id.values())),
                 [1, 2])
    epochs4 = epochs['a']
    epochs5 = epochs3['a']
    assert_array_equal(epochs4.events, epochs5.events)
    # 20 is our tolerance because epochs are written out as floats
    assert_array_almost_equal(epochs4.get_data(), epochs5.get_data(), 20)
    epochs6 = epochs3[['a', 'b']]
    assert all(np.logical_or(epochs6.events[:, 2] == 1,
                             epochs6.events[:, 2] == 2))
    assert_array_equal(epochs.events, epochs6.events)
    assert_array_almost_equal(epochs.get_data(), epochs6.get_data(), 20)

    # Make sure we preserve names
    assert_equal(epochs['a']._name, 'a')
    assert_equal(epochs[['a', 'b']]['a']._name, 'a')


@requires_pandas
def test_to_data_frame():
    """Test epochs Pandas exporter."""
    raw, events, picks = _get_data()
    epochs = Epochs(raw, events, {'a': 1, 'b': 2}, tmin, tmax, picks=picks)
    # test index checking
    with pytest.raises(ValueError, match='options. Valid index options are'):
        epochs.to_data_frame(index=['foo', 'bar'])
    with pytest.raises(ValueError, match='"qux" is not a valid option'):
        epochs.to_data_frame(index='qux')
    with pytest.raises(TypeError, match='index must be `None` or a string or'):
        epochs.to_data_frame(index=np.arange(400))
    # test wide format
    df_wide = epochs.to_data_frame()
    assert all(np.in1d(epochs.ch_names, df_wide.columns))
    assert all(np.in1d(['time', 'epoch', 'condition'], df_wide.columns))
    # test long format
    df_long = epochs.to_data_frame(long_format=True)
    expected = ('condition', 'epoch', 'time', 'channel', 'ch_type', 'value')
    assert set(expected) == set(df_long.columns)
    assert set(epochs.ch_names) == set(df_long['channel'])
    assert(len(df_long) == epochs.get_data().size)
    # test long format w/ index
    df_long = epochs.to_data_frame(long_format=True, index=['epoch'])
    del df_wide, df_long
    # test scalings
    df = epochs.to_data_frame(index=['condition', 'epoch', 'time'])
    data = np.hstack(epochs.get_data())
    assert_array_equal(df.values[:, 0], data[0] * 1e13)
    assert_array_equal(df.values[:, 2], data[2] * 1e15)


@requires_pandas
@pytest.mark.parametrize('index', ('time', ['condition', 'time', 'epoch'],
                                   ['epoch', 'time'], ['time', 'epoch'], None))
def test_to_data_frame_index(index):
    """Test index creation in epochs Pandas exporter."""
    raw, events, picks = _get_data()
    epochs = Epochs(raw, events, {'a': 1, 'b': 2}, tmin, tmax, picks=picks)
    df = epochs.to_data_frame(picks=[11, 12, 14], index=index)
    # test index order/hierarchy preservation
    if not isinstance(index, list):
        index = [index]
    assert (df.index.names == index)
    # test that non-indexed data were present as columns
    non_index = list(set(['condition', 'time', 'epoch']) - set(index))
    if len(non_index):
        assert all(np.in1d(non_index, df.columns))


@requires_pandas
@pytest.mark.parametrize('time_format', (None, 'ms', 'timedelta'))
def test_to_data_frame_time_format(time_format):
    """Test time conversion in epochs Pandas exporter."""
    from pandas import Timedelta
    raw, events, picks = _get_data()
    epochs = Epochs(raw, events, {'a': 1, 'b': 2}, tmin, tmax, picks=picks)
    # test time_format
    df = epochs.to_data_frame(time_format=time_format)
    dtypes = {None: np.float64, 'ms': np.int64, 'timedelta': Timedelta}
    assert isinstance(df['time'].iloc[0], dtypes[time_format])


def test_epochs_proj_mixin():
    """Test SSP proj methods from ProjMixin class."""
    raw, events, picks = _get_data()
    for proj in [True, False]:
        epochs = Epochs(raw, events[:4], event_id, tmin, tmax, picks=picks,
                        proj=proj)

        assert (all(p['active'] == proj for p in epochs.info['projs']))

        # test adding / deleting proj
        if proj:
            epochs.get_data()
            assert (all(p['active'] == proj for p in epochs.info['projs']))
            pytest.raises(ValueError, epochs.add_proj, epochs.info['projs'][0],
                          {'remove_existing': True})
            pytest.raises(ValueError, epochs.add_proj, 'spam')
            pytest.raises(ValueError, epochs.del_proj, 0)
        else:
            projs = deepcopy(epochs.info['projs'])
            n_proj = len(epochs.info['projs'])
            epochs.del_proj(0)
            assert (len(epochs.info['projs']) == n_proj - 1)
            # Test that already existing projections are not added.
            epochs.add_proj(projs, remove_existing=False)
            assert (len(epochs.info['projs']) == n_proj)
            epochs.add_proj(projs[:-1], remove_existing=True)
            assert (len(epochs.info['projs']) == n_proj - 1)

    # catch no-gos.
    # wrong proj argument
    pytest.raises(ValueError, Epochs, raw, events[:4], event_id, tmin, tmax,
                  picks=picks, proj='crazy')

    for preload in [True, False]:
        epochs = Epochs(raw, events[:4], event_id, tmin, tmax, picks=picks,
                        proj='delayed', preload=preload,
                        reject=reject).set_eeg_reference(projection=True)
        epochs_proj = Epochs(
            raw, events[:4], event_id, tmin, tmax, picks=picks,
            proj=True, preload=preload,
            reject=reject).set_eeg_reference(projection=True).apply_proj()

        epochs_noproj = Epochs(raw, events[:4], event_id, tmin, tmax,
                               picks=picks, proj=False, preload=preload,
                               reject=reject)
        epochs_noproj.set_eeg_reference(projection=True)

        assert_allclose(epochs.copy().apply_proj().get_data(),
                        epochs_proj.get_data(), rtol=1e-10, atol=1e-25)
        assert_allclose(epochs.get_data(),
                        epochs_noproj.get_data(), rtol=1e-10, atol=1e-25)

        # make sure data output is constant across repeated calls
        # e.g. drop bads
        assert_array_equal(epochs.get_data(), epochs.get_data())
        assert_array_equal(epochs_proj.get_data(), epochs_proj.get_data())
        assert_array_equal(epochs_noproj.get_data(), epochs_noproj.get_data())

    # test epochs.next calls
    data = epochs.get_data().copy()
    data2 = np.array([e for e in epochs])
    assert_array_equal(data, data2)

    # cross application from processing stream 1 to 2
    epochs.apply_proj()
    assert_array_equal(epochs._projector, epochs_proj._projector)
    assert_allclose(epochs._data, epochs_proj.get_data())

    # test mixin against manual application
    epochs = Epochs(raw, events[:4], event_id, tmin, tmax, picks=picks,
                    baseline=None,
                    proj=False).set_eeg_reference(projection=True)
    data = epochs.get_data().copy()
    epochs.apply_proj()
    assert_allclose(np.dot(epochs._projector, data[0]), epochs._data[0])


def test_delayed_epochs():
    """Test delayed projection on Epochs."""
    raw, events, picks = _get_data()
    events = events[:10]
    picks = np.concatenate([pick_types(raw.info, meg=True, eeg=True)[::22],
                            pick_types(raw.info, meg=False, eeg=False,
                                       ecg=True, eog=True)])
    picks = np.sort(picks)
    raw.load_data().pick_channels([raw.ch_names[pick] for pick in picks])
    raw.info.normalize_proj()
    del picks
    n_epochs = 2  # number we expect after rejection
    raw.info['lowpass'] = 40.  # fake the LP info so no warnings
    for decim in (1, 3):
        proj_data = Epochs(raw, events, event_id, tmin, tmax, proj=True,
                           reject=reject, decim=decim)
        use_tmin = proj_data.tmin
        proj_data = proj_data.get_data()
        noproj_data = Epochs(raw, events, event_id, tmin, tmax, proj=False,
                             reject=reject, decim=decim).get_data()
        assert_equal(proj_data.shape, noproj_data.shape)
        assert_equal(proj_data.shape[0], n_epochs)
        for preload in (True, False):
            for proj in (True, False, 'delayed'):
                for ii in range(3):
                    print(decim, preload, proj, ii)
                    comp = proj_data if proj is True else noproj_data
                    if ii in (0, 1):
                        epochs = Epochs(raw, events, event_id, tmin, tmax,
                                        proj=proj, reject=reject,
                                        preload=preload, decim=decim)
                    else:
                        fake_events = np.zeros((len(comp), 3), int)
                        fake_events[:, 0] = np.arange(len(comp))
                        fake_events[:, 2] = 1
                        epochs = EpochsArray(comp, raw.info, tmin=use_tmin,
                                             event_id=1, events=fake_events,
                                             proj=proj)
                        epochs.info['sfreq'] /= decim
                        assert_equal(len(epochs), n_epochs)
                    assert (raw.proj is False)
                    assert (epochs.proj is
                            (True if proj is True else False))
                    if ii == 1:
                        epochs.load_data()
                    picks_data = pick_types(epochs.info, meg=True, eeg=True)
                    evoked = epochs.average(picks=picks_data)
                    assert_equal(evoked.nave, n_epochs, str(epochs.drop_log))
                    if proj is True:
                        evoked.apply_proj()
                    else:
                        assert (evoked.proj is False)
                    assert_array_equal(evoked.ch_names,
                                       np.array(epochs.ch_names)[picks_data])
                    assert_allclose(evoked.times, epochs.times)
                    epochs_data = epochs.get_data()
                    assert_allclose(evoked.data,
                                    epochs_data.mean(axis=0)[picks_data],
                                    rtol=1e-5, atol=1e-20)
                    assert_allclose(epochs_data, comp, rtol=1e-5, atol=1e-20)


def test_drop_epochs():
    """Test dropping of epochs."""
    raw, events, picks = _get_data()
    epochs = Epochs(raw, events, event_id, tmin, tmax, picks=picks)
    events1 = events[events[:, 2] == event_id]

    # Bound checks
    pytest.raises(IndexError, epochs.drop, [len(epochs.events)])
    pytest.raises(IndexError, epochs.drop, [-len(epochs.events) - 1])
    pytest.raises(ValueError, epochs.drop, [[1, 2], [3, 4]])

    # Test selection attribute
    assert_array_equal(epochs.selection,
                       np.where(events[:, 2] == event_id)[0])
    assert_equal(len(epochs.drop_log), len(events))
    assert (all(epochs.drop_log[k] == ('IGNORED',)
                for k in set(range(len(events))) - set(epochs.selection)))

    selection = epochs.selection.copy()
    n_events = len(epochs.events)
    epochs.drop([2, 4], reason='d')
    assert_equal(epochs.drop_log_stats(), 2. / n_events * 100)
    assert_equal(len(epochs.drop_log), len(events))
    assert_equal([epochs.drop_log[k]
                  for k in selection[[2, 4]]], [['d'], ['d']])
    assert_array_equal(events[epochs.selection], events1[[0, 1, 3, 5, 6]])
    assert_array_equal(events[epochs[3:].selection], events1[[5, 6]])
    assert_array_equal(events[epochs['1'].selection], events1[[0, 1, 3, 5, 6]])


def test_drop_epochs_mult():
    """Test that subselecting epochs or making less epochs is equivalent."""
    raw, events, picks = _get_data()
    for preload in [True, False]:
        epochs1 = Epochs(raw, events, {'a': 1, 'b': 2},
                         tmin, tmax, picks=picks, reject=reject,
                         preload=preload)['a']
        epochs2 = Epochs(raw, events, {'a': 1},
                         tmin, tmax, picks=picks, reject=reject,
                         preload=preload)

        if preload:
            # In the preload case you cannot know the bads if already ignored
            assert_equal(len(epochs1.drop_log), len(epochs2.drop_log))
            for d1, d2 in zip(epochs1.drop_log, epochs2.drop_log):
                if d1 == ('IGNORED',):
                    assert (d2 == ('IGNORED',))
                if d1 != ('IGNORED',) and d1 != []:
                    assert ((d2 == d1) or (d2 == ('IGNORED',)))
                if d1 == []:
                    assert (d2 == [])
            assert_array_equal(epochs1.events, epochs2.events)
            assert_array_equal(epochs1.selection, epochs2.selection)
        else:
            # In the non preload is should be exactly the same
            assert_equal(epochs1.drop_log, epochs2.drop_log)
            assert_array_equal(epochs1.events, epochs2.events)
            assert_array_equal(epochs1.selection, epochs2.selection)


def test_contains():
    """Test membership API."""
    raw, events = _get_data(True)[:2]
    # Add seeg channel
    seeg = RawArray(np.zeros((1, len(raw.times))),
                    create_info(['SEEG 001'], raw.info['sfreq'], 'seeg'))
    for key in ('dev_head_t', 'highpass', 'lowpass',
                'dig', 'description', 'acq_pars', 'experimenter',
                'proj_name'):
        seeg.info[key] = raw.info[key]
    raw.add_channels([seeg])
    # Add dbs channel
    dbs = RawArray(np.zeros((1, len(raw.times))),
                   create_info(['DBS 001'], raw.info['sfreq'], 'dbs'))
    for key in ('dev_head_t', 'highpass', 'lowpass',
                'dig', 'description', 'acq_pars', 'experimenter',
                'proj_name'):
        dbs.info[key] = raw.info[key]
    raw.add_channels([dbs])
    tests = [(('mag', False, False, False), ('grad', 'eeg', 'seeg', 'dbs')),
             (('grad', False, False, False), ('mag', 'eeg', 'seeg', 'dbs')),
             ((False, True, False, False), ('grad', 'mag', 'seeg', 'dbs')),
             ((False, False, True, False), ('grad', 'mag', 'eeg', 'dbs'))]

    for (meg, eeg, seeg, dbs), others in tests:
        picks_contains = pick_types(raw.info, meg=meg, eeg=eeg, seeg=seeg,
                                    dbs=dbs)
        epochs = Epochs(raw, events, {'a': 1, 'b': 2}, tmin, tmax,
                        picks=picks_contains)
        if eeg:
            test = 'eeg'
        elif seeg:
            test = 'seeg'
        elif dbs:
            test = 'dbs'
        else:
            test = meg
        assert (test in epochs)
        assert (not any(o in epochs for o in others))

    pytest.raises(ValueError, epochs.__contains__, 'foo')
    pytest.raises(TypeError, epochs.__contains__, 1)


def test_drop_channels_mixin():
    """Test channels-dropping functionality."""
    raw, events = _get_data()[:2]
    # here without picks to get additional coverage
    epochs = Epochs(raw, events, event_id, tmin, tmax, preload=True)
    drop_ch = epochs.ch_names[:3]
    ch_names = epochs.ch_names[3:]

    ch_names_orig = epochs.ch_names
    dummy = epochs.copy().drop_channels(drop_ch)
    assert_equal(ch_names, dummy.ch_names)
    assert_equal(ch_names_orig, epochs.ch_names)
    assert_equal(len(ch_names_orig), epochs.get_data().shape[1])

    epochs.drop_channels(drop_ch)
    assert_equal(ch_names, epochs.ch_names)
    assert_equal(len(ch_names), epochs.get_data().shape[1])


def test_pick_channels_mixin():
    """Test channel-picking functionality."""
    raw, events, picks = _get_data()
    epochs = Epochs(raw, events, event_id, tmin, tmax, picks=picks,
                    preload=True)
    ch_names = epochs.ch_names[:3]
    epochs.preload = False
    pytest.raises(RuntimeError, epochs.drop_channels, [ch_names[0]])
    epochs.preload = True
    ch_names_orig = epochs.ch_names
    dummy = epochs.copy().pick_channels(ch_names)
    assert_equal(ch_names, dummy.ch_names)
    assert_equal(ch_names_orig, epochs.ch_names)
    assert_equal(len(ch_names_orig), epochs.get_data().shape[1])

    epochs.pick_channels(ch_names)
    assert_equal(ch_names, epochs.ch_names)
    assert_equal(len(ch_names), epochs.get_data().shape[1])

    # Invalid picks
    pytest.raises(ValueError, Epochs, raw, events, event_id, tmin, tmax,
                  picks=[])


def test_equalize_channels():
    """Test equalization of channels."""
    raw, events, picks = _get_data()
    epochs1 = Epochs(raw, events, event_id, tmin, tmax, picks=picks,
                     proj=False, preload=True)
    epochs2 = epochs1.copy()
    ch_names = epochs1.ch_names[2:]
    epochs1.drop_channels(epochs1.ch_names[:1])
    epochs2.drop_channels(epochs2.ch_names[1:2])
    my_comparison = [epochs1, epochs2]
    my_comparison = equalize_channels(my_comparison)
    for e in my_comparison:
        assert_equal(ch_names, e.ch_names)


def test_illegal_event_id():
    """Test handling of invalid events ids."""
    raw, events, picks = _get_data()
    event_id_illegal = dict(aud_l=1, does_not_exist=12345678)

    pytest.raises(ValueError, Epochs, raw, events, event_id_illegal, tmin,
                  tmax, picks=picks, proj=False)


def test_add_channels_epochs():
    """Test adding channels."""
    raw, events, picks = _get_data()

    def make_epochs(picks, proj):
        return Epochs(raw, events, event_id, tmin, tmax, preload=True,
                      proj=proj, picks=picks)

    picks = pick_types(raw.info, meg=True, eeg=True, exclude='bads')
    picks_meg = pick_types(raw.info, meg=True, eeg=False, exclude='bads')
    picks_eeg = pick_types(raw.info, meg=False, eeg=True, exclude='bads')

    for proj in (False, True):
        epochs = make_epochs(picks=picks, proj=proj)
        epochs_meg = make_epochs(picks=picks_meg, proj=proj)
        assert not epochs_meg.times.flags['WRITEABLE']
        epochs_eeg = make_epochs(picks=picks_eeg, proj=proj)
        epochs.info._check_consistency()
        epochs_meg.info._check_consistency()
        epochs_eeg.info._check_consistency()

        epochs2 = add_channels_epochs([epochs_meg, epochs_eeg])

        assert_equal(len(epochs.info['projs']), len(epochs2.info['projs']))
        assert_equal(len(epochs.info.keys()), len(epochs_meg.info.keys()))
        assert_equal(len(epochs.info.keys()), len(epochs_eeg.info.keys()))
        assert_equal(len(epochs.info.keys()), len(epochs2.info.keys()))

        data1 = epochs.get_data()
        data2 = epochs2.get_data()
        data3 = np.concatenate([e.get_data() for e in
                                [epochs_meg, epochs_eeg]], axis=1)
        assert_array_equal(data1.shape, data2.shape)
        assert_allclose(data1, data3, atol=1e-25)
        assert_allclose(data1, data2, atol=1e-25)

    assert not epochs_meg.times.flags['WRITEABLE']
    epochs_meg2 = epochs_meg.copy()
    assert not epochs_meg.times.flags['WRITEABLE']
    assert not epochs_meg2.times.flags['WRITEABLE']
    epochs_meg2.set_meas_date(0)
    add_channels_epochs([epochs_meg2, epochs_eeg])

    epochs_meg2 = epochs_meg.copy()
    epochs2 = add_channels_epochs([epochs_meg, epochs_eeg])

    epochs_meg2 = epochs_meg.copy()
    epochs_meg2.events[3, 2] -= 1
    pytest.raises(ValueError, add_channels_epochs, [epochs_meg2, epochs_eeg])

    pytest.raises(ValueError, add_channels_epochs,
                  [epochs_meg, epochs_eeg[:2]])

    epochs_meg.info['chs'].pop(0)
    epochs_meg.info._update_redundant()
    pytest.raises(RuntimeError, add_channels_epochs, [epochs_meg, epochs_eeg])

    epochs_meg2 = epochs_meg.copy()
    epochs_meg2.info['sfreq'] = None
    pytest.raises(RuntimeError, add_channels_epochs, [epochs_meg2, epochs_eeg])

    epochs_meg2 = epochs_meg.copy()
    epochs_meg2.info['sfreq'] += 10
    pytest.raises(RuntimeError, add_channels_epochs, [epochs_meg2, epochs_eeg])

    epochs_meg2 = epochs_meg.copy()
    epochs_meg2.info['chs'][1]['ch_name'] = epochs_meg2.info['ch_names'][0]
    epochs_meg2.info._update_redundant()
    with pytest.warns(RuntimeWarning, match='not unique'):
        pytest.raises(RuntimeError, add_channels_epochs,
                      [epochs_meg2, epochs_eeg])

    epochs_meg2 = epochs_meg.copy()
    epochs_meg2.info['dev_head_t']['to'] += 1
    pytest.raises(ValueError, add_channels_epochs, [epochs_meg2, epochs_eeg])

    epochs_meg2 = epochs_meg.copy()
    epochs_meg2.info['dev_head_t']['to'] += 1
    pytest.raises(ValueError, add_channels_epochs, [epochs_meg2, epochs_eeg])

    epochs_meg2 = epochs_meg.copy()
    epochs_meg2.info['expimenter'] = 'foo'
    pytest.raises(RuntimeError, add_channels_epochs, [epochs_meg2, epochs_eeg])

    epochs_meg2 = epochs_meg.copy()
    epochs_meg2.preload = False
    pytest.raises(ValueError, add_channels_epochs, [epochs_meg2, epochs_eeg])

    epochs_meg2 = epochs_meg.copy()
    epochs_meg2._set_times(epochs_meg.times + 0.4)
    pytest.raises(NotImplementedError, add_channels_epochs,
                  [epochs_meg2, epochs_eeg])

    epochs_meg2 = epochs_meg.copy()
    epochs_meg2._set_times(epochs_meg2.times + 0.5)
    assert not epochs_meg2.times.flags['WRITEABLE']
    pytest.raises(NotImplementedError, add_channels_epochs,
                  [epochs_meg2, epochs_eeg])

    epochs_meg2 = epochs_meg.copy()
    epochs_meg2.baseline = None
    pytest.raises(NotImplementedError, add_channels_epochs,
                  [epochs_meg2, epochs_eeg])

    epochs_meg2 = epochs_meg.copy()
    epochs_meg2.event_id['b'] = 2
    pytest.raises(NotImplementedError, add_channels_epochs,
                  [epochs_meg2, epochs_eeg])


def test_array_epochs(tmpdir):
    """Test creating epochs from array."""
    tempdir = str(tmpdir)

    # creating
    data = rng.random_sample((10, 20, 300))
    sfreq = 1e3
    ch_names = ['EEG %03d' % (i + 1) for i in range(20)]
    types = ['eeg'] * 20
    info = create_info(ch_names, sfreq, types)
    events = np.c_[np.arange(1, 600, 60),
                   np.zeros(10, int),
                   [1, 2] * 5]
    epochs = EpochsArray(data, info, events, tmin)
    assert epochs.event_id == {'1': 1, '2': 2}
    assert (str(epochs).startswith('<EpochsArray'))
    # From GH#1963
    with pytest.raises(ValueError, match='number of events must match'):
        EpochsArray(data[:-1], info, events, tmin)
    pytest.raises(ValueError, EpochsArray, data, info, events, tmin,
                  dict(a=1))
    pytest.raises(ValueError, EpochsArray, data, info, events, tmin,
                  selection=[1])
    # should be fine
    EpochsArray(data, info, events, tmin, selection=np.arange(len(events)) + 5)

    # saving
    temp_fname = op.join(tempdir, 'test-epo.fif')
    epochs.save(temp_fname, overwrite=True)
    epochs2 = read_epochs(temp_fname)
    data2 = epochs2.get_data()
    assert_allclose(data, data2)
    assert_allclose(epochs.times, epochs2.times)
    assert_equal(epochs.event_id, epochs2.event_id)
    assert_array_equal(epochs.events, epochs2.events)

    # plotting
    epochs[0].plot()
    plt.close('all')

    # indexing
    assert_array_equal(np.unique(epochs['1'].events[:, 2]), np.array([1]))
    assert_equal(len(epochs[:2]), 2)
    data[0, 5, 150] = 3000
    data[1, :, :] = 0
    data[2, 5, 210] = 3000
    data[3, 5, 260] = 0
    epochs = EpochsArray(data, info, events=events,
                         tmin=0, reject=dict(eeg=1000), flat=dict(eeg=1e-1),
                         reject_tmin=0.1, reject_tmax=0.2)
    assert_equal(len(epochs), len(events) - 2)
    assert_equal(epochs.drop_log[0], ['EEG 006'])
    assert_equal(len(epochs.drop_log), 10)
    assert_equal(len(epochs.events), len(epochs.selection))

    # baseline
    data = np.ones((10, 20, 300))
    epochs = EpochsArray(data, info, events, tmin=-.2, baseline=(None, 0))
    ep_data = epochs.get_data()
    assert_array_equal(ep_data, np.zeros_like(ep_data))

    # one time point
    epochs = EpochsArray(data[:, :, :1], info, events=events, tmin=0.)
    assert_allclose(epochs.times, [0.])
    assert_allclose(epochs.get_data(), data[:, :, :1])
    epochs.save(temp_fname, overwrite=True)
    epochs_read = read_epochs(temp_fname)
    assert_allclose(epochs_read.times, [0.])
    assert_allclose(epochs_read.get_data(), data[:, :, :1])

    # event as integer (#2435)
    mask = (events[:, 2] == 1)
    data_1 = data[mask]
    events_1 = events[mask]
    epochs = EpochsArray(data_1, info, events=events_1, event_id=1, tmin=-0.2)

    # default events
    epochs = EpochsArray(data_1, info)
    assert_array_equal(epochs.events[:, 0], np.arange(len(data_1)))
    assert_array_equal(epochs.events[:, 1], np.zeros(len(data_1), int))
    assert_array_equal(epochs.events[:, 2], np.ones(len(data_1), int))


def test_concatenate_epochs():
    """Test concatenate epochs."""
    raw, events, picks = _get_data()
    epochs = Epochs(raw=raw, events=events, event_id=event_id, tmin=tmin,
                    tmax=tmax, picks=picks)
    epochs2 = epochs.copy()
    epochs_list = [epochs, epochs2]
    epochs_conc = concatenate_epochs(epochs_list)
    assert_array_equal(
        epochs_conc.events[:, 0], np.unique(epochs_conc.events[:, 0]))

    expected_shape = list(epochs.get_data().shape)
    expected_shape[0] *= 2
    expected_shape = tuple(expected_shape)

    assert_equal(epochs_conc.get_data().shape, expected_shape)
    assert_equal(epochs_conc.drop_log, epochs.drop_log * 2)

    epochs2 = epochs.copy().load_data()
    with pytest.raises(ValueError, match=r"epochs\[1\].info\['nchan'\] must"):
        concatenate_epochs(
            [epochs, epochs2.copy().drop_channels(epochs2.ch_names[:1])])

    epochs2._set_times(np.delete(epochs2.times, 1))
    with pytest.raises(ValueError, match='could not be broadcast'):
        concatenate_epochs([epochs, epochs2])

    assert_equal(epochs_conc._raw, None)

    # check if baseline is same for all epochs
    epochs2 = epochs.copy()
    epochs2.apply_baseline((-0.1, None))
    with pytest.raises(ValueError, match='Baseline must be same'):
        concatenate_epochs([epochs, epochs2])

    # check if dev_head_t is same
    epochs2 = epochs.copy()
    concatenate_epochs([epochs, epochs2])  # should work
    epochs2.info['dev_head_t']['trans'][:3, 3] += 0.0001
    with pytest.raises(ValueError, match='dev_head_t.*must match'):
        concatenate_epochs([epochs, epochs2])
    with pytest.raises(TypeError, match='must be a list or tuple'):
        concatenate_epochs('foo')
    with pytest.raises(TypeError, match='must be an instance of Epochs'):
        concatenate_epochs([epochs, 'foo'])
    epochs2.info['dev_head_t'] = None
    with pytest.raises(ValueError, match='dev_head_t.*must match'):
        concatenate_epochs([epochs, epochs2])
    epochs.info['dev_head_t'] = None
    concatenate_epochs([epochs, epochs2])  # should work

    # check that different event_id does not work:
    epochs1 = epochs.copy()
    epochs2 = epochs.copy()
    epochs1.event_id = dict(a=1)
    epochs2.event_id = dict(a=2)
    with pytest.raises(ValueError, match='identical keys'):
        concatenate_epochs([epochs1, epochs2])


def test_concatenate_epochs_large():
    """Test concatenating epochs on large data."""
    raw, events, picks = _get_data()
    epochs = Epochs(raw=raw, events=events, event_id=event_id, tmin=tmin,
                    tmax=tmax, picks=picks, preload=True)

    # check events are shifted, but relative position are equal
    epochs_list = [epochs.copy() for ii in range(3)]
    epochs_cat = concatenate_epochs(epochs_list)
    for ii in range(3):
        evs = epochs_cat.events[ii * len(epochs):(ii + 1) * len(epochs)]
        rel_pos = epochs_list[ii].events[:, 0] - evs[:, 0]
        assert (sum(rel_pos - rel_pos[0]) == 0)

    # test large number of epochs
    long_epochs_list = [epochs.copy() for ii in range(60)]
    many_epochs_cat = concatenate_epochs(long_epochs_list)
    max_expected_sample_index = 60 * 1.2 * np.max(epochs.events[:, 0])
    assert np.max(many_epochs_cat.events[:, 0]) < max_expected_sample_index


def test_add_channels():
    """Test epoch splitting / re-appending channel types."""
    raw, events, picks = _get_data()
    epoch_nopre = Epochs(
        raw=raw, events=events, event_id=event_id, tmin=tmin, tmax=tmax,
        picks=picks)
    epoch = Epochs(
        raw=raw, events=events, event_id=event_id, tmin=tmin, tmax=tmax,
        picks=picks, preload=True)
    epoch_eeg = epoch.copy().pick_types(meg=False, eeg=True)
    epoch_meg = epoch.copy().pick_types(meg=True)
    epoch_stim = epoch.copy().pick_types(meg=False, stim=True)
    epoch_eeg_meg = epoch.copy().pick_types(meg=True, eeg=True)
    epoch_new = epoch_meg.copy().add_channels([epoch_eeg, epoch_stim])
    assert all(ch in epoch_new.ch_names
               for ch in epoch_stim.ch_names + epoch_meg.ch_names)
    epoch_new = epoch_meg.copy().add_channels([epoch_eeg])

    assert (ch in epoch_new.ch_names for ch in epoch.ch_names)
    assert_array_equal(epoch_new._data, epoch_eeg_meg._data)
    assert all(ch not in epoch_new.ch_names
               for ch in epoch_stim.ch_names)

    # Now test errors
    epoch_badsf = epoch_eeg.copy()
    epoch_badsf.info['sfreq'] = 3.1415927
    epoch_eeg = epoch_eeg.crop(-.1, .1)

    epoch_meg.load_data()
    pytest.raises(RuntimeError, epoch_meg.add_channels, [epoch_nopre])
    pytest.raises(RuntimeError, epoch_meg.add_channels, [epoch_badsf])
    pytest.raises(AssertionError, epoch_meg.add_channels, [epoch_eeg])
    pytest.raises(ValueError, epoch_meg.add_channels, [epoch_meg])
    pytest.raises(TypeError, epoch_meg.add_channels, epoch_badsf)


def test_seeg_ecog():
    """Test compatibility of the Epoch object with SEEG, DBS and ECoG data."""
    n_epochs, n_channels, n_times, sfreq = 5, 10, 20, 1000.
    data = np.ones((n_epochs, n_channels, n_times))
    events = np.array([np.arange(n_epochs), [0] * n_epochs, [1] * n_epochs]).T
    pick_dict = dict(meg=False, exclude=[])
    for key in ('seeg', 'dbs', 'ecog'):
        info = create_info(n_channels, sfreq, key)
        epochs = EpochsArray(data, info, events)
        pick_dict.update({key: True})
        picks = pick_types(epochs.info, **pick_dict)
        del pick_dict[key]
        assert_equal(len(picks), n_channels)


def test_default_values():
    """Test default event_id, tmax tmin values are working correctly."""
    raw, events = _get_data()[:2]
    epoch_1 = Epochs(raw, events[:1], preload=True)
    epoch_2 = Epochs(raw, events[:1], tmin=-0.2, tmax=0.5, preload=True)
    assert_equal(hash(epoch_1), hash(epoch_2))


@requires_pandas
def test_metadata(tmpdir):
    """Test metadata support with pandas."""
    from pandas import DataFrame

    data = np.random.randn(10, 2, 2000)
    chs = ['a', 'b']
    info = create_info(chs, 1000)
    meta = np.array([[1.] * 5 + [3.] * 5,
                     ['a'] * 2 + ['b'] * 3 + ['c'] * 3 + ['µ'] * 2]).T
    meta = DataFrame(meta, columns=['num', 'letter'])
    meta['num'] = np.array(meta['num'], float)
    events = np.arange(meta.shape[0])
    events = np.column_stack([events, np.zeros([len(events), 2])]).astype(int)
    events[5:, -1] = 1
    event_id = {'zero': 0, 'one': 1}
    epochs = EpochsArray(data, info, metadata=meta,
                         events=events, event_id=event_id)
    indices = np.arange(len(epochs))  # expected indices
    assert_array_equal(epochs.metadata.index, indices)

    assert len(epochs[[1, 2]].events) == len(epochs[[1, 2]].metadata)
    assert_array_equal(epochs[[1, 2]].metadata.index, indices[[1, 2]])
    assert len(epochs['one']) == 5

    # Construction
    with pytest.raises(ValueError):
        # Events and metadata must have same len
        epochs_arr = EpochsArray(epochs._data, epochs.info, epochs.events[:-1],
                                 tmin=0, event_id=epochs.event_id,
                                 metadata=epochs.metadata)

    with pytest.raises(ValueError):
        # Events and data must have same len
        epochs = EpochsArray(data, info, metadata=meta.iloc[:-1])

    for data in [meta.values, meta['num']]:
        # Metadata must be a DataFrame
        with pytest.raises(ValueError):
            epochs = EpochsArray(data, info, metadata=data)

    # Need strings, ints, and floats
    with pytest.raises(ValueError):
        tmp_meta = meta.copy()
        tmp_meta['foo'] = np.array  # This should be of type object
        epochs = EpochsArray(data, info, metadata=tmp_meta)

    # Getitem
    assert len(epochs['num < 2']) == 5
    assert len(epochs['num < 5']) == 10
    assert len(epochs['letter == "b"']) == 3
    assert len(epochs['num < 5']) == len(epochs['num < 5'].metadata)

    with pytest.raises(KeyError):
        epochs['blah == "yo"']

    assert_array_equal(epochs.selection, indices)
    epochs.drop(0)
    assert_array_equal(epochs.selection, indices[1:])
    assert_array_equal(epochs.metadata.index, indices[1:])
    epochs.drop([0, -1])
    assert_array_equal(epochs.selection, indices[2:-1])
    assert_array_equal(epochs.metadata.index, indices[2:-1])
    assert_array_equal(len(epochs), 7)  # originally 10

    # I/O
    # Make sure values don't change with I/O
    tempdir = str(tmpdir)
    temp_fname = op.join(tempdir, 'tmp-epo.fif')
    temp_one_fname = op.join(tempdir, 'tmp-one-epo.fif')
    with catch_logging() as log:
        epochs.save(temp_fname, verbose=True, overwrite=True)
    assert log.getvalue() == ''  # assert no junk from metadata setting
    epochs_read = read_epochs(temp_fname, preload=True)
    assert_metadata_equal(epochs.metadata, epochs_read.metadata)
    epochs_arr = EpochsArray(epochs._data, epochs.info, epochs.events,
                             tmin=0, event_id=epochs.event_id,
                             metadata=epochs.metadata,
                             selection=epochs.selection)
    assert_metadata_equal(epochs.metadata, epochs_arr.metadata)

    with pytest.raises(TypeError):  # Needs to be a dataframe
        epochs.metadata = np.array([0])

    ###########################################################################
    # Now let's fake having no Pandas and make sure everything works

    epochs_one = epochs['one']
    epochs_one.save(temp_one_fname, overwrite=True)
    epochs_one_read = read_epochs(temp_one_fname)
    assert_metadata_equal(epochs_one.metadata, epochs_one_read.metadata)

    with _FakeNoPandas():
        epochs_read = read_epochs(temp_fname)
        assert isinstance(epochs_read.metadata, list)
        assert isinstance(epochs_read.metadata[0], dict)
        assert epochs_read.metadata[5]['num'] == 3.

        epochs_one_read = read_epochs(temp_one_fname)
        assert isinstance(epochs_one_read.metadata, list)
        assert isinstance(epochs_one_read.metadata[0], dict)
        assert epochs_one_read.metadata[0]['num'] == 3.

        epochs_one_nopandas = epochs_read['one']
        assert epochs_read.metadata[5]['num'] == 3.
        assert epochs_one_nopandas.metadata[0]['num'] == 3.
        # sel (no Pandas) == sel (w/ Pandas) -> save -> load (no Pandas)
        assert_metadata_equal(epochs_one_nopandas.metadata,
                              epochs_one_read.metadata)
        epochs_one_nopandas.save(temp_one_fname, overwrite=True)
        # can't make this query
        with pytest.raises(KeyError) as excinfo:
            epochs_read['num < 2']
            excinfo.match('.*Pandas query could not be performed.*')
        # still can't, but with no metadata the message should be different
        epochs_read.metadata = None
        with pytest.raises(KeyError) as excinfo:
            epochs_read['num < 2']
            excinfo.match(r'^((?!Pandas).)*$')
        del epochs_read
        # sel (no Pandas) == sel (no Pandas) -> save -> load (no Pandas)
        epochs_one_nopandas_read = read_epochs(temp_one_fname)
        assert_metadata_equal(epochs_one_nopandas_read.metadata,
                              epochs_one_nopandas.metadata)
    # sel (w/ Pandas) == sel (no Pandas) -> save -> load (w/ Pandas)
    epochs_one_nopandas_read = read_epochs(temp_one_fname)
    assert_metadata_equal(epochs_one_nopandas_read.metadata,
                          epochs_one.metadata)

    # gh-4820
    raw_data = np.random.randn(10, 1000)
    info = mne.create_info(10, 1000.)
    raw = mne.io.RawArray(raw_data, info)
    events = [[0, 0, 1], [100, 0, 1], [200, 0, 1], [300, 0, 1]]
    metadata = DataFrame([dict(idx=idx) for idx in range(len(events))])
    epochs = mne.Epochs(raw, events=events, tmin=-.050, tmax=.100,
                        metadata=metadata)
    epochs.drop_bad()
    assert len(epochs) == len(epochs.metadata)

    # gh-4821
    epochs.metadata['new_key'] = 1
    assert_array_equal(epochs['new_key == 1'].get_data(),
                       epochs.get_data())
    # ensure bad user changes break things
    epochs.metadata.drop(epochs.metadata.index[2], inplace=True)
    assert len(epochs.metadata) == len(epochs) - 1
    with pytest.raises(ValueError,
                       match='metadata must have the same number of rows .*'):
        epochs['new_key == 1']

    # metadata should be same length as original events
    raw_data = np.random.randn(2, 10000)
    info = mne.create_info(2, 1000.)
    raw = mne.io.RawArray(raw_data, info)
    opts = dict(raw=raw, tmin=0, tmax=.001, baseline=None)
    events = [[0, 0, 1], [1, 0, 2]]
    metadata = DataFrame(events, columns=['onset', 'duration', 'value'])
    epochs = Epochs(events=events, event_id=1, metadata=metadata, **opts)
    epochs.drop_bad()
    assert len(epochs) == 1
    assert len(epochs.metadata) == 1
    with pytest.raises(ValueError, match='same number of rows'):
        Epochs(events=events, event_id=1, metadata=metadata.iloc[:1], **opts)

    # gh-7732: problem when repeated events and metadata
    for er in ('drop', 'merge'):
        events = [[1, 0, 1], [1, 0, 1]]
        epochs = Epochs(events=events, event_repeated=er, **opts)
        epochs.drop_bad()
        assert len(epochs) == 1
        events = [[1, 0, 1], [1, 0, 1]]
        epochs = Epochs(
            events=events, event_repeated=er, metadata=metadata, **opts)
        epochs.drop_bad()
        assert len(epochs) == 1
        assert len(epochs.metadata) == 1


def assert_metadata_equal(got, exp):
    """Assert metadata are equal."""
    if exp is None:
        assert got is None
    elif isinstance(exp, list):
        assert isinstance(got, list)
        assert len(got) == len(exp)
        for ii, (g, e) in enumerate(zip(got, exp)):
            assert list(g.keys()) == list(e.keys())
        for key in g.keys():
            assert g[key] == e[key], (ii, key)
    else:  # DataFrame
        import pandas
        assert isinstance(exp, pandas.DataFrame)
        assert isinstance(got, pandas.DataFrame)
        assert set(got.columns) == set(exp.columns)
        if LooseVersion(pandas.__version__) < LooseVersion('0.25'):
            # Old Pandas does not necessarily order them properly
            got = got[exp.columns]
        check = (got == exp)
        assert check.all().all()


@pytest.mark.parametrize(
    ('all_event_id', 'row_events', 'keep_first', 'keep_last'),
    [({'a/1': 1, 'a/2': 2, 'b/1': 3, 'b/2': 4, 'c': 32},  # all events
      None, None, None),
     ({'a/1': 1, 'a/2': 2},  # subset of events
      None, None, None),
     (dict(), None, None, None),  # empty set of events
     ({'a/1': 1, 'a/2': 2, 'b/1': 3, 'b/2': 4, 'c': 32},
      ('a/1', 'a/2', 'b/1', 'b/2'), ('a', 'b'), 'c')]
)
@requires_pandas
def test_make_metadata(all_event_id, row_events, keep_first,
                       keep_last):
    """Test that make_metadata works."""
    raw, all_events, _ = _get_data()
    tmin, tmax = -0.5, 1.5
    sfreq = raw.info['sfreq']
    kwargs = dict(events=all_events, event_id=all_event_id,
                  row_events=row_events,
                  keep_first=keep_first, keep_last=keep_last,
                  tmin=tmin, tmax=tmax,
                  sfreq=sfreq)

    if not kwargs['event_id']:
        with pytest.raises(ValueError, match='must contain at least one'):
            make_metadata(**kwargs)
        return

    metadata, events, event_id = make_metadata(**kwargs)

    assert len(metadata) == len(events)

    if row_events:
        assert set(metadata['event_name']) == set(row_events)
    else:
        assert set(metadata['event_name']) == set(event_id.keys())

    # Check we have columns all events
    keep_first = [] if keep_first is None else keep_first
    keep_last = [] if keep_last is None else keep_last
    event_names = sorted(set(event_id.keys()) | set(keep_first) |
                         set(keep_last))

    for event_name in event_names:
        assert event_name in metadata.columns

    # Check the time-locked event's metadata
    for _, row in metadata.iterrows():
        event_name = row['event_name']
        assert np.isclose(row[event_name], 0)

    # Check non-time-locked events' metadata
    for row_idx, row in metadata.iterrows():
        event_names = sorted(set(event_id.keys()) | set(keep_first) |
                             set(keep_last) - set(row['event_name']))
        for event_name in event_names:
            if event_name in keep_first or event_name in keep_last:
                assert isinstance(row[event_name], float)
                if not ((event_name == 'a' and row_idx == 30) or
                        (event_name == 'b' and row_idx == 14) or
                        (event_name == 'c' and row_idx != 16)):
                    assert not np.isnan(row[event_name])

            if event_name in keep_first and event_name not in all_event_id:
                assert (row[f'first_{event_name}'] is None or
                        isinstance(row[f'first_{event_name}'], str))
            elif event_name in keep_last and event_name not in all_event_id:
                assert (row[f'last_{event_name}'] is None or
                        isinstance(row[f'last_{event_name}'], str))

    Epochs(raw, events=events, event_id=event_id, metadata=metadata,
           verbose='warning')


def test_events_list():
    """Test that events can be a list."""
    events = [[100, 0, 1], [200, 0, 1], [300, 0, 1]]
    epochs = mne.Epochs(mne.io.RawArray(np.random.randn(10, 1000),
                                        mne.create_info(10, 1000.)),
                        events=events)
    assert_array_equal(epochs.events, np.array(events))
    assert (repr(epochs))  # test repr
    assert (epochs._repr_html_())  # test _repr_html_


def test_save_overwrite(tmpdir):
    """Test saving with overwrite functionality."""
    tempdir = str(tmpdir)
    raw = mne.io.RawArray(np.random.RandomState(0).randn(100, 10000),
                          mne.create_info(100, 1000.))

    events = mne.make_fixed_length_events(raw, 1)
    epochs = mne.Epochs(raw, events)

    # scenario 1: overwrite=False and there isn't a file to overwrite
    # make a filename that has not already been saved to
    fname1 = op.join(tempdir, 'test_v1-epo.fif')
    # run function to be sure it doesn't throw an error
    epochs.save(fname1, overwrite=False)
    # check that the file got written
    assert op.isfile(fname1)

    # scenario 2: overwrite=False and there is a file to overwrite
    # fname1 exists because of scenario 1 above
    with pytest.raises(IOError, match='Destination file exists.'):
        epochs.save(fname1, overwrite=False)

    # scenario 3: overwrite=True and there isn't a file to overwrite
    # make up a filename that has not already been saved to
    fname2 = op.join(tempdir, 'test_v2-epo.fif')
    # run function to be sure it doesn't throw an error
    epochs.save(fname2, overwrite=True)
    # check that the file got written
    assert op.isfile(fname2)
    with pytest.raises(IOError, match='exists'):
        epochs.save(fname2)

    # scenario 4: overwrite=True and there is a file to overwrite
    # run function to be sure it doesn't throw an error
    # fname2 exists because of scenario 1 above
    epochs.save(fname2, overwrite=True)


@pytest.mark.parametrize('preload', (True, False))
@pytest.mark.parametrize('is_complex', (True, False))
@pytest.mark.parametrize('fmt, rtol', [('single', 2e-6), ('double', 1e-10)])
def test_save_complex_data(tmpdir, preload, is_complex, fmt, rtol):
    """Test whether epochs of hilbert-transformed data can be saved."""
    raw, events = _get_data()[:2]
    raw.load_data()
    if is_complex:
        raw.apply_hilbert(envelope=False, n_fft=None)
    epochs = Epochs(raw, events[:1], preload=True)[0]
    temp_fname = op.join(str(tmpdir), 'test-epo.fif')
    epochs.save(temp_fname, fmt=fmt)
    data = epochs.get_data().copy()
    epochs_read = read_epochs(temp_fname, proj=False, preload=preload)
    data_read = epochs_read.get_data()
    want_dtype = np.complex128 if is_complex else np.float64
    assert data.dtype == want_dtype
    assert data_read.dtype == want_dtype
    # XXX for some reason some random samples in here are off by a larger
    # factor...
    if fmt == 'single' and not preload and not is_complex:
        rtol = 2e-4
    assert_allclose(data_read, data, rtol=rtol)


def test_no_epochs(tmpdir):
    """Test that having the first epoch bad does not break writing."""
    # a regression noticed in #5564
    raw, events = _get_data()[:2]
    reject = dict(grad=4000e-13, mag=4e-12, eog=150e-6)
    raw.info['bads'] = ['MEG 2443', 'EEG 053']
    epochs = mne.Epochs(raw, events, reject=reject)
    epochs.save(op.join(str(tmpdir), 'sample-epo.fif'), overwrite=True)
    assert 0 not in epochs.selection
    assert len(epochs) > 0
    # and with no epochs remaining
    raw.info['bads'] = []
    epochs = mne.Epochs(raw, events, reject=reject)
    with pytest.warns(RuntimeWarning, match='no data'):
        epochs.save(op.join(str(tmpdir), 'sample-epo.fif'), overwrite=True)
    assert len(epochs) == 0  # all dropped


def test_readonly_times():
    """Test that the times property is read only."""
    raw, events = _get_data()[:2]
    epochs = Epochs(raw, events[:1], preload=True)
    with pytest.raises(ValueError, match='read-only'):
        epochs._times_readonly += 1
    with pytest.raises(ValueError, match='read-only'):
        epochs.times += 1
    with pytest.raises(ValueError, match='read-only'):
        epochs.times[:] = 0.


def test_channel_types_mixin():
    """Test channel types mixin."""
    raw, events = _get_data()[:2]
    epochs = Epochs(raw, events[:1], preload=True)
    ch_types = epochs.get_channel_types()
    assert len(ch_types) == len(epochs.ch_names)
    assert all(np.in1d(ch_types, ['mag', 'grad', 'eeg', 'eog', 'stim']))


def test_average_methods():
    """Test average methods."""
    n_epochs, n_channels, n_times = 5, 10, 20
    sfreq = 1000.
    data = rng.randn(n_epochs, n_channels, n_times)
    events = np.array([np.arange(n_epochs), [0] * n_epochs, [1] * n_epochs]).T
    info = create_info(n_channels, sfreq, 'eeg')
    epochs = EpochsArray(data, info, events)

    for method in ('mean', 'median'):
        if method == "mean":
            def fun(data):
                return np.mean(data, axis=0)
        elif method == "median":
            def fun(data):
                return np.median(data, axis=0)

        evoked_data = epochs.average(method=method).data
        assert_array_equal(evoked_data, fun(data))


@pytest.mark.parametrize('relative', (True, False))
def test_shift_time(relative):
    """Test the timeshift method."""
    timeshift = 13.5e-3  # Using sub-ms timeshift to test for sample accuracy.
    raw, events = _get_data()[:2]
    epochs = Epochs(raw, events[:1], preload=True, baseline=None)
    avg = epochs.average().shift_time(timeshift, relative=relative)
    avg2 = epochs.shift_time(timeshift, relative=relative).average()
    assert_array_equal(avg.times, avg2.times)
    assert_equal(avg.first, avg2.first)
    assert_equal(avg.last, avg2.last)
    assert_array_equal(avg.data, avg2.data)


@pytest.mark.parametrize('preload', (True, False))
def test_shift_time_raises_when_not_loaded(preload):
    """Test whether shift_time throws an exception when data is not loaded."""
    timeshift = 13.5e-3  # Using sub-ms timeshift to test for sample accuracy.
    raw, events = _get_data()[:2]
    epochs = Epochs(raw, events[:1], preload=preload, baseline=None)
    if not preload:
        pytest.raises(RuntimeError, epochs.shift_time, timeshift)
    else:
        epochs.shift_time(timeshift)


@testing.requires_testing_data
@pytest.mark.parametrize('preload', (True, False))
@pytest.mark.parametrize('fname', (fname_raw_testing, raw_fname))
def test_epochs_drop_selection(fname, preload):
    """Test epochs drop and selection."""
    raw = read_raw_fif(fname, preload=True)
    raw.info['bads'] = ['MEG 2443']
    events = mne.make_fixed_length_events(raw, id=1, start=0.5, duration=1.0)
    assert len(events) > 10
    kwargs = dict(tmin=-0.2, tmax=0.5, proj=False, baseline=(None, 0))
    reject = dict(mag=4e-12, grad=4000e-13)

    # Hack the first channel data to store the desired selection in epoch data
    raw._data[0] = 0.
    scale = 1e-13
    vals = scale * np.arange(1, len(events) + 1)
    raw._data[0, events[:, 0] - raw.first_samp + 1] = vals

    def _get_selection(epochs):
        """Get the desired selection from our modified epochs."""
        selection = np.round(epochs.get_data()[:, 0].max(axis=-1) / scale)
        return selection.astype(int) - 1

    # No rejection
    epochs = mne.Epochs(raw, events, preload=preload, **kwargs)
    if not preload:
        epochs.drop_bad()
    assert len(epochs) == len(events)  # none dropped
    selection = _get_selection(epochs)
    assert_array_equal(np.arange(len(events)), selection)  # kept all
    assert_array_equal(epochs.selection, selection)

    # Dropping during construction
    epochs = mne.Epochs(raw, events, preload=preload, reject=reject, **kwargs)
    if not preload:
        epochs.drop_bad()
    assert 4 < len(epochs) < len(events)  # some dropped
    selection = _get_selection(epochs)
    assert_array_equal(selection, epochs.selection)
    good_selection = selection

    # Dropping after construction
    epochs = mne.Epochs(raw, events, preload=preload, **kwargs)
    if not preload:
        epochs.drop_bad()
    assert len(epochs) == len(events)
    epochs.drop_bad(reject=reject, verbose=True)
    assert_array_equal(epochs.selection, good_selection)  # same as before
    selection = _get_selection(epochs)
    assert_array_equal(selection, epochs.selection)

    # Dropping after construction manually
    epochs = mne.Epochs(raw, events, preload=preload, **kwargs)
    if not preload:
        epochs.drop_bad()
    assert_array_equal(epochs.selection, np.arange(len(events)))  # no drops
    drop_idx = [1, 3]
    want_selection = np.setdiff1d(np.arange(len(events)), drop_idx)
    epochs.drop(drop_idx)
    assert_array_equal(epochs.selection, want_selection)
    selection = np.round(epochs.get_data()[:, 0].max(axis=-1) / scale)
    selection = selection.astype(int) - 1
    assert_array_equal(selection, epochs.selection)


@pytest.mark.parametrize('kind', ('file', 'bytes'))
@pytest.mark.parametrize('preload', (True, False))
def test_file_like(kind, preload, tmpdir):
    """Test handling with file-like objects."""
    tempdir = str(tmpdir)
    raw = mne.io.RawArray(np.random.RandomState(0).randn(100, 10000),
                          mne.create_info(100, 1000.))
    events = mne.make_fixed_length_events(raw, 1)
    epochs = mne.Epochs(raw, events, preload=preload)
    fname = op.join(tempdir, 'test-epo.fif')
    epochs.save(fname, overwrite=True)

    with open(fname, 'rb') as file_fid:
        fid = BytesIO(file_fid.read()) if kind == 'bytes' else file_fid
        assert not fid.closed
        assert not file_fid.closed
        with pytest.raises(ValueError, match='preload must be used with file'):
            read_epochs(fid, preload=False)
        assert not fid.closed
        assert not file_fid.closed
    assert file_fid.closed


@pytest.mark.parametrize('preload', (True, False))
def test_epochs_get_data_item(preload):
    """Test epochs.get_data(item=...)."""
    raw, events, _ = _get_data()
    epochs = Epochs(raw, events[:10], event_id, tmin, tmax, preload=preload)
    if not preload:
        with pytest.raises(ValueError, match='item must be None'):
            epochs.get_data(item=0)
        epochs.drop_bad()
    one_data = epochs.get_data(item=0)
    one_epo = epochs[0]
    assert_array_equal(one_data, one_epo.get_data())


def test_pick_types_reject_flat_keys():
    """Test that epochs.pick_types removes keys from reject/flat."""
    raw, events, _ = _get_data()
    event_id = {'a/1': 1, 'a/2': 2, 'b/1': 3, 'b/2': 4}
    picks = pick_types(raw.info, meg=True, eeg=True, ecg=True, eog=True)
    epochs = Epochs(raw, events, event_id, preload=True, picks=picks,
                    reject=dict(grad=1e-10, mag=1e-10, eeg=1e-3, eog=1e-3),
                    flat=dict(grad=1e-16, mag=1e-16, eeg=1e-16, eog=1e-16))

    assert sorted(epochs.reject.keys()) == ['eeg', 'eog', 'grad', 'mag']
    assert sorted(epochs.flat.keys()) == ['eeg', 'eog', 'grad', 'mag']
    epochs.pick_types(meg=True, eeg=False, ecg=False, eog=False)
    assert sorted(epochs.reject.keys()) == ['grad', 'mag']
    assert sorted(epochs.flat.keys()) == ['grad', 'mag']


@testing.requires_testing_data
def test_make_fixed_length_epochs():
    """Test dividing raw data into equal-sized consecutive epochs."""
    raw = read_raw_fif(raw_fname, preload=True)
    epochs = make_fixed_length_epochs(raw, duration=1, preload=True)
    # Test Raw with annotations
    annot = Annotations(onset=[0], duration=[5], description=['BAD'])
    raw_annot = raw.set_annotations(annot)
    epochs_annot = make_fixed_length_epochs(raw_annot, duration=1.0,
                                            preload=True)
    assert len(epochs) > 10
    assert len(epochs_annot) > 10
    assert len(epochs) > len(epochs_annot)

    # overlaps
    epochs = make_fixed_length_epochs(raw, duration=1)
    assert len(epochs.events) > 10
    epochs_ol = make_fixed_length_epochs(raw, duration=1, overlap=0.5)
    assert len(epochs_ol.events) > 20
    epochs_ol_2 = make_fixed_length_epochs(raw, duration=1, overlap=0.9)
    assert len(epochs_ol_2.events) > 100
    assert_array_equal(epochs_ol_2.events[:, 0],
                       np.unique(epochs_ol_2.events[:, 0]))
    with pytest.raises(ValueError, match='overlap must be'):
        make_fixed_length_epochs(raw, duration=1, overlap=1.1)


def test_epochs_huge_events(tmpdir):
    """Test epochs with event numbers that are too large."""
    data = np.zeros((1, 1, 1000))
    info = create_info(1, 1000., 'eeg')
    events = np.array([0, 0, 2147483648], np.int64)
    with pytest.raises(ValueError, match=r'shape \(N, 3\)'):
        EpochsArray(data, info, events)
    events = events[np.newaxis]
    with pytest.raises(ValueError, match='must not exceed'):
        EpochsArray(data, info, events)
    epochs = EpochsArray(data, info)
    epochs.events = events
    with pytest.raises(TypeError, match='exceeds maximum'):
        epochs.save(tmpdir.join('temp-epo.fif'))


def _old_bad_write(fid, kind, arr):
    if kind == FIFF.FIFF_MNE_EVENT_LIST:
        arr = arr.copy()
        arr[0, -1] = -1000  # it's transposed
    return write_int(fid, kind, arr)


def test_concat_overflow(tmpdir, monkeypatch):
    """Test overflow events during concat."""
    data = np.zeros((2, 10, 1000))
    events = np.array([[0, 0, 1], [INT32_MAX, 0, 2]])
    info = mne.create_info(10, 1000., 'eeg')
    epochs_1 = mne.EpochsArray(data, info, events)
    epochs_2 = mne.EpochsArray(data, info, events)
    with pytest.warns(RuntimeWarning, match='consecutive increasing'):
        epochs = mne.concatenate_epochs((epochs_1, epochs_2))
    assert_array_less(0, epochs.events[:, 0])
    fname = tmpdir.join('temp-epo.fif')
    epochs.save(fname)
    epochs = read_epochs(fname)
    assert_array_less(0, epochs.events[:, 0])
    assert_array_less(epochs.events[:, 0], INT32_MAX + 1)
    # with our old behavior
    monkeypatch.setattr(mne.epochs, 'write_int', _old_bad_write)
    epochs.save(fname, overwrite=True)
    with pytest.warns(RuntimeWarning, match='Incorrect events'):
        epochs = read_epochs(fname)
    assert_array_less(0, epochs.events[:, 0])
    assert_array_less(epochs.events[:, 0], INT32_MAX + 1)


def test_epochs_baseline_after_cropping(tmpdir):
    """Epochs.baseline should be retained if baseline period was cropped."""
    sfreq = 1000
    tstep = 1. / sfreq
    times = np.arange(0, 2 + tstep, tstep)

    # Linear ramp: 0–100 µV
    data = (scipy.signal.sawtooth(2 * np.pi * 0.25 * times, 0.5)
            .reshape(1, -1)) * 50e-6 + 50e-6

    ch_names = ['EEG 001']
    ch_types = ['eeg']
    info = mne.create_info(ch_names=ch_names, sfreq=sfreq, ch_types=ch_types)
    raw = mne.io.RawArray(data, info)

    event_id = dict(event=1)
    events = np.array([[1000, 0, event_id['event']]])
    epochs_orig = mne.Epochs(raw=raw, events=events, event_id=event_id,
                             tmin=-0.2, tmax=0.2, baseline=(-0.1, 0.1))

    # Assert baseline correction is working as intended.
    samp_min = 1000 - 200
    samp_max = 1000 + 200
    expected_data = data.copy()[0, samp_min:samp_max + 1]
    baseline = expected_data[100:301]
    expected_data -= baseline.mean()
    expected_data = expected_data.reshape(1, 1, -1)
    assert_equal(epochs_orig.get_data(), expected_data)
    del expected_data, baseline, samp_min, samp_max

    # Even after cropping the baseline period, Epochs.baseline should remain
    # unchanged
    epochs_cropped = epochs_orig.copy().load_data().crop(tmin=0, tmax=None)

    assert_equal(epochs_orig.baseline, epochs_cropped.baseline)
    assert 'baseline period was cropped' in str(epochs_cropped)
    assert_equal(epochs_cropped.get_data().squeeze(),
                 epochs_orig.get_data().squeeze()[200:])

    # Test I/O roundtrip.
    epochs_fname = tmpdir.join('temp-cropped-epo.fif')
    epochs_cropped.save(epochs_fname)
    epochs_cropped_read = mne.read_epochs(epochs_fname)

    assert_allclose(epochs_orig.baseline, epochs_cropped_read.baseline)
    assert 'baseline period was cropped' in str(epochs_cropped_read)
    assert_allclose(epochs_cropped.get_data(), epochs_cropped_read.get_data())


def test_empty_constructor():
    """Test empty constructor for RtEpochs."""
    info = create_info(1, 1000., 'eeg')
    event_id = 1
    tmin, tmax, baseline = -0.2, 0.5, None
    BaseEpochs(info, None, None, event_id, tmin, tmax, baseline)


def test_apply_function():
    """Test apply function to epoch objects."""
    n_channels = 10
    data = np.arange(2 * n_channels * 1000).reshape(2, n_channels, 1000)
    events = np.array([[0, 0, 1], [INT32_MAX, 0, 2]])
    info = mne.create_info(n_channels, 1000., 'eeg')
    epochs = mne.EpochsArray(data, info, events)
    data_epochs = epochs.get_data()
<<<<<<< HEAD
    # check apply_function in all channels at the time
    out = epochs.apply_function(fun, channel_wise=False)
    assert np.shape(out) == np.shape(data_epochs)
    # check apply_function channel-wise
    # change sing 3 first channels
    picks = [0, 1, 2]
    no_picks = np.arange(3, 10, 1)
    out_ch = epochs.apply_function(fun_ch, picks=picks, channel_wise=True)
    out_ch_data = out_ch._data
    # check whether those channels have been sign inverted
    check_picks = (np.sign(out_ch_data[:, picks, :]) == -1).all()
    check_nopicks = (np.sign(out_ch_data[:, no_picks, :]) == 1).all()
    assert check_picks and check_nopicks


@testing.requires_testing_data
def test_add_channels_picks():
    """Check that add_channels properly deals with picks."""
    raw = mne.io.read_raw_fif(raw_fname, verbose=False)
    raw.pick([2, 3, 310])  # take some MEG and EEG
    raw.info.normalize_proj()

    events = mne.make_fixed_length_events(raw, id=3000, start=0)
    epochs = mne.Epochs(raw, events, event_id=3000, tmin=0, tmax=1,
                        proj=True, baseline=None, reject=None, preload=True,
                        decim=1)

    epochs_final = epochs.copy()
    epochs_bis = epochs.copy().rename_channels(lambda ch: ch + '_bis')
    epochs_final.add_channels([epochs_bis], force_update_info=True)
    epochs_final.drop_channels(epochs.ch_names)
=======

    # apply_function to all channels at once
    def fun(data):
        """Reverse channel order without changing values."""
        return np.eye(data.shape[1])[::-1] @ data

    want = data_epochs[:, ::-1]
    got = epochs.apply_function(fun, channel_wise=False).get_data()
    assert_array_equal(want, got)

    # apply_function channel-wise (to first 3 channels) by replacing with mean
    picks = np.arange(3)
    non_picks = np.arange(3, n_channels)

    def fun(data):
        return np.full_like(data, data.mean())

    out = epochs.apply_function(fun, picks=picks, channel_wise=True)
    expected = epochs.get_data(picks).mean(axis=-1, keepdims=True)
    assert np.all(out.get_data(picks) == expected)
    assert_array_equal(out.get_data(non_picks), epochs.get_data(non_picks))
>>>>>>> 3d00c456
<|MERGE_RESOLUTION|>--- conflicted
+++ resolved
@@ -3402,20 +3402,27 @@
     info = mne.create_info(n_channels, 1000., 'eeg')
     epochs = mne.EpochsArray(data, info, events)
     data_epochs = epochs.get_data()
-<<<<<<< HEAD
-    # check apply_function in all channels at the time
-    out = epochs.apply_function(fun, channel_wise=False)
-    assert np.shape(out) == np.shape(data_epochs)
-    # check apply_function channel-wise
-    # change sing 3 first channels
-    picks = [0, 1, 2]
-    no_picks = np.arange(3, 10, 1)
-    out_ch = epochs.apply_function(fun_ch, picks=picks, channel_wise=True)
-    out_ch_data = out_ch._data
-    # check whether those channels have been sign inverted
-    check_picks = (np.sign(out_ch_data[:, picks, :]) == -1).all()
-    check_nopicks = (np.sign(out_ch_data[:, no_picks, :]) == 1).all()
-    assert check_picks and check_nopicks
+
+    # apply_function to all channels at once
+    def fun(data):
+        """Reverse channel order without changing values."""
+        return np.eye(data.shape[1])[::-1] @ data
+
+    want = data_epochs[:, ::-1]
+    got = epochs.apply_function(fun, channel_wise=False).get_data()
+    assert_array_equal(want, got)
+
+    # apply_function channel-wise (to first 3 channels) by replacing with mean
+    picks = np.arange(3)
+    non_picks = np.arange(3, n_channels)
+
+    def fun(data):
+        return np.full_like(data, data.mean())
+
+    out = epochs.apply_function(fun, picks=picks, channel_wise=True)
+    expected = epochs.get_data(picks).mean(axis=-1, keepdims=True)
+    assert np.all(out.get_data(picks) == expected)
+    assert_array_equal(out.get_data(non_picks), epochs.get_data(non_picks))
 
 
 @testing.requires_testing_data
@@ -3433,27 +3440,4 @@
     epochs_final = epochs.copy()
     epochs_bis = epochs.copy().rename_channels(lambda ch: ch + '_bis')
     epochs_final.add_channels([epochs_bis], force_update_info=True)
-    epochs_final.drop_channels(epochs.ch_names)
-=======
-
-    # apply_function to all channels at once
-    def fun(data):
-        """Reverse channel order without changing values."""
-        return np.eye(data.shape[1])[::-1] @ data
-
-    want = data_epochs[:, ::-1]
-    got = epochs.apply_function(fun, channel_wise=False).get_data()
-    assert_array_equal(want, got)
-
-    # apply_function channel-wise (to first 3 channels) by replacing with mean
-    picks = np.arange(3)
-    non_picks = np.arange(3, n_channels)
-
-    def fun(data):
-        return np.full_like(data, data.mean())
-
-    out = epochs.apply_function(fun, picks=picks, channel_wise=True)
-    expected = epochs.get_data(picks).mean(axis=-1, keepdims=True)
-    assert np.all(out.get_data(picks) == expected)
-    assert_array_equal(out.get_data(non_picks), epochs.get_data(non_picks))
->>>>>>> 3d00c456
+    epochs_final.drop_channels(epochs.ch_names)