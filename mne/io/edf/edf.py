"""Reading tools from EDF, EDF+, BDF, and GDF."""

# Authors: Teon Brooks <teon.brooks@gmail.com>
#          Martin Billinger <martin.billinger@tugraz.at>
#          Nicolas Barascud <nicolas.barascud@ens.fr>
#          Stefan Appelhoff <stefan.appelhoff@mailbox.org>
#          Joan Massich <mailsik@gmail.com>
#          Clemens Brunner <clemens.brunner@gmail.com>
#          Jeroen Van Der Donckt (IDlab - imec) <jeroen.vanderdonckt@ugent.be>
#
# License: BSD-3-Clause

from datetime import datetime, timezone, timedelta
import os
import re

import numpy as np

from ...utils import verbose, logger, warn, _validate_type
from ..utils import _blk_read_lims, _mult_cal_one
from ..base import BaseRaw, _get_scaling
from ..meas_info import _empty_info, _unique_channel_names
from ..constants import FIFF
from ...filter import resample
from ...utils import fill_doc
from ...annotations import Annotations


# common channel type names mapped to internal ch types
CH_TYPE_MAPPING = {
    "EEG": FIFF.FIFFV_EEG_CH,
    "SEEG": FIFF.FIFFV_SEEG_CH,
    "ECOG": FIFF.FIFFV_ECOG_CH,
    "DBS": FIFF.FIFFV_DBS_CH,
    "EOG": FIFF.FIFFV_EOG_CH,
    "ECG": FIFF.FIFFV_ECG_CH,
    "EMG": FIFF.FIFFV_EMG_CH,
    "BIO": FIFF.FIFFV_BIO_CH,
    "RESP": FIFF.FIFFV_RESP_CH,
    "TEMP": FIFF.FIFFV_TEMPERATURE_CH,
    "MISC": FIFF.FIFFV_MISC_CH,
    "SAO2": FIFF.FIFFV_BIO_CH,
}


@fill_doc
class RawEDF(BaseRaw):
    """Raw object from EDF, EDF+ or BDF file.

    Parameters
    ----------
    input_fname : path-like
        Path to the EDF, EDF+ or BDF file.
    eog : list or tuple
        Names of channels or list of indices that should be designated EOG
        channels. Values should correspond to the electrodes in the file.
        Default is None.
    misc : list or tuple
        Names of channels or list of indices that should be designated MISC
        channels. Values should correspond to the electrodes in the file.
        Default is None.
    stim_channel : ``'auto'`` | str | list of str | int | list of int
        Defaults to ``'auto'``, which means that channels named ``'status'`` or
        ``'trigger'`` (case insensitive) are set to STIM. If str (or list of
        str), all channels matching the name(s) are set to STIM. If int (or
        list of ints), the channels corresponding to the indices are set to
        STIM.
    exclude : list of str
        Channel names to exclude. This can help when reading data with
        different sampling rates to avoid unnecessary resampling.
    infer_types : bool
        If True, try to infer channel types from channel labels. If a channel
        label starts with a known type (such as 'EEG') followed by a space and
        a name (such as 'Fp1'), the channel type will be set accordingly, and
        the channel will be renamed to the original label without the prefix.
        For unknown prefixes, the type will be 'EEG' and the name will not be
        modified. If False, do not infer types and assume all channels are of
        type 'EEG'.

        .. versionadded:: 0.24.1
    include : list of str | str
        Channel names to be included. A str is interpreted as a regular
        expression. 'exclude' must be empty if include is assigned.

        .. versionadded:: 1.1
    %(preload)s
    %(units_edf_bdf_io)s
    %(encoding_edf)s
    %(verbose)s

    See Also
    --------
    mne.io.Raw : Documentation of attributes and methods.
    mne.io.read_raw_edf : Recommended way to read EDF/EDF+ files.
    mne.io.read_raw_bdf : Recommended way to read BDF files.

    Notes
    -----
    Biosemi devices trigger codes are encoded in 16-bit format, whereas system
    codes (CMS in/out-of range, battery low, etc.) are coded in bits 16-23 of
    the status channel (see http://www.biosemi.com/faq/trigger_signals.htm).
    To retrieve correct event values (bits 1-16), one could do:

        >>> events = mne.find_events(...)  # doctest:+SKIP
        >>> events[:, 2] &= (2**16 - 1)  # doctest:+SKIP

    The above operation can be carried out directly in :func:`mne.find_events`
    using the ``mask`` and ``mask_type`` parameters (see
    :func:`mne.find_events` for more details).

    It is also possible to retrieve system codes, but no particular effort has
    been made to decode these in MNE. In case it is necessary, for instance to
    check the CMS bit, the following operation can be carried out:

        >>> cms_bit = 20  # doctest:+SKIP
        >>> cms_high = (events[:, 2] & (1 << cms_bit)) != 0  # doctest:+SKIP

    It is worth noting that in some special cases, it may be necessary to shift
    event values in order to retrieve correct event triggers. This depends on
    the triggering device used to perform the synchronization. For instance, in
    some files events need to be shifted by 8 bits:

        >>> events[:, 2] >>= 8  # doctest:+SKIP

    TAL channels called 'EDF Annotations' or 'BDF Annotations' are parsed and
    extracted annotations are stored in raw.annotations. Use
    :func:`mne.events_from_annotations` to obtain events from these
    annotations.

    If channels named 'status' or 'trigger' are present, they are considered as
    STIM channels by default. Use func:`mne.find_events` to parse events
    encoded in such analog stim channels.
    """

    @verbose
    def __init__(
        self,
        input_fname,
        eog=None,
        misc=None,
        stim_channel="auto",
        exclude=(),
        infer_types=False,
        preload=False,
        include=None,
        units=None,
        encoding="utf8",
        *,
        verbose=None,
    ):
        logger.info("Extracting EDF parameters from {}...".format(input_fname))
        input_fname = os.path.abspath(input_fname)
        info, edf_info, orig_units = _get_info(
            input_fname, stim_channel, eog, misc, exclude, infer_types, preload, include
        )
        logger.info("Creating raw.info structure...")

        _validate_type(units, (str, None, dict), "units")
        if units is None:
            units = dict()
        elif isinstance(units, str):
            units = {ch_name: units for ch_name in info["ch_names"]}

        for k, (this_ch, this_unit) in enumerate(orig_units.items()):
            if this_ch not in units:
                continue
            if this_unit not in ("", units[this_ch]):
                raise ValueError(
                    f"Unit for channel {this_ch} is present in the file as "
                    f"{repr(this_unit)}, cannot overwrite it with the units "
                    f"argument {repr(units[this_ch])}."
                )
            if this_unit == "":
                orig_units[this_ch] = units[this_ch]
                ch_type = edf_info["ch_types"][k]
                scaling = _get_scaling(ch_type.lower(), orig_units[this_ch])
                edf_info["units"][k] /= scaling

        # Raw attributes
        last_samps = [edf_info["nsamples"] - 1]
        super().__init__(
            info,
            preload,
            filenames=[input_fname],
            raw_extras=[edf_info],
            last_samps=last_samps,
            orig_format="int",
            orig_units=orig_units,
            verbose=verbose,
        )

        # Read annotations from file and set it
        onset, duration, desc = list(), list(), list()
        if len(edf_info["tal_idx"]) > 0:
            # Read TAL data exploiting the header info (no regexp)
            idx = np.empty(0, int)
            tal_data = self._read_segment_file(
                np.empty((0, self.n_times)),
                idx,
                0,
                0,
                int(self.n_times),
                np.ones((len(idx), 1)),
                None,
            )
            onset, duration, desc = _read_annotations_edf(
                tal_data[0],
                encoding=encoding,
            )

        self.set_annotations(
            Annotations(
                onset=onset, duration=duration, description=desc, orig_time=None
            )
        )

    def _read_segment_file(self, data, idx, fi, start, stop, cals, mult):
        """Read a chunk of raw data."""
        return _read_segment_file(
            data,
            idx,
            fi,
            start,
            stop,
            self._raw_extras[fi],
            self._filenames[fi],
            cals,
            mult,
        )


@fill_doc
class RawGDF(BaseRaw):
    """Raw object from GDF file.

    Parameters
    ----------
    input_fname : path-like
        Path to the GDF file.
    eog : list or tuple
        Names of channels or list of indices that should be designated EOG
        channels. Values should correspond to the electrodes in the file.
        Default is None.
    misc : list or tuple
        Names of channels or list of indices that should be designated MISC
        channels. Values should correspond to the electrodes in the file.
        Default is None.
    stim_channel : ``'auto'`` | str | list of str | int | list of int
        Defaults to 'auto', which means that channels named 'status' or
        'trigger' (case insensitive) are set to STIM. If str (or list of str),
        all channels matching the name(s) are set to STIM. If int (or list of
        ints), channels corresponding to the indices are set to STIM.
    exclude : list of str
        Channel names to exclude. This can help when reading data with
        different sampling rates to avoid unnecessary resampling.

        .. versionadded:: 0.24.1
    include : list of str | str
        Channel names to be included. A str is interpreted as a regular
        expression. 'exclude' must be empty if include is assigned.

        .. versionadded:: 1.1
    %(preload)s
    %(verbose)s

    See Also
    --------
    mne.io.Raw : Documentation of attributes and methods.
    mne.io.read_raw_gdf : Recommended way to read GDF files.

    Notes
    -----
    If channels named 'status' or 'trigger' are present, they are considered as
    STIM channels by default. Use func:`mne.find_events` to parse events
    encoded in such analog stim channels.
    """

    @verbose
    def __init__(
        self,
        input_fname,
        eog=None,
        misc=None,
        stim_channel="auto",
        exclude=(),
        preload=False,
        include=None,
        verbose=None,
    ):
        logger.info("Extracting EDF parameters from {}...".format(input_fname))
        input_fname = os.path.abspath(input_fname)
        info, edf_info, orig_units = _get_info(
            input_fname, stim_channel, eog, misc, exclude, True, preload, include
        )
        logger.info("Creating raw.info structure...")

        # Raw attributes
        last_samps = [edf_info["nsamples"] - 1]
        super().__init__(
            info,
            preload,
            filenames=[input_fname],
            raw_extras=[edf_info],
            last_samps=last_samps,
            orig_format="int",
            orig_units=orig_units,
            verbose=verbose,
        )

        # Read annotations from file and set it
        onset, duration, desc = _get_annotations_gdf(edf_info, self.info["sfreq"])

        self.set_annotations(
            Annotations(
                onset=onset, duration=duration, description=desc, orig_time=None
            )
        )

    def _read_segment_file(self, data, idx, fi, start, stop, cals, mult):
        """Read a chunk of raw data."""
        return _read_segment_file(
            data,
            idx,
            fi,
            start,
            stop,
            self._raw_extras[fi],
            self._filenames[fi],
            cals,
            mult,
        )


def _read_ch(fid, subtype, samp, dtype_byte, dtype=None):
    """Read a number of samples for a single channel."""
    # BDF
    if subtype == "bdf":
        ch_data = np.fromfile(fid, dtype=dtype, count=samp * dtype_byte)
        ch_data = ch_data.reshape(-1, 3).astype(INT32)
        ch_data = (ch_data[:, 0]) + (ch_data[:, 1] << 8) + (ch_data[:, 2] << 16)
        # 24th bit determines the sign
        ch_data[ch_data >= (1 << 23)] -= 1 << 24

    # GDF data and EDF data
    else:
        ch_data = np.fromfile(fid, dtype=dtype, count=samp)

    return ch_data


def _read_segment_file(data, idx, fi, start, stop, raw_extras, filenames, cals, mult):
    """Read a chunk of raw data."""
    from scipy.interpolate import interp1d

    n_samps = raw_extras["n_samps"]
    buf_len = int(raw_extras["max_samp"])
    dtype = raw_extras["dtype_np"]
    dtype_byte = raw_extras["dtype_byte"]
    data_offset = raw_extras["data_offset"]
    stim_channel_idxs = raw_extras["stim_channel_idxs"]
    orig_sel = raw_extras["sel"]
    tal_idx = raw_extras.get("tal_idx", np.empty(0, int))
    subtype = raw_extras["subtype"]
    cal = raw_extras["cal"]
    offsets = raw_extras["offsets"]
    gains = raw_extras["units"]

    read_sel = np.concatenate([orig_sel[idx], tal_idx])
    tal_data = []

    # only try to read the stim channel if it's not None and it's
    # actually one of the requested channels
    idx_arr = np.arange(idx.start, idx.stop) if isinstance(idx, slice) else idx

    # We could read this one EDF block at a time, which would be this:
    ch_offsets = np.cumsum(np.concatenate([[0], n_samps]), dtype=np.int64)
    block_start_idx, r_lims, d_lims = _blk_read_lims(start, stop, buf_len)
    # But to speed it up, we really need to read multiple blocks at once,
    # Otherwise we can end up with e.g. 18,181 chunks for a 20 MB file!
    # Let's do ~10 MB chunks:
    n_per = max(10 * 1024 * 1024 // (ch_offsets[-1] * dtype_byte), 1)
    with open(filenames, "rb", buffering=0) as fid:
        # Extract data
        start_offset = data_offset + block_start_idx * ch_offsets[-1] * dtype_byte

        # first read everything into the `ones` array. For channels with
        # lower sampling frequency, there will be zeros left at the end of the
        # row. Ignore TAL/annotations channel and only store `orig_sel`
        ones = np.zeros((len(orig_sel), data.shape[-1]), dtype=data.dtype)
        # save how many samples have already been read per channel
        n_smp_read = [0 for _ in range(len(orig_sel))]

        # read data in chunks
        for ai in range(0, len(r_lims), n_per):
            block_offset = ai * ch_offsets[-1] * dtype_byte
            n_read = min(len(r_lims) - ai, n_per)
            fid.seek(start_offset + block_offset, 0)
            # Read and reshape to (n_chunks_read, ch0_ch1_ch2_ch3...)
            many_chunk = _read_ch(
                fid, subtype, ch_offsets[-1] * n_read, dtype_byte, dtype
            ).reshape(n_read, -1)
            r_sidx = r_lims[ai][0]
            r_eidx = buf_len * (n_read - 1) + r_lims[ai + n_read - 1][1]

            # loop over selected channels, ci=channel selection
            for ii, ci in enumerate(read_sel):
                # This now has size (n_chunks_read, n_samp[ci])
                ch_data = many_chunk[:, ch_offsets[ci] : ch_offsets[ci + 1]].copy()

                # annotation channel has to be treated separately
                if ci in tal_idx:
                    tal_data.append(ch_data)
                    continue

                orig_idx = idx_arr[ii]
                ch_data = ch_data * cal[orig_idx]
                ch_data += offsets[orig_idx]
                ch_data *= gains[orig_idx]

                assert ci == orig_sel[orig_idx]

                if n_samps[ci] != buf_len:
                    if orig_idx in stim_channel_idxs:
                        # Stim channel will be interpolated
                        old = np.linspace(0, 1, n_samps[ci] + 1, True)
                        new = np.linspace(0, 1, buf_len, False)
                        ch_data = np.append(ch_data, np.zeros((len(ch_data), 1)), -1)
                        ch_data = interp1d(old, ch_data, kind="zero", axis=-1)(new)
                elif orig_idx in stim_channel_idxs:
                    ch_data = np.bitwise_and(ch_data.astype(int), 2**17 - 1)

                one_i = ch_data.ravel()[r_sidx:r_eidx]

                # note how many samples have been read
                smp_read = n_smp_read[orig_idx]
                ones[orig_idx, smp_read : smp_read + len(one_i)] = one_i
                n_smp_read[orig_idx] += len(one_i)

        # skip if no data was requested, ie. only annotations were read
        if sum(n_smp_read) > 0:
            # expected number of samples, equals maximum sfreq
            smp_exp = data.shape[-1]
            assert max(n_smp_read) == smp_exp

            # resample data after loading all chunks to prevent edge artifacts
            resampled = False
            for i, smp_read in enumerate(n_smp_read):
                # nothing read, nothing to resample
                if smp_read == 0:
                    continue
                # upsample if n_samples is lower than from highest sfreq
                if smp_read != smp_exp:
                    assert (ones[i, smp_read:] == 0).all()  # sanity check
                    ones[i, :] = resample(
<<<<<<< HEAD
                                    ones[i, :smp_read].astype(np.float64),
                                    smp_exp, smp_read, npad=0, axis=-1)
                    resampled = True

            # give warning if we resampled a subselection
            if resampled and raw_extras['nsamples']!=(stop-start):
                warn("Loading an EDF with mixed sampling freqencies and \
                     preload=False will result in edge artifacts. \
                     It is recommended to use preload=True preload=Buffer. \
                     See also https://github.com/mne-tools/mne-python/issues/10635")

=======
                        ones[i, :smp_read].astype(np.float64),
                        smp_exp,
                        smp_read,
                        npad=0,
                        axis=-1,
                    )
>>>>>>> 26a4aff4
            _mult_cal_one(data[:, :], ones, idx, cals, mult)

    if len(tal_data) > 1:
        tal_data = np.concatenate([tal.ravel() for tal in tal_data])
        tal_data = tal_data[np.newaxis, :]
    return tal_data


def _read_header(fname, exclude, infer_types, include=None):
    """Unify EDF, BDF and GDF _read_header call.

    Parameters
    ----------
    fname : str
        Path to the EDF+, BDF, or GDF file.
    exclude : list of str | str
        Channel names to exclude. This can help when reading data with
        different sampling rates to avoid unnecessary resampling. A str is
        interpreted as a regular expression.
    infer_types : bool
        If True, try to infer channel types from channel labels. If a channel
        label starts with a known type (such as 'EEG') followed by a space and
        a name (such as 'Fp1'), the channel type will be set accordingly, and
        the channel will be renamed to the original label without the prefix.
        For unknown prefixes, the type will be 'EEG' and the name will not be
        modified. If False, do not infer types and assume all channels are of
        type 'EEG'.
    include : list of str | str
        Channel names to be included. A str is interpreted as a regular
        expression. 'exclude' must be empty if include is assigned.

    Returns
    -------
    (edf_info, orig_units) : tuple
    """
    ext = os.path.splitext(fname)[1][1:].lower()
    logger.info("%s file detected" % ext.upper())
    if ext in ("bdf", "edf"):
        return _read_edf_header(fname, exclude, infer_types, include)
    elif ext == "gdf":
        return _read_gdf_header(fname, exclude, include), None
    else:
        raise NotImplementedError(
            f"Only GDF, EDF, and BDF files are supported, got {ext}."
        )


def _get_info(
    fname, stim_channel, eog, misc, exclude, infer_types, preload, include=None
):
    """Extract information from EDF+, BDF or GDF file."""
    eog = eog if eog is not None else []
    misc = misc if misc is not None else []

    edf_info, orig_units = _read_header(fname, exclude, infer_types, include)

    # XXX: `tal_ch_names` to pass to `_check_stim_channel` should be computed
    #      from `edf_info['ch_names']` and `edf_info['tal_idx']` but 'tal_idx'
    #      contains stim channels that are not TAL.
    stim_channel_idxs, _ = _check_stim_channel(stim_channel, edf_info["ch_names"])

    sel = edf_info["sel"]  # selection of channels not excluded
    ch_names = edf_info["ch_names"]  # of length len(sel)
    if "ch_types" in edf_info:
        ch_types = edf_info["ch_types"]  # of length len(sel)
    else:
        ch_types = [None] * len(sel)
    if len(sel) == 0:  # only want stim channels
        n_samps = edf_info["n_samps"][[0]]
    else:
        n_samps = edf_info["n_samps"][sel]
    nchan = edf_info["nchan"]
    physical_ranges = edf_info["physical_max"] - edf_info["physical_min"]
    cals = edf_info["digital_max"] - edf_info["digital_min"]
    bad_idx = np.where((~np.isfinite(cals)) | (cals == 0))[0]
    if len(bad_idx) > 0:
        warn(
            "Scaling factor is not defined in following channels:\n"
            + ", ".join(ch_names[i] for i in bad_idx)
        )
        cals[bad_idx] = 1
    bad_idx = np.where(physical_ranges == 0)[0]
    if len(bad_idx) > 0:
        warn(
            "Physical range is not defined in following channels:\n"
            + ", ".join(ch_names[i] for i in bad_idx)
        )
        physical_ranges[bad_idx] = 1

    # Creates a list of dicts of eeg channels for raw.info
    logger.info("Setting channel info structure...")
    chs = list()
    pick_mask = np.ones(len(ch_names))

    chs_without_types = list()

    for idx, ch_name in enumerate(ch_names):
        chan_info = {}
        chan_info["cal"] = 1.0
        chan_info["logno"] = idx + 1
        chan_info["scanno"] = idx + 1
        chan_info["range"] = 1.0
        chan_info["unit_mul"] = FIFF.FIFF_UNITM_NONE
        chan_info["ch_name"] = ch_name
        chan_info["unit"] = FIFF.FIFF_UNIT_V
        chan_info["coord_frame"] = FIFF.FIFFV_COORD_HEAD
        chan_info["coil_type"] = FIFF.FIFFV_COIL_EEG
        chan_info["kind"] = FIFF.FIFFV_EEG_CH
        # montage can't be stored in EDF so channel locs are unknown:
        chan_info["loc"] = np.full(12, np.nan)

        # if the edf info contained channel type information
        # set it now
        ch_type = ch_types[idx]
        if ch_type is not None and ch_type in CH_TYPE_MAPPING:
            chan_info["kind"] = CH_TYPE_MAPPING.get(ch_type)
            if ch_type not in ["EEG", "ECOG", "SEEG", "DBS"]:
                chan_info["coil_type"] = FIFF.FIFFV_COIL_NONE
            pick_mask[idx] = False
        # if user passes in explicit mapping for eog, misc and stim
        # channels set them here
        if ch_name in eog or idx in eog or idx - nchan in eog:
            chan_info["coil_type"] = FIFF.FIFFV_COIL_NONE
            chan_info["kind"] = FIFF.FIFFV_EOG_CH
            pick_mask[idx] = False
        elif ch_name in misc or idx in misc or idx - nchan in misc:
            chan_info["coil_type"] = FIFF.FIFFV_COIL_NONE
            chan_info["kind"] = FIFF.FIFFV_MISC_CH
            pick_mask[idx] = False
        elif idx in stim_channel_idxs:
            chan_info["coil_type"] = FIFF.FIFFV_COIL_NONE
            chan_info["unit"] = FIFF.FIFF_UNIT_NONE
            chan_info["kind"] = FIFF.FIFFV_STIM_CH
            pick_mask[idx] = False
            chan_info["ch_name"] = ch_name
            ch_names[idx] = chan_info["ch_name"]
            edf_info["units"][idx] = 1
        elif ch_type not in CH_TYPE_MAPPING:
            chs_without_types.append(ch_name)
        chs.append(chan_info)

    # warn if channel type was not inferable
    if len(chs_without_types):
        msg = (
            "Could not determine channel type of the following channels, "
            f'they will be set as EEG:\n{", ".join(chs_without_types)}'
        )
        logger.info(msg)

    edf_info["stim_channel_idxs"] = stim_channel_idxs
    if any(pick_mask):
        picks = [item for item, mask in zip(range(nchan), pick_mask) if mask]
        edf_info["max_samp"] = max_samp = n_samps[picks].max()
    else:
        edf_info["max_samp"] = max_samp = n_samps.max()

    # Info structure
    # -------------------------------------------------------------------------

    not_stim_ch = [x for x in range(n_samps.shape[0]) if x not in stim_channel_idxs]
    if len(not_stim_ch) == 0:  # only loading stim channels
        not_stim_ch = list(range(len(n_samps)))
    sfreq = (
        np.take(n_samps, not_stim_ch).max()
        * edf_info["record_length"][1]
        / edf_info["record_length"][0]
    )
    del n_samps
    info = _empty_info(sfreq)
    info["meas_date"] = edf_info["meas_date"]
    info["chs"] = chs
    info["ch_names"] = ch_names

    # Filter settings
    highpass = edf_info["highpass"]
    lowpass = edf_info["lowpass"]
    if highpass.size == 0:
        pass
    elif all(highpass):
        if highpass[0] == "NaN":
            # Placeholder for future use. Highpass set in _empty_info.
            pass
        elif highpass[0] == "DC":
            info["highpass"] = 0.0
        else:
            hp = highpass[0]
            try:
                hp = float(hp)
            except Exception:
                hp = 0.0
            info["highpass"] = hp
    else:
        info["highpass"] = float(np.max(highpass))
        warn(
            "Channels contain different highpass filters. Highest filter "
            "setting will be stored."
        )
    if np.isnan(info["highpass"]):
        info["highpass"] = 0.0
    if lowpass.size == 0:
        # Placeholder for future use. Lowpass set in _empty_info.
        pass
    elif all(lowpass):
        if lowpass[0] in ("NaN", "0", "0.0"):
            # Placeholder for future use. Lowpass set in _empty_info.
            pass
        else:
            info["lowpass"] = float(lowpass[0])
    else:
        info["lowpass"] = float(np.min(lowpass))
        warn(
            "Channels contain different lowpass filters. Lowest filter "
            "setting will be stored."
        )
    if np.isnan(info["lowpass"]):
        info["lowpass"] = info["sfreq"] / 2.0

    if info["highpass"] > info["lowpass"]:
        warn(
            f'Highpass cutoff frequency {info["highpass"]} is greater '
            f'than lowpass cutoff frequency {info["lowpass"]}, '
            "setting values to 0 and Nyquist."
        )
        info["highpass"] = 0.0
        info["lowpass"] = info["sfreq"] / 2.0

    # Some keys to be consistent with FIF measurement info
    info["description"] = None
    edf_info["nsamples"] = int(edf_info["n_records"] * max_samp)

    info._unlocked = False
    info._update_redundant()

    # Later used for reading
    edf_info["cal"] = physical_ranges / cals

    # physical dimension in µV
    edf_info["offsets"] = (
        edf_info["physical_min"] - edf_info["digital_min"] * edf_info["cal"]
    )
    del edf_info["physical_min"]
    del edf_info["digital_min"]

    if edf_info["subtype"] == "bdf":
        edf_info["cal"][stim_channel_idxs] = 1
        edf_info["offsets"][stim_channel_idxs] = 0
        edf_info["units"][stim_channel_idxs] = 1

    return info, edf_info, orig_units


def _parse_prefilter_string(prefiltering):
    """Parse prefilter string from EDF+ and BDF headers."""
    highpass = np.array(
        [
            v
            for hp in [
                re.findall(r"HP:\s*([0-9]+[.]*[0-9]*)", filt) for filt in prefiltering
            ]
            for v in hp
        ]
    )
    lowpass = np.array(
        [
            v
            for hp in [
                re.findall(r"LP:\s*([0-9]+[.]*[0-9]*)", filt) for filt in prefiltering
            ]
            for v in hp
        ]
    )
    return highpass, lowpass


def _edf_str(x):
    return x.decode("latin-1").split("\x00")[0]


def _edf_str_num(x):
    return _edf_str(x).replace(",", ".")


def _read_edf_header(fname, exclude, infer_types, include=None):
    """Read header information from EDF+ or BDF file."""
    edf_info = {"events": []}

    with open(fname, "rb") as fid:
        fid.read(8)  # version (unused here)

        # patient ID
        patient = {}
        id_info = fid.read(80).decode("latin-1").rstrip()
        id_info = id_info.split(" ")
        if len(id_info):
            patient["id"] = id_info[0]
            if len(id_info) == 4:
                try:
                    birthdate = datetime.strptime(id_info[2], "%d-%b-%Y")
                except ValueError:
                    birthdate = "X"
                patient["sex"] = id_info[1]
                patient["birthday"] = birthdate
                patient["name"] = id_info[3]

        # Recording ID
        meas_id = {}
        rec_info = fid.read(80).decode("latin-1").rstrip().split(" ")
        valid_startdate = False
        if len(rec_info) == 5:
            try:
                startdate = datetime.strptime(rec_info[1], "%d-%b-%Y")
            except ValueError:
                startdate = "X"
            else:
                valid_startdate = True
            meas_id["startdate"] = startdate
            meas_id["study_id"] = rec_info[2]
            meas_id["technician"] = rec_info[3]
            meas_id["equipment"] = rec_info[4]

        # If startdate available in recording info, use it instead of the
        # file's meas_date since it contains all 4 digits of the year
        if valid_startdate:
            day = meas_id["startdate"].day
            month = meas_id["startdate"].month
            year = meas_id["startdate"].year
            fid.read(8)  # skip file's meas_date
        else:
            meas_date = fid.read(8).decode("latin-1")
            day, month, year = [int(x) for x in meas_date.split(".")]
            year = year + 2000 if year < 85 else year + 1900

        meas_time = fid.read(8).decode("latin-1")
        hour, minute, sec = [int(x) for x in meas_time.split(".")]
        try:
            meas_date = datetime(
                year, month, day, hour, minute, sec, tzinfo=timezone.utc
            )
        except ValueError:
            warn(
                f"Invalid date encountered ({year:04d}-{month:02d}-"
                f"{day:02d} {hour:02d}:{minute:02d}:{sec:02d})."
            )
            meas_date = None

        header_nbytes = int(_edf_str(fid.read(8)))

        # The following 44 bytes sometimes identify the file type, but this is
        # not guaranteed. Therefore, we skip this field and use the file
        # extension to determine the subtype (EDF or BDF, which differ in the
        # number of bytes they use for the data records; EDF uses 2 bytes
        # whereas BDF uses 3 bytes).
        fid.read(44)
        subtype = os.path.splitext(fname)[1][1:].lower()

        n_records = int(_edf_str(fid.read(8)))
        record_length = float(_edf_str(fid.read(8)))
        record_length = np.array([record_length, 1.0])  # in seconds
        if record_length[0] == 0:
            record_length[0] = 1.0
            warn(
                "Header information is incorrect for record length. Default "
                "record length set to 1.\nIt is possible that this file only"
                " contains annotations and no signals. In that case, please "
                "use mne.read_annotations() to load these annotations."
            )

        nchan = int(_edf_str(fid.read(4)))
        channels = list(range(nchan))

        # read in 16 byte labels and strip any extra spaces at the end
        ch_labels = [fid.read(16).strip().decode("latin-1") for _ in channels]

        # get channel names and optionally channel type
        # EDF specification contains 16 bytes that encode channel names,
        # optionally prefixed by a string representing channel type separated
        # by a space
        if infer_types:
            ch_types, ch_names = [], []
            for ch_label in ch_labels:
                ch_type, ch_name = "EEG", ch_label  # default to EEG
                parts = ch_label.split(" ")
                if len(parts) > 1:
                    if parts[0].upper() in CH_TYPE_MAPPING:
                        ch_type = parts[0].upper()
                        ch_name = " ".join(parts[1:])
                        logger.info(
                            f"Channel '{ch_label}' recognized as type "
                            f"{ch_type} (renamed to '{ch_name}')."
                        )
                ch_types.append(ch_type)
                ch_names.append(ch_name)
        else:
            ch_types, ch_names = ["EEG"] * nchan, ch_labels

        exclude = _find_exclude_idx(ch_names, exclude, include)
        tal_idx = _find_tal_idx(ch_names)
        exclude = np.concatenate([exclude, tal_idx])
        sel = np.setdiff1d(np.arange(len(ch_names)), exclude)
        for ch in channels:
            fid.read(80)  # transducer
        units = [fid.read(8).strip().decode("latin-1") for ch in channels]
        edf_info["units"] = list()
        for i, unit in enumerate(units):
            if i in exclude:
                continue
            # allow μ (greek mu), µ (micro symbol) and μ (sjis mu) codepoints
            if unit in ("\u03BCV", "\u00B5V", "\x83\xCAV", "uV"):
                edf_info["units"].append(1e-6)
            elif unit == "mV":
                edf_info["units"].append(1e-3)
            else:
                edf_info["units"].append(1)
        edf_info["units"] = np.array(edf_info["units"], float)

        ch_names = [ch_names[idx] for idx in sel]
        units = [units[idx] for idx in sel]

        # make sure channel names are unique
        ch_names = _unique_channel_names(ch_names)
        orig_units = dict(zip(ch_names, units))

        physical_min = np.array([float(_edf_str_num(fid.read(8))) for ch in channels])[
            sel
        ]
        physical_max = np.array([float(_edf_str_num(fid.read(8))) for ch in channels])[
            sel
        ]
        digital_min = np.array([float(_edf_str_num(fid.read(8))) for ch in channels])[
            sel
        ]
        digital_max = np.array([float(_edf_str_num(fid.read(8))) for ch in channels])[
            sel
        ]
        prefiltering = [_edf_str(fid.read(80)).strip() for ch in channels][:-1]
        highpass, lowpass = _parse_prefilter_string(prefiltering)

        # number of samples per record
        n_samps = np.array([int(_edf_str(fid.read(8))) for ch in channels])

        # Populate edf_info
        edf_info.update(
            ch_names=ch_names,
            ch_types=ch_types,
            data_offset=header_nbytes,
            digital_max=digital_max,
            digital_min=digital_min,
            highpass=highpass,
            sel=sel,
            lowpass=lowpass,
            meas_date=meas_date,
            n_records=n_records,
            n_samps=n_samps,
            nchan=nchan,
            subject_info=patient,
            physical_max=physical_max,
            physical_min=physical_min,
            record_length=record_length,
            subtype=subtype,
            tal_idx=tal_idx,
        )

        fid.read(32 * nchan).decode()  # reserved
        assert fid.tell() == header_nbytes

        fid.seek(0, 2)
        n_bytes = fid.tell()
        n_data_bytes = n_bytes - header_nbytes
        total_samps = n_data_bytes // 3 if subtype == "bdf" else n_data_bytes // 2
        read_records = total_samps // np.sum(n_samps)
        if n_records != read_records:
            warn(
                "Number of records from the header does not match the file "
                "size (perhaps the recording was not stopped before exiting)."
                " Inferring from the file size."
            )
            edf_info["n_records"] = read_records
        del n_records

        if subtype == "bdf":
            edf_info["dtype_byte"] = 3  # 24-bit (3 byte) integers
            edf_info["dtype_np"] = UINT8
        else:
            edf_info["dtype_byte"] = 2  # 16-bit (2 byte) integers
            edf_info["dtype_np"] = INT16

    return edf_info, orig_units


INT8 = "<i1"
UINT8 = "<u1"
INT16 = "<i2"
UINT16 = "<u2"
INT32 = "<i4"
UINT32 = "<u4"
INT64 = "<i8"
UINT64 = "<u8"
FLOAT32 = "<f4"
FLOAT64 = "<f8"
GDFTYPE_NP = (
    None,
    INT8,
    UINT8,
    INT16,
    UINT16,
    INT32,
    UINT32,
    INT64,
    UINT64,
    None,
    None,
    None,
    None,
    None,
    None,
    None,
    FLOAT32,
    FLOAT64,
)
GDFTYPE_BYTE = tuple(np.dtype(x).itemsize if x is not None else 0 for x in GDFTYPE_NP)


def _check_dtype_byte(types):
    assert sum(GDFTYPE_BYTE) == 42
    dtype_byte = [GDFTYPE_BYTE[t] for t in types]
    dtype_np = [GDFTYPE_NP[t] for t in types]
    if len(np.unique(dtype_byte)) > 1:
        # We will not read it properly, so this should be an error
        raise RuntimeError("Reading multiple data types not supported")
    return dtype_np[0], dtype_byte[0]


def _read_gdf_header(fname, exclude, include=None):
    """Read GDF 1.x and GDF 2.x header info."""
    edf_info = dict()
    events = None
    with open(fname, "rb") as fid:
        version = fid.read(8).decode()
        edf_info["type"] = edf_info["subtype"] = version[:3]
        edf_info["number"] = float(version[4:])
        meas_date = None

        # GDF 1.x
        # ---------------------------------------------------------------------
        if edf_info["number"] < 1.9:
            # patient ID
            pid = fid.read(80).decode("latin-1")
            pid = pid.split(" ", 2)
            patient = {}
            if len(pid) >= 2:
                patient["id"] = pid[0]
                patient["name"] = pid[1]

            # Recording ID
            meas_id = {}
            meas_id["recording_id"] = _edf_str(fid.read(80)).strip()

            # date
            tm = _edf_str(fid.read(16)).strip()
            try:
                if tm[14:16] == "  ":
                    tm = tm[:14] + "00" + tm[16:]
                meas_date = datetime(
                    int(tm[0:4]),
                    int(tm[4:6]),
                    int(tm[6:8]),
                    int(tm[8:10]),
                    int(tm[10:12]),
                    int(tm[12:14]),
                    int(tm[14:16]) * pow(10, 4),
                    tzinfo=timezone.utc,
                )
            except Exception:
                pass

            header_nbytes = np.fromfile(fid, INT64, 1)[0]
            meas_id["equipment"] = np.fromfile(fid, UINT8, 8)[0]
            meas_id["hospital"] = np.fromfile(fid, UINT8, 8)[0]
            meas_id["technician"] = np.fromfile(fid, UINT8, 8)[0]
            fid.seek(20, 1)  # 20bytes reserved

            n_records = np.fromfile(fid, INT64, 1)[0]
            # record length in seconds
            record_length = np.fromfile(fid, UINT32, 2)
            if record_length[0] == 0:
                record_length[0] = 1.0
                warn(
                    "Header information is incorrect for record length. "
                    "Default record length set to 1."
                )
            nchan = np.fromfile(fid, UINT32, 1)[0]
            channels = list(range(nchan))
            ch_names = [_edf_str(fid.read(16)).strip() for ch in channels]
            exclude = _find_exclude_idx(ch_names, exclude, include)
            sel = np.setdiff1d(np.arange(len(ch_names)), exclude)
            fid.seek(80 * len(channels), 1)  # transducer
            units = [_edf_str(fid.read(8)).strip() for ch in channels]
            edf_info["units"] = list()
            for i, unit in enumerate(units):
                if i in exclude:
                    continue
                if unit[:2] == "uV":
                    edf_info["units"].append(1e-6)
                else:
                    edf_info["units"].append(1)
            edf_info["units"] = np.array(edf_info["units"], float)

            ch_names = [ch_names[idx] for idx in sel]
            physical_min = np.fromfile(fid, FLOAT64, len(channels))
            physical_max = np.fromfile(fid, FLOAT64, len(channels))
            digital_min = np.fromfile(fid, INT64, len(channels))
            digital_max = np.fromfile(fid, INT64, len(channels))
            prefiltering = [_edf_str(fid.read(80)) for ch in channels][:-1]
            highpass, lowpass = _parse_prefilter_string(prefiltering)

            # n samples per record
            n_samps = np.fromfile(fid, INT32, len(channels))

            # channel data type
            dtype = np.fromfile(fid, INT32, len(channels))

            # total number of bytes for data
            bytes_tot = np.sum(
                [GDFTYPE_BYTE[t] * n_samps[i] for i, t in enumerate(dtype)]
            )

            # Populate edf_info
            dtype_np, dtype_byte = _check_dtype_byte(dtype)
            edf_info.update(
                bytes_tot=bytes_tot,
                ch_names=ch_names,
                data_offset=header_nbytes,
                digital_min=digital_min,
                digital_max=digital_max,
                dtype_byte=dtype_byte,
                dtype_np=dtype_np,
                exclude=exclude,
                highpass=highpass,
                sel=sel,
                lowpass=lowpass,
                meas_date=meas_date,
                meas_id=meas_id,
                n_records=n_records,
                n_samps=n_samps,
                nchan=nchan,
                subject_info=patient,
                physical_max=physical_max,
                physical_min=physical_min,
                record_length=record_length,
            )

            fid.seek(32 * edf_info["nchan"], 1)  # reserved
            assert fid.tell() == header_nbytes

            # Event table
            # -----------------------------------------------------------------
            etp = header_nbytes + n_records * edf_info["bytes_tot"]
            # skip data to go to event table
            fid.seek(etp)
            etmode = np.fromfile(fid, UINT8, 1)[0]
            if etmode in (1, 3):
                sr = np.fromfile(fid, UINT8, 3)
                event_sr = sr[0]
                for i in range(1, len(sr)):
                    event_sr = event_sr + sr[i] * 2 ** (i * 8)
                n_events = np.fromfile(fid, UINT32, 1)[0]
                pos = np.fromfile(fid, UINT32, n_events) - 1  # 1-based inds
                typ = np.fromfile(fid, UINT16, n_events)

                if etmode == 3:
                    chn = np.fromfile(fid, UINT16, n_events)
                    dur = np.fromfile(fid, UINT32, n_events)
                else:
                    chn = np.zeros(n_events, dtype=np.int32)
                    dur = np.ones(n_events, dtype=UINT32)
                np.maximum(dur, 1, out=dur)
                events = [n_events, pos, typ, chn, dur]

        # GDF 2.x
        # ---------------------------------------------------------------------
        else:
            # FIXED HEADER
            handedness = ("Unknown", "Right", "Left", "Equal")
            gender = ("Unknown", "Male", "Female")
            scale = ("Unknown", "No", "Yes", "Corrected")

            # date
            pid = fid.read(66).decode()
            pid = pid.split(" ", 2)
            patient = {}
            if len(pid) >= 2:
                patient["id"] = pid[0]
                patient["name"] = pid[1]
            fid.seek(10, 1)  # 10bytes reserved

            # Smoking / Alcohol abuse / drug abuse / medication
            sadm = np.fromfile(fid, UINT8, 1)[0]
            patient["smoking"] = scale[sadm % 4]
            patient["alcohol_abuse"] = scale[(sadm >> 2) % 4]
            patient["drug_abuse"] = scale[(sadm >> 4) % 4]
            patient["medication"] = scale[(sadm >> 6) % 4]
            patient["weight"] = np.fromfile(fid, UINT8, 1)[0]
            if patient["weight"] == 0 or patient["weight"] == 255:
                patient["weight"] = None
            patient["height"] = np.fromfile(fid, UINT8, 1)[0]
            if patient["height"] == 0 or patient["height"] == 255:
                patient["height"] = None

            # Gender / Handedness / Visual Impairment
            ghi = np.fromfile(fid, UINT8, 1)[0]
            patient["sex"] = gender[ghi % 4]
            patient["handedness"] = handedness[(ghi >> 2) % 4]
            patient["visual"] = scale[(ghi >> 4) % 4]

            # Recording identification
            meas_id = {}
            meas_id["recording_id"] = _edf_str(fid.read(64)).strip()
            vhsv = np.fromfile(fid, UINT8, 4)
            loc = {}
            if vhsv[3] == 0:
                loc["vertpre"] = 10 * int(vhsv[0] >> 4) + int(vhsv[0] % 16)
                loc["horzpre"] = 10 * int(vhsv[1] >> 4) + int(vhsv[1] % 16)
                loc["size"] = 10 * int(vhsv[2] >> 4) + int(vhsv[2] % 16)
            else:
                loc["vertpre"] = 29
                loc["horzpre"] = 29
                loc["size"] = 29
            loc["version"] = 0
            loc["latitude"] = float(np.fromfile(fid, UINT32, 1)[0]) / 3600000
            loc["longitude"] = float(np.fromfile(fid, UINT32, 1)[0]) / 3600000
            loc["altitude"] = float(np.fromfile(fid, INT32, 1)[0]) / 100
            meas_id["loc"] = loc

            meas_date = np.fromfile(fid, UINT64, 1)[0]
            if meas_date != 0:
                meas_date = datetime(1, 1, 1, tzinfo=timezone.utc) + timedelta(
                    meas_date * pow(2, -32) - 367
                )
            else:
                meas_date = None

            birthday = np.fromfile(fid, UINT64, 1).tolist()[0]
            if birthday == 0:
                birthday = datetime(1, 1, 1, tzinfo=timezone.utc)
            else:
                birthday = datetime(1, 1, 1, tzinfo=timezone.utc) + timedelta(
                    birthday * pow(2, -32) - 367
                )
            patient["birthday"] = birthday
            if patient["birthday"] != datetime(1, 1, 1, 0, 0, tzinfo=timezone.utc):
                today = datetime.now(tz=timezone.utc)
                patient["age"] = today.year - patient["birthday"].year
                today = today.replace(year=patient["birthday"].year)
                if today < patient["birthday"]:
                    patient["age"] -= 1
            else:
                patient["age"] = None

            header_nbytes = np.fromfile(fid, UINT16, 1)[0] * 256

            fid.seek(6, 1)  # 6 bytes reserved
            meas_id["equipment"] = np.fromfile(fid, UINT8, 8)
            meas_id["ip"] = np.fromfile(fid, UINT8, 6)
            patient["headsize"] = np.fromfile(fid, UINT16, 3)
            patient["headsize"] = np.asarray(patient["headsize"], np.float32)
            patient["headsize"] = np.ma.masked_array(
                patient["headsize"], np.equal(patient["headsize"], 0), None
            ).filled()
            ref = np.fromfile(fid, FLOAT32, 3)
            gnd = np.fromfile(fid, FLOAT32, 3)
            n_records = np.fromfile(fid, INT64, 1)[0]

            # record length in seconds
            record_length = np.fromfile(fid, UINT32, 2)
            if record_length[0] == 0:
                record_length[0] = 1.0
                warn(
                    "Header information is incorrect for record length. "
                    "Default record length set to 1."
                )

            nchan = np.fromfile(fid, UINT16, 1)[0]
            fid.seek(2, 1)  # 2bytes reserved

            # Channels (variable header)
            channels = list(range(nchan))
            ch_names = [_edf_str(fid.read(16)).strip() for ch in channels]
            exclude = _find_exclude_idx(ch_names, exclude, include)
            sel = np.setdiff1d(np.arange(len(ch_names)), exclude)

            fid.seek(80 * len(channels), 1)  # reserved space
            fid.seek(6 * len(channels), 1)  # phys_dim, obsolete

            """The Physical Dimensions are encoded as int16, according to:
            - Units codes :
            https://sourceforge.net/p/biosig/svn/HEAD/tree/trunk/biosig/doc/units.csv
            - Decimal factors codes:
            https://sourceforge.net/p/biosig/svn/HEAD/tree/trunk/biosig/doc/DecimalFactors.txt
            """  # noqa
            units = np.fromfile(fid, UINT16, len(channels)).tolist()
            unitcodes = np.array(units[:])
            edf_info["units"] = list()
            for i, unit in enumerate(units):
                if i in exclude:
                    continue
                if unit == 4275:  # microvolts
                    edf_info["units"].append(1e-6)
                elif unit == 4274:  # millivolts
                    edf_info["units"].append(1e-3)
                elif unit == 512:  # dimensionless
                    edf_info["units"].append(1)
                elif unit == 0:
                    edf_info["units"].append(1)  # unrecognized
                else:
                    warn(
                        "Unsupported physical dimension for channel %d "
                        "(assuming dimensionless). Please contact the "
                        "MNE-Python developers for support." % i
                    )
                    edf_info["units"].append(1)
            edf_info["units"] = np.array(edf_info["units"], float)

            ch_names = [ch_names[idx] for idx in sel]
            physical_min = np.fromfile(fid, FLOAT64, len(channels))
            physical_max = np.fromfile(fid, FLOAT64, len(channels))
            digital_min = np.fromfile(fid, FLOAT64, len(channels))
            digital_max = np.fromfile(fid, FLOAT64, len(channels))

            fid.seek(68 * len(channels), 1)  # obsolete
            lowpass = np.fromfile(fid, FLOAT32, len(channels))
            highpass = np.fromfile(fid, FLOAT32, len(channels))
            notch = np.fromfile(fid, FLOAT32, len(channels))

            # number of samples per record
            n_samps = np.fromfile(fid, INT32, len(channels))

            # data type
            dtype = np.fromfile(fid, INT32, len(channels))

            channel = {}
            channel["xyz"] = [np.fromfile(fid, FLOAT32, 3)[0] for ch in channels]

            if edf_info["number"] < 2.19:
                impedance = np.fromfile(fid, UINT8, len(channels)).astype(float)
                impedance[impedance == 255] = np.nan
                channel["impedance"] = pow(2, impedance / 8)
                fid.seek(19 * len(channels), 1)  # reserved
            else:
                tmp = np.fromfile(fid, FLOAT32, 5 * len(channels))
                tmp = tmp[::5]
                fZ = tmp[:]
                impedance = tmp[:]
                # channels with no voltage (code 4256) data
                ch = [unitcodes & 65504 != 4256][0]
                impedance[np.where(ch)] = None
                # channel with no impedance (code 4288) data
                ch = [unitcodes & 65504 != 4288][0]
                fZ[np.where(ch)[0]] = None

            assert fid.tell() == header_nbytes

            # total number of bytes for data
            bytes_tot = np.sum(
                [GDFTYPE_BYTE[t] * n_samps[i] for i, t in enumerate(dtype)]
            )

            # Populate edf_info
            dtype_np, dtype_byte = _check_dtype_byte(dtype)
            edf_info.update(
                bytes_tot=bytes_tot,
                ch_names=ch_names,
                data_offset=header_nbytes,
                dtype_byte=dtype_byte,
                dtype_np=dtype_np,
                digital_min=digital_min,
                digital_max=digital_max,
                exclude=exclude,
                gnd=gnd,
                highpass=highpass,
                sel=sel,
                impedance=impedance,
                lowpass=lowpass,
                meas_date=meas_date,
                meas_id=meas_id,
                n_records=n_records,
                n_samps=n_samps,
                nchan=nchan,
                notch=notch,
                subject_info=patient,
                physical_max=physical_max,
                physical_min=physical_min,
                record_length=record_length,
                ref=ref,
            )

            # EVENT TABLE
            # -----------------------------------------------------------------
            etp = (
                edf_info["data_offset"] + edf_info["n_records"] * edf_info["bytes_tot"]
            )
            fid.seek(etp)  # skip data to go to event table
            etmode = fid.read(1).decode()
            if etmode != "":
                etmode = np.fromstring(etmode, UINT8).tolist()[0]

                if edf_info["number"] < 1.94:
                    sr = np.fromfile(fid, UINT8, 3)
                    event_sr = sr[0]
                    for i in range(1, len(sr)):
                        event_sr = event_sr + sr[i] * 2 ** (i * 8)
                    n_events = np.fromfile(fid, UINT32, 1)[0]
                else:
                    ne = np.fromfile(fid, UINT8, 3)
                    n_events = ne[0]
                    for i in range(1, len(ne)):
                        n_events = n_events + ne[i] * 2 ** (i * 8)
                    event_sr = np.fromfile(fid, FLOAT32, 1)[0]

                pos = np.fromfile(fid, UINT32, n_events) - 1  # 1-based inds
                typ = np.fromfile(fid, UINT16, n_events)

                if etmode == 3:
                    chn = np.fromfile(fid, UINT16, n_events)
                    dur = np.fromfile(fid, UINT32, n_events)
                else:
                    chn = np.zeros(n_events, dtype=np.uint32)
                    dur = np.ones(n_events, dtype=np.uint32)
                np.clip(dur, 1, np.inf, out=dur)
                events = [n_events, pos, typ, chn, dur]
                edf_info["event_sfreq"] = event_sr

    edf_info.update(events=events, sel=np.arange(len(edf_info["ch_names"])))

    return edf_info


def _check_stim_channel(
    stim_channel, ch_names, tal_ch_names=["EDF Annotations", "BDF Annotations"]
):
    """Check that the stimulus channel exists in the current datafile."""
    DEFAULT_STIM_CH_NAMES = ["status", "trigger"]

    if stim_channel is None or stim_channel is False:
        return [], []

    if stim_channel is True:  # convenient aliases
        stim_channel = "auto"

    elif isinstance(stim_channel, str):
        if stim_channel == "auto":
            if "auto" in ch_names:
                warn(
                    RuntimeWarning,
                    "Using `stim_channel='auto'` when auto"
                    " also corresponds to a channel name is ambiguous."
                    " Please use `stim_channel=['auto']`.",
                )
            else:
                valid_stim_ch_names = DEFAULT_STIM_CH_NAMES
        else:
            valid_stim_ch_names = [stim_channel.lower()]

    elif isinstance(stim_channel, int):
        valid_stim_ch_names = [ch_names[stim_channel].lower()]

    elif isinstance(stim_channel, list):
        if all([isinstance(s, str) for s in stim_channel]):
            valid_stim_ch_names = [s.lower() for s in stim_channel]
        elif all([isinstance(s, int) for s in stim_channel]):
            valid_stim_ch_names = [ch_names[s].lower() for s in stim_channel]
        else:
            raise ValueError("Invalid stim_channel")
    else:
        raise ValueError("Invalid stim_channel")

    # Forbid the synthesis of stim channels from TAL Annotations
    tal_ch_names_found = [
        ch for ch in valid_stim_ch_names if ch in [t.lower() for t in tal_ch_names]
    ]
    if len(tal_ch_names_found):
        _msg = (
            "The synthesis of the stim channel is not supported"
            " since 0.18. Please remove {} from `stim_channel`"
            " and use `mne.events_from_annotations` instead"
        ).format(tal_ch_names_found)
        raise ValueError(_msg)

    ch_names_low = [ch.lower() for ch in ch_names]
    found = list(set(valid_stim_ch_names) & set(ch_names_low))

    if not found:
        return [], []
    else:
        stim_channel_idxs = [ch_names_low.index(f) for f in found]
        names = [ch_names[idx] for idx in stim_channel_idxs]
        return stim_channel_idxs, names


def _find_exclude_idx(ch_names, exclude, include=None):
    """Find indices of all channels to exclude.

    If there are several channels called "A" and we want to exclude "A", then
    add (the index of) all "A" channels to the exclusion list.
    """
    if include:  # find other than include channels
        if exclude:
            raise ValueError(
                "'exclude' must be empty if 'include' is assigned. " f"Got {exclude}."
            )
        if isinstance(include, str):  # regex for channel names
            indices_include = []
            for idx, ch in enumerate(ch_names):
                if re.match(include, ch):
                    indices_include.append(idx)
            indices = np.setdiff1d(np.arange(len(ch_names)), indices_include)
            return indices
        # list of channel names
        return [idx for idx, ch in enumerate(ch_names) if ch not in include]

    if isinstance(exclude, str):  # regex for channel names
        indices = []
        for idx, ch in enumerate(ch_names):
            if re.match(exclude, ch):
                indices.append(idx)
        return indices
    # list of channel names
    return [idx for idx, ch in enumerate(ch_names) if ch in exclude]


def _find_tal_idx(ch_names):
    # Annotations / TAL Channels
    accepted_tal_ch_names = ["EDF Annotations", "BDF Annotations"]
    tal_channel_idx = np.where(np.in1d(ch_names, accepted_tal_ch_names))[0]
    return tal_channel_idx


@fill_doc
def read_raw_edf(
    input_fname,
    eog=None,
    misc=None,
    stim_channel="auto",
    exclude=(),
    infer_types=False,
    include=None,
    preload=False,
    units=None,
    encoding="utf8",
    *,
    verbose=None,
):
    """Reader function for EDF and EDF+ files.

    Parameters
    ----------
    input_fname : path-like
        Path to the EDF or EDF+ file.
    eog : list or tuple
        Names of channels or list of indices that should be designated EOG
        channels. Values should correspond to the electrodes in the file.
        Default is None.
    misc : list or tuple
        Names of channels or list of indices that should be designated MISC
        channels. Values should correspond to the electrodes in the file.
        Default is None.
    stim_channel : ``'auto'`` | str | list of str | int | list of int
        Defaults to ``'auto'``, which means that channels named ``'status'`` or
        ``'trigger'`` (case insensitive) are set to STIM. If str (or list of
        str), all channels matching the name(s) are set to STIM. If int (or
        list of ints), channels corresponding to the indices are set to STIM.
    exclude : list of str | str
        Channel names to exclude. This can help when reading data with
        different sampling rates to avoid unnecessary resampling. A str is
        interpreted as a regular expression.
    infer_types : bool
        If True, try to infer channel types from channel labels. If a channel
        label starts with a known type (such as 'EEG') followed by a space and
        a name (such as 'Fp1'), the channel type will be set accordingly, and
        the channel will be renamed to the original label without the prefix.
        For unknown prefixes, the type will be 'EEG' and the name will not be
        modified. If False, do not infer types and assume all channels are of
        type 'EEG'.

        .. versionadded:: 0.24.1
    include : list of str | str
        Channel names to be included. A str is interpreted as a regular
        expression. 'exclude' must be empty if include is assigned.

        .. versionadded:: 1.1
    %(preload)s
    %(units_edf_bdf_io)s
    %(encoding_edf)s
    %(verbose)s

    Returns
    -------
    raw : instance of RawEDF
        The raw instance.
        See :class:`mne.io.Raw` for documentation of attributes and methods.

    See Also
    --------
    mne.io.read_raw_bdf : Reader function for BDF files.
    mne.io.read_raw_gdf : Reader function for GDF files.
    mne.export.export_raw : Export function for EDF files.
    mne.io.Raw : Documentation of attributes and methods of RawEDF.

    Notes
    -----
    It is worth noting that in some special cases, it may be necessary to shift
    event values in order to retrieve correct event triggers. This depends on
    the triggering device used to perform the synchronization. For instance, in
    some files events need to be shifted by 8 bits:

        >>> events[:, 2] >>= 8  # doctest:+SKIP

    TAL channels called 'EDF Annotations' are parsed and extracted annotations
    are stored in raw.annotations. Use :func:`mne.events_from_annotations` to
    obtain events from these annotations.

    If channels named 'status' or 'trigger' are present, they are considered as
    STIM channels by default. Use func:`mne.find_events` to parse events
    encoded in such analog stim channels.

    The EDF specification allows optional storage of channel types in the
    prefix of the signal label for each channel. For example, ``EEG Fz``
    implies that ``Fz`` is an EEG channel and ``MISC E`` would imply ``E`` is
    a MISC channel. However, there is no standard way of specifying all
    channel types. MNE-Python will try to infer the channel type, when such a
    string exists, defaulting to EEG, when there is no prefix or the prefix is
    not recognized.

    The following prefix strings are mapped to MNE internal types:

        - 'EEG': 'eeg'
        - 'SEEG': 'seeg'
        - 'ECOG': 'ecog'
        - 'DBS': 'dbs'
        - 'EOG': 'eog'
        - 'ECG': 'ecg'
        - 'EMG': 'emg'
        - 'BIO': 'bio'
        - 'RESP': 'resp'
        - 'MISC': 'misc'
        - 'SAO2': 'bio'

    The EDF specification allows storage of subseconds in measurement date.
    However, this reader currently sets subseconds to 0 by default.
    """
    input_fname = os.path.abspath(input_fname)
    ext = os.path.splitext(input_fname)[1][1:].lower()
    if ext != "edf":
        raise NotImplementedError(f"Only EDF files are supported, got {ext}.")
    return RawEDF(
        input_fname=input_fname,
        eog=eog,
        misc=misc,
        stim_channel=stim_channel,
        exclude=exclude,
        infer_types=infer_types,
        preload=preload,
        include=include,
        units=units,
        encoding=encoding,
        verbose=verbose,
    )


@fill_doc
def read_raw_bdf(
    input_fname,
    eog=None,
    misc=None,
    stim_channel="auto",
    exclude=(),
    infer_types=False,
    include=None,
    preload=False,
    units=None,
    encoding="utf8",
    *,
    verbose=None,
):
    """Reader function for BDF files.

    Parameters
    ----------
    input_fname : path-like
        Path to the BDF file.
    eog : list or tuple
        Names of channels or list of indices that should be designated EOG
        channels. Values should correspond to the electrodes in the file.
        Default is None.
    misc : list or tuple
        Names of channels or list of indices that should be designated MISC
        channels. Values should correspond to the electrodes in the file.
        Default is None.
    stim_channel : ``'auto'`` | str | list of str | int | list of int
        Defaults to ``'auto'``, which means that channels named ``'status'`` or
        ``'trigger'`` (case insensitive) are set to STIM. If str (or list of
        str), all channels matching the name(s) are set to STIM. If int (or
        list of ints), channels corresponding to the indices are set to STIM.
    exclude : list of str | str
        Channel names to exclude. This can help when reading data with
        different sampling rates to avoid unnecessary resampling. A str is
        interpreted as a regular expression.
    infer_types : bool
        If True, try to infer channel types from channel labels. If a channel
        label starts with a known type (such as 'EEG') followed by a space and
        a name (such as 'Fp1'), the channel type will be set accordingly, and
        the channel will be renamed to the original label without the prefix.
        For unknown prefixes, the type will be 'EEG' and the name will not be
        modified. If False, do not infer types and assume all channels are of
        type 'EEG'.

        .. versionadded:: 0.24.1
    include : list of str | str
        Channel names to be included. A str is interpreted as a regular
        expression. 'exclude' must be empty if include is assigned.

        .. versionadded:: 1.1
    %(preload)s
    %(units_edf_bdf_io)s
    %(encoding_edf)s
    %(verbose)s

    Returns
    -------
    raw : instance of RawEDF
        The raw instance.
        See :class:`mne.io.Raw` for documentation of attributes and methods.

    See Also
    --------
    mne.io.read_raw_edf : Reader function for EDF and EDF+ files.
    mne.io.read_raw_gdf : Reader function for GDF files.
    mne.io.Raw : Documentation of attributes and methods of RawEDF.

    Notes
    -----
    Biosemi devices trigger codes are encoded in 16-bit format, whereas system
    codes (CMS in/out-of range, battery low, etc.) are coded in bits 16-23 of
    the status channel (see http://www.biosemi.com/faq/trigger_signals.htm).
    To retrieve correct event values (bits 1-16), one could do:

        >>> events = mne.find_events(...)  # doctest:+SKIP
        >>> events[:, 2] &= (2**16 - 1)  # doctest:+SKIP

    The above operation can be carried out directly in :func:`mne.find_events`
    using the ``mask`` and ``mask_type`` parameters (see
    :func:`mne.find_events` for more details).

    It is also possible to retrieve system codes, but no particular effort has
    been made to decode these in MNE. In case it is necessary, for instance to
    check the CMS bit, the following operation can be carried out:

        >>> cms_bit = 20  # doctest:+SKIP
        >>> cms_high = (events[:, 2] & (1 << cms_bit)) != 0  # doctest:+SKIP

    It is worth noting that in some special cases, it may be necessary to shift
    event values in order to retrieve correct event triggers. This depends on
    the triggering device used to perform the synchronization. For instance, in
    some files events need to be shifted by 8 bits:

        >>> events[:, 2] >>= 8  # doctest:+SKIP

    TAL channels called 'BDF Annotations' are parsed and extracted annotations
    are stored in raw.annotations. Use :func:`mne.events_from_annotations` to
    obtain events from these annotations.

    If channels named 'status' or 'trigger' are present, they are considered as
    STIM channels by default. Use func:`mne.find_events` to parse events
    encoded in such analog stim channels.
    """
    input_fname = os.path.abspath(input_fname)
    ext = os.path.splitext(input_fname)[1][1:].lower()
    if ext != "bdf":
        raise NotImplementedError(f"Only BDF files are supported, got {ext}.")
    return RawEDF(
        input_fname=input_fname,
        eog=eog,
        misc=misc,
        stim_channel=stim_channel,
        exclude=exclude,
        infer_types=infer_types,
        preload=preload,
        include=include,
        units=units,
        encoding=encoding,
        verbose=verbose,
    )


@fill_doc
def read_raw_gdf(
    input_fname,
    eog=None,
    misc=None,
    stim_channel="auto",
    exclude=(),
    include=None,
    preload=False,
    verbose=None,
):
    """Reader function for GDF files.

    Parameters
    ----------
    input_fname : path-like
        Path to the GDF file.
    eog : list or tuple
        Names of channels or list of indices that should be designated EOG
        channels. Values should correspond to the electrodes in the file.
        Default is None.
    misc : list or tuple
        Names of channels or list of indices that should be designated MISC
        channels. Values should correspond to the electrodes in the file.
        Default is None.
    stim_channel : ``'auto'`` | str | list of str | int | list of int
        Defaults to ``'auto'``, which means that channels named ``'status'`` or
        ``'trigger'`` (case insensitive) are set to STIM. If str (or list of
        str), all channels matching the name(s) are set to STIM. If int (or
        list of ints), channels corresponding to the indices are set to STIM.
    exclude : list of str | str
        Channel names to exclude. This can help when reading data with
        different sampling rates to avoid unnecessary resampling. A str is
        interpreted as a regular expression.
    include : list of str | str
        Channel names to be included. A str is interpreted as a regular
        expression. 'exclude' must be empty if include is assigned.
    %(preload)s
    %(verbose)s

    Returns
    -------
    raw : instance of RawGDF
        The raw instance.
        See :class:`mne.io.Raw` for documentation of attributes and methods.

    See Also
    --------
    mne.io.read_raw_edf : Reader function for EDF and EDF+ files.
    mne.io.read_raw_bdf : Reader function for BDF files.
    mne.io.Raw : Documentation of attributes and methods of RawGDF.

    Notes
    -----
    If channels named 'status' or 'trigger' are present, they are considered as
    STIM channels by default. Use func:`mne.find_events` to parse events
    encoded in such analog stim channels.
    """
    input_fname = os.path.abspath(input_fname)
    ext = os.path.splitext(input_fname)[1][1:].lower()
    if ext != "gdf":
        raise NotImplementedError(f"Only BDF files are supported, got {ext}.")
    return RawGDF(
        input_fname=input_fname,
        eog=eog,
        misc=misc,
        stim_channel=stim_channel,
        exclude=exclude,
        preload=preload,
        include=include,
        verbose=verbose,
    )


@fill_doc
def _read_annotations_edf(annotations, encoding="utf8"):
    """Annotation File Reader.

    Parameters
    ----------
    annotations : ndarray (n_chans, n_samples) | str
        Channel data in EDF+ TAL format or path to annotation file.
    %(encoding_edf)s

    Returns
    -------
    onset : array of float, shape (n_annotations,)
        The starting time of annotations in seconds after ``orig_time``.
    duration : array of float, shape (n_annotations,)
        Durations of the annotations in seconds.
    description : array of str, shape (n_annotations,)
        Array of strings containing description for each annotation. If a
        string, all the annotations are given the same description. To reject
        epochs, use description starting with keyword 'bad'. See example above.
    """
    pat = "([+-]\\d+\\.?\\d*)(\x15(\\d+\\.?\\d*))?(\x14.*?)\x14\x00"
    if isinstance(annotations, str):
        with open(annotations, "rb") as annot_file:
            triggers = re.findall(pat.encode(), annot_file.read())
            triggers = [tuple(map(lambda x: x.decode(), t)) for t in triggers]
    else:
        tals = bytearray()
        annotations = np.atleast_2d(annotations)
        for chan in annotations:
            this_chan = chan.ravel()
            if this_chan.dtype == INT32:  # BDF
                this_chan = this_chan.view(dtype=UINT8)
                this_chan = this_chan.reshape(-1, 4)
                # Why only keep the first 3 bytes as BDF values
                # are stored with 24 bits (not 32)
                this_chan = this_chan[:, :3].ravel()
                # As ravel() returns a 1D array we can add all values at once
                tals.extend(this_chan)
            else:
                this_chan = chan.astype(np.int64)
                # Exploit np vectorized processing
                tals.extend(np.uint8([this_chan % 256, this_chan // 256]).flatten("F"))
        try:
            triggers = re.findall(pat, tals.decode(encoding))
        except UnicodeDecodeError as e:
            raise Exception(
                "Encountered invalid byte in at least one annotations channel."
                " You might want to try setting \"encoding='latin1'\"."
            ) from e

    events = []
    offset = 0.0
    for k, ev in enumerate(triggers):
        onset = float(ev[0]) + offset
        duration = float(ev[2]) if ev[2] else 0
        for description in ev[3].split("\x14")[1:]:
            if description:
                events.append([onset, duration, description])
            elif k == 0:
                # The startdate/time of a file is specified in the EDF+ header
                # fields 'startdate of recording' and 'starttime of recording'.
                # These fields must indicate the absolute second in which the
                # start of the first data record falls. So, the first TAL in
                # the first data record always starts with +0.X, indicating
                # that the first data record starts a fraction, X, of a second
                # after the startdate/time that is specified in the EDF+
                # header. If X=0, then the .X may be omitted.
                offset = -onset

    return zip(*events) if events else (list(), list(), list())


def _get_annotations_gdf(edf_info, sfreq):
    onset, duration, desc = list(), list(), list()
    events = edf_info.get("events", None)
    # Annotations in GDF: events are stored as the following
    # list: `events = [n_events, pos, typ, chn, dur]` where pos is the
    # latency, dur is the duration in samples. They both are
    # numpy.ndarray
    if events is not None and events[1].shape[0] > 0:
        onset = events[1] / sfreq
        duration = events[4] / sfreq
        desc = events[2]

    return onset, duration, desc<|MERGE_RESOLUTION|>--- conflicted
+++ resolved
@@ -452,9 +452,12 @@
                 if smp_read != smp_exp:
                     assert (ones[i, smp_read:] == 0).all()  # sanity check
                     ones[i, :] = resample(
-<<<<<<< HEAD
-                                    ones[i, :smp_read].astype(np.float64),
-                                    smp_exp, smp_read, npad=0, axis=-1)
+                        ones[i, :smp_read].astype(np.float64),
+                        smp_exp,
+                        smp_read,
+                        npad=0,
+                        axis=-1,
+                    )
                     resampled = True
 
             # give warning if we resampled a subselection
@@ -464,14 +467,6 @@
                      It is recommended to use preload=True preload=Buffer. \
                      See also https://github.com/mne-tools/mne-python/issues/10635")
 
-=======
-                        ones[i, :smp_read].astype(np.float64),
-                        smp_exp,
-                        smp_read,
-                        npad=0,
-                        axis=-1,
-                    )
->>>>>>> 26a4aff4
             _mult_cal_one(data[:, :], ones, idx, cals, mult)
 
     if len(tal_data) > 1:
