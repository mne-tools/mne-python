--- conflicted
+++ resolved
@@ -6,27 +6,18 @@
 
 import numpy as np
 
-<<<<<<< HEAD
-from .. import pick_types, pick_channels_forward, EvokedArray, SourceEstimate
-from .. import (pick_channels_forward, EvokedArray, SourceEstimate,
-                VectorSourceEstimate)
-
-from ..io.constants import FIFF
-from ..utils import logger, verbose
-from ..forward.forward import convert_forward_solution
-from ..minimum_norm import (apply_inverse, apply_inverse_cov,
-                            prepare_inverse_operator)
-from ..minimum_norm.spatial_resolution import _rectify_resolution_matrix
-from ..source_estimate import _prepare_label_extraction
-=======
-from mne.minimum_norm.inverse import InverseOperator
-
 from .._fiff.constants import FIFF
 from .._fiff.pick import pick_channels_forward
+from ..channels import pick_types
 from ..evoked import EvokedArray
 from ..forward.forward import Forward, convert_forward_solution
->>>>>>> 9b57c516
 from ..label import Label
+from ..minimum_norm.inverse import (
+    InverseOperator,
+    apply_inverse_cov,
+    prepare_inverse_operator,
+)
+from ..minimum_norm.spatial_resolution import _rectify_resolution_matrix
 from ..source_estimate import _get_src_type, _make_stc, _prepare_label_extraction
 from ..source_space._source_space import SourceSpaces, _get_vertno
 from ..utils import _validate_type, logger, verbose
@@ -34,15 +25,15 @@
 
 
 @verbose
-<<<<<<< HEAD
-def make_inverse_resolution_matrix(forward, inverse_operator, method='dSPM',
-                                   lambda2=1. / 9., noise_cov=None, snr=None,
-                                   verbose=None):
-=======
 def make_inverse_resolution_matrix(
-    forward, inverse_operator, method="dSPM", lambda2=1.0 / 9.0, verbose=None
+    forward,
+    inverse_operator,
+    method="dSPM",
+    lambda2=1.0 / 9.0,
+    noise_cov=None,
+    snr=None,
+    verbose=None,
 ):
->>>>>>> 9b57c516
     """Compute resolution matrix for linear inverse operator.
 
     Parameters
@@ -80,14 +71,13 @@
         interpreted. It must not be used to compute CTFs or resolution metrics
         for CTFs!
     """
-    if (noise_cov is None and snr is not None):
-        msg = 'snr should be None if noise_cov is None.'
+    if noise_cov is None and snr is not None:
+        msg = "snr should be None if noise_cov is None."
         raise ValueError(msg)
 
-    if (noise_cov is not None and snr is None):
-        snr = np.sqrt(1. / lambda2)
-        logger.info('Inferring snr from lamdba2 as: %f.' % snr)
-
+    if noise_cov is not None and snr is None:
+        snr = np.sqrt(1.0 / lambda2)
+        logger.info("Inferring snr from lamdba2 as: %f." % snr)
 
     # make sure forward and inverse operator match
     inv = inverse_operator
@@ -104,18 +94,27 @@
     leadfield = fwd["sol"]["data"]
     invmat = _get_matrix_from_inverse_operator(inv, fwd, method=method, lambda2=lambda2)
     resmat = invmat.dot(leadfield)
-<<<<<<< HEAD
-    logger.info('Dimensions of resolution matrix: %d by %d.' % resmat.shape)
+    logger.info("Dimensions of resolution matrix: %d by %d." % resmat.shape)
 
     # add source noise power to columns of resolution matrix
     if noise_cov is not None:
-        inv = prepare_inverse_operator(inv, 1, lambda2, method, copy='non-src')
+        inv = prepare_inverse_operator(inv, 1, lambda2, method, copy="non-src")
         info = _prepare_info(inv)
         # compute source noise power
         stc = apply_inverse_cov(
-            noise_cov, info, inv, nave=1, lambda2=lambda2,
-            method=method, pick_ori=None, prepared=True, label=None,
-            method_params=None, use_cps=True, verbose=None)
+            noise_cov,
+            info,
+            inv,
+            nave=1,
+            lambda2=lambda2,
+            method=method,
+            pick_ori=None,
+            prepared=True,
+            label=None,
+            method_params=None,
+            use_cps=True,
+            verbose=None,
+        )
 
         # output will be square-root of power, so take intensities before
         # adding noise
@@ -129,21 +128,19 @@
         # scaling factor
 
         idx_ch_types = {}
-        idx_ch_types['eeg'] = pick_types(info, eeg=True, meg=False)
-        idx_ch_types['mag'] = pick_types(info, eeg=False, meg='mag')
-        idx_ch_types['gra'] = pick_types(info, eeg=False, meg='grad')
+        idx_ch_types["eeg"] = pick_types(info, eeg=True, meg=False)
+        idx_ch_types["mag"] = pick_types(info, eeg=False, meg="mag")
+        idx_ch_types["gra"] = pick_types(info, eeg=False, meg="grad")
 
         # scaling similar to Samuelsson et al., Neuroimage 2021 (p. 4)
         alphas = {}
         for cht in idx_ch_types:
             # signal intensity of all sources across channels of this type
-            alphas[cht] = (
-                np.sqrt((leadfield[idx_ch_types[cht], :]**2).mean()))
+            alphas[cht] = np.sqrt((leadfield[idx_ch_types[cht], :] ** 2).mean())
             # divided by noise intensity across channels of this type
-            alphas[cht] /= (
-                np.sqrt(np.diag(noise_cov.data)[idx_ch_types[cht]].mean()))
-
-        alpha = (3 * snr) / (alphas['eeg'] + alphas['mag'] + alphas['gra'])
+            alphas[cht] /= np.sqrt(np.diag(noise_cov.data)[idx_ch_types[cht]].mean())
+
+        alpha = (3 * snr) / (alphas["eeg"] + alphas["mag"] + alphas["gra"])
 
         # # previous attempt to compute scaling via whitened gain matrix
         # whitener = inv['whitener']
@@ -155,9 +152,6 @@
         # depending on SNR
         resmat = alpha * resmat + np.sqrt(stc.data)
 
-=======
-    logger.info("Dimensions of resolution matrix: %d by %d." % resmat.shape)
->>>>>>> 9b57c516
     return resmat
 
 
