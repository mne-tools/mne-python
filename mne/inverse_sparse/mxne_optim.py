# Author: Alexandre Gramfort <alexandre.gramfort@inria.fr>
#         Daniel Strohmeier <daniel.strohmeier@gmail.com>
#         Mathurin Massias <mathurin.massias@gmail.com>
# License: Simplified BSD

import functools
from math import sqrt

import numpy as np
from numba import njit

from .mxne_debiasing import compute_bias
from ..utils import logger, verbose, sum_squared, warn, _get_blas_funcs
from ..time_frequency._stft import stft_norm1, stft_norm2, stft, istft


@functools.lru_cache(None)
def _get_dgemm():
    return _get_blas_funcs(np.float64, 'gemm')


def groups_norm2(A, n_orient):
    """Compute squared L2 norms of groups inplace."""
    n_positions = A.shape[0] // n_orient
    return np.sum(np.power(A, 2, A).reshape(n_positions, -1), axis=1)


def norm_l2inf(A, n_orient, copy=True):
    """L2-inf norm."""
    if A.size == 0:
        return 0.0
    if copy:
        A = A.copy()
    return sqrt(np.max(groups_norm2(A, n_orient)))


def norm_l21(A, n_orient, copy=True):
    """L21 norm."""
    if A.size == 0:
        return 0.0
    if copy:
        A = A.copy()
    return np.sum(np.sqrt(groups_norm2(A, n_orient)))


def prox_l21(Y, alpha, n_orient, shape=None, is_stft=False):
    """Proximity operator for l21 norm.

    L2 over columns and L1 over rows => groups contain n_orient rows.

    It can eventually take into account the negative frequencies
    when a complex value is passed and is_stft=True.

    Parameters
    ----------
    Y : array, shape (n_sources, n_coefs)
        The input data.
    alpha : float
        The regularization parameter.
    n_orient : int
        Number of dipoles per locations (typically 1 or 3).
    shape : None | tuple
        Shape of TF coefficients matrix.
    is_stft : bool
        If True, Y contains TF coefficients.

    Returns
    -------
    Y : array, shape (n_sources, n_coefs)
        The output data.
    active_set : array of bool, shape (n_sources, )
        Mask of active sources

    Examples
    --------
    >>> Y = np.tile(np.array([0, 4, 3, 0, 0], dtype=np.float64), (2, 1))
    >>> Y = np.r_[Y, np.zeros_like(Y)]
    >>> print(Y)  # doctest:+SKIP
    [[ 0.  4.  3.  0.  0.]
     [ 0.  4.  3.  0.  0.]
     [ 0.  0.  0.  0.  0.]
     [ 0.  0.  0.  0.  0.]]
    >>> Yp, active_set = prox_l21(Y, 2, 2)
    >>> print(Yp)  # doctest:+SKIP
    [[0.         2.86862915 2.15147186 0.         0.        ]
     [0.         2.86862915 2.15147186 0.         0.        ]]
    >>> print(active_set)
    [ True  True False False]
    """
    if len(Y) == 0:
        return np.zeros_like(Y), np.zeros((0,), dtype=bool)
    if shape is not None:
        shape_init = Y.shape
        Y = Y.reshape(*shape)
    n_positions = Y.shape[0] // n_orient

    if is_stft:
        rows_norm = np.sqrt(stft_norm2(Y).reshape(n_positions, -1).sum(axis=1))
    else:
        rows_norm = np.sqrt((Y * Y.conj()).real.reshape(n_positions,
                                                        -1).sum(axis=1))
    # Ensure shrink is >= 0 while avoiding any division by zero
    shrink = np.maximum(1.0 - alpha / np.maximum(rows_norm, alpha), 0.0)
    active_set = shrink > 0.0
    if n_orient > 1:
        active_set = np.tile(active_set[:, None], [1, n_orient]).ravel()
        shrink = np.tile(shrink[:, None], [1, n_orient]).ravel()
    Y = Y[active_set]
    if shape is None:
        Y *= shrink[active_set][:, np.newaxis]
    else:
        Y *= shrink[active_set][:, np.newaxis, np.newaxis]
        Y = Y.reshape(-1, *shape_init[1:])
    return Y, active_set


def prox_l1(Y, alpha, n_orient):
    """Proximity operator for l1 norm with multiple orientation support.

    Please note that this function computes a soft-thresholding if
    n_orient == 1 and a block soft-thresholding (L2 over orientation and
    L1 over position (space + time)) if n_orient == 3. See also
    :footcite:`GramfortEtAl2013b`.

    Parameters
    ----------
    Y : array, shape (n_sources, n_coefs)
        The input data.
    alpha : float
        The regularization parameter.
    n_orient : int
        Number of dipoles per locations (typically 1 or 3).

    Returns
    -------
    Y : array, shape (n_sources, n_coefs)
        The output data.
    active_set : array of bool, shape (n_sources, )
        Mask of active sources.

    References
    ----------
    .. footbibliography::

    Examples
    --------
    >>> Y = np.tile(np.array([1, 2, 3, 2, 0], dtype=np.float64), (2, 1))
    >>> Y = np.r_[Y, np.zeros_like(Y)]
    >>> print(Y)  # doctest:+SKIP
    [[ 1.  2.  3.  2.  0.]
     [ 1.  2.  3.  2.  0.]
     [ 0.  0.  0.  0.  0.]
     [ 0.  0.  0.  0.  0.]]
    >>> Yp, active_set = prox_l1(Y, 2, 2)
    >>> print(Yp)  # doctest:+SKIP
    [[0.         0.58578644 1.58578644 0.58578644 0.        ]
     [0.         0.58578644 1.58578644 0.58578644 0.        ]]
    >>> print(active_set)
    [ True  True False False]
    """
    n_positions = Y.shape[0] // n_orient
    norms = np.sqrt((Y * Y.conj()).real.T.reshape(-1, n_orient).sum(axis=1))
    # Ensure shrink is >= 0 while avoiding any division by zero
    shrink = np.maximum(1.0 - alpha / np.maximum(norms, alpha), 0.0)
    shrink = shrink.reshape(-1, n_positions).T
    active_set = np.any(shrink > 0.0, axis=1)
    shrink = shrink[active_set]
    if n_orient > 1:
        active_set = np.tile(active_set[:, None], [1, n_orient]).ravel()
    Y = Y[active_set]
    if len(Y) > 0:
        for o in range(n_orient):
            Y[o::n_orient] *= shrink
    return Y, active_set


def dgap_l21(M, G, X, active_set, alpha, n_orient):
    """Duality gap for the mixed norm inverse problem.

    See :footcite:`GramfortEtAl2012`.

    Parameters
    ----------
    M : array, shape (n_sensors, n_times)
        The data.
    G : array, shape (n_sensors, n_active)
        The gain matrix a.k.a. lead field.
    X : array, shape (n_active, n_times)
        Sources.
    active_set : array of bool, shape (n_sources, )
        Mask of active sources.
    alpha : float
        The regularization parameter.
    n_orient : int
        Number of dipoles per locations (typically 1 or 3).

    Returns
    -------
    gap : float
        Dual gap.
    p_obj : float
        Primal objective.
    d_obj : float
        Dual objective. gap = p_obj - d_obj.
    R : array, shape (n_sensors, n_times)
        Current residual (M - G * X).

    References
    ----------
    .. footbibilography::
    """
    GX = np.dot(G[:, active_set], X)
    R = M - GX
    penalty = norm_l21(X, n_orient, copy=True)
    nR2 = sum_squared(R)
    p_obj = 0.5 * nR2 + alpha * penalty

    dual_norm = norm_l2inf(np.dot(G.T, R), n_orient, copy=False)
    scaling = alpha / dual_norm
    scaling = min(scaling, 1.0)
    d_obj = (scaling - 0.5 * (scaling ** 2)) * nR2 + scaling * np.sum(R * GX)

    gap = p_obj - d_obj
    return gap, p_obj, d_obj, R


@verbose
def _mixed_norm_solver_prox(M, G, alpha, lipschitz_constant, maxit=200,
                            tol=1e-8, verbose=None, init=None, n_orient=1,
                            dgap_freq=10):
    """Solve L21 inverse problem with proximal iterations and FISTA."""
    n_sensors, n_times = M.shape
    _, n_sources = G.shape

    if n_sources < n_sensors:
        gram = np.dot(G.T, G)
        GTM = np.dot(G.T, M)
    else:
        gram = None

    if init is None:
        X = 0.0
        R = M.copy()
        if gram is not None:
            R = np.dot(G.T, R)
    else:
        X = init
        if gram is None:
            R = M - np.dot(G, X)
        else:
            R = GTM - np.dot(gram, X)

    t = 1.0
    Y = np.zeros((n_sources, n_times))  # FISTA aux variable
    E = []  # track primal objective function
    highest_d_obj = - np.inf
    active_set = np.ones(n_sources, dtype=bool)  # start with full AS

    for i in range(maxit):
        X0, active_set_0 = X, active_set  # store previous values
        if gram is None:
            Y += np.dot(G.T, R) / lipschitz_constant  # ISTA step
        else:
            Y += R / lipschitz_constant  # ISTA step
        X, active_set = prox_l21(Y, alpha / lipschitz_constant, n_orient)

        t0 = t
        t = 0.5 * (1.0 + sqrt(1.0 + 4.0 * t ** 2))
        Y.fill(0.0)
        dt = ((t0 - 1.0) / t)
        Y[active_set] = (1.0 + dt) * X
        Y[active_set_0] -= dt * X0
        Y_as = active_set_0 | active_set

        if gram is None:
            R = M - np.dot(G[:, Y_as], Y[Y_as])
        else:
            R = GTM - np.dot(gram[:, Y_as], Y[Y_as])

        if (i + 1) % dgap_freq == 0:
            _, p_obj, d_obj, _ = dgap_l21(M, G, X, active_set, alpha,
                                          n_orient)
            highest_d_obj = max(d_obj, highest_d_obj)
            gap = p_obj - highest_d_obj
            E.append(p_obj)
            logger.debug("p_obj : %s -- gap : %s" % (p_obj, gap))
            if gap < tol:
                logger.debug('Convergence reached ! (gap: %s < %s)'
                             % (gap, tol))
                break
    return X, active_set, E


@verbose
def _mixed_norm_solver_cd(M, G, alpha, lipschitz_constant, maxit=10000,
                          tol=1e-8, verbose=None, init=None, n_orient=1,
                          dgap_freq=10):
    """Solve L21 inverse problem with coordinate descent."""
    from sklearn.linear_model import MultiTaskLasso

    assert M.ndim == G.ndim and M.shape[0] == G.shape[0]

    clf = MultiTaskLasso(alpha=alpha / len(M), tol=tol / sum_squared(M),
                         normalize=False, fit_intercept=False, max_iter=maxit,
                         warm_start=True)
    if init is not None:
        clf.coef_ = init.T
    else:
        clf.coef_ = np.zeros((G.shape[1], M.shape[1])).T
    clf.fit(G, M)

    X = clf.coef_.T
    active_set = np.any(X, axis=1)
    X = X[active_set]
    gap, p_obj, d_obj, _ = dgap_l21(M, G, X, active_set, alpha, n_orient)
    return X, active_set, p_obj


@verbose
def _mixed_norm_solver_bcd(M, G, alpha, lipschitz_constant, maxit=200,
                           tol=1e-8, verbose=None, init=None, n_orient=1,
                           dgap_freq=10, use_accel=True, K=5):
    """Solve L21 inverse problem with block coordinate descent."""
    n_sensors, n_times = M.shape
    n_sensors, n_sources = G.shape
    n_positions = n_sources // n_orient

    if init is None:
        X = np.zeros((n_sources, n_times))
        R = M.copy()
    else:
        X = init
        R = M - np.dot(G, X)

    E = []  # track primal objective function
    highest_d_obj = - np.inf
    active_set = np.zeros(n_sources, dtype=bool)  # start with full AS

    alpha_lc = alpha / lipschitz_constant

    # First make G fortran for faster access to blocks of columns
    G = np.ascontiguousarray(G)
    X = np.ascontiguousarray(X)
    R = np.ascontiguousarray(R)
    # Ensure these are correct for dgemm
    assert R.dtype == np.float64
    assert G.dtype == np.float64
    one_ovr_lc = 1. / lipschitz_constant

    # storing last K coefficient matrices if uses acceleration
    if use_accel:
        last_K_coef = np.empty((K + 1, n_sources, n_times))
        U = np.zeros((K, n_sources * n_times))
    # assert that all the multiplied matrices are fortran contiguous
    #assert X.T.flags.f_contiguous
    #assert R.T.flags.f_contiguous
    #assert G.flags.f_contiguous
    # storing list of contiguous arrays
    for i in range(maxit):
        _bcd(G, X, R, active_set, one_ovr_lc, n_orient, n_positions,
             alpha_lc)

        if (i + 1) % dgap_freq == 0:
            _, p_obj, d_obj, _ = dgap_l21(M, G, X[active_set], active_set,
                                          alpha, n_orient)
            highest_d_obj = max(d_obj, highest_d_obj)
            gap = p_obj - highest_d_obj
            E.append(p_obj)
            logger.debug("Iteration %d :: p_obj %f :: dgap %f :: n_active %d" %
                         (i + 1, p_obj, gap, np.sum(active_set) / n_orient))

            if use_accel:
                if i < K + 1:
                    last_K_coef[i] = X
                else:
                    for k in range(K):
                        last_K_coef[k] = last_K_coef[k + 1]
                    last_K_coef[K - 1] = X

                    for k in range(K):
                        U[k] = (last_K_coef[k + 1].ravel() -
                                last_K_coef[k].ravel())
                    C = U @ U.T

                    try:
                        z = np.linalg.solve(C, np.ones(K))
                        c = z / z.sum()
                        X_acc = np.sum(last_K_coef[:-1] * c[:, None, None],
                                       axis=0)
                        active_set_acc = np.linalg.norm(X_acc, axis=1) != 0
                        _, p_obj_acc, _, _ = dgap_l21(M, G,
                                                      X_acc[active_set_acc],
                                                      active_set_acc, alpha,
                                                      n_orient)
                        if p_obj_acc < p_obj:
                            X = X_acc
                            active_set = active_set_acc
                            R = M - G[:, active_set] @ X[active_set]
                    except np.linalg.LinAlgError:
                        if verbose:
                            logger.debug('Anderson acceleration was not used '
                                         'at iteration %s (singular matrix).'
                                         % i)
            if gap < tol:
                logger.debug('Convergence reached ! (gap: %s < %s)'
                             % (gap, tol))
                break

    X = X[active_set]

    return X, active_set, E

@njit
def block_soft_thresh(x, u):
    norm_x = np.linalg.norm(x)
    if norm_x < u:
        return np.zeros_like(x), False
    else:
        return (1 - u / norm_x) * x, True

@njit
def _bcd(G, X, R, active_set, one_over_lc, n_orient, n_positions, alpha_lc):
    """Implement one full pass of BCD.
    BCD stands for Block Coordinate Descent.
    This function makes use of numba.njit for speed reasons.

    Parameters
    ----------
    G : array, shape (n_sensors, n_active)
        The gain matrix a.k.a. lead field.
    X : array, shape (n_sources, n_times)
        Sources, modified in place.
    R : array, shape (n_sensors, n_times)
        The residuals: R = M - G @ X, modified in place.
    active_set : array of bool, shape (n_sources, )
        Mask of active sources, modified in place.
    one_ovr_lc : array, shape (n_positions, )
        One over the lipschitz constants.
    n_orient : int
        Number of dipoles per positions (typically 1 or 3).
    n_positions : int
        Number of source positions.
    alpha_lc: array, shape (n_positions, )
        alpha * (Lipschitz constants).
    """
    for j in range(n_positions):
        idx = slice(j * n_orient, (j + 1) * n_orient)
        G_j = G[:, idx].copy() # needs a copy to preserve C - contiguity
        X_j = X[idx].copy()
        X[idx], active_set[idx] = block_soft_thresh(X_j + G_j.T @ R * 
                                                    one_over_lc[j], alpha_lc[j])
        if X_j[0, 0] != 0:
            R += G_j @ X_j
        if np.all(active_set[idx] == True):
            R -= G_j @ X[idx]


# def _bcd(G, X, R, active_set, one_ovr_lc, n_orient, n_positions,
#          alpha_lc, list_G_j_c):
#     X_j_new = np.zeros_like(X[0:n_orient, :], order='C')
#     dgemm = _get_dgemm()

#     for j, G_j_c in enumerate(list_G_j_c):
#         idx = slice(j * n_orient, (j + 1) * n_orient)
#         G_j = G[:, idx]
#         X_j = X[idx]
#         dgemm(alpha=one_ovr_lc[j], beta=0., a=R.T, b=G_j, c=X_j_new.T,
#               overwrite_c=True)
#         # X_j_new = G_j.T @ R
#         # Mathurin's trick to avoid checking all the entries
#         was_non_zero = X_j[0, 0] != 0
#         # was_non_zero = np.any(X_j)
#         if was_non_zero:
#             dgemm(alpha=1., beta=1., a=X_j.T, b=G_j_c.T, c=R.T,
#                   overwrite_c=True)
#             # R += np.dot(G_j, X_j)
#             X_j_new += X_j
#         block_norm = sqrt(sum_squared(X_j_new))
#         if block_norm <= alpha_lc[j]:
#             X_j.fill(0.)
#             active_set[idx] = False
#         else:
#             shrink = max(1.0 - alpha_lc[j] / block_norm, 0.0)
#             X_j_new *= shrink
#             dgemm(alpha=-1., beta=1., a=X_j_new.T, b=G_j_c.T, c=R.T,
#                   overwrite_c=True)
#             # R -= np.dot(G_j, X_j_new)
#             X_j[:] = X_j_new
#             active_set[idx] = True


@verbose
def mixed_norm_solver(M, G, alpha, maxit=3000, tol=1e-8, verbose=None,
                      active_set_size=50, debias=True, n_orient=1,
                      solver='auto', return_gap=False, dgap_freq=10,
<<<<<<< HEAD
                      active_set_init=None, X_init=None, use_accel=True, K=5):
=======
                      active_set_init=None, X_init=None):
>>>>>>> 0a0f3cef
    """Solve L1/L2 mixed-norm inverse problem with active set strategy.

    See references :footcite:`GramfortEtAl2012,StrohmeierEtAl2016`.

    Parameters
    ----------
    M : array, shape (n_sensors, n_times)
        The data.
    G : array, shape (n_sensors, n_dipoles)
        The gain matrix a.k.a. lead field.
    alpha : float
        The regularization parameter. It should be between 0 and 100.
        A value of 100 will lead to an empty active set (no active source).
    maxit : int
        The number of iterations.
    tol : float
        Tolerance on dual gap for convergence checking.
    %(verbose)s
    active_set_size : int
        Size of active set increase at each iteration.
    debias : bool
        Debias source estimates.
    n_orient : int
        The number of orientation (1 : fixed or 3 : free or loose).
    solver : 'prox' | 'cd' | 'bcd' | 'auto'
        The algorithm to use for the optimization.
    return_gap : bool
        Return final duality gap.
    dgap_freq : int
        The duality gap is computed every dgap_freq iterations of the solver on
        the active set.
    active_set_init : array, shape (n_dipoles,) or None
        The initial active set (boolean array) used at the first iteration.
        If None, the usual active set strategy is applied.
    X_init : array, shape (n_dipoles, n_times) or None
        The initial weight matrix used for warm starting the solver. If None,
        the weights are initialized at zero.
<<<<<<< HEAD
    use_accel : bool
        If True (default), Anderson extrapolation from
        :footcite:`BertrandEtAl2020` will be used. Only available for 'bcd'
        solver.
    K : int
        Number of previous iterates used for Anderson extrapolation.
        Defaults to 5.
=======
>>>>>>> 0a0f3cef

    Returns
    -------
    X : array, shape (n_active, n_times)
        The source estimates.
    active_set : array, shape (new_active_set_size,)
        The mask of active sources. Note that new_active_set_size is the size
        of the active set after convergence of the solver.
    E : list
        The value of the objective function over the iterations.
    gap : float
        Final duality gap. Returned only if return_gap is True.

    References
    ----------
    .. footbibliography::
    """
    n_dipoles = G.shape[1]
    n_positions = n_dipoles // n_orient
    n_sensors, n_times = M.shape
    alpha_max = norm_l2inf(np.dot(G.T, M), n_orient, copy=False)
    logger.info("-- ALPHA MAX : %s" % alpha_max)
    alpha = float(alpha)

    has_sklearn = True
    try:
        from sklearn.linear_model import MultiTaskLasso  # noqa: F401
    except ImportError:
        has_sklearn = False

    if solver == 'auto':
        if has_sklearn and (n_orient == 1):
            solver = 'cd'
        else:
            solver = 'bcd'

    if solver == 'cd':
        if n_orient == 1 and not has_sklearn:
            warn('Scikit-learn >= 0.12 cannot be found. Using block coordinate'
                 ' descent instead of coordinate descent.')
            solver = 'bcd'
        if n_orient > 1:
            warn('Coordinate descent is only available for fixed orientation. '
                 'Using block coordinate descent instead of coordinate '
                 'descent')
            solver = 'bcd'

    if solver == 'cd':
        logger.info("Using coordinate descent")
        l21_solver = _mixed_norm_solver_cd
        lc = None
    elif solver == 'bcd':
        logger.info("Using block coordinate descent")
        l21_solver = functools.partial(_mixed_norm_solver_bcd,
                                       use_accel=use_accel, K=K)
        G = np.asfortranarray(G)
        if n_orient == 1:
            lc = np.sum(G * G, axis=0)
        else:
            lc = np.empty(n_positions)
            for j in range(n_positions):
                G_tmp = G[:, (j * n_orient):((j + 1) * n_orient)]
                lc[j] = np.linalg.norm(np.dot(G_tmp.T, G_tmp), ord=2)
    else:
        logger.info("Using proximal iterations")
        l21_solver = _mixed_norm_solver_prox
        lc = 1.01 * np.linalg.norm(G, ord=2) ** 2

    if active_set_size is not None:
        E = list()
        highest_d_obj = - np.inf
        if X_init is not None and X_init.shape != (n_dipoles, n_times):
            raise ValueError('Wrong dim for initialized coefficients.')
        active_set = (active_set_init if active_set_init is not None else
                      np.zeros(n_dipoles, dtype=bool))
        idx_large_corr = np.argsort(groups_norm2(np.dot(G.T, M), n_orient))
        new_active_idx = idx_large_corr[-active_set_size:]
        if n_orient > 1:
            new_active_idx = (n_orient * new_active_idx[:, None] +
                              np.arange(n_orient)[None, :]).ravel()
        active_set[new_active_idx] = True
        as_size = np.sum(active_set)
        for k in range(maxit):
            if solver == 'bcd':
                lc_tmp = lc[active_set[::n_orient]]
            elif solver == 'cd':
                lc_tmp = None
            else:
                lc_tmp = 1.01 * np.linalg.norm(G[:, active_set], ord=2) ** 2
            X, as_, _ = l21_solver(M, G[:, active_set], alpha, lc_tmp,
                                   maxit=maxit, tol=tol, init=X_init,
                                   n_orient=n_orient, dgap_freq=dgap_freq)
            active_set[active_set] = as_.copy()
            idx_old_active_set = np.where(active_set)[0]

            _, p_obj, d_obj, R = dgap_l21(M, G, X, active_set, alpha,
                                          n_orient)
            highest_d_obj = max(d_obj, highest_d_obj)
            gap = p_obj - highest_d_obj
            E.append(p_obj)
            logger.info("Iteration %d :: p_obj %f :: dgap %f ::"
                        "n_active_start %d :: n_active_end %d" % (
                            k + 1, p_obj, gap, as_size // n_orient,
                            np.sum(active_set) // n_orient))
            if gap < tol:
                logger.info('Convergence reached ! (gap: %s < %s)'
                            % (gap, tol))
                break

            # add sources if not last iteration
            if k < (maxit - 1):
                idx_large_corr = np.argsort(groups_norm2(np.dot(G.T, R),
                                                         n_orient))
                new_active_idx = idx_large_corr[-active_set_size:]
                if n_orient > 1:
                    new_active_idx = (n_orient * new_active_idx[:, None] +
                                      np.arange(n_orient)[None, :])
                    new_active_idx = new_active_idx.ravel()
                active_set[new_active_idx] = True
                idx_active_set = np.where(active_set)[0]
                as_size = np.sum(active_set)
                X_init = np.zeros((as_size, n_times), dtype=X.dtype)
                idx = np.searchsorted(idx_active_set, idx_old_active_set)
                X_init[idx] = X
        else:
            warn('Did NOT converge ! (gap: %s > %s)' % (gap, tol))
    else:
        X, active_set, E = l21_solver(M, G, alpha, lc, maxit=maxit,
                                      tol=tol, n_orient=n_orient, init=None)
        if return_gap:
            gap = dgap_l21(M, G, X, active_set, alpha, n_orient)[0]

    if np.any(active_set) and debias:
        bias = compute_bias(M, G[:, active_set], X, n_orient=n_orient)
        X *= bias[:, np.newaxis]

    logger.info('Final active set size: %s' % (np.sum(active_set) // n_orient))

    if return_gap:
        return X, active_set, E, gap
    else:
        return X, active_set, E


@verbose
def iterative_mixed_norm_solver(M, G, alpha, n_mxne_iter, maxit=3000,
                                tol=1e-8, verbose=None, active_set_size=50,
                                debias=True, n_orient=1, dgap_freq=10,
<<<<<<< HEAD
                                solver='auto', weight_init=None,
                                use_accel=True, K=5):
=======
                                solver='auto', weight_init=None):
>>>>>>> 0a0f3cef
    """Solve L0.5/L2 mixed-norm inverse problem with active set strategy.

    See reference :footcite:`StrohmeierEtAl2016`.

    Parameters
    ----------
    M : array, shape (n_sensors, n_times)
        The data.
    G : array, shape (n_sensors, n_dipoles)
        The gain matrix a.k.a. lead field.
    alpha : float
        The regularization parameter. It should be between 0 and 100.
        A value of 100 will lead to an empty active set (no active source).
    n_mxne_iter : int
        The number of MxNE iterations. If > 1, iterative reweighting
        is applied.
    maxit : int
        The number of iterations.
    tol : float
        Tolerance on dual gap for convergence checking.
    %(verbose)s
    active_set_size : int
        Size of active set increase at each iteration.
    debias : bool
        Debias source estimates.
    n_orient : int
        The number of orientation (1 : fixed or 3 : free or loose).
    dgap_freq : int or np.inf
        The duality gap is evaluated every dgap_freq iterations.
    solver : 'prox' | 'cd' | 'bcd' | 'auto'
        The algorithm to use for the optimization.
    weight_init : array, shape (n_dipoles,) or None
        The initial weight used for reweighting the gain matrix. If None, the
        weights are initialized with ones.
<<<<<<< HEAD
    use_accel : bool
        If True (default), Anderson extrapolation from
        :footcite:`BertrandEtAl2020` will be used. Only available for 'bcd'
        solver.
    K : int
        Number of previous iterates used for Anderson extrapolation.
        Defaults to 5.
=======
>>>>>>> 0a0f3cef

    Returns
    -------
    X : array, shape (n_active, n_times)
        The source estimates.
    active_set : array
        The mask of active sources.
    E : list
        The value of the objective function over the iterations.

    References
    ----------
    .. footbibliography::
    """
    def g(w):
        return np.sqrt(np.sqrt(groups_norm2(w.copy(), n_orient)))

    def gprime(w):
        return 2. * np.repeat(g(w), n_orient).ravel()

    E = list()

    if weight_init is not None and weight_init.shape != (G.shape[1],):
        raise ValueError('Wrong dimension for weight initialization. Got %s. '
                         'Expected %s.' % (weight_init.shape, (G.shape[1],)))

    weights = weight_init if weight_init is not None else np.ones(G.shape[1])
    active_set = (weights != 0)
    weights = weights[active_set]
    X = np.zeros((G.shape[1], M.shape[1]))

    for k in range(n_mxne_iter):
        X0 = X.copy()
        active_set_0 = active_set.copy()
        G_tmp = G[:, active_set] * weights[np.newaxis, :]

        if active_set_size is not None:
            if np.sum(active_set) > (active_set_size * n_orient):
                X, _active_set, _ = mixed_norm_solver(
                    M, G_tmp, alpha, debias=False, n_orient=n_orient,
                    maxit=maxit, tol=tol, active_set_size=active_set_size,
                    dgap_freq=dgap_freq, solver=solver, use_accel=use_accel,
                    K=K, verbose=verbose)
            else:
                X, _active_set, _ = mixed_norm_solver(
                    M, G_tmp, alpha, debias=False, n_orient=n_orient,
                    maxit=maxit, tol=tol, active_set_size=None,
                    dgap_freq=dgap_freq, solver=solver, use_accel=use_accel,
                    K=K, verbose=verbose)
        else:
            X, _active_set, _ = mixed_norm_solver(
                M, G_tmp, alpha, debias=False, n_orient=n_orient,
                maxit=maxit, tol=tol, active_set_size=None,
                dgap_freq=dgap_freq, solver=solver, use_accel=use_accel, K=K,
                verbose=verbose)

        logger.info('active set size %d' % (_active_set.sum() / n_orient))

        if _active_set.sum() > 0:
            active_set[active_set] = _active_set
            # Reapply weights to have correct unit
            X *= weights[_active_set][:, np.newaxis]
            weights = gprime(X)
            p_obj = 0.5 * np.linalg.norm(M - np.dot(G[:, active_set], X),
                                         'fro') ** 2. + alpha * np.sum(g(X))
            E.append(p_obj)

            # Check convergence
            if ((k >= 1) and np.all(active_set == active_set_0) and
                    np.all(np.abs(X - X0) < tol)):
                print('Convergence reached after %d reweightings!' % k)
                break
        else:
            active_set = np.zeros_like(active_set)
            p_obj = 0.5 * np.linalg.norm(M) ** 2.
            E.append(p_obj)
            break

    if np.any(active_set) and debias:
        bias = compute_bias(M, G[:, active_set], X, n_orient=n_orient)
        X *= bias[:, np.newaxis]

    return X, active_set, E


###############################################################################
# TF-MxNE

@verbose
def tf_lipschitz_constant(M, G, phi, phiT, tol=1e-3, verbose=None):
    """Compute lipschitz constant for FISTA.

    It uses a power iteration method.
    """
    n_times = M.shape[1]
    n_points = G.shape[1]
    iv = np.ones((n_points, n_times), dtype=np.float64)
    v = phi(iv)
    L = 1e100
    for it in range(100):
        L_old = L
        logger.info('Lipschitz estimation: iteration = %d' % it)
        iv = np.real(phiT(v))
        Gv = np.dot(G, iv)
        GtGv = np.dot(G.T, Gv)
        w = phi(GtGv)
        L = np.max(np.abs(w))  # l_inf norm
        v = w / L
        if abs((L - L_old) / L_old) < tol:
            break
    return L


def safe_max_abs(A, ia):
    """Compute np.max(np.abs(A[ia])) possible with empty A."""
    if np.sum(ia):  # ia is not empty
        return np.max(np.abs(A[ia]))
    else:
        return 0.


def safe_max_abs_diff(A, ia, B, ib):
    """Compute np.max(np.abs(A)) possible with empty A."""
    A = A[ia] if np.sum(ia) else 0.0
    B = B[ib] if np.sum(ia) else 0.0
    return np.max(np.abs(A - B))


class _Phi(object):
    """Have phi stft as callable w/o using a lambda that does not pickle."""

    def __init__(self, wsize, tstep, n_coefs, n_times):  # noqa: D102
        self.wsize = np.atleast_1d(wsize)
        self.tstep = np.atleast_1d(tstep)
        self.n_coefs = np.atleast_1d(n_coefs)
        self.n_dicts = len(tstep)
        self.n_freqs = wsize // 2 + 1
        self.n_steps = self.n_coefs // self.n_freqs
        self.n_times = n_times
        # ravel freq+time here
        self.ops = list()
        for ws, ts in zip(self.wsize, self.tstep):
            self.ops.append(
                stft(np.eye(n_times), ws, ts,
                     verbose=False).reshape(n_times, -1))

    def __call__(self, x):  # noqa: D105
        if self.n_dicts == 1:
            return x @ self.ops[0]
        else:
            return np.hstack(
                [x @ op for op in self.ops]) / np.sqrt(self.n_dicts)

    def norm(self, z, ord=2):
        """Squared L2 norm if ord == 2 and L1 norm if order == 1."""
        if ord not in (1, 2):
            raise ValueError('Only supported norm order are 1 and 2. '
                             'Got ord = %s' % ord)
        stft_norm = stft_norm1 if ord == 1 else stft_norm2
        norm = 0.
        if len(self.n_coefs) > 1:
            z_ = np.array_split(np.atleast_2d(z), np.cumsum(self.n_coefs)[:-1],
                                axis=1)
        else:
            z_ = [np.atleast_2d(z)]
        for i in range(len(z_)):
            norm += stft_norm(
                z_[i].reshape(-1, self.n_freqs[i], self.n_steps[i]))
        return norm


class _PhiT(object):
    """Have phi.T istft as callable w/o using a lambda that does not pickle."""

    def __init__(self, tstep, n_freqs, n_steps, n_times):  # noqa: D102
        self.tstep = tstep
        self.n_freqs = n_freqs
        self.n_steps = n_steps
        self.n_times = n_times
        self.n_dicts = len(tstep) if isinstance(tstep, np.ndarray) else 1
        self.n_coefs = list()
        self.op_re = list()
        self.op_im = list()
        for nf, ns, ts in zip(self.n_freqs, self.n_steps, self.tstep):
            nc = nf * ns
            self.n_coefs.append(nc)
            eye = np.eye(nc).reshape(nf, ns, nf, ns)
            self.op_re.append(istft(
                eye, ts, n_times).reshape(nc, n_times))
            self.op_im.append(istft(
                eye * 1j, ts, n_times).reshape(nc, n_times))

    def __call__(self, z):  # noqa: D105
        if self.n_dicts == 1:
            return z.real @ self.op_re[0] + z.imag @ self.op_im[0]
        else:
            x_out = np.zeros((z.shape[0], self.n_times))
            z_ = np.array_split(z, np.cumsum(self.n_coefs)[:-1], axis=1)
            for this_z, op_re, op_im in zip(z_, self.op_re, self.op_im):
                x_out += this_z.real @ op_re + this_z.imag @ op_im
            return x_out / np.sqrt(self.n_dicts)


def norm_l21_tf(Z, phi, n_orient, w_space=None):
    """L21 norm for TF."""
    if Z.shape[0]:
        l21_norm = np.sqrt(
            phi.norm(Z, ord=2).reshape(-1, n_orient).sum(axis=1))
        if w_space is not None:
            l21_norm *= w_space
        l21_norm = l21_norm.sum()
    else:
        l21_norm = 0.
    return l21_norm


def norm_l1_tf(Z, phi, n_orient, w_time):
    """L1 norm for TF."""
    if Z.shape[0]:
        n_positions = Z.shape[0] // n_orient
        Z_ = np.sqrt(np.sum(
            (np.abs(Z) ** 2.).reshape((n_orient, -1), order='F'), axis=0))
        Z_ = Z_.reshape((n_positions, -1), order='F')
        if w_time is not None:
            Z_ *= w_time
        l1_norm = phi.norm(Z_, ord=1).sum()
    else:
        l1_norm = 0.
    return l1_norm


def norm_epsilon(Y, l1_ratio, phi, w_space=1., w_time=None):
    """Weighted epsilon norm.

    The weighted epsilon norm is the dual norm of::

    w_{space} * (1. - l1_ratio) * ||Y||_2 + l1_ratio * ||Y||_{1, w_{time}}.

    where `||Y||_{1, w_{time}} = (np.abs(Y) * w_time).sum()`

    Warning: it takes into account the fact that Y only contains coefficients
    corresponding to the positive frequencies (see `stft_norm2()`): some
    entries will be counted twice. It is also assumed that all entries of both
    Y and w_time are non-negative. See
    :footcite:`NdiayeEtAl2016,BurdakovMerkulov2001`.

    Parameters
    ----------
    Y : array, shape (n_coefs,)
        The input data.
    l1_ratio : float between 0 and 1
        Tradeoff between L2 and L1 regularization. When it is 0, no temporal
        regularization is applied.
    phi : instance of _Phi
        The TF operator.
    w_space : float
        Scalar weight of the L2 norm. By default, it is taken equal to 1.
    w_time : array, shape (n_coefs, ) | None
        Weights of each TF coefficient in the L1 norm. If None, weights equal
        to 1 are used.


    Returns
    -------
    nu : float
        The value of the dual norm evaluated at Y.

    References
    ----------
    .. footbibliography::
    """
    # since the solution is invariant to flipped signs in Y, all entries
    # of Y are assumed positive

    # Add negative freqs: count all freqs twice except first and last:
    freqs_count = np.full(len(Y), 2)
    for i, fc in enumerate(np.array_split(freqs_count,
                                          np.cumsum(phi.n_coefs)[:-1])):
        fc[:phi.n_steps[i]] = 1
        fc[-phi.n_steps[i]:] = 1

    # exclude 0 weights:
    if w_time is not None:
        nonzero_weights = (w_time != 0.0)
        Y = Y[nonzero_weights]
        freqs_count = freqs_count[nonzero_weights]
        w_time = w_time[nonzero_weights]

    norm_inf_Y = np.max(Y / w_time) if w_time is not None else np.max(Y)
    if l1_ratio == 1.:
        # dual norm of L1 weighted is Linf with inverse weights
        return norm_inf_Y
    elif l1_ratio == 0.:
        # dual norm of L2 is L2
        return np.sqrt(phi.norm(Y[None, :], ord=2).sum())

    if norm_inf_Y == 0.:
        return 0.

    # ignore some values of Y by lower bound on dual norm:
    if w_time is None:
        idx = Y > l1_ratio * norm_inf_Y
    else:
        idx = Y > l1_ratio * np.max(Y / (w_space * (1. - l1_ratio) +
                                    l1_ratio * w_time))

    if idx.sum() == 1:
        return norm_inf_Y

    # sort both Y / w_time and freqs_count at the same time
    if w_time is not None:
        idx_sort = np.argsort(Y[idx] / w_time[idx])[::-1]
        w_time = w_time[idx][idx_sort]
    else:
        idx_sort = np.argsort(Y[idx])[::-1]

    Y = Y[idx][idx_sort]
    freqs_count = freqs_count[idx][idx_sort]

    Y = np.repeat(Y, freqs_count)
    if w_time is not None:
        w_time = np.repeat(w_time, freqs_count)

    K = Y.shape[0]
    if w_time is None:
        p_sum_Y2 = np.cumsum(Y ** 2)
        p_sum_w2 = np.arange(1, K + 1)
        p_sum_Yw = np.cumsum(Y)
        upper = p_sum_Y2 / Y ** 2 - 2. * p_sum_Yw / Y + p_sum_w2
    else:
        p_sum_Y2 = np.cumsum(Y ** 2)
        p_sum_w2 = np.cumsum(w_time ** 2)
        p_sum_Yw = np.cumsum(Y * w_time)
        upper = (p_sum_Y2 / (Y / w_time) ** 2 -
                 2. * p_sum_Yw / (Y / w_time) + p_sum_w2)
    upper_greater = np.where(upper > w_space ** 2 * (1. - l1_ratio) ** 2 /
                             l1_ratio ** 2)[0]

    i0 = upper_greater[0] - 1 if upper_greater.size else K - 1

    p_sum_Y2 = p_sum_Y2[i0]
    p_sum_w2 = p_sum_w2[i0]
    p_sum_Yw = p_sum_Yw[i0]

    denom = l1_ratio ** 2 * p_sum_w2 - w_space ** 2 * (1. - l1_ratio) ** 2
    if np.abs(denom) < 1e-10:
        return p_sum_Y2 / (2. * l1_ratio * p_sum_Yw)
    else:
        delta = (l1_ratio * p_sum_Yw) ** 2 - p_sum_Y2 * denom
        return (l1_ratio * p_sum_Yw - np.sqrt(delta)) / denom


def norm_epsilon_inf(G, R, phi, l1_ratio, n_orient, w_space=None, w_time=None):
    """Weighted epsilon-inf norm of phi(np.dot(G.T, R)).

    Parameters
    ----------
    G : array, shape (n_sensors, n_sources)
        Gain matrix a.k.a. lead field.
    R : array, shape (n_sensors, n_times)
        Residual.
    phi : instance of _Phi
        The TF operator.
    l1_ratio : float between 0 and 1
        Parameter controlling the tradeoff between L21 and L1 regularization.
        0 corresponds to an absence of temporal regularization, ie MxNE.
    n_orient : int
        Number of dipoles per location (typically 1 or 3).
    w_space : array, shape (n_positions,) or None.
        Weights for the L2 term of the epsilon norm. If None, weights are
        all equal to 1.
    w_time : array, shape (n_positions, n_coefs) or None
        Weights for the L1 term of the epsilon norm. If None, weights are
        all equal to 1.

    Returns
    -------
    nu : float
        The maximum value of the epsilon norms over groups of n_orient dipoles
        (consecutive rows of phi(np.dot(G.T, R))).
    """
    n_positions = G.shape[1] // n_orient
    GTRPhi = np.abs(phi(np.dot(G.T, R)))
    # norm over orientations:
    GTRPhi = GTRPhi.reshape((n_orient, -1), order='F')
    GTRPhi = np.linalg.norm(GTRPhi, axis=0)
    GTRPhi = GTRPhi.reshape((n_positions, -1), order='F')
    nu = 0.
    for idx in range(n_positions):
        GTRPhi_ = GTRPhi[idx]
        w_t = w_time[idx] if w_time is not None else None
        w_s = w_space[idx] if w_space is not None else 1.
        norm_eps = norm_epsilon(GTRPhi_, l1_ratio, phi, w_space=w_s,
                                w_time=w_t)
        if norm_eps > nu:
            nu = norm_eps

    return nu


def dgap_l21l1(M, G, Z, active_set, alpha_space, alpha_time, phi, phiT,
               n_orient, highest_d_obj, w_space=None, w_time=None):
    """Duality gap for the time-frequency mixed norm inverse problem.

    See :footcite:`GramfortEtAl2012,NdiayeEtAl2016`

    Parameters
    ----------
    M : array, shape (n_sensors, n_times)
        The data.
    G : array, shape (n_sensors, n_sources)
        Gain matrix a.k.a. lead field.
    Z : array, shape (n_active, n_coefs)
        Sources in TF domain.
    active_set : array of bool, shape (n_sources, )
        Mask of active sources.
    alpha_space : float
        The spatial regularization parameter.
    alpha_time : float
        The temporal regularization parameter. The higher it is the smoother
        will be the estimated time series.
    phi : instance of _Phi
        The TF operator.
    phiT : instance of _PhiT
        The transpose of the TF operator.
    n_orient : int
        Number of dipoles per locations (typically 1 or 3).
    highest_d_obj : float
        The highest value of the dual objective so far.
    w_space : array, shape (n_positions, )
        Array of spatial weights.
    w_time : array, shape (n_positions, n_coefs)
        Array of TF weights.

    Returns
    -------
    gap : float
        Dual gap
    p_obj : float
        Primal objective
    d_obj : float
        Dual objective. gap = p_obj - d_obj
    R : array, shape (n_sensors, n_times)
        Current residual (M - G * X)

    References
    ----------
    .. footbibliography::
    """
    X = phiT(Z)
    GX = np.dot(G[:, active_set], X)
    R = M - GX

    # some functions need w_time only on active_set, other need it completely
    if w_time is not None:
        w_time_as = w_time[active_set[::n_orient]]
    else:
        w_time_as = None
    if w_space is not None:
        w_space_as = w_space[active_set[::n_orient]]
    else:
        w_space_as = None

    penaltyl1 = norm_l1_tf(Z, phi, n_orient, w_time_as)
    penaltyl21 = norm_l21_tf(Z, phi, n_orient, w_space_as)
    nR2 = sum_squared(R)
    p_obj = 0.5 * nR2 + alpha_space * penaltyl21 + alpha_time * penaltyl1

    l1_ratio = alpha_time / (alpha_space + alpha_time)
    dual_norm = norm_epsilon_inf(G, R, phi, l1_ratio, n_orient,
                                 w_space=w_space, w_time=w_time)
    scaling = min(1., (alpha_space + alpha_time) / dual_norm)

    d_obj = (scaling - 0.5 * (scaling ** 2)) * nR2 + scaling * np.sum(R * GX)
    d_obj = max(d_obj, highest_d_obj)

    gap = p_obj - d_obj
    return gap, p_obj, d_obj, R


def _tf_mixed_norm_solver_bcd_(M, G, Z, active_set, candidates, alpha_space,
                               alpha_time, lipschitz_constant, phi, phiT,
                               w_space=None, w_time=None, n_orient=1,
                               maxit=200, tol=1e-8, dgap_freq=10, perc=None,
                               timeit=True, verbose=None):
    n_sources = G.shape[1]
    n_positions = n_sources // n_orient

    # First make G fortran for faster access to blocks of columns
    Gd = np.asfortranarray(G)
    G = np.ascontiguousarray(
        Gd.T.reshape(n_positions, n_orient, -1).transpose(0, 2, 1))

    R = M.copy()  # residual
    active = np.where(active_set[::n_orient])[0]
    for idx in active:
        R -= np.dot(G[idx], phiT(Z[idx]))

    E = []  # track primal objective function

    if w_time is None:
        alpha_time_lc = alpha_time / lipschitz_constant
    else:
        alpha_time_lc = alpha_time * w_time / lipschitz_constant[:, None]
    if w_space is None:
        alpha_space_lc = alpha_space / lipschitz_constant
    else:
        alpha_space_lc = alpha_space * w_space / lipschitz_constant

    converged = False
    d_obj = - np.inf

    for i in range(maxit):
        for jj in candidates:
            ids = jj * n_orient
            ide = ids + n_orient

            G_j = G[jj]
            Z_j = Z[jj]
            active_set_j = active_set[ids:ide]

            was_active = np.any(active_set_j)

            # gradient step
            GTR = np.dot(G_j.T, R) / lipschitz_constant[jj]
            X_j_new = GTR.copy()

            if was_active:
                X_j = phiT(Z_j)
                R += np.dot(G_j, X_j)
                X_j_new += X_j

            rows_norm = np.linalg.norm(X_j_new, 'fro')
            if rows_norm <= alpha_space_lc[jj]:
                if was_active:
                    Z[jj] = 0.0
                    active_set_j[:] = False
            else:
                GTR_phi = phi(GTR)
                if was_active:
                    Z_j_new = Z_j + GTR_phi
                else:
                    Z_j_new = GTR_phi
                col_norm = np.linalg.norm(Z_j_new, axis=0)

                if np.all(col_norm <= alpha_time_lc[jj]):
                    Z[jj] = 0.0
                    active_set_j[:] = False
                else:
                    # l1
                    shrink = np.maximum(1.0 - alpha_time_lc[jj] / np.maximum(
                                        col_norm, alpha_time_lc[jj]), 0.0)
                    if w_time is not None:
                        shrink[w_time[jj] == 0.0] = 0.0
                    Z_j_new *= shrink[np.newaxis, :]

                    # l21
                    shape_init = Z_j_new.shape
                    row_norm = np.sqrt(phi.norm(Z_j_new, ord=2).sum())
                    if row_norm <= alpha_space_lc[jj]:
                        Z[jj] = 0.0
                        active_set_j[:] = False
                    else:
                        shrink = np.maximum(
                            1.0 - alpha_space_lc[jj] /
                            np.maximum(row_norm, alpha_space_lc[jj]), 0.0)
                        Z_j_new *= shrink
                        Z[jj] = Z_j_new.reshape(-1, *shape_init[1:]).copy()
                        active_set_j[:] = True
                        Z_j_phi_T = phiT(Z[jj])
                        R -= np.dot(G_j, Z_j_phi_T)

        if (i + 1) % dgap_freq == 0:
            Zd = np.vstack([Z[pos] for pos in range(n_positions)
                            if np.any(Z[pos])])
            gap, p_obj, d_obj, _ = dgap_l21l1(
                M, Gd, Zd, active_set, alpha_space, alpha_time, phi, phiT,
                n_orient, d_obj, w_space=w_space, w_time=w_time)
            converged = (gap < tol)
            E.append(p_obj)
            logger.info("\n    Iteration %d :: n_active %d" % (
                        i + 1, np.sum(active_set) / n_orient))
            logger.info("    dgap %.2e :: p_obj %f :: d_obj %f" % (
                        gap, p_obj, d_obj))

        if converged:
            break

        if perc is not None:
            if np.sum(active_set) / float(n_orient) <= perc * n_positions:
                break

    return Z, active_set, E, converged


@verbose
def _tf_mixed_norm_solver_bcd_active_set(M, G, alpha_space, alpha_time,
                                         lipschitz_constant, phi, phiT,
                                         Z_init=None, w_space=None,
                                         w_time=None, n_orient=1, maxit=200,
                                         tol=1e-8, dgap_freq=10,
                                         verbose=None):

    n_sensors, n_times = M.shape
    n_sources = G.shape[1]
    n_positions = n_sources // n_orient

    Z = dict.fromkeys(np.arange(n_positions), 0.0)
    active_set = np.zeros(n_sources, dtype=bool)
    active = []
    if Z_init is not None:
        if Z_init.shape != (n_sources, phi.n_coefs.sum()):
            raise Exception('Z_init must be None or an array with shape '
                            '(n_sources, n_coefs).')
        for ii in range(n_positions):
            if np.any(Z_init[ii * n_orient:(ii + 1) * n_orient]):
                active_set[ii * n_orient:(ii + 1) * n_orient] = True
                active.append(ii)
        if len(active):
            Z.update(dict(zip(active,
                              np.vsplit(Z_init[active_set], len(active)))))

    E = []
    candidates = range(n_positions)
    d_obj = -np.inf

    while True:
        # single BCD pass on all positions:
        Z_init = dict.fromkeys(np.arange(n_positions), 0.0)
        Z_init.update(dict(zip(active, Z.values())))
        Z, active_set, E_tmp, _ = _tf_mixed_norm_solver_bcd_(
            M, G, Z_init, active_set, candidates, alpha_space, alpha_time,
            lipschitz_constant, phi, phiT, w_space=w_space, w_time=w_time,
            n_orient=n_orient, maxit=1, tol=tol, perc=None, verbose=verbose)

        E += E_tmp

        # multiple BCD pass on active positions:
        active = np.where(active_set[::n_orient])[0]
        Z_init = dict(zip(range(len(active)), [Z[idx] for idx in active]))
        candidates_ = range(len(active))
        if w_space is not None:
            w_space_as = w_space[active_set[::n_orient]]
        else:
            w_space_as = None
        if w_time is not None:
            w_time_as = w_time[active_set[::n_orient]]
        else:
            w_time_as = None

        Z, as_, E_tmp, converged = _tf_mixed_norm_solver_bcd_(
            M, G[:, active_set], Z_init,
            np.ones(len(active) * n_orient, dtype=bool),
            candidates_, alpha_space, alpha_time,
            lipschitz_constant[active_set[::n_orient]], phi, phiT,
            w_space=w_space_as, w_time=w_time_as,
            n_orient=n_orient, maxit=maxit, tol=tol,
            dgap_freq=dgap_freq, perc=0.5,
            verbose=verbose)
        active = np.where(active_set[::n_orient])[0]
        active_set[active_set] = as_.copy()
        E += E_tmp

        converged = True
        if converged:
            Zd = np.vstack([Z[pos] for pos in range(len(Z)) if np.any(Z[pos])])
            gap, p_obj, d_obj, _ = dgap_l21l1(
                M, G, Zd, active_set, alpha_space, alpha_time,
                phi, phiT, n_orient, d_obj, w_space, w_time)
            logger.info("\ndgap %.2e :: p_obj %f :: d_obj %f :: n_active %d"
                        % (gap, p_obj, d_obj, np.sum(active_set) / n_orient))
            if gap < tol:
                logger.info("\nConvergence reached!\n")
                break

    if active_set.sum():
        Z = np.vstack([Z[pos] for pos in range(len(Z)) if np.any(Z[pos])])
        X = phiT(Z)
    else:
        Z = np.zeros((0, phi.n_coefs.sum()), dtype=np.complex128)
        X = np.zeros((0, n_times))

    return X, Z, active_set, E, gap


@verbose
def tf_mixed_norm_solver(M, G, alpha_space, alpha_time, wsize=64, tstep=4,
                         n_orient=1, maxit=200, tol=1e-8,
                         active_set_size=None, debias=True, return_gap=False,
                         dgap_freq=10, verbose=None):
    """Solve TF L21+L1 inverse solver with BCD and active set approach.

    See :footcite:`GramfortEtAl2013b,GramfortEtAl2011,BekhtiEtAl2016`.

    Parameters
    ----------
    M : array, shape (n_sensors, n_times)
        The data.
    G : array, shape (n_sensors, n_dipoles)
        The gain matrix a.k.a. lead field.
    alpha_space : float
        The spatial regularization parameter.
    alpha_time : float
        The temporal regularization parameter. The higher it is the smoother
        will be the estimated time series.
    wsize: int or array-like
        Length of the STFT window in samples (must be a multiple of 4).
        If an array is passed, multiple TF dictionaries are used (each having
        its own wsize and tstep) and each entry of wsize must be a multiple
        of 4.
    tstep: int or array-like
        Step between successive windows in samples (must be a multiple of 2,
        a divider of wsize and smaller than wsize/2) (default: wsize/2).
        If an array is passed, multiple TF dictionaries are used (each having
        its own wsize and tstep), and each entry of tstep must be a multiple
        of 2 and divide the corresponding entry of wsize.
    n_orient : int
        The number of orientation (1 : fixed or 3 : free or loose).
    maxit : int
        The number of iterations.
    tol : float
        If absolute difference between estimates at 2 successive iterations
        is lower than tol, the convergence is reached.
    debias : bool
        Debias source estimates.
    return_gap : bool
        Return final duality gap.
    dgap_freq : int or np.inf
        The duality gap is evaluated every dgap_freq iterations.
    %(verbose)s

    Returns
    -------
    X : array, shape (n_active, n_times)
        The source estimates.
    active_set : array
        The mask of active sources.
    E : list
        The value of the objective function every dgap_freq iteration. If
        log_objective is False or dgap_freq is np.inf, it will be empty.
    gap : float
        Final duality gap. Returned only if return_gap is True.

    References
    ----------
    .. footbibliography::
    """
    n_sensors, n_times = M.shape
    n_sensors, n_sources = G.shape
    n_positions = n_sources // n_orient

    tstep = np.atleast_1d(tstep)
    wsize = np.atleast_1d(wsize)
    if len(tstep) != len(wsize):
        raise ValueError('The same number of window sizes and steps must be '
                         'passed. Got tstep = %s and wsize = %s' %
                         (tstep, wsize))

    n_steps = np.ceil(M.shape[1] / tstep.astype(float)).astype(int)
    n_freqs = wsize // 2 + 1
    n_coefs = n_steps * n_freqs
    phi = _Phi(wsize, tstep, n_coefs, n_times)
    phiT = _PhiT(tstep, n_freqs, n_steps, n_times)

    if n_orient == 1:
        lc = np.sum(G * G, axis=0)
    else:
        lc = np.empty(n_positions)
        for j in range(n_positions):
            G_tmp = G[:, (j * n_orient):((j + 1) * n_orient)]
            lc[j] = np.linalg.norm(np.dot(G_tmp.T, G_tmp), ord=2)

    logger.info("Using block coordinate descent with active set approach")
    X, Z, active_set, E, gap = _tf_mixed_norm_solver_bcd_active_set(
        M, G, alpha_space, alpha_time, lc, phi, phiT,
        Z_init=None, n_orient=n_orient, maxit=maxit, tol=tol,
        dgap_freq=dgap_freq, verbose=None)

    if np.any(active_set) and debias:
        bias = compute_bias(M, G[:, active_set], X, n_orient=n_orient)
        X *= bias[:, np.newaxis]

    if return_gap:
        return X, active_set, E, gap
    else:
        return X, active_set, E


@verbose
def iterative_tf_mixed_norm_solver(M, G, alpha_space, alpha_time,
                                   n_tfmxne_iter, wsize=64, tstep=4,
                                   maxit=3000, tol=1e-8, debias=True,
                                   n_orient=1, dgap_freq=10, verbose=None):
    """Solve TF L0.5/L1 + L0.5 inverse problem with BCD + active set approach.

    Parameters
    ----------
    M: array, shape (n_sensors, n_times)
        The data.
    G: array, shape (n_sensors, n_dipoles)
        The gain matrix a.k.a. lead field.
    alpha_space: float
        The spatial regularization parameter. The higher it is the less there
        will be active sources.
    alpha_time : float
        The temporal regularization parameter. The higher it is the smoother
        will be the estimated time series. 0 means no temporal regularization,
        a.k.a. irMxNE.
    n_tfmxne_iter : int
        Number of TF-MxNE iterations. If > 1, iterative reweighting is applied.
    wsize : int or array-like
        Length of the STFT window in samples (must be a multiple of 4).
        If an array is passed, multiple TF dictionaries are used (each having
        its own wsize and tstep) and each entry of wsize must be a multiple
        of 4.
    tstep : int or array-like
        Step between successive windows in samples (must be a multiple of 2,
        a divider of wsize and smaller than wsize/2) (default: wsize/2).
        If an array is passed, multiple TF dictionaries are used (each having
        its own wsize and tstep), and each entry of tstep must be a multiple
        of 2 and divide the corresponding entry of wsize.
    maxit : int
        The maximum number of iterations for each TF-MxNE problem.
    tol : float
        If absolute difference between estimates at 2 successive iterations
        is lower than tol, the convergence is reached. Also used as criterion
        on duality gap for each TF-MxNE problem.
    debias : bool
        Debias source estimates.
    n_orient : int
        The number of orientation (1 : fixed or 3 : free or loose).
    dgap_freq : int or np.inf
        The duality gap is evaluated every dgap_freq iterations.
    verbose : bool, str, int, or None
        If not None, override default verbose level (see :func:`mne.verbose`
        and :ref:`Logging documentation <tut-logging>` for more).

    Returns
    -------
    X : array, shape (n_active, n_times)
        The source estimates.
    active_set : array
        The mask of active sources.
    E : list
        The value of the objective function over iterations.
    """
    n_sensors, n_times = M.shape
    n_sources = G.shape[1]
    n_positions = n_sources // n_orient

    tstep = np.atleast_1d(tstep)
    wsize = np.atleast_1d(wsize)
    if len(tstep) != len(wsize):
        raise ValueError('The same number of window sizes and steps must be '
                         'passed. Got tstep = %s and wsize = %s' %
                         (tstep, wsize))

    n_steps = np.ceil(n_times / tstep.astype(float)).astype(int)
    n_freqs = wsize // 2 + 1
    n_coefs = n_steps * n_freqs
    phi = _Phi(wsize, tstep, n_coefs, n_times)
    phiT = _PhiT(tstep, n_freqs, n_steps, n_times)

    if n_orient == 1:
        lc = np.sum(G * G, axis=0)
    else:
        lc = np.empty(n_positions)
        for j in range(n_positions):
            G_tmp = G[:, (j * n_orient):((j + 1) * n_orient)]
            lc[j] = np.linalg.norm(np.dot(G_tmp.T, G_tmp), ord=2)

    # space and time penalties, and inverse of their derivatives:
    def g_space(Z):
        return np.sqrt(np.sqrt(phi.norm(Z, ord=2).reshape(
            -1, n_orient).sum(axis=1)))

    def g_space_prime_inv(Z):
        return 2. * g_space(Z)

    def g_time(Z):
        return np.sqrt(np.sqrt(np.sum((np.abs(Z) ** 2.).reshape(
            (n_orient, -1), order='F'), axis=0)).reshape(
            (-1, Z.shape[1]), order='F'))

    def g_time_prime_inv(Z):
        return 2. * g_time(Z)

    E = list()

    active_set = np.ones(n_sources, dtype=bool)
    Z = np.zeros((n_sources, phi.n_coefs.sum()), dtype=np.complex128)

    for k in range(n_tfmxne_iter):
        active_set_0 = active_set.copy()
        Z0 = Z.copy()

        if k == 0:
            w_space = None
            w_time = None
        else:
            w_space = 1. / g_space_prime_inv(Z)
            w_time = g_time_prime_inv(Z)
            w_time[w_time == 0.0] = -1.
            w_time = 1. / w_time
            w_time[w_time < 0.0] = 0.0

        X, Z, active_set_, E_, _ = _tf_mixed_norm_solver_bcd_active_set(
            M, G[:, active_set], alpha_space, alpha_time,
            lc[active_set[::n_orient]], phi, phiT,
            Z_init=Z, w_space=w_space, w_time=w_time, n_orient=n_orient,
            maxit=maxit, tol=tol, dgap_freq=dgap_freq, verbose=None)

        active_set[active_set] = active_set_

        if active_set.sum() > 0:
            l21_penalty = np.sum(g_space(Z.copy()))
            l1_penalty = phi.norm(g_time(Z.copy()), ord=1).sum()

            p_obj = (0.5 * np.linalg.norm(M - np.dot(G[:, active_set], X),
                     'fro') ** 2. + alpha_space * l21_penalty +
                     alpha_time * l1_penalty)
            E.append(p_obj)

            logger.info('Iteration %d: active set size=%d, E=%f' % (
                        k + 1, active_set.sum() / n_orient, p_obj))

            # Check convergence
            if np.array_equal(active_set, active_set_0):
                max_diff = np.amax(np.abs(Z - Z0))
                if (max_diff < tol):
                    print('Convergence reached after %d reweightings!' % k)
                    break
        else:
            p_obj = 0.5 * np.linalg.norm(M) ** 2.
            E.append(p_obj)
            logger.info('Iteration %d: as_size=%d, E=%f' % (
                        k + 1, active_set.sum() / n_orient, p_obj))
            break

    if debias:
        if active_set.sum() > 0:
            bias = compute_bias(M, G[:, active_set], X, n_orient=n_orient)
            X *= bias[:, np.newaxis]

    return X, active_set, E<|MERGE_RESOLUTION|>--- conflicted
+++ resolved
@@ -493,11 +493,7 @@
 def mixed_norm_solver(M, G, alpha, maxit=3000, tol=1e-8, verbose=None,
                       active_set_size=50, debias=True, n_orient=1,
                       solver='auto', return_gap=False, dgap_freq=10,
-<<<<<<< HEAD
-                      active_set_init=None, X_init=None, use_accel=True, K=5):
-=======
                       active_set_init=None, X_init=None):
->>>>>>> 0a0f3cef
     """Solve L1/L2 mixed-norm inverse problem with active set strategy.
 
     See references :footcite:`GramfortEtAl2012,StrohmeierEtAl2016`.
@@ -535,16 +531,6 @@
     X_init : array, shape (n_dipoles, n_times) or None
         The initial weight matrix used for warm starting the solver. If None,
         the weights are initialized at zero.
-<<<<<<< HEAD
-    use_accel : bool
-        If True (default), Anderson extrapolation from
-        :footcite:`BertrandEtAl2020` will be used. Only available for 'bcd'
-        solver.
-    K : int
-        Number of previous iterates used for Anderson extrapolation.
-        Defaults to 5.
-=======
->>>>>>> 0a0f3cef
 
     Returns
     -------
@@ -693,12 +679,7 @@
 def iterative_mixed_norm_solver(M, G, alpha, n_mxne_iter, maxit=3000,
                                 tol=1e-8, verbose=None, active_set_size=50,
                                 debias=True, n_orient=1, dgap_freq=10,
-<<<<<<< HEAD
-                                solver='auto', weight_init=None,
-                                use_accel=True, K=5):
-=======
                                 solver='auto', weight_init=None):
->>>>>>> 0a0f3cef
     """Solve L0.5/L2 mixed-norm inverse problem with active set strategy.
 
     See reference :footcite:`StrohmeierEtAl2016`.
@@ -733,16 +714,6 @@
     weight_init : array, shape (n_dipoles,) or None
         The initial weight used for reweighting the gain matrix. If None, the
         weights are initialized with ones.
-<<<<<<< HEAD
-    use_accel : bool
-        If True (default), Anderson extrapolation from
-        :footcite:`BertrandEtAl2020` will be used. Only available for 'bcd'
-        solver.
-    K : int
-        Number of previous iterates used for Anderson extrapolation.
-        Defaults to 5.
-=======
->>>>>>> 0a0f3cef
 
     Returns
     -------
