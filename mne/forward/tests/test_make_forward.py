--- conflicted
+++ resolved
@@ -5,12 +5,8 @@
 
 import pytest
 import numpy as np
-<<<<<<< HEAD
-from numpy.testing import assert_equal, assert_allclose, assert_array_equal
+from numpy.testing import assert_allclose, assert_array_equal
 from numpy.testing import assert_array_less
-=======
-from numpy.testing import assert_allclose, assert_array_equal
->>>>>>> 08c8cad2
 
 from mne.bem import read_bem_surfaces, make_bem_solution
 from mne.channels import make_standard_montage
@@ -245,7 +241,6 @@
                               fname_bem_meg)
 
 
-<<<<<<< HEAD
 @pytest.mark.parametrize("n_layers", [
     3,
     pytest.param(1, marks=pytest.mark.xfail(raises=RuntimeError)),
@@ -298,11 +293,7 @@
         assert_allclose(RDMs, 1, atol=atols[ch_type])
 
 
-@testing.requires_testing_data
-def test_make_forward_solution_discrete(tmp_path):
-=======
 def test_make_forward_solution_discrete(tmp_path, small_surf_src):
->>>>>>> 08c8cad2
     """Test making and converting a forward solution with discrete src."""
     # smoke test for depth weighting and discrete source spaces
     src = small_surf_src
