"""Utility functions for plotting M/EEG data."""

# Authors: Alexandre Gramfort <alexandre.gramfort@inria.fr>
#          Denis Engemann <denis.engemann@gmail.com>
#          Martin Luessi <mluessi@nmr.mgh.harvard.edu>
#          Eric Larson <larson.eric.d@gmail.com>
#          Mainak Jas <mainak@neuro.hut.fi>
#          Stefan Appelhoff <stefan.appelhoff@mailbox.org>
#          Clemens Brunner <clemens.brunner@gmail.com>
#          Daniel McCloy <dan@mccloy.info>
#
# License: Simplified BSD
import difflib
import math
import os
import sys
import tempfile
import traceback
import webbrowser
from collections import defaultdict
from contextlib import contextmanager
from datetime import datetime
from functools import partial
from inspect import signature

import numpy as np
from decorator import decorator
from scipy.signal import argrelmax

from .._fiff.constants import FIFF
from .._fiff.meas_info import Info
from .._fiff.open import show_fiff
from .._fiff.pick import (
    _DATA_CH_TYPES_ORDER_DEFAULT,
    _DATA_CH_TYPES_SPLIT,
    _VALID_CHANNEL_TYPES,
    _contains_ch_type,
    _pick_data_channels,
    _picks_by_type,
    channel_indices_by_type,
    channel_type,
    pick_channels,
    pick_channels_cov,
    pick_info,
)
from .._fiff.proj import Projection, setup_proj
from ..defaults import _handle_default
from ..rank import compute_rank
from ..transforms import apply_trans
from ..utils import (
    _check_ch_locs,
    _check_decim,
    _check_option,
    _check_sphere,
    _ensure_int,
    _pl,
    _to_rgb,
    _validate_type,
    check_version,
    fill_doc,
    get_config,
    logger,
    verbose,
    warn,
)
<<<<<<< HEAD
from ..transforms import apply_trans
from .ui_events import publish, subscribe, ChannelsSelect

=======
from .ui_events import ColormapRange, publish, subscribe
>>>>>>> c7c8a291

_channel_type_prettyprint = {
    "eeg": "EEG channel",
    "grad": "Gradiometer",
    "mag": "Magnetometer",
    "seeg": "sEEG channel",
    "dbs": "DBS channel",
    "eog": "EOG channel",
    "ecg": "ECG sensor",
    "emg": "EMG sensor",
    "ecog": "ECoG channel",
    "misc": "miscellaneous sensor",
}


@decorator
def safe_event(fun, *args, **kwargs):
    """Protect against Qt exiting on event-handling errors."""
    try:
        return fun(*args, **kwargs)
    except Exception:
        traceback.print_exc(file=sys.stderr)


def _setup_vmin_vmax(data, vmin, vmax, norm=False):
    """Handle vmin and vmax parameters for visualizing topomaps.

    For the normal use-case (when `vmin` and `vmax` are None), the parameter
    `norm` drives the computation. When norm=False, data is supposed to come
    from a mag and the output tuple (vmin, vmax) is symmetric range
    (-x, x) where x is the max(abs(data)). When norm=True (a.k.a. data is the
    L2 norm of a gradiometer pair) the output tuple corresponds to (0, x).

    Otherwise, vmin and vmax are callables that drive the operation.
    """
    should_warn = False
    if vmax is None and vmin is None:
        vmax = np.abs(data).max()
        vmin = 0.0 if norm else -vmax
        if vmin == 0 and np.min(data) < 0:
            should_warn = True

    else:
        if callable(vmin):
            vmin = vmin(data)
        elif vmin is None:
            vmin = 0.0 if norm else np.min(data)
            if vmin == 0 and np.min(data) < 0:
                should_warn = True

        if callable(vmax):
            vmax = vmax(data)
        elif vmax is None:
            vmax = np.max(data)

    if should_warn:
        warn_msg = (
            "_setup_vmin_vmax output a (min={vmin}, max={vmax})"
            " range whereas the minimum of data is {data_min}"
        )
        warn_val = {"vmin": vmin, "vmax": vmax, "data_min": np.min(data)}
        warn(warn_msg.format(**warn_val), UserWarning)

    return vmin, vmax


def plt_show(show=True, fig=None, **kwargs):
    """Show a figure while suppressing warnings.

    Parameters
    ----------
    show : bool
        Show the figure.
    fig : instance of Figure | None
        If non-None, use fig.show().
    **kwargs : dict
        Extra arguments for :func:`matplotlib.pyplot.show`.
    """
    import matplotlib.pyplot as plt
    from matplotlib import get_backend

    if hasattr(fig, "mne") and hasattr(fig.mne, "backend"):
        backend = fig.mne.backend
        # TODO: This is a hack to deal with the fact that the
        # with plt.ion():
        #     BACKEND = get_backend()
        # an the top of _mpl_figure detects QtAgg during testing even though
        # we've set the backend to Agg.
        if backend != "agg":
            gotten_backend = get_backend()
            if gotten_backend == "agg":
                backend = "agg"
    else:
        backend = get_backend()
    if show and backend != "agg":
        logger.debug(f"Showing plot for backend {repr(backend)}")
        (fig or plt).show(**kwargs)


def _show_browser(show=True, block=True, fig=None, **kwargs):
    """Show the browser considering different backends.

    Parameters
    ----------
    show : bool
        Show the figure.
    block : bool
        If to block execution on showing.
    fig : instance of Figure | None
        Needs to be passed for Qt backend,
        optional for matplotlib.
    **kwargs : dict
        Extra arguments for :func:`matplotlib.pyplot.show`.
    """
    from ._figure import get_browser_backend

    _validate_type(block, bool, "block")
    backend = get_browser_backend()
    if os.getenv("_MNE_BROWSER_NO_BLOCK", "false").lower() == "true":
        block = False
    if backend == "matplotlib":
        plt_show(show, block=block, **kwargs)
    else:
        from qtpy.QtCore import Qt
        from qtpy.QtWidgets import QApplication

        from .backends._utils import _qt_app_exec

        if fig is not None and os.getenv("_MNE_BROWSER_BACK", "").lower() == "true":
            fig.setWindowFlags(fig.windowFlags() | Qt.WindowStaysOnBottomHint)
        if show:
            fig.show()
        # If block=False, a Qt-Event-Loop has to be started
        # somewhere else in the calling code.
        if block:
            _qt_app_exec(QApplication.instance())


def _check_delayed_ssp(container):
    """Handle interactive SSP selection."""
    if container.proj is True or all(p["active"] for p in container.info["projs"]):
        raise RuntimeError(
            "Projs are already applied. Please initialize"
            " the data with proj set to False."
        )
    elif len(container.info["projs"]) < 1:
        raise RuntimeError("No projs found in evoked.")


def _validate_if_list_of_axes(axes, obligatory_len=None, name="axes"):
    """Validate whether input is a list/array of axes."""
    from matplotlib.axes import Axes

    _validate_type(axes, (list, tuple, np.ndarray), name)
    if isinstance(axes, np.ndarray) and axes.ndim > 1:
        raise ValueError(
            f"if {name} is a numpy array, it must be one-dimensional, but "
            f"the received numpy array has {axes.ndim} dimensions. Try using "
            "ravel or flatten method of the array."
        )
    wrong_idx = np.where([not isinstance(x, Axes) for x in axes])[0]
    if len(wrong_idx):
        raise TypeError(
            f"{name} must be an array-like of matplotlib axes objects, but "
            f"{name}[{wrong_idx[0]}] is of type {type(axes[wrong_idx[0]])}"
        )
    if obligatory_len is not None:
        obligatory_len = _ensure_int(
            obligatory_len, "obligatory_len", extra="if not None"
        )
        if len(axes) != obligatory_len:
            raise ValueError(
                f"{name} must be an array-like of length {obligatory_len}, "
                f"but the length is {len(axes)}"
            )


def mne_analyze_colormap(limits=[5, 10, 15], format="vtk"):
    """Return a colormap similar to that used by mne_analyze.

    Parameters
    ----------
    limits : list (or array) of length 3 or 6
        Bounds for the colormap, which will be mirrored across zero if length
        3, or completely specified (and potentially asymmetric) if length 6.
    format : str
        Type of colormap to return. If 'matplotlib', will return a
        matplotlib.colors.LinearSegmentedColormap. If 'vtk', will
        return an RGBA array of shape (256, 4).

    Returns
    -------
    cmap : instance of colormap | array
        A teal->blue->gray->red->yellow colormap. See docstring of the 'format'
        argument for further details.

    Notes
    -----
    For this will return a colormap that will display correctly for data
    that are scaled by the plotting function to span [-fmax, fmax].
    """  # noqa: E501
    # Ensure limits is an array
    limits = np.asarray(limits, dtype="float")

    if len(limits) != 3 and len(limits) != 6:
        raise ValueError("limits must have 3 or 6 elements")
    if len(limits) == 3 and any(limits < 0.0):
        raise ValueError("if 3 elements, limits must all be non-negative")
    if any(np.diff(limits) <= 0):
        raise ValueError("limits must be monotonically increasing")
    if format == "matplotlib":
        from matplotlib import colors

        if len(limits) == 3:
            limits = (np.concatenate((-np.flipud(limits), limits)) + limits[-1]) / (
                2 * limits[-1]
            )
        else:
            limits = (limits - np.min(limits)) / np.max(limits - np.min(limits))

        cdict = {
            "red": (
                (limits[0], 0.0, 0.0),
                (limits[1], 0.0, 0.0),
                (limits[2], 0.5, 0.5),
                (limits[3], 0.5, 0.5),
                (limits[4], 1.0, 1.0),
                (limits[5], 1.0, 1.0),
            ),
            "green": (
                (limits[0], 1.0, 1.0),
                (limits[1], 0.0, 0.0),
                (limits[2], 0.5, 0.5),
                (limits[3], 0.5, 0.5),
                (limits[4], 0.0, 0.0),
                (limits[5], 1.0, 1.0),
            ),
            "blue": (
                (limits[0], 1.0, 1.0),
                (limits[1], 1.0, 1.0),
                (limits[2], 0.5, 0.5),
                (limits[3], 0.5, 0.5),
                (limits[4], 0.0, 0.0),
                (limits[5], 0.0, 0.0),
            ),
            "alpha": (
                (limits[0], 1.0, 1.0),
                (limits[1], 1.0, 1.0),
                (limits[2], 0.0, 0.0),
                (limits[3], 0.0, 0.0),
                (limits[4], 1.0, 1.0),
                (limits[5], 1.0, 1.0),
            ),
        }
        return colors.LinearSegmentedColormap("mne_analyze", cdict)
    elif format in ("vtk", "mayavi"):
        if len(limits) == 3:
            limits = np.concatenate((-np.flipud(limits), [0], limits)) / limits[-1]
        else:
            limits = np.concatenate((limits[:3], [0], limits[3:]))
            limits /= np.max(np.abs(limits))
        r = np.array([0, 0, 0, 0, 1, 1, 1])
        g = np.array([1, 0, 0, 0, 0, 0, 1])
        b = np.array([1, 1, 1, 0, 0, 0, 0])
        a = np.array([1, 1, 0, 0, 0, 1, 1])
        xp = (np.arange(256) - 128) / 128.0
        colormap = np.r_[[np.interp(xp, limits, 255 * c) for c in [r, g, b, a]]].T
        return colormap
    else:
        # Use this instead of check_option because we have a hidden option
        raise ValueError(f"format must be either matplotlib or vtk, got {repr(format)}")


@contextmanager
def _events_off(obj):
    obj.eventson = False
    try:
        yield
    finally:
        obj.eventson = True


def _toggle_proj(event, params, all_=False):
    """Perform operations when proj boxes clicked."""
    # read options if possible
    if "proj_checks" in params:
        bools = list(params["proj_checks"].get_status())
        if all_:
            new_bools = [not all(bools)] * len(bools)
            with _events_off(params["proj_checks"]):
                for bi, (old, new) in enumerate(zip(bools, new_bools)):
                    if old != new:
                        params["proj_checks"].set_active(bi)
                        bools[bi] = new
        for bi, (b, p) in enumerate(zip(bools, params["projs"])):
            # see if they tried to deactivate an active one
            if not b and p["active"]:
                bools[bi] = True
    else:
        proj = params.get("apply_proj", True)
        bools = [proj] * len(params["projs"])

    compute_proj = False
    if "proj_bools" not in params:
        compute_proj = True
    elif not np.array_equal(bools, params["proj_bools"]):
        compute_proj = True

    # if projectors changed, update plots
    if compute_proj is True:
        params["plot_update_proj_callback"](params, bools)


def _get_channel_plotting_order(order, ch_types, picks=None):
    """Determine channel plotting order for browse-style Raw/Epochs plots."""
    if order is None:
        # for backward compat, we swap the first two to keep grad before mag
        ch_type_order = list(_DATA_CH_TYPES_ORDER_DEFAULT)
        ch_type_order = tuple(["grad", "mag"] + ch_type_order[2:])
        order = [
            pick_idx
            for order_type in ch_type_order
            for pick_idx, pick_type in enumerate(ch_types)
            if order_type == pick_type
        ]
    elif not isinstance(order, (np.ndarray, list, tuple)):
        raise ValueError(
            "order should be array-like; got " f'"{order}" ({type(order)}).'
        )
    if picks is not None:
        order = [ch for ch in order if ch in picks]
    return np.asarray(order, int)


def _make_event_color_dict(event_color, events=None, event_id=None):
    """Make or validate a dict mapping event ids to colors."""
    from .misc import _handle_event_colors

    if isinstance(event_color, dict):  # if event_color is a dict, validate it
        event_id = dict() if event_id is None else event_id
        event_color = {
            _ensure_int(event_id.get(key, key), "event_color key"): value
            for key, value in event_color.items()
        }
        default = event_color.pop(-1, None)
        default_factory = None if default is None else lambda: default
        new_dict = defaultdict(default_factory)
        for key, value in event_color.items():
            if key < 1:
                raise KeyError(
                    "event_color keys must be strictly positive, "
                    f"or -1 (cannot use {key})"
                )
            new_dict[key] = value
        return new_dict
    elif event_color is None:  # make a dict from color cycle
        uniq_events = set() if events is False else np.unique(events[:, 2])
        return _handle_event_colors(event_color, uniq_events, event_id)
    else:  # if event_color is a MPL color-like thing, use it for all events
        return defaultdict(lambda: event_color)


def _prepare_trellis(
    n_cells,
    ncols,
    nrows="auto",
    title=False,
    size=1.3,
    sharex=False,
    sharey=False,
):
    from matplotlib.gridspec import GridSpec

    from ._mpl_figure import _figure

    if n_cells == 1:
        nrows = ncols = 1
    elif isinstance(ncols, int) and n_cells <= ncols:
        nrows, ncols = 1, n_cells
    else:
        if ncols == "auto" and nrows == "auto":
            nrows = math.floor(math.sqrt(n_cells))
            ncols = math.ceil(n_cells / nrows)
        elif ncols == "auto":
            ncols = math.ceil(n_cells / nrows)
        elif nrows == "auto":
            nrows = math.ceil(n_cells / ncols)
        else:
            naxes = ncols * nrows
            if naxes < n_cells:
                raise ValueError(
                    "Cannot plot {} axes in a {} by {} "
                    "figure.".format(n_cells, nrows, ncols)
                )

    width = size * ncols
    height = (size + max(0, 0.1 * (4 - size))) * nrows + bool(title) * 0.5
    fig = _figure(toolbar=False, figsize=(width * 1.5, 0.25 + height * 1.5))
    gs = GridSpec(nrows, ncols, figure=fig)

    axes = []
    for ax_idx in range(n_cells):
        subplot_kw = dict()
        if ax_idx > 0:
            if sharex:
                subplot_kw.update(sharex=axes[0])
            if sharey:
                subplot_kw.update(sharey=axes[0])
        axes.append(fig.add_subplot(gs[ax_idx], **subplot_kw))

    return fig, axes, ncols, nrows


def _draw_proj_checkbox(event, params, draw_current_state=True):
    """Toggle options (projectors) dialog."""
    from matplotlib import widgets

    projs = params["projs"]
    # turn on options dialog

    labels = [p["desc"] for p in projs]
    actives = (
        [p["active"] for p in projs]
        if draw_current_state
        else params.get("proj_bools", [params["apply_proj"]] * len(projs))
    )

    width = max([4.0, max([len(p["desc"]) for p in projs]) / 6.0 + 0.5])
    height = (len(projs) + 1) / 6.0 + 1.5
    # We manually place everything here so avoid constrained layouts
    fig_proj = figure_nobar(figsize=(width, height), layout=None)
    _set_window_title(fig_proj, "SSP projection vectors")
    offset = 1.0 / 6.0 / height
    params["fig_proj"] = fig_proj  # necessary for proper toggling
    ax_temp = fig_proj.add_axes((0, offset, 1, 0.8 - offset), frameon=False)
    ax_temp.set_title('Projectors marked with "X" are active')

    # make edges around checkbox areas and change already-applied projectors
    # to red
    from ._mpl_figure import _OLD_BUTTONS

    check_kwargs = dict()
    if not _OLD_BUTTONS:
        checkcolor = ["#ff0000" if p["active"] else "k" for p in projs]
        check_kwargs["check_props"] = dict(facecolor=checkcolor)
        check_kwargs["frame_props"] = dict(edgecolor="0.5", linewidth=1)
    proj_checks = widgets.CheckButtons(
        ax_temp, labels=labels, actives=actives, **check_kwargs
    )
    if _OLD_BUTTONS:
        for rect in proj_checks.rectangles:
            rect.set_edgecolor("0.5")
            rect.set_linewidth(1.0)
        for ii, p in enumerate(projs):
            if p["active"]:
                for x in proj_checks.lines[ii]:
                    x.set_color("#ff0000")

    # make minimal size
    # pass key presses from option dialog over
    proj_checks.on_clicked(partial(_toggle_proj, params=params))
    params["proj_checks"] = proj_checks
    fig_proj.canvas.mpl_connect("key_press_event", _key_press)

    # Toggle all
    ax_temp = fig_proj.add_axes((0, 0, 1, offset), frameon=False)
    proj_all = widgets.Button(ax_temp, "Toggle all")
    proj_all.on_clicked(partial(_toggle_proj, params=params, all_=True))
    params["proj_all"] = proj_all

    # this should work for non-test cases
    try:
        fig_proj.canvas.draw()
        plt_show(fig=fig_proj, warn=False)
    except Exception:
        pass


def _simplify_float(label):
    # Heuristic to turn floats to ints where possible (e.g. -500.0 to -500)
    if (
        isinstance(label, float)
        and np.isfinite(label)
        and float(str(label)) != round(label)
    ):
        label = round(label, 2)
    return label


def _get_figsize_from_config():
    """Get default / most recent figure size from config."""
    figsize = get_config("MNE_BROWSE_RAW_SIZE")
    if figsize is not None:
        figsize = figsize.split(",")
        figsize = tuple([float(s) for s in figsize])
    return figsize


@verbose
def compare_fiff(
    fname_1,
    fname_2,
    fname_out=None,
    show=True,
    indent="    ",
    read_limit=np.inf,
    max_str=30,
    verbose=None,
):
    """Compare the contents of two fiff files using diff and show_fiff.

    Parameters
    ----------
    fname_1 : path-like
        First file to compare.
    fname_2 : path-like
        Second file to compare.
    fname_out : path-like | None
        Filename to store the resulting diff. If None, a temporary
        file will be created.
    show : bool
        If True, show the resulting diff in a new tab in a web browser.
    indent : str
        How to indent the lines.
    read_limit : int
        Max number of bytes of data to read from a tag. Can be np.inf
        to always read all data (helps test read completion).
    max_str : int
        Max number of characters of string representation to print for
        each tag's data.
    %(verbose)s

    Returns
    -------
    fname_out : str
        The filename used for storing the diff. Could be useful for
        when a temporary file is used.
    """
    file_1 = show_fiff(
        fname_1, output=list, indent=indent, read_limit=read_limit, max_str=max_str
    )
    file_2 = show_fiff(
        fname_2, output=list, indent=indent, read_limit=read_limit, max_str=max_str
    )
    diff = difflib.HtmlDiff().make_file(file_1, file_2, fname_1, fname_2)
    if fname_out is not None:
        f = open(fname_out, "wb")
    else:
        f = tempfile.NamedTemporaryFile("wb", delete=False, suffix=".html")
        fname_out = f.name
    with f as fid:
        fid.write(diff.encode("utf-8"))
    if show is True:
        webbrowser.open_new_tab(fname_out)
    return fname_out


def figure_nobar(*args, **kwargs):
    """Make matplotlib figure with no toolbar.

    Parameters
    ----------
    *args : list
        Arguments to pass to :func:`matplotlib.pyplot.figure`.
    **kwargs : dict
        Keyword arguments to pass to :func:`matplotlib.pyplot.figure`.

    Returns
    -------
    fig : instance of Figure
        The figure.
    """
    from matplotlib import pyplot as plt
    from matplotlib import rcParams

    old_val = rcParams["toolbar"]
    try:
        rcParams["toolbar"] = "none"
        if "layout" not in kwargs:
            kwargs["layout"] = "constrained"
        fig = plt.figure(*args, **kwargs)
        # remove button press catchers (for toolbar)
        cbs = list(fig.canvas.callbacks.callbacks["key_press_event"].keys())
        for key in cbs:
            fig.canvas.callbacks.disconnect(key)
    finally:
        rcParams["toolbar"] = old_val
    return fig


def _show_help_fig(col1, col2, fig_help, ax, show):
    _set_window_title(fig_help, "Help")
    celltext = [
        [c1, c2] for c1, c2 in zip(col1.strip().split("\n"), col2.strip().split("\n"))
    ]
    table = ax.table(cellText=celltext, loc="center", cellLoc="left")
    table.auto_set_font_size(False)
    table.set_fontsize(12)
    ax.set_axis_off()
    for (row, col), cell in table.get_celld().items():
        cell.set_edgecolor(None)  # remove cell borders
        # right justify, following:
        # https://stackoverflow.com/questions/48210749/matplotlib-table-assign-different-text-alignments-to-different-columns?rq=1  # noqa: E501
        if col == 0:
            cell._loc = "right"

    fig_help.canvas.mpl_connect("key_press_event", _key_press)

    if show:
        # this should work for non-test cases
        try:
            fig_help.canvas.draw()
            plt_show(fig=fig_help, warn=False)
        except Exception:
            pass


def _show_help(col1, col2, width, height):
    fig_help = figure_nobar(figsize=(width, height), dpi=80)
    ax = fig_help.add_subplot(111)
    _show_help_fig(col1, col2, fig_help, ax, show=True)


def _key_press(event):
    """Handle key press in dialog."""
    import matplotlib.pyplot as plt

    if event.key == "escape":
        plt.close(event.canvas.figure)


class ClickableImage:
    """Display an image so you can click on it and store x/y positions.

    Takes as input an image array (can be any array that works with imshow,
    but will work best with images.  Displays the image and lets you
    click on it.  Stores the xy coordinates of each click, so now you can
    superimpose something on top of it.

    Upon clicking, the x/y coordinate of the cursor will be stored in
    self.coords, which is a list of (x, y) tuples.

    Parameters
    ----------
    imdata : ndarray
        The image that you wish to click on for 2-d points.
    **kwargs : dict
        Keyword arguments. Passed to ax.imshow.

    Notes
    -----
    .. versionadded:: 0.9.0
    """

    def __init__(self, imdata, **kwargs):
        """Display the image for clicking."""
        import matplotlib.pyplot as plt

        self.coords = []
        self.imdata = imdata
        self.fig = plt.figure()
        self.ax = self.fig.add_subplot(111)
        self.ymax = self.imdata.shape[0]
        self.xmax = self.imdata.shape[1]
        self.im = self.ax.imshow(
            imdata, extent=(0, self.xmax, 0, self.ymax), picker=True, **kwargs
        )
        self.ax.axis("off")
        self.fig.canvas.mpl_connect("pick_event", self.onclick)
        plt_show(block=True)

    def onclick(self, event):
        """Handle Mouse clicks.

        Parameters
        ----------
        event : matplotlib.backend_bases.Event
            The matplotlib object that we use to get x/y position.
        """
        mouseevent = event.mouseevent
        self.coords.append((mouseevent.xdata, mouseevent.ydata))

    def plot_clicks(self, **kwargs):
        """Plot the x/y positions stored in self.coords.

        Parameters
        ----------
        **kwargs : dict
            Arguments are passed to imshow in displaying the bg image.
        """
        import matplotlib.pyplot as plt

        if len(self.coords) == 0:
            raise ValueError(
                "No coordinates found, make sure you click "
                "on the image that is first shown."
            )
        f, ax = plt.subplots()
        ax.imshow(self.imdata, extent=(0, self.xmax, 0, self.ymax), **kwargs)
        xlim, ylim = [ax.get_xlim(), ax.get_ylim()]
        xcoords, ycoords = zip(*self.coords)
        ax.scatter(xcoords, ycoords, c="#ff0000")
        ann_text = np.arange(len(self.coords)).astype(str)
        for txt, coord in zip(ann_text, self.coords):
            ax.annotate(txt, coord, fontsize=20, color="#ff0000")
        ax.set_xlim(xlim)
        ax.set_ylim(ylim)
        plt_show()

    def to_layout(self, **kwargs):
        """Turn coordinates into an MNE Layout object.

        Normalizes by the image you used to generate clicks

        Parameters
        ----------
        **kwargs : dict
            Arguments are passed to generate_2d_layout.

        Returns
        -------
        layout : instance of Layout
            The layout.
        """
        from ..channels.layout import generate_2d_layout

        coords = np.array(self.coords)
        lt = generate_2d_layout(coords, bg_image=self.imdata, **kwargs)
        return lt


def _old_mpl_events():
    return not check_version("matplotlib", "3.6")


def _fake_click(fig, ax, point, xform="ax", button=1, kind="press", key=None):
    """Fake a click at a relative point within axes."""
    from matplotlib import backend_bases

    if xform == "ax":
        x, y = ax.transAxes.transform_point(point)
    elif xform == "data":
        x, y = ax.transData.transform_point(point)
    else:
        assert xform == "pix"
        x, y = point
    # This works on 3.6+, but not on <= 3.5.1 (lasso events not propagated)
    if _old_mpl_events():
        if kind == "press":
            fig.canvas.button_press_event(x=x, y=y, button=button)
        elif kind == "release":
            fig.canvas.button_release_event(x=x, y=y, button=button)
        elif kind == "motion":
            fig.canvas.motion_notify_event(x=x, y=y)
    else:
        if kind in ("press", "release"):
            kind = f"button_{kind}_event"
        else:
            assert kind == "motion"
            kind = "motion_notify_event"
            button = None
        logger.debug(f"Faking {kind} @ ({x}, {y}) with button={button} and key={key}")
        fig.canvas.callbacks.process(
            kind,
            backend_bases.MouseEvent(
                name=kind, canvas=fig.canvas, x=x, y=y, button=button, key=key
            ),
        )


def _fake_keypress(fig, key):
    if _old_mpl_events():
        fig.canvas.key_press_event(key)
    else:
        from matplotlib import backend_bases

        fig.canvas.callbacks.process(
            "key_press_event",
            backend_bases.KeyEvent(name="key_press_event", canvas=fig.canvas, key=key),
        )


def _fake_scroll(fig, x, y, step):
    from matplotlib import backend_bases

    button = "up" if step >= 0 else "down"
    fig.canvas.callbacks.process(
        "scroll_event",
        backend_bases.MouseEvent(
            name="scroll_event", canvas=fig.canvas, x=x, y=y, step=step, button=button
        ),
    )


def add_background_image(fig, im, set_ratios=None):
    """Add a background image to a plot.

    Adds the image specified in ``im`` to the
    figure ``fig``. This is generally meant to
    be done with topo plots, though it could work
    for any plot.

    .. note:: This modifies the figure and/or axes in place.

    Parameters
    ----------
    fig : Figure
        The figure you wish to add a bg image to.
    im : array, shape (M, N, {3, 4})
        A background image for the figure. This must be a valid input to
        `matplotlib.pyplot.imshow`. Defaults to None.
    set_ratios : None | str
        Set the aspect ratio of any axes in fig
        to the value in set_ratios. Defaults to None,
        which does nothing to axes.

    Returns
    -------
    ax_im : instance of Axes
        Axes created corresponding to the image you added.

    Notes
    -----
    .. versionadded:: 0.9.0
    """
    if im is None:
        # Don't do anything and return nothing
        return None
    if set_ratios is not None:
        for ax in fig.axes:
            ax.set_aspect(set_ratios)

    ax_im = fig.add_axes([0, 0, 1, 1], label="background")
    ax_im.imshow(im, aspect="auto")
    ax_im.set_zorder(-1)
    return ax_im


def _find_peaks(evoked, npeaks):
    """Find peaks from evoked data.

    Returns ``npeaks`` biggest peaks as a list of time points.
    """
    gfp = evoked.data.std(axis=0)
    order = len(evoked.times) // 30
    if order < 1:
        order = 1
    peaks = argrelmax(gfp, order=order, axis=0)[0]
    if len(peaks) > npeaks:
        max_indices = np.argsort(gfp[peaks])[-npeaks:]
        peaks = np.sort(peaks[max_indices])
    times = evoked.times[peaks]
    if len(times) == 0:
        times = [evoked.times[gfp.argmax()]]
    return times


def _process_times(inst, use_times, n_peaks=None, few=False):
    """Return a list of times for topomaps."""
    if isinstance(use_times, str):
        if use_times == "interactive":
            use_times, n_peaks = "peaks", 1
        if use_times == "peaks":
            if n_peaks is None:
                n_peaks = min(3 if few else 7, len(inst.times))
            use_times = _find_peaks(inst, n_peaks)
        elif use_times == "auto":
            if n_peaks is None:
                n_peaks = min(5 if few else 10, len(use_times))
            use_times = np.linspace(inst.times[0], inst.times[-1], n_peaks)
        else:
            raise ValueError(
                "Got an unrecognized method for `times`. Only "
                "'peaks', 'auto' and 'interactive' are supported "
                "(or directly passing numbers)."
            )
    elif np.isscalar(use_times):
        use_times = [use_times]

    use_times = np.array(use_times, float)

    if use_times.ndim != 1:
        raise ValueError("times must be 1D, got %d dimensions" % use_times.ndim)

    if len(use_times) > 25:
        warn("More than 25 topomaps plots requested. This might take a while.")

    return use_times


@verbose
def plot_sensors(
    info,
    kind="topomap",
    ch_type=None,
    title=None,
    show_names=False,
    ch_groups=None,
    to_sphere=True,
    axes=None,
    block=False,
    show=True,
    sphere=None,
    pointsize=None,
    linewidth=2,
    *,
    cmap=None,
    verbose=None,
):
    """Plot sensors positions.

    Parameters
    ----------
    %(info_not_none)s
    kind : str
        Whether to plot the sensors as 3d, topomap or as an interactive
        sensor selection dialog. Available options ``'topomap'``, ``'3d'``,
        ``'select'``. If ``'select'``, a set of channels can be selected
        interactively by using lasso selector or clicking while holding the shift
        key. The selected channels are returned along with the figure instance.
        Defaults to ``'topomap'``.
    ch_type : None | str
        The channel type to plot. Available options ``'mag'``, ``'grad'``,
        ``'eeg'``, ``'seeg'``, ``'dbs'``, ``'ecog'``, ``'all'``. If ``'all'``,
        all the available mag, grad, eeg, seeg, dbs and ecog channels are
        plotted. If None (default), then channels are chosen in the order given
        above.
    title : str | None
        Title for the figure. If None (default), equals to
        ``'Sensor positions (%%s)' %% ch_type``.
    show_names : bool | array of str
        Whether to display all channel names. If an array, only the channel
        names in the array are shown. Defaults to False.
    ch_groups : 'position' | list of list | None
        Channel groups for coloring the sensors. If None (default), default
        coloring scheme is used. If 'position', the sensors are divided
        into 8 regions. See ``order`` kwarg of :func:`mne.viz.plot_raw`. If
        array, the channels are divided by picks given in the array. Also
        accepts a list of lists to allow channel groups of the same or
        different sizes.

        .. versionadded:: 0.13.0
    to_sphere : bool
        Whether to project the 3d locations to a sphere. When False, the
        sensor array appears similar as to looking downwards straight above the
        subject's head. Has no effect when ``kind='3d'``. Defaults to True.

        .. versionadded:: 0.14.0
    %(axes_montage)s

        .. versionadded:: 0.13.0
    block : bool
        Whether to halt program execution until the figure is closed. Defaults
        to False.

        .. versionadded:: 0.13.0
    show : bool
        Show figure if True. Defaults to True.
    %(sphere_topomap_auto)s
    pointsize : float | None
        The size of the points. If None (default), will bet set to ``75`` if
        ``kind='3d'``, or ``25`` otherwise.
    linewidth : float
        The width of the outline. If ``0``, the outline will not be drawn.
    cmap : str | instance of matplotlib.colors.Colormap | None
        Colormap for coloring ch_groups. Has effect only when ``ch_groups``
        is list of list. If None, set to ``matplotlib.rcParams["image.cmap"]``.
        Defaults to None.
    %(verbose)s

    Returns
    -------
    fig : instance of Figure
        Figure containing the sensor topography.
    selection : list
        A list of selected channels. Only returned if ``kind=='select'``.

    See Also
    --------
    mne.viz.plot_layout

    Notes
    -----
    This function plots the sensor locations from the info structure using
    matplotlib. For drawing the sensors using PyVista see
    :func:`mne.viz.plot_alignment`.

    .. versionadded:: 0.12.0
    """
    from .evoked import _rgb

    _check_option("kind", kind, ["topomap", "3d", "select"])
    if axes is not None:
        from matplotlib.axes import Axes
        from mpl_toolkits.mplot3d.axes3d import Axes3D

        if kind == "3d":
            _validate_type(axes, Axes3D, "axes", extra="when 'kind' is '3d'")
        elif kind in ("topomap", "select"):
            _validate_type(
                axes, Axes, "axes", extra="when 'kind' is 'topomap' or 'select'"
            )
            if isinstance(axes, Axes3D):
                raise TypeError(
                    "axes must be an instance of Axes when 'kind' is "
                    f"'topomap' or 'select', got {type(axes)} instead."
                )
    _validate_type(info, Info, "info")
    ch_indices = channel_indices_by_type(info)
    allowed_types = _DATA_CH_TYPES_SPLIT
    if ch_type is None:
        for this_type in allowed_types:
            if _contains_ch_type(info, this_type):
                ch_type = this_type
                break
        picks = ch_indices[ch_type]
    elif ch_type == "all":
        picks = list()
        for this_type in allowed_types:
            picks += ch_indices[this_type]
    elif ch_type in allowed_types:
        picks = ch_indices[ch_type]
    else:
        raise ValueError(f"ch_type must be one of {allowed_types} not {ch_type}!")

    if len(picks) == 0:
        raise ValueError(f"Could not find any channels of type {ch_type}.")

    if not _check_ch_locs(info=info, picks=picks):
        raise RuntimeError("No valid channel positions found")

    dev_head_t = info["dev_head_t"]
    chs = [info["chs"][pick] for pick in picks]
    pos = np.empty((len(chs), 3))
    for ci, ch in enumerate(chs):
        pos[ci] = ch["loc"][:3]
        if ch["coord_frame"] == FIFF.FIFFV_COORD_DEVICE:
            if dev_head_t is None:
                warn(
                    "dev_head_t is None, transforming MEG sensors to head "
                    "coordinate frame using identity transform"
                )
                dev_head_t = np.eye(4)
            pos[ci] = apply_trans(dev_head_t, pos[ci])
    del dev_head_t

    ch_names = np.array([ch["ch_name"] for ch in chs])
    bads = [idx for idx, name in enumerate(ch_names) if name in info["bads"]]
    _validate_type(ch_groups, (list, np.ndarray, str, None), "ch_groups")
    if ch_groups is None:
        def_colors = _handle_default("color")
        colors = [
            "red" if i in bads else def_colors[channel_type(info, pick)]
            for i, pick in enumerate(picks)
        ]
    else:
        if isinstance(ch_groups, str):
            _check_option(
                "ch_groups", ch_groups, ["position", "selection"], extra="when str"
            )
            # Avoid circular import
            from ..channels import (
                _EEG_SELECTIONS,
                _SELECTIONS,
                _divide_to_regions,
                read_vectorview_selection,
            )

            if ch_groups == "position":
                ch_groups = _divide_to_regions(info, add_stim=False)
                ch_groups = list(ch_groups.values())
            else:
                ch_groups, color_vals = list(), list()
                for selection in _SELECTIONS + _EEG_SELECTIONS:
                    channels = pick_channels(
                        info["ch_names"],
                        read_vectorview_selection(selection, info=info),
                        ordered=False,
                    )
                    ch_groups.append(channels)
            color_vals = np.ones((len(ch_groups), 4))
            for idx, ch_group in enumerate(ch_groups):
                color_picks = [
                    np.where(picks == ch)[0][0] for ch in ch_group if ch in picks
                ]
                if len(color_picks) == 0:
                    continue
                x, y, z = pos[color_picks].T
                color = np.mean(_rgb(x, y, z), axis=0)
                color_vals[idx, :3] = color  # mean of spatial color
        else:  # array-like
            cmap = _get_cmap(cmap)
            colors = np.linspace(0, 1, len(ch_groups))
            color_vals = [cmap(colors[i]) for i in range(len(ch_groups))]
        colors = np.zeros((len(picks), 4))
        for pick_idx, pick in enumerate(picks):
            for ind, value in enumerate(ch_groups):
                if pick in value:
                    colors[pick_idx] = color_vals[ind]
                    break
    title = "Sensor positions (%s)" % ch_type if title is None else title
    fig = _plot_sensors(
        pos,
        info,
        picks,
        colors,
        bads,
        ch_names,
        title,
        show_names,
        axes,
        show,
        kind,
        block,
        to_sphere,
        sphere,
        pointsize=pointsize,
        linewidth=linewidth,
    )
    if kind == "select":
        return fig, fig.lasso.selection
    return fig


def _onpick_sensor(event, fig, ax, pos, ch_names, show_names):
    """Pick a channel in plot_sensors."""
    if event.mouseevent.inaxes != ax:
        return

    if event.mouseevent.key in ["shift", "alt"] and fig.lasso is not None:
        for ind in event.ind:
            fig.lasso.select_one(ind)

        return
    if show_names:
        return  # channel names already visible
    ind = event.ind[0]  # Just take the first sensor.
    ch_name = ch_names[ind]

    this_pos = pos[ind]

    # XXX: Bug in matplotlib won't allow setting the position of existing
    # text item, so we create a new one.
    ax.texts[0].remove()
    if len(this_pos) == 3:
        ax.text(this_pos[0], this_pos[1], this_pos[2], ch_name)
    else:
        ax.text(this_pos[0], this_pos[1], ch_name)
    fig.canvas.draw()


def _close_event(event, fig):
    """Listen for sensor plotter close event."""
    if getattr(fig, "lasso", None) is not None:
        fig.lasso.disconnect()


def _plot_sensors(
    pos,
    info,
    picks,
    colors,
    bads,
    ch_names,
    title,
    show_names,
    ax,
    show,
    kind,
    block,
    to_sphere,
    sphere,
    pointsize=None,
    linewidth=2,
):
    """Plot sensors."""
    import matplotlib.pyplot as plt
    from matplotlib import rcParams
    from mpl_toolkits.mplot3d import Axes3D  # noqa: F401 analysis:ignore

    from .topomap import _draw_outlines, _get_pos_outlines

    ch_names = [str(ch_name) for ch_name in ch_names]
    sphere = _check_sphere(sphere, info)

    edgecolors = np.repeat(rcParams["axes.edgecolor"], len(colors))
    edgecolors[bads] = "red"
    axes_was_none = ax is None
    if axes_was_none:
        subplot_kw = dict()
        if kind == "3d":
            subplot_kw.update(projection="3d")
        fig, ax = plt.subplots(
            1,
            figsize=(max(rcParams["figure.figsize"]),) * 2,
            subplot_kw=subplot_kw,
            layout="constrained",
        )
    else:
        fig = ax.get_figure()

    if kind == "3d":
        pointsize = 75 if pointsize is None else pointsize
        ax.text(0, 0, 0, "", zorder=1)

        ax.scatter(
            pos[:, 0],
            pos[:, 1],
            pos[:, 2],
            picker=True,
            c=colors,
            s=pointsize,
            edgecolor=edgecolors,
            linewidth=linewidth,
        )

        ax.azim = 90
        ax.elev = 0
        ax.xaxis.set_label_text("x (m)")
        ax.yaxis.set_label_text("y (m)")
        ax.zaxis.set_label_text("z (m)")
    else:  # kind in 'select', 'topomap'
        pointsize = 25 if pointsize is None else pointsize
        ax.text(0, 0, "", zorder=1)

        pos, outlines = _get_pos_outlines(info, picks, sphere, to_sphere=to_sphere)
        _draw_outlines(ax, outlines)
        pts = ax.scatter(
            pos[:, 0],
            pos[:, 1],
            picker=True,
            clip_on=False,
            c=colors,
            edgecolors=edgecolors,
            s=pointsize,
            lw=linewidth,
        )
        if kind == "select":
            fig.lasso = SelectFromCollection(ax, pts, names=ch_names)
        else:
            fig.lasso = None

        # Equal aspect for 3D looks bad, so only use for 2D
        ax.set(aspect="equal")
        ax.axis("off")  # remove border around figure
    del sphere

    connect_picker = True
    if show_names:
        if isinstance(show_names, (list, np.ndarray)):  # only given channels
            indices = [list(ch_names).index(name) for name in show_names]
        else:  # all channels
            indices = range(len(pos))
        for idx in indices:
            this_pos = pos[idx]
            if kind == "3d":
                ax.text(this_pos[0], this_pos[1], this_pos[2], ch_names[idx])
            else:
                ax.text(
                    this_pos[0] + 0.0025,
                    this_pos[1],
                    ch_names[idx],
                    ha="left",
                    va="center",
                )
        connect_picker = kind == "select"
        # make sure no names go off the edge of the canvas
        xmin, ymin, xmax, ymax = fig.get_window_extent().bounds
    if connect_picker:
        picker = partial(
            _onpick_sensor,
            fig=fig,
            ax=ax,
            pos=pos,
            ch_names=ch_names,
            show_names=show_names,
        )
        fig.canvas.mpl_connect("pick_event", picker)
    if axes_was_none:
        _set_window_title(fig, title)
    closed = partial(_close_event, fig=fig)
    fig.canvas.mpl_connect("close_event", closed)
    plt_show(show, block=block)
    return fig


def _compute_scalings(scalings, inst, remove_dc=False, duration=10):
    """Compute scalings for each channel type automatically.

    Parameters
    ----------
    scalings : dict
        The scalings for each channel type. If any values are
        'auto', this will automatically compute a reasonable
        scaling for that channel type. Any values that aren't
        'auto' will not be changed.
    inst : instance of Raw or Epochs
        The data for which you want to compute scalings. If data
        is not preloaded, this will read a subset of times / epochs
        up to 100mb in size in order to compute scalings.
    remove_dc : bool
        Whether to remove the mean (DC) before calculating the scalings. If
        True, the mean will be computed and subtracted for short epochs in
        order to compensate not only for global mean offset, but also for slow
        drifts in the signals.
    duration : float
        If remove_dc is True, the mean will be computed and subtracted on
        segments of length ``duration`` seconds.

    Returns
    -------
    scalings : dict
        A scalings dictionary with updated values
    """
    from ..epochs import BaseEpochs
    from ..io import BaseRaw

    scalings = _handle_default("scalings_plot_raw", scalings)
    if not isinstance(inst, (BaseRaw, BaseEpochs)):
        raise ValueError("Must supply either Raw or Epochs")

    for key, value in scalings.items():
        if not (isinstance(value, str) and value == "auto"):
            try:
                scalings[key] = float(value)
            except Exception:
                raise ValueError(
                    f'scalings must be "auto" or float, got '
                    f"scalings[{key!r}]={value!r} which could not be "
                    f"converted to float"
                )

    # If there are no "auto" scalings, we can return early!
    if all(
        [scalings[ch_type] != "auto" for ch_type in inst.get_channel_types(unique=True)]
    ):
        return scalings

    ch_types = channel_indices_by_type(inst.info)
    ch_types = {i_type: i_ixs for i_type, i_ixs in ch_types.items() if len(i_ixs) != 0}

    if inst.preload is False:
        if isinstance(inst, BaseRaw):
            # Load a window of data from the center up to 100mb in size
            n_times = 1e8 // (len(inst.ch_names) * 8)
            n_times = np.clip(n_times, 1, inst.n_times)
            n_secs = n_times / float(inst.info["sfreq"])
            time_middle = np.mean(inst.times)
            tmin = np.clip(time_middle - n_secs / 2.0, inst.times.min(), None)
            tmax = np.clip(time_middle + n_secs / 2.0, None, inst.times.max())
            smin, smax = [int(round(x * inst.info["sfreq"])) for x in (tmin, tmax)]
            data = inst._read_segment(smin, smax)
        elif isinstance(inst, BaseEpochs):
            # Load a random subset of epochs up to 100mb in size
            n_epochs = 1e8 // (len(inst.ch_names) * len(inst.times) * 8)
            n_epochs = int(np.clip(n_epochs, 1, len(inst)))
            ixs_epochs = np.random.choice(range(len(inst)), n_epochs, False)
            inst = inst.copy()[ixs_epochs].load_data()
    else:
        data = inst._data
    if isinstance(inst, BaseEpochs):
        data = inst._data.swapaxes(0, 1).reshape([len(inst.ch_names), -1])
    # Iterate through ch types and update scaling if ' auto'
    for key, value in scalings.items():
        if key not in ch_types or value != "auto":
            continue
        this_data = data[ch_types[key]]
        if remove_dc and (this_data.shape[1] / inst.info["sfreq"] >= duration):
            length = int(duration * inst.info["sfreq"])  # segment length
            # truncate data so that we can divide into segments of equal length
            this_data = this_data[:, : this_data.shape[1] // length * length]
            shape = this_data.shape  # original shape
            this_data = this_data.T.reshape(-1, length, shape[0])  # segment
            this_data -= np.nanmean(this_data, 0)  # subtract segment means
            this_data = this_data.T.reshape(shape)  # reshape into original
        this_data = this_data.ravel()
        this_data = this_data[np.isfinite(this_data)]
        if this_data.size:
            iqr = np.diff(np.percentile(this_data, [25, 75]))[0]
        else:
            iqr = 1.0
        scalings[key] = iqr
    return scalings


def _setup_cmap(cmap, n_axes=1, norm=False):
    """Set color map interactivity."""
    if cmap == "interactive":
        cmap = ("Reds" if norm else "RdBu_r", True)
    elif not isinstance(cmap, tuple):
        if cmap is None:
            cmap = "Reds" if norm else "RdBu_r"
        cmap = (cmap, False if n_axes > 2 else True)
    return cmap


def _prepare_joint_axes(n_maps, figsize=None):
    import matplotlib.pyplot as plt
    from matplotlib.gridspec import GridSpec

    fig = plt.figure(figsize=figsize, layout="constrained")
    gs = GridSpec(2, n_maps, height_ratios=[1, 2], figure=fig)
    map_ax = [fig.add_subplot(gs[0, x]) for x in range(n_maps)]  # first row
    main_ax = fig.add_subplot(gs[1, :])  # second row
    return fig, main_ax, map_ax


class DraggableColorbar:
    """Enable interactive colorbar.

    See http://www.ster.kuleuven.be/~pieterd/python/html/plotting/interactive_colorbar.html
    """  # noqa: E501

    def __init__(self, cbar, mappable, kind, ch_type):
        import matplotlib.pyplot as plt

        self.cbar = cbar
        self.mappable = mappable
        self.kind = kind
        self.ch_type = ch_type
        self.fig = self.cbar.ax.figure
        self.press = None
        self.cycle = sorted(
            [i for i in dir(plt.cm) if hasattr(getattr(plt.cm, i), "N")]
        )
        self.cycle += [mappable.get_cmap().name]
        self.index = self.cycle.index(mappable.get_cmap().name)
        self.lims = (self.cbar.norm.vmin, self.cbar.norm.vmax)
        self.connect()
        subscribe(self.fig, "colormap_range", self._on_colormap_range)

    def connect(self):
        """Connect to all the events we need."""
        self.cidpress = self.cbar.ax.figure.canvas.mpl_connect(
            "button_press_event", self.on_press
        )
        self.cidrelease = self.cbar.ax.figure.canvas.mpl_connect(
            "button_release_event", self.on_release
        )
        self.cidmotion = self.cbar.ax.figure.canvas.mpl_connect(
            "motion_notify_event", self.on_motion
        )
        self.keypress = self.cbar.ax.figure.canvas.mpl_connect(
            "key_press_event", self.key_press
        )
        self.scroll = self.cbar.ax.figure.canvas.mpl_connect(
            "scroll_event", self.on_scroll
        )

    def on_press(self, event):
        """Handle button press."""
        if event.inaxes != self.cbar.ax:
            return
        self.press = event.y

    def key_press(self, event):
        """Handle key press."""
        scale = self.cbar.norm.vmax - self.cbar.norm.vmin
        perc = 0.03
        if event.key == "down":
            self.index += 1
        elif event.key == "up":
            self.index -= 1
        elif event.key == " ":  # space key resets scale
            self.cbar.norm.vmin = self.lims[0]
            self.cbar.norm.vmax = self.lims[1]
        elif event.key == "+":
            self.cbar.norm.vmin -= (perc * scale) * -1
            self.cbar.norm.vmax += (perc * scale) * -1
        elif event.key == "-":
            self.cbar.norm.vmin -= (perc * scale) * 1
            self.cbar.norm.vmax += (perc * scale) * 1
        elif event.key == "pageup":
            self.cbar.norm.vmin -= (perc * scale) * 1
            self.cbar.norm.vmax -= (perc * scale) * 1
        elif event.key == "pagedown":
            self.cbar.norm.vmin -= (perc * scale) * -1
            self.cbar.norm.vmax -= (perc * scale) * -1
        else:
            return
        if self.index < 0:
            self.index = len(self.cycle) - 1
        elif self.index >= len(self.cycle):
            self.index = 0
        cmap = self.cycle[self.index]
        self.cbar.mappable.set_cmap(cmap)
        _draw_without_rendering(self.cbar)
        self.mappable.set_cmap(cmap)
        self._publish()

    def on_motion(self, event):
        """Handle mouse movements."""
        if self.press is None:
            return
        if event.inaxes != self.cbar.ax:
            return
        yprev = self.press
        dy = event.y - yprev
        self.press = event.y
        scale = self.cbar.norm.vmax - self.cbar.norm.vmin
        perc = 0.03
        if event.button == 1:
            self.cbar.norm.vmin -= (perc * scale) * np.sign(dy)
            self.cbar.norm.vmax -= (perc * scale) * np.sign(dy)
        elif event.button == 3:
            self.cbar.norm.vmin -= (perc * scale) * np.sign(dy)
            self.cbar.norm.vmax += (perc * scale) * np.sign(dy)
        self._publish()

    def on_release(self, event):
        """Handle release."""
        self.press = None
        self._update()

    def on_scroll(self, event):
        """Handle scroll."""
        scale = 1.1 if event.step < 0 else 1.0 / 1.1
        self.cbar.norm.vmin *= scale
        self.cbar.norm.vmax *= scale
        self._publish()

    def _on_colormap_range(self, event):
        if event.kind != self.kind or event.ch_type != self.ch_type:
            return
        if event.fmin is not None:
            self.cbar.norm.vmin = event.fmin
        if event.fmax is not None:
            self.cbar.norm.vmax = event.fmax
        if event.cmap is not None:
            self.cbar.mappable.set_cmap(event.cmap)
            self.mappable.set_cmap(event.cmap)
        self._update()

    def _publish(self):
        publish(
            self.fig,
            ColormapRange(
                kind=self.kind,
                ch_type=self.ch_type,
                fmin=self.cbar.norm.vmin,
                fmax=self.cbar.norm.vmax,
                cmap=self.mappable.get_cmap(),
            ),
        )

    def _update(self):
        from matplotlib.ticker import AutoLocator

        self.cbar.set_ticks(AutoLocator())
        self.cbar.update_ticks()
        _draw_without_rendering(self.cbar)
        self.mappable.set_norm(self.cbar.norm)
        self.cbar.ax.figure.canvas.draw()


def _draw_without_rendering(cbar):
    # draw_all deprecated in Matplotlib 3.6
    try:
        meth = cbar.ax.figure.draw_without_rendering
    except AttributeError:
        meth = cbar.draw_all
    return meth()


class SelectFromCollection:
    """Select objects from a matplotlib collection using ``LassoSelector``.

    The names of the selected objects are saved in the ``selection`` attribute.
    This tool highlights selected objects by fading other objects out (i.e.,
    reducing their alpha values).

    Parameters
    ----------
    ax : instance of Axes
        Axes to interact with.
    collection : instance of matplotlib collection
        Collection you want to select from.
    names : list of str
        The names of the object. The selection is returned as a subset of these names.
    alpha_selected : float
        Alpha for selected objects (0=tranparant, 1=opaque).
    alpha_nonselected : float
        Alpha for non-selected objects (0=tranparant, 1=opaque).
    linewidth_selected : float
        Linewidth for the borders of selected objects.
    linewidth_nonselected : float
        Linewidth for the borders of non-selected objects.

    Notes
    -----
    This tool selects collection objects which bounding boxes intersect with a lasso
    path. Calls all callbacks in self.callbacks when selection is ready.
    """

    def __init__(
        self,
        ax,
        collection,
        *,
        names,
        alpha_selected=1,
        alpha_nonselected=0.5,
        linewidth_selected=1,
        linewidth_nonselected=0.5,
    ):
        from matplotlib.widgets import LassoSelector

        self.fig = ax.figure
        self.canvas = ax.figure.canvas
        self.collection = collection
        self.names = names
        self.alpha_selected = alpha_selected
        self.alpha_nonselected = alpha_nonselected
        self.linewidth_selected = linewidth_selected
        self.linewidth_nonselected = linewidth_nonselected

        from matplotlib.collections import PolyCollection
        from matplotlib.path import Path

        if isinstance(collection, PolyCollection):
            self.paths = collection.get_paths()
        else:
            self.paths = [Path([point]) for point in collection.get_offsets()]
        self.Npts = len(self.paths)
        if self.Npts != len(names):
            raise ValueError(
                f"Number of names ({len(names)}) does not match the number of objects "
                f"in the collection ({self.Npts})."
            )

        # Ensure that we have colors for each object.
        self.fc = collection.get_facecolors()
        self.ec = collection.get_edgecolors()
        if len(self.fc) == 0:
            raise ValueError("Collection must have a facecolor")
        elif len(self.fc) == 1:
            self.fc = np.tile(self.fc, self.Npts).reshape(self.Npts, -1)
        if len(self.ec) == 0:
            self.ec = np.zeros((self.Npts, 4))  # all black
        elif len(self.ec) == 1:
            self.ec = np.tile(self.ec, self.Npts).reshape(self.Npts, -1)
        self.lw = np.full(self.Npts, float(self.linewidth_nonselected))

        # Initialize the lasso selector
        line_kw = _prop_kw("line", dict(color="red", linewidth=0.5))
        self.lasso = LassoSelector(ax, onselect=self.on_select, **line_kw)
        self.selection = list()
        self.selection_inds = np.array([], dtype="int")

        # Deselect everything in the beginning.
        self.style_objects([])

        # Respond to UI-Events
        subscribe(self.fig, "channels_select", self._on_channels_select)

    def on_select(self, verts):
        """Select a subset from the collection."""
        from matplotlib.path import Path

        if len(verts) <= 3:  # Seems to be a good way to exclude single clicks.
            return

        path = Path(verts)
        inds = np.nonzero([path.intersects_path(p) for p in self.paths])[0]
        if self.canvas._key == "shift":  # Appending selection.
            self.selection_inds = np.union1d(self.selection_inds, inds)
        elif self.canvas._key == "alt":  # Removing selection.
            self.selection_inds = np.setdiff1d(self.selection_inds, inds)
        else:
            self.selection_inds = inds
        ch_names = [self.names[i] for i in self.selection_inds]
        publish(self.fig, ChannelsSelect(ch_names=ch_names))

    def _on_channels_select(self, event):
        ch_inds = {name: i for i, name in enumerate(self.names)}
        self.selection = [name for name in event.ch_names if name in ch_inds]
        self.selection_inds = [ch_inds[name] for name in self.selection]
        self.style_objects(self.selection_inds)

    def select_one(self, ind):
        """Select or deselect one sensor."""
        if self.canvas._key == "shift":
            self.selection_inds = np.union1d(self.selection_inds, [ind])
        elif self.canvas._key == "alt":
            self.selection_inds = np.setdiff1d(self.selection_inds, [ind])
        else:
            return  # don't notify()
        ch_names = [self.names[i] for i in self.selection_inds]
        publish(self.fig, ChannelsSelect(ch_names=ch_names))

    def select_many(self, inds):
        """Select many sensors using indices (for predefined selections)."""
        self.selected_inds = inds
        ch_names = [self.names[i] for i in self.selection_inds]
        publish(self.fig, ChannelsSelect(ch_names=ch_names))

    def style_objects(self, inds):
        """Style selected sensors as "active"."""
        # reset
        self.fc[:, -1] = self.alpha_nonselected
        self.ec[:, -1] = self.alpha_nonselected / 2
        self.lw[:] = self.linewidth_nonselected
        # style sensors at `inds`
        self.fc[inds, -1] = self.alpha_selected
        self.ec[inds, -1] = self.alpha_selected
        self.lw[inds] = self.linewidth_selected
        self.collection.set_facecolors(self.fc)
        self.collection.set_edgecolors(self.ec)
        self.collection.set_linewidths(self.lw)
        self.canvas.draw_idle()

    def disconnect(self):
        """Disconnect the lasso selector."""
        self.lasso.disconnect_events()
        self.fc[:, -1] = self.alpha_selected
        self.ec[:, -1] = self.alpha_selected
        self.collection.set_facecolors(self.fc)
        self.collection.set_edgecolors(self.ec)
        self.canvas.draw_idle()


def _get_color_list(annotations=False):
    """Get the current color list from matplotlib rcParams.

    Parameters
    ----------
    annotations : boolean
        Has no influence on the function if false. If true, check if color
        "red" (#ff0000) is in the cycle and remove it.

    Returns
    -------
    colors : list
    """
    from matplotlib import rcParams

    color_cycle = rcParams.get("axes.prop_cycle")

    if not color_cycle:
        # Use deprecated color_cycle to avoid KeyErrors in environments
        # with Python 2.7 and Matplotlib < 1.5
        # this will already be a list
        colors = rcParams.get("axes.color_cycle")
    else:
        # we were able to use the prop_cycle. Now just convert to list
        colors = color_cycle.by_key()["color"]

    # If we want annotations, red is reserved ... remove if present. This
    # checks for the reddish color in MPL dark background style, normal style,
    # and MPL "red", and defaults to the last of those if none are present
    for red in ("#fa8174", "#d62728", "#ff0000"):
        if annotations and red in colors:
            colors.remove(red)
            break

    return (colors, red) if annotations else colors


def _merge_annotations(start, stop, description, annotations, current=()):
    """Handle drawn annotations."""
    ends = annotations.onset + annotations.duration
    idx = np.intersect1d(
        np.where(ends >= start)[0], np.where(annotations.onset <= stop)[0]
    )
    idx = np.intersect1d(idx, np.where(annotations.description == description)[0])
    new_idx = np.setdiff1d(idx, current)  # don't include modified annotation
    end = max(
        np.append((annotations.onset[new_idx] + annotations.duration[new_idx]), stop)
    )
    onset = min(np.append(annotations.onset[new_idx], start))
    duration = end - onset
    annotations.delete(idx)
    annotations.append(onset, duration, description)


class DraggableLine:
    """Custom matplotlib line for moving around by drag and drop.

    Parameters
    ----------
    line : instance of matplotlib Line2D
        Line to add interactivity to.
    callback : function
        Callback to call when line is released.
    """

    def __init__(self, line, modify_callback, drag_callback):
        self.line = line
        self.press = None
        self.x0 = line.get_xdata()[0]
        self.modify_callback = modify_callback
        self.drag_callback = drag_callback
        self.cidpress = self.line.figure.canvas.mpl_connect(
            "button_press_event", self.on_press
        )
        self.cidrelease = self.line.figure.canvas.mpl_connect(
            "button_release_event", self.on_release
        )
        self.cidmotion = self.line.figure.canvas.mpl_connect(
            "motion_notify_event", self.on_motion
        )

    def set_x(self, x):
        """Repoisition the line."""
        self.line.set_xdata([x, x])
        self.x0 = x

    def on_press(self, event):
        """Store button press if on top of the line."""
        if event.inaxes != self.line.axes or not self.line.contains(event)[0]:
            return
        x0 = self.line.get_xdata()
        y0 = self.line.get_ydata()
        self.press = x0, y0, event.xdata, event.ydata

    def on_motion(self, event):
        """Move the line on drag."""
        if self.press is None:
            return
        if event.inaxes != self.line.axes:
            return
        x0, y0, xpress, ypress = self.press
        dx = event.xdata - xpress
        self.line.set_xdata(x0 + dx)
        self.drag_callback((x0 + dx)[0])
        self.line.figure.canvas.draw()

    def on_release(self, event):
        """Handle release."""
        if event.inaxes != self.line.axes or self.press is None:
            return
        self.press = None
        self.line.figure.canvas.draw()
        self.modify_callback(self.x0, event.xdata)
        self.x0 = event.xdata

    def remove(self):
        """Remove the line."""
        self.line.figure.canvas.mpl_disconnect(self.cidpress)
        self.line.figure.canvas.mpl_disconnect(self.cidrelease)
        self.line.figure.canvas.mpl_disconnect(self.cidmotion)
        self.line.remove()


def _setup_ax_spines(
    axes,
    vlines,
    xmin,
    xmax,
    ymin,
    ymax,
    invert_y=False,
    unit=None,
    truncate_xaxis=True,
    truncate_yaxis=True,
    skip_axlabel=False,
    hline=True,
    time_unit="s",
):
    # don't show zero line if it coincides with x-axis (even if hline=True)
    if hline and ymin != 0.0:
        axes.spines["top"].set_position("zero")
    else:
        axes.spines["top"].set_visible(False)
    # the axes can become very small with topo plotting. This prevents the
    # x-axis from shrinking to length zero if truncate_xaxis=True, by adding
    # new ticks that are nice round numbers close to (but less extreme than)
    # xmin and xmax
    vlines = [] if vlines is None else vlines
    xticks = _trim_ticks(axes.get_xticks(), round(xmin, 2), round(xmax, 2))
    xticks = np.array(sorted(set([x for x in xticks] + vlines)))
    if len(xticks) < 2:

        def log_fix(tval):
            exp = np.log10(np.abs(tval))
            return np.sign(tval) * 10 ** (np.fix(exp) - (exp < 0))

        xlims = np.array([xmin, xmax])
        temp_ticks = log_fix(xlims)
        closer_idx = np.argmin(np.abs(xlims - temp_ticks))
        further_idx = np.argmax(np.abs(xlims - temp_ticks))
        start_stop = [temp_ticks[closer_idx], xlims[further_idx]]
        step = np.sign(np.diff(start_stop)).item() * np.max(np.abs(temp_ticks))
        tts = np.arange(*start_stop, step)
        xticks = np.array(sorted(xticks + [tts[0], tts[-1]]))
    axes.set_xticks(xticks)
    # y-axis is simpler
    yticks = _trim_ticks(axes.get_yticks(), ymin, ymax)
    axes.set_yticks(yticks)
    # truncation case 1: truncate both
    if truncate_xaxis and truncate_yaxis:
        axes.spines["bottom"].set_bounds(*xticks[[0, -1]])
        axes.spines["left"].set_bounds(*yticks[[0, -1]])
    # case 2: truncate only x (only right side; connect to y at left)
    elif truncate_xaxis:
        xbounds = np.array(axes.get_xlim())
        xbounds[1] = axes.get_xticks()[-1]
        axes.spines["bottom"].set_bounds(*xbounds)
    # case 3: truncate only y (only top; connect to x at bottom)
    elif truncate_yaxis:
        ybounds = np.array(axes.get_ylim())
        if invert_y:
            ybounds[0] = axes.get_yticks()[0]
        else:
            ybounds[1] = axes.get_yticks()[-1]
        axes.spines["left"].set_bounds(*ybounds)
    # handle axis labels
    if skip_axlabel:
        axes.set_yticklabels([""] * len(yticks))
        axes.set_xticklabels([""] * len(xticks))
    else:
        if unit is not None:
            axes.set_ylabel(unit, rotation=90)
        axes.set_xlabel(f"Time ({time_unit})")
    # plot vertical lines
    if vlines:
        _ymin, _ymax = axes.get_ylim()
        axes.vlines(
            vlines, _ymax, _ymin, linestyles="--", colors="k", linewidth=1.0, zorder=1
        )
    # invert?
    if invert_y:
        axes.invert_yaxis()
    # changes we always make:
    axes.tick_params(direction="out")
    axes.tick_params(right=False)
    axes.spines["right"].set_visible(False)
    axes.spines["left"].set_zorder(0)


def _handle_decim(info, decim, lowpass):
    """Handle decim parameter for plotters."""
    if isinstance(decim, str) and decim == "auto":
        lp = info["sfreq"] if info["lowpass"] is None else info["lowpass"]
        lp = min(lp, info["sfreq"] if lowpass is None else lowpass)
        with info._unlock():
            info["lowpass"] = lp
        decim = max(int(info["sfreq"] / (lp * 3) + 1e-6), 1)
    decim = _ensure_int(decim, "decim", must_be='an int or "auto"')
    if decim <= 0:
        raise ValueError(
            'decim must be "auto" or a positive integer, got %s' % (decim,)
        )
    decim = _check_decim(info, decim, 0)[0]
    data_picks = _pick_data_channels(info, exclude=())
    return decim, data_picks


def _setup_plot_projector(info, noise_cov, proj=True, use_noise_cov=True, nave=1):
    from ..cov import compute_whitener

    projector = np.eye(len(info["ch_names"]))
    whitened_ch_names = []
    if noise_cov is not None and use_noise_cov:
        # any channels in noise_cov['bads'] but not in info['bads'] get
        # set to nan, which means that they are not plotted.
        data_picks = _pick_data_channels(info, with_ref_meg=False, exclude=())
        data_names = {info["ch_names"][pick] for pick in data_picks}
        # these can be toggled by the user
        bad_names = set(info["bads"])
        # these can't in standard pipelines be enabled (we always take the
        # union), so pretend they're not in cov at all
        cov_names = (set(noise_cov["names"]) & set(info["ch_names"])) - set(
            noise_cov["bads"]
        )
        # Actually compute the whitener only using the difference
        whiten_names = cov_names - bad_names
        whiten_picks = pick_channels(info["ch_names"], whiten_names, ordered=True)
        whiten_info = pick_info(info, whiten_picks)
        rank = _triage_rank_sss(whiten_info, [noise_cov])[1][0]
        whitener, whitened_ch_names = compute_whitener(
            noise_cov, whiten_info, rank=rank, verbose=False
        )
        whitener *= np.sqrt(nave)  # proper scaling for Evoked data
        assert set(whitened_ch_names) == whiten_names
        projector[whiten_picks, whiten_picks[:, np.newaxis]] = whitener
        # Now we need to change the set of "whitened" channels to include
        # all data channel names so that they are properly italicized.
        whitened_ch_names = data_names
        # We would need to set "bad_picks" to identity to show the traces
        # (but in gray), but here we don't need to because "projector"
        # starts out as identity. So all that is left to do is take any
        # *good* data channels that are not in the noise cov to be NaN
        nan_names = data_names - (bad_names | cov_names)
        # XXX conditional necessary because of annoying behavior of
        # pick_channels where an empty list means "all"!
        if len(nan_names) > 0:
            nan_picks = pick_channels(info["ch_names"], nan_names)
            projector[nan_picks] = np.nan
    elif proj:
        projector, _ = setup_proj(info, add_eeg_ref=False, verbose=False)
    return projector, whitened_ch_names


def _check_sss(info):
    """Check SSS history in info."""
    ch_used = [ch for ch in _DATA_CH_TYPES_SPLIT if _contains_ch_type(info, ch)]
    has_meg = "mag" in ch_used and "grad" in ch_used
    has_sss = (
        has_meg
        and len(info["proc_history"]) > 0
        and info["proc_history"][0].get("max_info") is not None
    )
    return ch_used, has_meg, has_sss


def _triage_rank_sss(info, covs, rank=None, scalings=None):
    rank = dict() if rank is None else rank
    scalings = _handle_default("scalings_cov_rank", scalings)

    # Only look at good channels
    picks = _pick_data_channels(info, with_ref_meg=False, exclude="bads")
    info = pick_info(info, picks)
    ch_used, has_meg, has_sss = _check_sss(info)
    if has_sss:
        if "mag" in rank or "grad" in rank:
            raise ValueError(
                'When using SSS, pass "meg" to set the rank '
                '(separate rank values for "mag" or "grad" are '
                "meaningless)."
            )
    elif "meg" in rank:
        raise ValueError(
            "When not using SSS, pass separate rank values "
            'for "mag" and "grad" (do not use "meg").'
        )

    picks_list = _picks_by_type(info, meg_combined=has_sss)
    if has_sss:
        # reduce ch_used to combined mag grad
        ch_used = list(zip(*picks_list))[0]
    # order pick list by ch_used (required for compat with plot_evoked)
    picks_list = [x for x, y in sorted(zip(picks_list, ch_used))]
    n_ch_used = len(ch_used)

    # make sure we use the same rank estimates for GFP and whitening

    picks_list2 = [k for k in picks_list]
    # add meg picks if needed.
    if has_meg:
        # append ("meg", picks_meg)
        picks_list2 += _picks_by_type(info, meg_combined=True)

    rank_list = []  # rank dict for each cov
    for cov in covs:
        # We need to add the covariance projectors, compute the projector,
        # and apply it, just like we will do in prepare_noise_cov, otherwise
        # we risk the rank estimates being incorrect (i.e., if the projectors
        # do not match).
        info_proj = info.copy()
        with info_proj._unlock():
            info_proj["projs"] += cov["projs"]
        this_rank = {}
        # assemble rank dict for this cov, such that we have meg
        for ch_type, this_picks in picks_list2:
            # if we have already estimates / values for mag/grad but not
            # a value for meg, combine grad and mag.
            if "mag" in this_rank and "grad" in this_rank and "meg" not in rank:
                this_rank["meg"] = this_rank["mag"] + this_rank["grad"]
                # and we're done here
                break
            if rank.get(ch_type) is None:
                ch_names = [info["ch_names"][pick] for pick in this_picks]
                this_C = pick_channels_cov(cov, ch_names, ordered=False)
                this_estimated_rank = compute_rank(
                    this_C, scalings=scalings, info=info_proj
                )[ch_type]
                this_rank[ch_type] = this_estimated_rank
            elif rank.get(ch_type) is not None:
                this_rank[ch_type] = rank[ch_type]

        rank_list.append(this_rank)
    return n_ch_used, rank_list, picks_list, has_sss


def _check_cov(noise_cov, info):
    """Check the noise_cov for whitening and issue an SSS warning."""
    from ..cov import _ensure_cov

    if noise_cov is None:
        return None
    noise_cov = _ensure_cov(noise_cov, name="noise_cov", verbose=False)
    if _check_sss(info)[2]:  # has_sss
        warn(
            "Data have been processed with SSS, which changes the relative "
            "scaling of magnetometers and gradiometers when viewing data "
            "whitened by a noise covariance"
        )
    return noise_cov


def _set_title_multiple_electrodes(
    title, combine, ch_names, max_chans=6, all_=False, ch_type=None
):
    """Prepare a title string for multiple electrodes."""
    if title is None:
        title = ", ".join(ch_names[:max_chans])
        ch_type = _channel_type_prettyprint.get(ch_type, ch_type)
        if ch_type is None:
            ch_type = "sensor"
        if len(ch_names) > 1:
            ch_type += "s"
        combine = combine.capitalize() if isinstance(combine, str) else "Combination"
        if all_:
            title = f"{combine} of {len(ch_names)} {ch_type}"
        elif len(ch_names) > max_chans and combine != "gfp":
            logger.info("More than %i channels, truncating title ...", max_chans)
            title += f", ...\n({combine} of {len(ch_names)} {ch_type})"
    return title


def _check_time_unit(time_unit, times):
    if not isinstance(time_unit, str):
        raise TypeError("time_unit must be str, got %s" % (type(time_unit),))
    if time_unit == "s":
        pass
    elif time_unit == "ms":
        times = 1e3 * times
    else:
        raise ValueError("time_unit must be 's' or 'ms', got %r" % time_unit)
    return time_unit, times


def _plot_masked_image(
    ax,
    data,
    times,
    mask=None,
    yvals=None,
    cmap="RdBu_r",
    vmin=None,
    vmax=None,
    ylim=None,
    mask_style="both",
    mask_alpha=0.25,
    mask_cmap="Greys",
    yscale="linear",
    cnorm=None,
):
    """Plot a potentially masked (evoked, TFR, ...) 2D image."""
    from matplotlib import ticker
    from matplotlib.colors import Normalize

    if mask_style is None and mask is not None:
        mask_style = "both"  # default
    draw_mask = mask_style in {"both", "mask"}
    draw_contour = mask_style in {"both", "contour"}
    if cmap is None:
        mask_cmap = cmap
    if cnorm is None:
        cnorm = Normalize(vmin=vmin, vmax=vmax)

    # mask param check and preparation
    if draw_mask is None:
        if mask is not None:
            draw_mask = True
        else:
            draw_mask = False
    if draw_contour is None:
        if mask is not None:
            draw_contour = True
        else:
            draw_contour = False
    if mask is None:
        if draw_mask:
            warn("`mask` is None, not masking the plot ...")
            draw_mask = False
        if draw_contour:
            warn("`mask` is None, not adding contour to the plot ...")
            draw_contour = False

    if draw_mask:
        if mask.shape != data.shape:
            raise ValueError(
                "The mask must have the same shape as the data, "
                "i.e., %s, not %s" % (data.shape, mask.shape)
            )
        if draw_contour and yscale == "log":
            warn("Cannot draw contours with linear yscale yet ...")

    if yvals is None:  # for e.g. Evoked images
        yvals = np.arange(data.shape[0])
    # else, if TFR plot, yvals will be freqs

    # test yscale
    if yscale == "log" and not yvals[0] > 0:
        raise ValueError(
            "Using log scale for frequency axis requires all your"
            " frequencies to be positive (you cannot include"
            " the DC component (0 Hz) in the TFR)."
        )

    if len(yvals) < 2 or yvals[0] == 0:
        yscale = "linear"
    elif yscale != "linear":
        ratio = yvals[1:] / yvals[:-1]
    if yscale == "auto":
        if yvals[0] > 0 and np.allclose(ratio, ratio[0]):
            yscale = "log"
        else:
            yscale = "linear"

    if yscale == "log":  # pcolormesh for log scale
        # compute bounds between time samples
        (time_lims,) = centers_to_edges(times)
        log_yvals = np.concatenate(
            [[yvals[0] / ratio[0]], yvals, [yvals[-1] * ratio[0]]]
        )
        yval_lims = np.sqrt(log_yvals[:-1] * log_yvals[1:])

        # construct a time-yvaluency bounds grid
        time_mesh, yval_mesh = np.meshgrid(time_lims, yval_lims)

        if mask is not None:
            ax.pcolormesh(
                time_mesh, yval_mesh, data, cmap=mask_cmap, norm=cnorm, alpha=mask_alpha
            )
            im = ax.pcolormesh(
                time_mesh,
                yval_mesh,
                np.ma.masked_where(~mask, data),
                cmap=cmap,
                norm=cnorm,
                alpha=1,
            )
        else:
            im = ax.pcolormesh(time_mesh, yval_mesh, data, cmap=cmap, norm=cnorm)
        if ylim is None:
            ylim = yval_lims[[0, -1]]
        if yscale == "log":
            ax.set_yscale("log")
            ax.get_yaxis().set_major_formatter(ticker.ScalarFormatter())

        ax.yaxis.set_minor_formatter(ticker.NullFormatter())
        # get rid of minor ticks
        ax.yaxis.set_minor_locator(ticker.NullLocator())
        tick_vals = yvals[
            np.unique(np.linspace(0, len(yvals) - 1, 12).round().astype("int"))
        ]
        ax.set_yticks(tick_vals)

    else:
        # imshow for linear because the y ticks are nicer
        # and the masked areas look better
        dt = np.median(np.diff(times)) / 2.0 if len(times) > 1 else 0.1
        dy = np.median(np.diff(yvals)) / 2.0 if len(yvals) > 1 else 0.5
        extent = [times[0] - dt, times[-1] + dt, yvals[0] - dy, yvals[-1] + dy]
        im_args = dict(
            interpolation="nearest", origin="lower", extent=extent, aspect="auto"
        )
        if draw_mask:
            ax.imshow(data, alpha=mask_alpha, cmap=mask_cmap, norm=cnorm, **im_args)
            im = ax.imshow(
                np.ma.masked_where(~mask, data), cmap=cmap, norm=cnorm, **im_args
            )
        else:
            ax.imshow(data, cmap=cmap, norm=cnorm, **im_args)  # see #6481
            im = ax.imshow(data, cmap=cmap, norm=cnorm, **im_args)

        if draw_contour and np.unique(mask).size == 2:
            big_mask = np.kron(mask, np.ones((10, 10)))
            ax.contour(
                big_mask,
                colors=["k"],
                extent=extent,
                linewidths=[0.75],
                corner_mask=False,
                antialiased=False,
                levels=[0.5],
            )
        time_lims = [extent[0], extent[1]]
        if ylim is None:
            ylim = [extent[2], extent[3]]

    ax.set_xlim(time_lims[0], time_lims[-1])
    ax.set_ylim(ylim)

    if (draw_mask or draw_contour) and mask is not None:
        if mask.all():
            t_end = ", all points masked)"
        else:
            fraction = 1 - (np.float64(mask.sum()) / np.float64(mask.size))
            t_end = ", %0.3g%% of points masked)" % (fraction * 100,)
    else:
        t_end = ")"

    return im, t_end


@fill_doc
def _make_combine_callable(combine):
    """Convert None or string values of ``combine`` into callables.

    Params
    ------
    %(combine)s
        If callable, the callable must accept one positional input (data of
        shape ``(n_epochs, n_channels, n_times)`` or ``(n_evokeds, n_channels,
        n_times)``) and return an :class:`array <numpy.ndarray>` of shape
        ``(n_epochs, n_times)`` or ``(n_evokeds, n_times)``.
    """
    if combine is None:
        combine = partial(np.squeeze, axis=1)
    elif isinstance(combine, str):
        combine_dict = {
            key: partial(getattr(np, key), axis=1) for key in ("mean", "median", "std")
        }
        combine_dict["gfp"] = lambda data: np.sqrt((data**2).mean(axis=1))
        try:
            combine = combine_dict[combine]
        except KeyError:
            raise ValueError(
                '"combine" must be None, a callable, or one of '
                '"mean", "median", "std", or "gfp"; got {}'
                "".format(combine)
            )
    return combine


def _convert_psds(
    psds, dB, estimate, scaling, unit, ch_names=None, first_dim="channel"
):
    """Convert PSDs to dB (if necessary) and appropriate units.

    The following table summarizes the relationship between the value of
    parameters ``dB`` and ``estimate``, and the type of plot and corresponding
    units.

    | dB    | estimate    | plot | units             |
    |-------+-------------+------+-------------------|
    | True  | 'power'     | PSD  | amp**2/Hz (dB)    |
    | True  | 'amplitude' | ASD  | amp/sqrt(Hz) (dB) |
    | True  | 'auto'      | PSD  | amp**2/Hz (dB)    |
    | False | 'power'     | PSD  | amp**2/Hz         |
    | False | 'amplitude' | ASD  | amp/sqrt(Hz)      |
    | False | 'auto'      | ASD  | amp/sqrt(Hz)      |

    where amp are the units corresponding to the variable, as specified by
    ``unit``.
    """
    _check_option("first_dim", first_dim, ["channel", "epoch"])
    where = np.where(psds.min(1) <= 0)[0]
    if len(where) > 0:
        # Construct a helpful error message, depending on whether the first
        # dimension of `psds` are channels or epochs.
        if dB:
            bad_value = "Infinite"
        else:
            bad_value = "Zero"

        if first_dim == "channel":
            bads = ", ".join(ch_names[ii] for ii in where)
        else:
            bads = ", ".join(str(ii) for ii in where)

        msg = f"{bad_value} value in PSD for {first_dim}{_pl(where)} {bads}."
        if first_dim == "channel":
            msg += "\nThese channels might be dead."
        warn(msg, UserWarning)

    if estimate == "auto":
        estimate = "power" if dB else "amplitude"

    if estimate == "amplitude":
        np.sqrt(psds, out=psds)
        psds *= scaling
        ylabel = r"$\mathrm{%s/\sqrt{Hz}}$" % unit
    else:
        psds *= scaling * scaling
        if "/" in unit:
            unit = "(%s)" % unit
        ylabel = r"$\mathrm{%s²/Hz}$" % unit
    if dB:
        np.log10(np.maximum(psds, np.finfo(float).tiny), out=psds)
        psds *= 10
        ylabel += r"$\ \mathrm{(dB)}$"

    return ylabel


def _plot_psd(
    inst,
    fig,
    freqs,
    psd_list,
    picks_list,
    titles_list,
    units_list,
    scalings_list,
    ax_list,
    make_label,
    color,
    area_mode,
    area_alpha,
    dB,
    estimate,
    average,
    spatial_colors,
    xscale,
    line_alpha,
    sphere,
    xlabels_list,
):
    # helper function for Spectrum.plot()
    from matplotlib.ticker import ScalarFormatter

    from ..stats import _ci
    from .evoked import _plot_lines

    for key, ls in zip(["lowpass", "highpass", "line_freq"], ["--", "--", "-."]):
        if inst.info[key] is not None:
            for ax in ax_list:
                ax.axvline(
                    inst.info[key],
                    color="k",
                    linestyle=ls,
                    alpha=0.25,
                    linewidth=2,
                    zorder=2,
                )
    if line_alpha is None:
        line_alpha = 1.0 if average else 0.75
    line_alpha = float(line_alpha)
    ylabels = list()
    for ii, (psd, picks, title, ax, scalings, units) in enumerate(
        zip(psd_list, picks_list, titles_list, ax_list, scalings_list, units_list)
    ):
        ylabel = _convert_psds(
            psd, dB, estimate, scalings, units, [inst.ch_names[pi] for pi in picks]
        )
        ylabels.append(ylabel)
        del ylabel

        if average:
            # mean across channels
            psd_mean = np.mean(psd, axis=0)
            if area_mode in ("sd", "std"):
                # std across channels
                psd_std = np.std(psd, axis=0)
                hyp_limits = (psd_mean - psd_std, psd_mean + psd_std)
            elif area_mode == "range":
                hyp_limits = (np.min(psd, axis=0), np.max(psd, axis=0))
            elif area_mode is None:
                hyp_limits = None
            else:  # area_mode is float
                hyp_limits = _ci(psd, ci=area_mode)

            ax.plot(freqs, psd_mean, color=color, alpha=line_alpha, linewidth=0.5)
            if hyp_limits is not None:
                ax.fill_between(
                    freqs,
                    hyp_limits[0],
                    y2=hyp_limits[1],
                    facecolor=color,
                    alpha=area_alpha,
                )

    if not average:
        picks = np.concatenate(picks_list)
        info = pick_info(inst.info, sel=picks, copy=True)
        types = np.array(info.get_channel_types())
        ch_types_used = list()
        for this_type in _VALID_CHANNEL_TYPES:
            if this_type in types:
                ch_types_used.append(this_type)
        assert len(ch_types_used) == len(ax_list)
        unit = ""
        units = {t: yl for t, yl in zip(ch_types_used, ylabels)}
        titles = {c: t for c, t in zip(ch_types_used, titles_list)}
        # here we overwrite `picks` because of how _plot_lines works;
        # we already have the data, ch_types, etc in sync.
        psd_array = np.concatenate(psd_list)
        picks = np.arange(len(psd_array))
        if not spatial_colors:
            spatial_colors = color
        _plot_lines(
            psd_array,
            info,
            picks,
            fig,
            ax_list,
            spatial_colors,
            unit,
            units=units,
            scalings=None,
            hline=None,
            gfp=False,
            types=types,
            zorder="std",
            xlim=(freqs[0], freqs[-1]),
            ylim=None,
            times=freqs,
            bad_ch_idx=[],
            titles=titles,
            ch_types_used=ch_types_used,
            selectable=True,
            psd=True,
            line_alpha=line_alpha,
            nave=None,
            time_unit="ms",
            sphere=sphere,
            highlight=None,
        )

    for ii, (ax, xlabel) in enumerate(zip(ax_list, xlabels_list)):
        ax.grid(True, linestyle=":")
        if xscale == "log":
            ax.set(xscale="log")
            ax.set(xlim=[freqs[1] if freqs[0] == 0 else freqs[0], freqs[-1]])
            ax.get_xaxis().set_major_formatter(ScalarFormatter())
        else:  # xscale == 'linear'
            ax.set(xlim=(freqs[0], freqs[-1]))
        if make_label:
            ax.set(ylabel=ylabels[ii], title=titles_list[ii])
            if xlabel:
                ax.set_xlabel("Frequency (Hz)")

    if make_label:
        fig.align_ylabels(axs=ax_list)
    return fig


def _format_units_psd(unit, latex=False, power=True, dB=False):
    """Format PSD measurement units nicely."""
    unit = f"({unit})" if "/" in unit else unit
    if power:
        denom = "Hz"
        exp = r"^{2}" if latex else "²"
    else:
        denom = r"\sqrt{Hz}" if latex else "√(Hz)"
        exp = ""
    pre, post = (r"$\mathrm{", r"}$") if latex else ("", "")
    db = " (dB)" if dB else ""
    return f"{pre}{unit}{exp}/{denom}{post}{db}"


def _prepare_sensor_names(names, show_names):
    """Apply callable to sensor names (if provided)."""
    if callable(show_names):
        names = [show_names(name) for name in names]
    elif not show_names:
        names = None
    return names


def _trim_ticks(ticks, _min, _max):
    """Remove ticks that are more extreme than the given limits."""
    if np.isclose(_min, _max):
        keep_idx = 0  # ensure we always keep at least one tick
    else:
        keep_idx = np.where(np.logical_and(ticks >= _min, ticks <= _max))
    return np.atleast_1d(ticks[keep_idx])


def _set_window_title(fig, title):
    if fig.canvas.manager is not None:
        fig.canvas.manager.set_window_title(title)


def _shorten_path_from_middle(fpath, max_len=60, replacement="..."):
    """Truncate a path from the middle by omitting complete path elements."""
    from os.path import sep

    if len(fpath) > max_len:
        pathlist = fpath.split(sep)
        # indices starting from middle, alternating sides, omitting final elem:
        # range(8) → 3, 4, 2, 5, 1, 6; range(7) → 2, 3, 1, 4, 0, 5
        ixs_to_trunc = list(
            zip(
                range(len(pathlist) // 2 - 1, -1, -1),
                range(len(pathlist) // 2, len(pathlist) - 1),
            )
        )
        ixs_to_trunc = np.array(ixs_to_trunc).flatten()
        for ix in ixs_to_trunc:
            pathlist[ix] = replacement
            truncs = (np.array(pathlist) == replacement).nonzero()[0]
            newpath = sep.join(pathlist[: truncs[0]] + pathlist[truncs[-1] :])
            if len(newpath) < max_len:
                break
        return newpath
    return fpath


def centers_to_edges(*arrays):
    """Convert center points to edges.

    Parameters
    ----------
    *arrays : list of ndarray
        Each input array should be 1D monotonically increasing,
        and will be cast to float.

    Returns
    -------
    arrays : list of ndarray
        Given each input of shape (N,), the output will have shape (N+1,).

    Examples
    --------
    >>> x = [0., 0.1, 0.2, 0.3]
    >>> y = [20, 30, 40]
    >>> centers_to_edges(x, y)  # doctest: +SKIP
    [array([-0.05, 0.05, 0.15, 0.25, 0.35]), array([15., 25., 35., 45.])]
    """
    out = list()
    for ai, arr in enumerate(arrays):
        arr = np.asarray(arr, dtype=float)
        _check_option(f"arrays[{ai}].ndim", arr.ndim, (1,))
        if len(arr) > 1:
            arr_diff = np.diff(arr) / 2.0
        else:
            arr_diff = [abs(arr[0]) * 0.001] if arr[0] != 0 else [0.001]
        out.append(
            np.concatenate(
                [[arr[0] - arr_diff[0]], arr[:-1] + arr_diff, [arr[-1] + arr_diff[-1]]]
            )
        )
    return out


def _figure_agg(**kwargs):
    from matplotlib.backends.backend_agg import FigureCanvasAgg
    from matplotlib.figure import Figure

    fig = Figure(**kwargs)
    FigureCanvasAgg(fig)
    return fig


def _ndarray_to_fig(img, dpi=100):
    """Convert to MPL figure, adapted from matplotlib.image.imsave."""
    figsize = np.array(img.shape[:2][::-1]) / dpi
    fig = _figure_agg(dpi=dpi, figsize=figsize)
    ax = fig.add_axes([0, 0, 1, 1], frame_on=False)
    ax.imshow(img)
    return fig


def _save_ndarray_img(fname, img):
    """Save an image to disk."""
    from PIL import Image

    Image.fromarray(img).save(fname)


def concatenate_images(images, axis=0, bgcolor="black", centered=True, n_channels=3):
    """Concatenate a list of images.

    Parameters
    ----------
    images : list of ndarray
        The list of images to concatenate.
    axis : 0 or 1
        The images are concatenated horizontally if 0 and vertically otherwise.
        The default orientation is horizontal.
    bgcolor : str | list
        The color of the background. The name of the color is accepted
        (e.g 'red') or a list of RGB values between 0 and 1. Defaults to
        'black'.
    centered : bool
        If True, the images are centered. Defaults to True.
    n_channels : int
        Number of color channels. Can be 3 or 4. The default value is 3.

    Returns
    -------
    img : ndarray
        The concatenated image.
    """
    n_channels = _ensure_int(n_channels, "n_channels")
    axis = _ensure_int(axis)
    _check_option("axis", axis, (0, 1))
    _check_option("n_channels", n_channels, (3, 4))
    alpha = True if n_channels == 4 else False
    bgcolor = _to_rgb(bgcolor, name="bgcolor", alpha=alpha)
    bgcolor = np.asarray(bgcolor) * 255
    funcs = [np.sum, np.max]
    ret_shape = np.asarray(
        [
            funcs[axis]([image.shape[0] for image in images]),
            funcs[1 - axis]([image.shape[1] for image in images]),
        ]
    )
    ret = np.zeros((ret_shape[0], ret_shape[1], n_channels), dtype=np.uint8)
    ret[:, :, :] = bgcolor
    ptr = np.array([0, 0])
    sec = np.array([0 == axis, 1 == axis]).astype(int)
    for image in images:
        shape = image.shape[:-1]
        dec = ptr.copy()
        dec += ((ret_shape - shape) // 2) * (1 - sec) if centered else 0
        ret[dec[0] : dec[0] + shape[0], dec[1] : dec[1] + shape[1], :] = image
        ptr += shape * sec
    return ret


def _generate_default_filename(ext=".png"):
    now = datetime.now()
    dt_string = now.strftime("_%Y-%m-%d_%H-%M-%S")
    return "MNE" + dt_string + ext


def _prop_kw(kind, val):
    # Can be removed in when we depend on matplotlib 3.5+
    # https://github.com/matplotlib/matplotlib/pull/20585
    from matplotlib.widgets import SpanSelector

    pre = "" if "props" in signature(SpanSelector).parameters else kind
    return {pre + "props": val}


def _handle_precompute(precompute):
    _validate_type(precompute, (bool, str, None), "precompute")
    if precompute is None:
        precompute = get_config("MNE_BROWSER_PRECOMPUTE", "auto").lower()
        _check_option(
            "MNE_BROWSER_PRECOMPUTE",
            precompute,
            ("true", "false", "auto"),
            extra="when precompute=None is used",
        )
        precompute = dict(true=True, false=False, auto="auto")[precompute]
    return precompute


def _set_3d_axes_equal(ax):
    """Make axes of 3D plot have equal scale on all dimensions.

    This way spheres appear as actual spheres, cubes as cubes, etc.

    Parameters
    ----------
    ax: matplotlib.axes.Axes
        A matplotlib 3d axis to use.
    """
    ranges = tuple(
        np.abs(np.diff(getattr(ax, f"get_{d}lim")())).item() for d in ("x", "y", "z")
    )
    ax.set_box_aspect(ranges)


def _check_type_projs(projs):
    _validate_type(projs, (list, tuple, Projection), "projs")
    if isinstance(projs, Projection):
        projs = [projs]
    for pi, p in enumerate(projs):
        _validate_type(p, Projection, f"projs[{pi}]")
    return projs


def _get_cmap(colormap, lut=None):
    from matplotlib import colors, rcParams

    try:
        from matplotlib import colormaps
    except Exception:
        from matplotlib.cm import get_cmap
    else:

        def get_cmap(cmap):
            return colormaps[cmap]

    if colormap is None:
        colormap = rcParams["image.cmap"]
    if isinstance(colormap, str) and colormap in ("mne", "mne_analyze"):
        colormap = mne_analyze_colormap([0, 1, 2], format="matplotlib")
    elif not isinstance(colormap, colors.Colormap):
        colormap = get_cmap(colormap)
    if lut is not None:
        # triage method for MPL 3.6 ('resampled') or older ('_resample')
        if hasattr(colormap, "resampled"):
            resampled = colormap.resampled
        else:
            resampled = colormap._resample
        colormap = resampled(lut)
    return colormap


def _get_plot_ch_type(inst, ch_type, allow_ref_meg=False):
    """Choose a single channel type (usually for plotting).

    Usually used in plotting to plot a single datatype, e.g. look for mags,
    then grads, then ... to plot.
    """
    if ch_type is None:
        allowed_types = list(_DATA_CH_TYPES_SPLIT)
        allowed_types += ["ref_meg"] if allow_ref_meg else []
        has_types = inst.get_channel_types(unique=True)
        for type_ in allowed_types:
            if type_ in has_types:
                ch_type = type_
                break
        else:
            raise RuntimeError("No plottable channel types found")
    return ch_type<|MERGE_RESOLUTION|>--- conflicted
+++ resolved
@@ -63,13 +63,7 @@
     verbose,
     warn,
 )
-<<<<<<< HEAD
-from ..transforms import apply_trans
-from .ui_events import publish, subscribe, ChannelsSelect
-
-=======
-from .ui_events import ColormapRange, publish, subscribe
->>>>>>> c7c8a291
+from .ui_events import ChannelsSelect, ColormapRange, publish, subscribe
 
 _channel_type_prettyprint = {
     "eeg": "EEG channel",
