--- conflicted
+++ resolved
@@ -120,10 +120,6 @@
     return read_raw_fif(fname, allow_maxshield='yes').crop(*lims)
 
 
-# These mimic what is done in MaxFilter
-std_kwargs = dict(st_overlap=False, mc_interp='zero')
-
-
 @pytest.mark.slowtest
 @testing.requires_testing_data
 def test_movement_compensation(tmpdir):
@@ -137,8 +133,7 @@
     # Movement compensation, no regularization, no tSSS
     #
     raw_sss = maxwell_filter(raw, head_pos=head_pos, origin=mf_head_origin,
-                             regularize=None, bad_condition='ignore',
-                             **std_kwargs)
+                             regularize=None, bad_condition='ignore')
     assert_meg_snr(raw_sss, read_crop(sss_movecomp_fname, lims),
                    4.6, 12.4, chpi_med_tol=58)
     # IO
@@ -151,8 +146,7 @@
     #
     # Movement compensation,    regularization, no tSSS
     #
-    raw_sss = maxwell_filter(raw, head_pos=head_pos, origin=mf_head_origin,
-                             **std_kwargs)
+    raw_sss = maxwell_filter(raw, head_pos=head_pos, origin=mf_head_origin)
     assert_meg_snr(raw_sss, read_crop(sss_movecomp_reg_in_fname, lims),
                    0.5, 1.9, chpi_med_tol=121)
 
@@ -163,13 +157,7 @@
     with pytest.warns(RuntimeWarning, match='untested'):
         raw_sss_mv = maxwell_filter(raw_nohpi, head_pos=head_pos,
                                     st_duration=4., origin=mf_head_origin,
-<<<<<<< HEAD
-                                    st_fixed=False, **std_kwargs)
-    assert_equal(len(w), 1)
-    assert_true('is untested' in str(w[0].message))
-=======
                                     st_fixed=False)
->>>>>>> fba90c6d
     # Neither match is particularly good because our algorithm actually differs
     assert_meg_snr(raw_sss_mv, read_crop(sss_movecomp_reg_in_st4s_fname, lims),
                    0.6, 1.3)
@@ -183,27 +171,13 @@
     # Movement compensation,    regularization,    tSSS at the beginning
     #
     raw_sss_mc = maxwell_filter(raw_nohpi, head_pos=head_pos, st_duration=4.,
-                                origin=mf_head_origin, **std_kwargs)
+                                origin=mf_head_origin)
     assert_meg_snr(raw_sss_mc, read_crop(tSSS_fname, lims),
                    0.6, 1.0, chpi_med_tol=None)
     assert_meg_snr(raw_sss_mc, raw_sss_mv, 0.6, 1.4)
 
     # some degenerate cases
     raw_erm = read_crop(erm_fname)
-<<<<<<< HEAD
-    assert_raises(ValueError, maxwell_filter, raw_erm, coord_frame='meg',
-                  head_pos=head_pos, **std_kwargs)  # can't do ERM file
-    assert_raises(ValueError, maxwell_filter, raw,
-                  head_pos=head_pos[:, :9], **std_kwargs)  # bad shape
-    assert_raises(TypeError, maxwell_filter, raw, head_pos='foo',
-                  **std_kwargs)  # bad type
-    assert_raises(ValueError, maxwell_filter, raw, head_pos=head_pos[::-1],
-                  **std_kwargs)
-    head_pos_bad = head_pos.copy()
-    head_pos_bad[0, 0] = raw.first_samp / raw.info['sfreq'] - 1e-2
-    assert_raises(ValueError, maxwell_filter, raw, head_pos=head_pos_bad,
-                  **std_kwargs)
-=======
     pytest.raises(ValueError, maxwell_filter, raw_erm, coord_frame='meg',
                   head_pos=head_pos)  # can't do ERM file
     pytest.raises(ValueError, maxwell_filter, raw,
@@ -213,45 +187,20 @@
     head_pos_bad = head_pos.copy()
     head_pos_bad[0, 0] = raw._first_time - 1e-2
     pytest.raises(ValueError, maxwell_filter, raw, head_pos=head_pos_bad)
->>>>>>> fba90c6d
 
     head_pos_bad = head_pos.copy()
     head_pos_bad[0, 4] = 1.  # off by more than 1 m
     with pytest.warns(RuntimeWarning, match='greater than 1 m'):
         maxwell_filter(raw.copy().crop(0, 0.1), head_pos=head_pos_bad,
-<<<<<<< HEAD
-                       bad_condition='ignore', **std_kwargs)
-    assert_true(any('greater than 1 m' in str(ww.message) for ww in w))
-=======
                        bad_condition='ignore')
->>>>>>> fba90c6d
 
     # make sure numerical error doesn't screw it up, though
     head_pos_bad = head_pos.copy()
     head_pos_bad[0, 0] = raw._first_time - 5e-4
     raw_sss_tweak = maxwell_filter(
-        raw.copy().crop(0, 0.05), head_pos=head_pos_bad, origin=mf_head_origin,
-        **std_kwargs)
+        raw.copy().crop(0, 0.05), head_pos=head_pos_bad, origin=mf_head_origin)
     assert_meg_snr(raw_sss_tweak, raw_sss.copy().crop(0, 0.05), 1.4, 8.,
                    chpi_med_tol=5)
-
-
-@testing.requires_testing_data
-def test_movement_compensation_smooth():
-    """Test movement compensation with smooth interpolation."""
-    lims = (0, 10)
-    raw = read_crop(raw_fname, lims).load_data()
-    head_pos = read_head_pos(pos_fname)
-    raw_sss = maxwell_filter(raw, head_pos=head_pos, origin=mf_head_origin,
-                             regularize=None, bad_condition='ignore',
-                             **std_kwargs)
-    assert_meg_snr(raw_sss, read_crop(sss_movecomp_fname, lims),
-                   3.9, 10.9, chpi_med_tol=58)
-    raw_sss = maxwell_filter(raw, head_pos=head_pos, origin=mf_head_origin,
-                             regularize=None, bad_condition='ignore',
-                             st_overlap=False, mc_interp='hann')
-    assert_meg_snr(raw_sss, read_crop(sss_movecomp_fname, lims),
-                   2.49, 9.8, chpi_med_tol=58)
 
 
 @pytest.mark.slowtest
@@ -268,67 +217,39 @@
         pytest.raises(RuntimeError, maxwell_filter, raw_kit)
     with catch_logging() as log:
         raw_sss = maxwell_filter(raw_kit, origin=(0., 0., 0.04),
-                                 ignore_ref=True, verbose=True,
-                                 **std_kwargs)
+                                 ignore_ref=True, verbose=True)
     assert '12/15 out' in log.getvalue()  # homogeneous fields removed
     _assert_n_free(raw_sss, 65, 65)
     raw_sss_auto = maxwell_filter(raw_kit, origin=(0., 0., 0.04),
-                                  ignore_ref=True, mag_scale='auto',
-                                  **std_kwargs)
+                                  ignore_ref=True, mag_scale='auto')
     assert_allclose(raw_sss._data, raw_sss_auto._data)
     # XXX this KIT origin fit is terrible! Eventually we should get a
     # corrected HSP file with proper coverage
     with pytest.warns(RuntimeWarning, match='more than 20 mm'):
         with catch_logging() as log:
-<<<<<<< HEAD
-            assert_raises(RuntimeError, maxwell_filter, raw_kit,
-                          ignore_ref=True, regularize=None,
-                          **std_kwargs)  # bad condition
-            raw_sss = maxwell_filter(raw_kit, origin='auto',
-                                     ignore_ref=True, bad_condition='warning',
-                                     verbose='warning', **std_kwargs)
-=======
             pytest.raises(RuntimeError, maxwell_filter, raw_kit,
                           ignore_ref=True, regularize=None)  # bad condition
             raw_sss = maxwell_filter(raw_kit, origin='auto',
                                      ignore_ref=True, bad_condition='info',
                                      verbose=True)
->>>>>>> fba90c6d
     log = log.getvalue()
     assert 'badly conditioned' in log
     assert 'more than 20 mm from' in log
     # fits can differ slightly based on scipy version, so be lenient here
     _assert_n_free(raw_sss, 28, 34)  # bad origin == brutal reg
     # Let's set the origin
-<<<<<<< HEAD
-    with warnings.catch_warnings(record=True):
-        with catch_logging() as log:
-            raw_sss = maxwell_filter(raw_kit, origin=(0., 0., 0.04),
-                                     ignore_ref=True, bad_condition='warning',
-                                     regularize=None, verbose=True,
-                                     **std_kwargs)
-=======
     with catch_logging() as log:
         raw_sss = maxwell_filter(raw_kit, origin=(0., 0., 0.04),
                                  ignore_ref=True, bad_condition='info',
                                  regularize=None, verbose=True)
->>>>>>> fba90c6d
     log = log.getvalue()
     assert 'badly conditioned' in log
     assert '80/80 in, 12/15 out' in log
     _assert_n_free(raw_sss, 80)
     # Now with reg
-<<<<<<< HEAD
-    with warnings.catch_warnings(record=True):
-        with catch_logging() as log:
-            raw_sss = maxwell_filter(raw_kit, origin=(0., 0., 0.04),
-                                     ignore_ref=True, verbose=True,
-                                     **std_kwargs)
-=======
     with catch_logging() as log:
         raw_sss = maxwell_filter(raw_kit, origin=(0., 0., 0.04),
                                  ignore_ref=True, verbose=True)
->>>>>>> fba90c6d
     log = log.getvalue()
     assert 'badly conditioned' not in log
     assert '12/15 out' in log
@@ -342,46 +263,33 @@
     raw_bti = read_raw_bti(bti_pdf, bti_config, bti_hs, preload=False)
     picks = pick_types(raw_bti.info, meg='mag', exclude=())
     power = np.sqrt(np.sum(raw_bti[picks][0] ** 2))
-    raw_sss = maxwell_filter(raw_bti, **std_kwargs)
+    raw_sss = maxwell_filter(raw_bti)
     _assert_n_free(raw_sss, 70)
     _assert_shielding(raw_sss, power, 0.5)
-    raw_sss_auto = maxwell_filter(raw_bti, mag_scale='auto', verbose=True,
-                                  **std_kwargs)
+    raw_sss_auto = maxwell_filter(raw_bti, mag_scale='auto', verbose=True)
     _assert_shielding(raw_sss_auto, power, 0.7)
 
     # CTF
     raw_ctf = read_crop(fname_ctf_raw)
-<<<<<<< HEAD
-    assert_equal(raw_ctf.compensation_grade, 3)
-    assert_raises(RuntimeError, maxwell_filter, raw_ctf,
-                  **std_kwargs)  # compensated
-    raw_ctf.apply_gradient_compensation(0)
-    assert_raises(ValueError, maxwell_filter, raw_ctf,
-                  **std_kwargs)  # cannot fit headshape
-    raw_sss = maxwell_filter(raw_ctf, origin=(0., 0., 0.04), **std_kwargs)
-=======
     assert raw_ctf.compensation_grade == 3
     pytest.raises(RuntimeError, maxwell_filter, raw_ctf)  # compensated
     raw_ctf.apply_gradient_compensation(0)
     pytest.raises(ValueError, maxwell_filter, raw_ctf)  # cannot fit headshape
     raw_sss = maxwell_filter(raw_ctf, origin=(0., 0., 0.04))
->>>>>>> fba90c6d
     _assert_n_free(raw_sss, 68)
     _assert_shielding(raw_sss, raw_ctf, 1.8)
     with catch_logging() as log:
         raw_sss = maxwell_filter(raw_ctf, origin=(0., 0., 0.04),
-                                 ignore_ref=True, verbose=True,
-                                 **std_kwargs)
+                                 ignore_ref=True, verbose=True)
     assert ', 12/15 out' in log.getvalue()  # homogeneous fields removed
     _assert_n_free(raw_sss, 70)
     _assert_shielding(raw_sss, raw_ctf, 12)
     raw_sss_auto = maxwell_filter(raw_ctf, origin=(0., 0., 0.04),
-                                  ignore_ref=True, mag_scale='auto',
-                                  **std_kwargs)
+                                  ignore_ref=True, mag_scale='auto')
     assert_allclose(raw_sss._data, raw_sss_auto._data)
     with catch_logging() as log:
         maxwell_filter(raw_ctf, origin=(0., 0., 0.04), regularize=None,
-                       ignore_ref=True, st_overlap=False, verbose=True)
+                       ignore_ref=True, verbose=True)
     assert '80/80 in, 12/15 out' in log.getvalue()  # homogeneous fields
 
 
@@ -471,16 +379,9 @@
     raw = read_crop(raw_fname, (0., 1.))
     raw_err = read_crop(raw_fname).apply_proj()
     raw_erm = read_crop(erm_fname)
-<<<<<<< HEAD
-    assert_raises(RuntimeError, maxwell_filter, raw_err, **std_kwargs)
-    assert_raises(TypeError, maxwell_filter, 1., **std_kwargs)  # not a raw
-    assert_raises(ValueError, maxwell_filter, raw, int_order=20,
-                  **std_kwargs)  # too many
-=======
     pytest.raises(RuntimeError, maxwell_filter, raw_err)
     pytest.raises(TypeError, maxwell_filter, 1.)  # not a raw
     pytest.raises(ValueError, maxwell_filter, raw, int_order=20)  # too many
->>>>>>> fba90c6d
 
     n_int_bases = int_order ** 2 + 2 * int_order
     n_ext_bases = ext_order ** 2 + 2 * ext_order
@@ -490,34 +391,18 @@
     assert _get_n_moments([int_order, ext_order]).sum() == nbases
 
     # Test SSS computation at the standard head origin
-<<<<<<< HEAD
-    assert_equal(len(raw.info['projs']), 12)  # 11 MEG projs + 1 AVG EEG
-    raw_sss = maxwell_filter(raw, origin=mf_head_origin, regularize=None,
-                             bad_condition='ignore', **std_kwargs)
-    assert_equal(len(raw_sss.info['projs']), 1)  # avg EEG
-    assert_equal(raw_sss.info['projs'][0]['desc'], 'Average EEG reference')
-=======
     assert len(raw.info['projs']) == 12  # 11 MEG projs + 1 AVG EEG
     with use_coil_def(elekta_def_fname):
         raw_sss = maxwell_filter(raw, origin=mf_head_origin, regularize=None,
                                  bad_condition='ignore')
     assert len(raw_sss.info['projs']) == 1  # avg EEG
     assert raw_sss.info['projs'][0]['desc'] == 'Average EEG reference'
->>>>>>> fba90c6d
     assert_meg_snr(raw_sss, read_crop(sss_std_fname), 200., 1000.)
     py_cal = raw_sss.info['proc_history'][0]['max_info']['sss_cal']
     assert len(py_cal) == 0
     py_ctc = raw_sss.info['proc_history'][0]['max_info']['sss_ctc']
     assert len(py_ctc) == 0
     py_st = raw_sss.info['proc_history'][0]['max_info']['max_st']
-<<<<<<< HEAD
-    assert_equal(len(py_st), 0)
-    assert_raises(RuntimeError, maxwell_filter, raw_sss, **std_kwargs)
-
-    # Test SSS computation at non-standard head origin
-    raw_sss = maxwell_filter(raw, origin=[0., 0.02, 0.02], regularize=None,
-                             bad_condition='ignore', **std_kwargs)
-=======
     assert len(py_st) == 0
     pytest.raises(RuntimeError, maxwell_filter, raw_sss)
 
@@ -525,20 +410,14 @@
     with use_coil_def(elekta_def_fname):
         raw_sss = maxwell_filter(raw, origin=[0., 0.02, 0.02], regularize=None,
                                  bad_condition='ignore')
->>>>>>> fba90c6d
     assert_meg_snr(raw_sss, read_crop(sss_nonstd_fname), 250., 700.)
 
     # Test SSS computation at device origin
     sss_erm_std = read_crop(sss_erm_std_fname)
     raw_sss = maxwell_filter(raw_erm, coord_frame='meg',
                              origin=mf_meg_origin, regularize=None,
-<<<<<<< HEAD
-                             bad_condition='ignore', **std_kwargs)
-    assert_meg_snr(raw_sss, sss_erm_std, 100., 900.)
-=======
                              bad_condition='ignore')
     assert_meg_snr(raw_sss, sss_erm_std, 70., 260.)
->>>>>>> fba90c6d
     for key in ('job', 'frame'):
         vals = [x.info['proc_history'][0]['max_info']['sss_info'][key]
                 for x in [raw_sss, sss_erm_std]]
@@ -556,24 +435,6 @@
     assert _get_n_moments(int_order) == _get_rank_sss(raw_sss)
 
     # Degenerate cases
-<<<<<<< HEAD
-    assert_raises(ValueError, maxwell_filter, raw, coord_frame='foo',
-                  **std_kwargs)
-    assert_raises(ValueError, maxwell_filter, raw, origin='foo',
-                  **std_kwargs)
-    assert_raises(ValueError, maxwell_filter, raw, origin=[0] * 4,
-                  **std_kwargs)
-    assert_raises(ValueError, maxwell_filter, raw, mag_scale='foo',
-                  **std_kwargs)
-    raw_missing = raw.copy().load_data()
-    raw_missing.info['bads'] = ['MEG0111']
-    raw_missing.pick_types(meg=True)  # will be missing the bad
-    maxwell_filter(raw_missing, **std_kwargs)
-    with warnings.catch_warnings(record=True) as w:
-        maxwell_filter(raw_missing, calibration=fine_cal_fname, **std_kwargs)
-    assert_equal(len(w), 1)
-    assert_true('not in data' in str(w[0].message))
-=======
     pytest.raises(ValueError, maxwell_filter, raw, coord_frame='foo')
     pytest.raises(ValueError, maxwell_filter, raw, origin='foo')
     pytest.raises(ValueError, maxwell_filter, raw, origin=[0] * 4)
@@ -584,7 +445,6 @@
     maxwell_filter(raw_missing)
     with pytest.warns(RuntimeWarning, match='not in data'):
         maxwell_filter(raw_missing, calibration=fine_cal_fname)
->>>>>>> fba90c6d
 
 
 @testing.requires_testing_data
@@ -607,7 +467,7 @@
     raw.pick_types(meg=True, eeg=False)
     int_order = 8
     raw_sss = maxwell_filter(raw, origin=mf_head_origin, regularize=None,
-                             bad_condition='ignore', **std_kwargs)
+                             bad_condition='ignore')
 
     # Test io on processed data
     tempdir = str(tmpdir)
@@ -639,14 +499,9 @@
     """Test Maxwell filter reconstruction of bad channels."""
     raw = read_crop(raw_fname, (0., 1.))
     raw.info['bads'] = bads
-<<<<<<< HEAD
-    raw_sss = maxwell_filter(raw, origin=mf_head_origin, regularize=None,
-                             bad_condition='ignore', **std_kwargs)
-=======
     with use_coil_def(elekta_def_fname):
         raw_sss = maxwell_filter(raw, origin=mf_head_origin, regularize=None,
                                  bad_condition='ignore')
->>>>>>> fba90c6d
     assert_meg_snr(raw_sss, read_crop(sss_bad_recon_fname), 300.)
 
 
@@ -656,17 +511,10 @@
     """Test Maxwell filter (tSSS) spatiotemporal processing."""
     # Load raw testing data
     raw = read_crop(raw_fname)
-    mag_picks = pick_types(raw.info, meg='mag', exclude=())
-    power = np.sqrt(np.sum(raw[mag_picks][0] ** 2))
 
     # Test that window is less than length of data
-<<<<<<< HEAD
-    assert_raises(ValueError, maxwell_filter, raw, st_duration=1000.,
-                  **std_kwargs)
-=======
     with pytest.raises(ValueError, match='duration'):
         maxwell_filter(raw, st_duration=1000.)
->>>>>>> fba90c6d
 
     # We could check both 4 and 10 seconds because Elekta handles them
     # differently (to ensure that std/non-std tSSS windows are correctly
@@ -690,40 +538,6 @@
         # Test sss computation at the standard head origin. Same cropping issue
         # as mentioned above.
         raw_tsss = maxwell_filter(
-<<<<<<< HEAD
-            raw, st_duration=st_duration, st_overlap=False, **kwargs)
-        assert_equal(raw_tsss.estimate_rank(), 140)
-        assert_meg_snr(raw_tsss, tsss_bench, tol)
-        py_st = raw_tsss.info['proc_history'][0]['max_info']['max_st']
-        assert_true(len(py_st) > 0)
-        assert_equal(py_st['buflen'], st_duration)
-        assert_equal(py_st['subspcorr'], 0.98)
-        _assert_shielding(raw_tsss, power, 20.9)
-
-    # Degenerate cases
-    assert_raises(ValueError, maxwell_filter, raw, st_duration=10.,
-                  st_correlation=0., **std_kwargs)
-
-
-@buggy_mkl_svd
-@requires_svd_convergence
-@testing.requires_testing_data
-def test_st_overlap():
-    """Test st_overlap."""
-    raw = read_crop(raw_fname).crop(0, 1.)
-    mag_picks = pick_types(raw.info, meg='mag', exclude=())
-    power = np.sqrt(np.sum(raw[mag_picks][0] ** 2))
-    kwargs = dict(origin=mf_head_origin, regularize=None,
-                  bad_condition='ignore')
-    raw_tsss = maxwell_filter(
-        raw, st_duration=0.5, st_overlap=False, **kwargs)
-    assert_equal(raw_tsss.estimate_rank(), 140)
-    _assert_shielding(raw_tsss, power, 35.8, upper=35.9)
-    raw_tsss = maxwell_filter(
-        raw, st_duration=0.5, st_overlap=True, **kwargs)
-    assert_equal(raw_tsss.estimate_rank(), 140)
-    _assert_shielding(raw_tsss, power, 35.7, upper=35.8)
-=======
             raw, st_duration=st_duration, **kwargs)
         assert _compute_rank_int(raw_tsss, proj=False) == 140
         assert_meg_snr(raw_tsss, tsss_bench, *tol)
@@ -735,12 +549,11 @@
     # Degenerate cases
     pytest.raises(ValueError, maxwell_filter, raw, st_duration=10.,
                   st_correlation=0.)
->>>>>>> fba90c6d
 
 
 @pytest.mark.slowtest
 @testing.requires_testing_data
-def test_st_only():
+def test_spatiotemporal_only():
     """Test tSSS-only processing."""
     # Load raw testing data
     tmax = 0.5
@@ -750,31 +563,6 @@
     mag_picks = pick_types(raw.info, meg='mag', exclude=())
     power = np.sqrt(np.sum(raw[mag_picks][0] ** 2))
     # basics
-<<<<<<< HEAD
-    raw_tsss = maxwell_filter(raw, st_duration=tmax / 2., st_only=True,
-                              **std_kwargs)
-    assert_equal(len(raw.info['projs']), len(raw_tsss.info['projs']))
-    assert_equal(raw_tsss.estimate_rank(), len(picks))
-    _assert_shielding(raw_tsss, power, 9.2)
-    # with movement
-    head_pos = read_head_pos(pos_fname)
-    raw_tsss = maxwell_filter(raw, st_duration=tmax / 2., st_only=True,
-                              head_pos=head_pos, **std_kwargs)
-    assert_equal(raw_tsss.estimate_rank(), len(picks))
-    _assert_shielding(raw_tsss, power, 9.2)
-    with warnings.catch_warnings(record=True):  # st_fixed False
-        raw_tsss = maxwell_filter(raw, st_duration=tmax / 2., st_only=True,
-                                  head_pos=head_pos, st_fixed=False,
-                                  **std_kwargs)
-    assert_equal(raw_tsss.estimate_rank(), len(picks))
-    _assert_shielding(raw_tsss, power, 9.2, upper=9.4)
-    # COLA
-    raw_tsss = maxwell_filter(raw, st_duration=tmax / 2., st_only=True,
-                              head_pos=head_pos, st_overlap=True,
-                              mc_interp='hann')
-    assert_equal(raw_tsss.estimate_rank(), len(picks))
-    _assert_shielding(raw_tsss, power, 9.5)
-=======
     raw_tsss = maxwell_filter(raw, st_duration=tmax / 2., st_only=True)
     assert len(raw.info['projs']) == len(raw_tsss.info['projs'])
     assert _compute_rank_int(raw_tsss, proj=False) == len(picks)
@@ -790,39 +578,22 @@
                                   head_pos=head_pos, st_fixed=False)
     assert _compute_rank_int(raw_tsss, proj=False) == len(picks)
     _assert_shielding(raw_tsss, power, 9)
->>>>>>> fba90c6d
     # should do nothing
     raw_tsss = maxwell_filter(raw, st_duration=tmax, st_correlation=1.,
-                              st_only=True, **std_kwargs)
+                              st_only=True)
     assert_allclose(raw[:][0], raw_tsss[:][0])
     # degenerate
-<<<<<<< HEAD
-    assert_raises(ValueError, maxwell_filter, raw, st_only=True,
-                  **std_kwargs)  # no ST
-=======
     pytest.raises(ValueError, maxwell_filter, raw, st_only=True)  # no ST
->>>>>>> fba90c6d
     # two-step process equivalent to single-step process
-    raw_tsss = maxwell_filter(raw, st_duration=tmax, st_only=True,
-                              **std_kwargs)
-    raw_tsss = maxwell_filter(raw_tsss, **std_kwargs)
-    raw_tsss_2 = maxwell_filter(raw, st_duration=tmax, **std_kwargs)
+    raw_tsss = maxwell_filter(raw, st_duration=tmax, st_only=True)
+    raw_tsss = maxwell_filter(raw_tsss)
+    raw_tsss_2 = maxwell_filter(raw, st_duration=tmax)
     assert_meg_snr(raw_tsss, raw_tsss_2, 1e5)
     # now also with head movement, and a bad MEG channel
     assert len(raw.info['bads']) == 0
     bads = [raw.ch_names[0]]
     raw.info['bads'] = list(bads)
     raw_tsss = maxwell_filter(raw, st_duration=tmax, st_only=True,
-<<<<<<< HEAD
-                              head_pos=head_pos, **std_kwargs)
-    assert_equal(raw.info['bads'], bads)
-    assert_equal(raw_tsss.info['bads'], bads)  # don't reset
-    raw_tsss = maxwell_filter(raw_tsss, head_pos=head_pos, **std_kwargs)
-    assert_equal(raw_tsss.info['bads'], [])  # do reset MEG bads
-    raw_tsss_2 = maxwell_filter(raw, st_duration=tmax, head_pos=head_pos,
-                                **std_kwargs)
-    assert_equal(raw_tsss_2.info['bads'], [])
-=======
                               head_pos=head_pos)
     assert raw.info['bads'] == bads
     assert raw_tsss.info['bads'] == bads  # don't reset
@@ -830,7 +601,6 @@
     assert raw_tsss.info['bads'] == []  # do reset MEG bads
     raw_tsss_2 = maxwell_filter(raw, st_duration=tmax, head_pos=head_pos)
     assert raw_tsss_2.info['bads'] == []
->>>>>>> fba90c6d
     assert_meg_snr(raw_tsss, raw_tsss_2, 1e5)
 
 
@@ -842,16 +612,10 @@
     sss_fine_cal = read_crop(sss_fine_cal_fname)
 
     # Test 1D SSS fine calibration
-<<<<<<< HEAD
-    raw_sss = maxwell_filter(raw, calibration=fine_cal_fname,
-                             origin=mf_head_origin, regularize=None,
-                             bad_condition='ignore', **std_kwargs)
-=======
     with use_coil_def(elekta_def_fname):
         raw_sss = maxwell_filter(raw, calibration=fine_cal_fname,
                                  origin=mf_head_origin, regularize=None,
                                  bad_condition='ignore')
->>>>>>> fba90c6d
     assert_meg_snr(raw_sss, sss_fine_cal, 82, 611)
     py_cal = raw_sss.info['proc_history'][0]['max_info']['sss_cal']
     assert (py_cal is not None)
@@ -868,29 +632,24 @@
     raw_missing.info._check_consistency()
     raw_sss_bad = maxwell_filter(
         raw_missing, calibration=fine_cal_fname, origin=mf_head_origin,
-        regularize=None, bad_condition='ignore', **std_kwargs)
+        regularize=None, bad_condition='ignore')
     raw_missing.pick_types()  # actually remove bads
     raw_sss_bad.pick_channels(raw_missing.ch_names)  # remove them here, too
     with pytest.warns(RuntimeWarning, match='cal channels not in data'):
         raw_sss_missing = maxwell_filter(
             raw_missing, calibration=fine_cal_fname, origin=mf_head_origin,
-            regularize=None, bad_condition='ignore', **std_kwargs)
+            regularize=None, bad_condition='ignore')
     assert_meg_snr(raw_sss_missing, raw_sss_bad, 1000., 10000.)
 
     # Test 3D SSS fine calibration (no equivalent func in MaxFilter yet!)
     # very low SNR as proc differs, eventually we should add a better test
     raw_sss_3D = maxwell_filter(raw, calibration=fine_cal_fname_3d,
                                 origin=mf_head_origin, regularize=None,
-                                bad_condition='ignore', **std_kwargs)
+                                bad_condition='ignore')
     assert_meg_snr(raw_sss_3D, sss_fine_cal, 1.0, 6.)
     raw_ctf = read_crop(fname_ctf_raw).apply_gradient_compensation(0)
-<<<<<<< HEAD
-    assert_raises(RuntimeError, maxwell_filter, raw_ctf, origin=(0., 0., 0.04),
-                  calibration=fine_cal_fname, **std_kwargs)
-=======
     pytest.raises(RuntimeError, maxwell_filter, raw_ctf, origin=(0., 0., 0.04),
                   calibration=fine_cal_fname)
->>>>>>> fba90c6d
 
 
 @pytest.mark.slowtest
@@ -912,7 +671,7 @@
 
         # Test "in" regularization
         raw_sss = maxwell_filter(raw, coord_frame=coord_frames[ii],
-                                 origin=origins[ii], **std_kwargs)
+                                 origin=origins[ii])
         assert_meg_snr(raw_sss, sss_reg_in, min_tols[ii], med_tols[ii], msg=rf)
 
         # check components match
@@ -942,18 +701,6 @@
     raw = read_crop(raw_fname, (0., 1.))
     raw.info['bads'] = bads
     sss_ctc = read_crop(sss_ctc_fname)
-<<<<<<< HEAD
-    raw_sss = maxwell_filter(raw, cross_talk=ctc_fname,
-                             origin=mf_head_origin, regularize=None,
-                             bad_condition='ignore', **std_kwargs)
-    assert_meg_snr(raw_sss, sss_ctc, 275.)
-    py_ctc = raw_sss.info['proc_history'][0]['max_info']['sss_ctc']
-    assert_true(len(py_ctc) > 0)
-    assert_raises(ValueError, maxwell_filter, raw, cross_talk=raw,
-                  **std_kwargs)
-    assert_raises(ValueError, maxwell_filter, raw, cross_talk=raw_fname,
-                  **std_kwargs)
-=======
     with use_coil_def(elekta_def_fname):
         raw_sss = maxwell_filter(raw, cross_talk=pathlib.Path(ctc_fname),
                                  origin=mf_head_origin, regularize=None,
@@ -964,7 +711,6 @@
     with pytest.raises(TypeError, match='path-like'):
         maxwell_filter(raw, cross_talk=raw)
     pytest.raises(ValueError, maxwell_filter, raw, cross_talk=raw_fname)
->>>>>>> fba90c6d
     mf_ctc = sss_ctc.info['proc_history'][0]['max_info']['sss_ctc']
     del mf_ctc['block_id']  # we don't write this
     assert isinstance(py_ctc['decoupler'], sparse.csc_matrix)
@@ -982,36 +728,19 @@
                        mf_ctc['decoupler'].toarray())
     assert object_diff(py_ctc, mf_ctc) == ''
     raw_ctf = read_crop(fname_ctf_raw).apply_gradient_compensation(0)
-<<<<<<< HEAD
-    assert_raises(ValueError, maxwell_filter, raw_ctf,
-                  **std_kwargs)  # cannot fit headshape
-    raw_sss = maxwell_filter(raw_ctf, origin=(0., 0., 0.04), **std_kwargs)
-=======
     pytest.raises(ValueError, maxwell_filter, raw_ctf)  # cannot fit headshape
     raw_sss = maxwell_filter(raw_ctf, origin=(0., 0., 0.04))
->>>>>>> fba90c6d
     _assert_n_free(raw_sss, 68)
-    raw_sss = maxwell_filter(raw_ctf, origin=(0., 0., 0.04), ignore_ref=True,
-                             **std_kwargs)
+    raw_sss = maxwell_filter(raw_ctf, origin=(0., 0., 0.04), ignore_ref=True)
     _assert_n_free(raw_sss, 70)
     raw_missing = raw.copy().crop(0, 0.1).load_data().pick_channels(
         [raw.ch_names[pi] for pi in pick_types(raw.info, meg=True,
                                                exclude=())[3:]])
-<<<<<<< HEAD
-    with warnings.catch_warnings(record=True) as w:
-        maxwell_filter(raw_missing, cross_talk=ctc_fname, **std_kwargs)
-    assert_equal(len(w), 1)
-    assert_true('Not all cross-talk channels in raw' in str(w[0].message))
-    # MEG channels not in cross-talk
-    assert_raises(RuntimeError, maxwell_filter, raw_ctf, origin=(0., 0., 0.04),
-                  cross_talk=ctc_fname, **std_kwargs)
-=======
     with pytest.warns(RuntimeWarning, match='Not all cross-talk channels'):
         maxwell_filter(raw_missing, cross_talk=ctc_fname)
     # MEG channels not in cross-talk
     pytest.raises(RuntimeError, maxwell_filter, raw_ctf, origin=(0., 0., 0.04),
                   cross_talk=ctc_fname)
->>>>>>> fba90c6d
 
 
 @testing.requires_testing_data
@@ -1019,51 +748,22 @@
     """Test Maxwell filter head translation."""
     raw = read_crop(raw_fname, (0., 1.))
     # First try with an unchanged destination
-<<<<<<< HEAD
-    raw_sss = maxwell_filter(raw, destination=raw_fname,
-                             origin=mf_head_origin, regularize=None,
-                             bad_condition='ignore', **std_kwargs)
-=======
     with use_coil_def(elekta_def_fname):
         raw_sss = maxwell_filter(raw, destination=raw_fname,
                                  origin=mf_head_origin, regularize=None,
                                  bad_condition='ignore')
->>>>>>> fba90c6d
     assert_meg_snr(raw_sss, read_crop(sss_std_fname, (0., 1.)), 200.)
     # Now with default
     with use_coil_def(elekta_def_fname):
         with pytest.warns(RuntimeWarning, match='over 25 mm'):
             raw_sss = maxwell_filter(raw, destination=mf_head_origin,
                                      origin=mf_head_origin, regularize=None,
-<<<<<<< HEAD
-                                     bad_condition='ignore', verbose='warning',
-                                     **std_kwargs)
-    assert_true('over 25 mm' in log.getvalue())
-=======
                                      bad_condition='ignore', verbose=True)
->>>>>>> fba90c6d
     assert_meg_snr(raw_sss, read_crop(sss_trans_default_fname), 125.)
     destination = np.eye(4)
     destination[2, 3] = 0.04
     assert_allclose(raw_sss.info['dev_head_t']['trans'], destination)
     # Now to sample's head pos
-<<<<<<< HEAD
-    with warnings.catch_warnings(record=True):
-        with catch_logging() as log:
-            raw_sss = maxwell_filter(raw, destination=sample_fname,
-                                     origin=mf_head_origin, regularize=None,
-                                     bad_condition='ignore', verbose='warning',
-                                     **std_kwargs)
-    assert_true('= 25.6 mm' in log.getvalue())
-    assert_meg_snr(raw_sss, read_crop(sss_trans_sample_fname), 350.)
-    assert_allclose(raw_sss.info['dev_head_t']['trans'],
-                    read_info(sample_fname)['dev_head_t']['trans'])
-    # Degenerate cases
-    assert_raises(RuntimeError, maxwell_filter, raw,
-                  destination=mf_head_origin, coord_frame='meg', **std_kwargs)
-    assert_raises(ValueError, maxwell_filter, raw, destination=[0.] * 4,
-                  **std_kwargs)
-=======
     with pytest.warns(RuntimeWarning, match='= 25.6 mm'):
         raw_sss = maxwell_filter(raw, destination=sample_fname,
                                  origin=mf_head_origin, regularize=None,
@@ -1075,21 +775,14 @@
     pytest.raises(RuntimeError, maxwell_filter, raw,
                   destination=mf_head_origin, coord_frame='meg')
     pytest.raises(ValueError, maxwell_filter, raw, destination=[0.] * 4)
->>>>>>> fba90c6d
 
 
 # TODO: Eventually add simulation tests mirroring Taulu's original paper
 # that calculates the localization error:
 # http://ieeexplore.ieee.org/xpl/articleDetails.jsp?arnumber=1495874
 
-<<<<<<< HEAD
-def _assert_shielding(raw_sss, erm_power, shielding_factor, meg='mag',
-                      upper=None):
-    """Helper to assert a minimum shielding factor using empty-room power."""
-=======
 def _assert_shielding(raw_sss, erm_power, shielding_factor, meg='mag'):
     """Assert a minimum shielding factor using empty-room power."""
->>>>>>> fba90c6d
     picks = pick_types(raw_sss.info, meg=meg, ref_meg=False)
     if isinstance(erm_power, BaseRaw):
         picks_erm = pick_types(raw_sss.info, meg=meg, ref_meg=False)
@@ -1098,16 +791,8 @@
     sss_power = raw_sss[picks][0].ravel()
     sss_power = np.sqrt(np.sum(sss_power * sss_power))
     factor = erm_power / sss_power
-<<<<<<< HEAD
-    assert_true(factor >= shielding_factor,
-                'Shielding factor %0.3f < %0.3f' % (factor, shielding_factor))
-    if upper is not None:
-        assert_true(factor <= upper,
-                    'Shielding factor %0.3f > %0.3f' % (factor, upper))
-=======
     assert factor >= shielding_factor, \
         'Shielding factor %0.3f < %0.3f' % (factor, shielding_factor)
->>>>>>> fba90c6d
 
 
 @buggy_mkl_svd
@@ -1123,69 +808,61 @@
 
     # Vanilla SSS (second value would be for meg=True instead of meg='mag')
     _assert_shielding(read_crop(sss_erm_std_fname), erm_power, 10)  # 1.5)
-    raw_sss = maxwell_filter(raw_erm, coord_frame='meg', regularize=None,
-                             **std_kwargs)
+    raw_sss = maxwell_filter(raw_erm, coord_frame='meg', regularize=None)
     _assert_shielding(raw_sss, erm_power, 12)  # 1.5)
     _assert_shielding(raw_sss, erm_power_grad, 0.45, 'grad')  # 1.5)
 
     # Using different mag_scale values
     raw_sss = maxwell_filter(raw_erm, coord_frame='meg', regularize=None,
-                             mag_scale='auto', **std_kwargs)
+                             mag_scale='auto')
     _assert_shielding(raw_sss, erm_power, 12)
     _assert_shielding(raw_sss, erm_power_grad, 0.48, 'grad')
     raw_sss = maxwell_filter(raw_erm, coord_frame='meg', regularize=None,
-                             mag_scale=1., **std_kwargs)  # not a good choice
+                             mag_scale=1.)  # not a good choice
     _assert_shielding(raw_sss, erm_power, 7.3)
     _assert_shielding(raw_sss, erm_power_grad, 0.2, 'grad')
     raw_sss = maxwell_filter(raw_erm, coord_frame='meg', regularize=None,
-                             mag_scale=1000., bad_condition='ignore',
-                             **std_kwargs)
+                             mag_scale=1000., bad_condition='ignore')
     _assert_shielding(raw_sss, erm_power, 4.0)
     _assert_shielding(raw_sss, erm_power_grad, 0.1, 'grad')
 
     # Fine cal
     _assert_shielding(read_crop(sss_erm_fine_cal_fname), erm_power, 12)  # 2.0)
     raw_sss = maxwell_filter(raw_erm, coord_frame='meg', regularize=None,
-<<<<<<< HEAD
-                             origin=mf_meg_origin, calibration=fine_cal_fname,
-                             **std_kwargs)
-=======
                              origin=mf_meg_origin,
                              calibration=pathlib.Path(fine_cal_fname))
->>>>>>> fba90c6d
     _assert_shielding(raw_sss, erm_power, 12)  # 2.0)
 
     # Crosstalk
     _assert_shielding(read_crop(sss_erm_ctc_fname), erm_power, 12)  # 2.1)
     raw_sss = maxwell_filter(raw_erm, coord_frame='meg', regularize=None,
-                             origin=mf_meg_origin, cross_talk=ctc_fname,
-                             **std_kwargs)
+                             origin=mf_meg_origin,
+                             cross_talk=ctc_fname)
     _assert_shielding(raw_sss, erm_power, 12)  # 2.1)
 
     # Fine cal + Crosstalk
     raw_sss = maxwell_filter(raw_erm, coord_frame='meg', regularize=None,
-                             calibration=fine_cal_fname, origin=mf_meg_origin,
-                             cross_talk=ctc_fname, **std_kwargs)
+                             calibration=fine_cal_fname,
+                             origin=mf_meg_origin,
+                             cross_talk=ctc_fname)
     _assert_shielding(raw_sss, erm_power, 13)  # 2.2)
 
     # tSSS
     _assert_shielding(read_crop(sss_erm_st_fname), erm_power, 37)  # 5.8)
     raw_sss = maxwell_filter(raw_erm, coord_frame='meg', regularize=None,
-                             origin=mf_meg_origin, st_duration=1.,
-                             **std_kwargs)
+                             origin=mf_meg_origin, st_duration=1.)
     _assert_shielding(raw_sss, erm_power, 37)  # 5.8)
 
     # Crosstalk + tSSS
     raw_sss = maxwell_filter(raw_erm, coord_frame='meg', regularize=None,
                              cross_talk=ctc_fname, origin=mf_meg_origin,
-                             st_duration=1., **std_kwargs)
+                             st_duration=1.)
     _assert_shielding(raw_sss, erm_power, 38)  # 5.91)
 
     # Fine cal + tSSS
     raw_sss = maxwell_filter(raw_erm, coord_frame='meg', regularize=None,
                              calibration=fine_cal_fname,
-                             origin=mf_meg_origin, st_duration=1.,
-                             **std_kwargs)
+                             origin=mf_meg_origin, st_duration=1.)
     _assert_shielding(raw_sss, erm_power, 38)  # 5.98)
 
     # Fine cal + Crosstalk + tSSS
@@ -1193,8 +870,7 @@
                       erm_power, 39)  # 6.07)
     raw_sss = maxwell_filter(raw_erm, coord_frame='meg', regularize=None,
                              calibration=fine_cal_fname, origin=mf_meg_origin,
-                             cross_talk=ctc_fname, st_duration=1.,
-                             **std_kwargs)
+                             cross_talk=ctc_fname, st_duration=1.)
     _assert_shielding(raw_sss, erm_power, 39)  # 6.05)
 
     # Fine cal + Crosstalk + tSSS + Reg-in
@@ -1202,25 +878,23 @@
                       erm_power, 57)  # 6.97)
     raw_sss = maxwell_filter(raw_erm, calibration=fine_cal_fname,
                              cross_talk=ctc_fname, st_duration=1.,
-                             origin=mf_meg_origin, coord_frame='meg',
-                             regularize='in', **std_kwargs)
+                             origin=mf_meg_origin,
+                             coord_frame='meg', regularize='in')
     _assert_shielding(raw_sss, erm_power, 53)  # 6.64)
     raw_sss = maxwell_filter(raw_erm, calibration=fine_cal_fname,
                              cross_talk=ctc_fname, st_duration=1.,
-                             coord_frame='meg', regularize='in',
-                             **std_kwargs)
+                             coord_frame='meg', regularize='in')
     _assert_shielding(raw_sss, erm_power, 58)  # 7.0)
     _assert_shielding(raw_sss, erm_power_grad, 1.6, 'grad')
     raw_sss = maxwell_filter(raw_erm, calibration=fine_cal_fname,
                              cross_talk=ctc_fname, st_duration=1.,
                              coord_frame='meg', regularize='in',
-                             mag_scale='auto', **std_kwargs)
+                             mag_scale='auto')
     _assert_shielding(raw_sss, erm_power, 51)
     _assert_shielding(raw_sss, erm_power_grad, 1.5, 'grad')
     raw_sss = maxwell_filter(raw_erm, calibration=fine_cal_fname_3d,
                              cross_talk=ctc_fname, st_duration=1.,
-                             coord_frame='meg', regularize='in',
-                             **std_kwargs)
+                             coord_frame='meg', regularize='in')
 
     # Our 3D cal has worse defaults for this ERM than the 1D file
     _assert_shielding(raw_sss, erm_power, 54)
@@ -1233,8 +907,7 @@
                 fid_out.write(' '.join(line.strip().split(' ')[:14]) + '\n')
     raw_sss = maxwell_filter(raw_erm, calibration=temp_fname,
                              cross_talk=ctc_fname, st_duration=1.,
-                             coord_frame='meg', regularize='in',
-                             **std_kwargs)
+                             coord_frame='meg', regularize='in')
     # Our 3D cal has worse defaults for this ERM than the 1D file
     _assert_shielding(raw_sss, erm_power, 44)
 
@@ -1268,7 +941,7 @@
             sss_py = maxwell_filter(
                 raw, calibration=fine_cals[ii], cross_talk=ctcs[ii],
                 st_duration=st_durs[ii], coord_frame=coord_frames[ii],
-                destination=destinations[ii], origin=origins[ii], **std_kwargs)
+                destination=destinations[ii], origin=origins[ii])
         sss_mf = read_crop(sss_fnames[ii])
         assert_meg_snr(sss_py, sss_mf, mins[ii], meds[ii], msg=rf)
 
@@ -1280,24 +953,6 @@
     raw = read_crop(tri_fname, (0, 0.999))
     raw.fix_mag_coil_types()
     # standard
-<<<<<<< HEAD
-    sss_py = maxwell_filter(raw, coord_frame='meg', regularize=None,
-                            **std_kwargs)
-    assert_meg_snr(sss_py, read_crop(tri_sss_fname), 37, 700)
-    # cross-talk
-    sss_py = maxwell_filter(raw, coord_frame='meg', regularize=None,
-                            cross_talk=tri_ctc_fname, **std_kwargs)
-    assert_meg_snr(sss_py, read_crop(tri_sss_ctc_fname), 35, 700)
-    # fine cal
-    sss_py = maxwell_filter(raw, coord_frame='meg', regularize=None,
-                            calibration=tri_cal_fname, **std_kwargs)
-    assert_meg_snr(sss_py, read_crop(tri_sss_cal_fname), 31, 360)
-    # ctc+cal
-    sss_py = maxwell_filter(raw, coord_frame='meg', regularize=None,
-                            calibration=tri_cal_fname,
-                            cross_talk=tri_ctc_fname, **std_kwargs)
-    assert_meg_snr(sss_py, read_crop(tri_sss_ctc_cal_fname), 31, 350)
-=======
     with use_coil_def(elekta_def_fname):
         sss_py = maxwell_filter(raw, coord_frame='meg', regularize=None)
     assert_meg_snr(sss_py, read_crop(tri_sss_fname), 37, 700)
@@ -1314,42 +969,31 @@
                             calibration=tri_cal_fname,
                             cross_talk=tri_ctc_fname)
     assert_meg_snr(sss_py, read_crop(tri_sss_ctc_cal_fname), 28, 200)
->>>>>>> fba90c6d
     # regularization
-    sss_py = maxwell_filter(raw, coord_frame='meg', regularize='in',
-                            **std_kwargs)
+    sss_py = maxwell_filter(raw, coord_frame='meg', regularize='in')
     sss_mf = read_crop(tri_sss_reg_fname)
     assert_meg_snr(sss_py, sss_mf, 0.6, 9)
     _check_reg_match(sss_py, sss_mf, 1)
     # all three
     sss_py = maxwell_filter(raw, coord_frame='meg', regularize='in',
                             calibration=tri_cal_fname,
-                            cross_talk=tri_ctc_fname, **std_kwargs)
+                            cross_talk=tri_ctc_fname)
     sss_mf = read_crop(tri_sss_ctc_cal_reg_in_fname)
     assert_meg_snr(sss_py, sss_mf, 0.6, 9)
     _check_reg_match(sss_py, sss_mf, 1)
     # tSSS
     raw = read_crop(tri_fname).fix_mag_coil_types()
-<<<<<<< HEAD
-    sss_py = maxwell_filter(raw, coord_frame='meg', regularize=None,
-                            st_duration=4., verbose=True, **std_kwargs)
-=======
     with use_coil_def(elekta_def_fname):
         sss_py = maxwell_filter(raw, coord_frame='meg', regularize=None,
                                 st_duration=4., verbose=True)
->>>>>>> fba90c6d
     assert_meg_snr(sss_py, read_crop(tri_sss_st4_fname), 700., 1600)
 
 
 @testing.requires_testing_data
 def test_MGH_cross_talk():
-<<<<<<< HEAD
-    """Test cross-talk cancellation with MGH data."""
-=======
     """Test cross-talk."""
->>>>>>> fba90c6d
     raw = read_crop(raw_fname, (0., 1.))
-    raw_sss = maxwell_filter(raw, cross_talk=ctc_mgh_fname, **std_kwargs)
+    raw_sss = maxwell_filter(raw, cross_talk=ctc_mgh_fname)
     py_ctc = raw_sss.info['proc_history'][0]['max_info']['sss_ctc']
     assert (len(py_ctc) > 0)
 
@@ -1418,5 +1062,4 @@
     assert got_flats == [raw.ch_names[1]]
 
 
-
 run_tests_if_main()