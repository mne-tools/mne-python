.. NOTE: we use cross-references to highlight new functions and classes.
   Please follow the examples below like :func:`mne.stats.f_mway_rm`, so the
   whats_new page will have a link to the function/class documentation.

.. NOTE: there are 3 separate sections for changes, based on type:
   - "Enhancements" for new features
   - "Bugs" for bug fixes
   - "API changes" for backward-incompatible changes

.. NOTE: changes from first-time contributors should be added to the TOP of
   the relevant section (Enhancements / Bugs / API changes), and should look
   like this (where xxxx is the pull request number):

       - description of enhancement/bugfix/API change (:gh:`xxxx` by
         :newcontrib:`Firstname Lastname`)

   Also add a corresponding entry for yourself in doc/changes/names.inc

.. _current:

Current (1.1.dev0)
------------------

Enhancements
~~~~~~~~~~~~
<<<<<<< HEAD
- Add :func:`mne.bem.distance_to_bem` to find depth of source positions (:gh:`10632` by :newcontrib:`Matt Courtemanche`_) 

=======
>>>>>>> 575193c1
- Add support for ahdr files in :func:`mne.io.read_raw_brainvision` (:gh:`10515` by :newcontrib:`Alessandro Tonin`)

- Add support for reading data from Gowerlabs devices to :func:`mne.io.read_raw_snirf` (:gh:`10555` by :newcontrib:`Samuel Powell` and `Robert Luke`_)

- Add built-in sensor layout files for Geodesic Head Web 130 and 280 devices (:gh:`10627` by `Evan Hathaway`_)

- Add ``mne-icalabel`` to :func:`mne.sys_info` (:gh:`10615` by `Adam Li`_)

- Add support for ``overview_mode`` in :meth:`raw.plot() <mne.io.Raw.plot>` and related functions/methods (:gh:`10501` by `Eric Larson`_)

- Add :meth:`mne.io.Raw.crop_by_annotations` method to get chunks of Raw data based on :class:`mne.Annotations`. (:gh:`10460` by `Alex Gramfort`_)

- The ``pick_channels`` method gained a ``verbose`` parameter, allowing e.g. to suppress messages about removed projectors (:gh:`10544` by `Richard Höchenberger`_)

- The :func:`mne.make_forward_dipole` function can now take a list of dipoles to make a multi-dipole forward models (:gh:`10464` by `Marijn van Vliet`_)

- Add :meth:`mne.preprocessing.ICA.find_bads_muscle` to find muscle-related ICA components with an example, :ref:`ex-muscle-ica` (:gh:`10534` by `Alex Rockhill`_)

- Add example of Xfit-style ECD modeling using multiple dipoles (:gh:`10464` by `Marijn van Vliet`_)

- Add ``head_source`` argument to :func:`mne.make_field_map` to allow selecting which head source to use (:gh:`10568` by `Eric Larson`_)

- Add support for ``n_jobs=None`` to support :func:`joblib:joblib.parallel_backend` for more precise control over parallelization (:gh:`10567` by `Eric Larson`_)

- It is now possible to compute inverse solutions with restricted source orientations using discrete forward models (:gh:`10464` by `Marijn van Vliet`_)

- The new function :func:`mne.preprocessing.maxwell_filter_prepare_emptyroom` simplifies the preconditioning of an empty-room recording for our Maxwell filtering operations (:gh:`10533` by `Richard Höchenberger`_ and `Eric Larson`_)

- Add keyboard shortcuts to toggle :meth:`mne.preprocessing.ICA.plot_properties` topomap channel types ('t') and power spectral density log-scale ('l') (:gh:`10557` by `Alex Rockhill`_)

- Add ``--mri``, and ``--threshold`` options to :ref:`mne make_scalp_surfaces` to improve head surface mesh extraction (:gh:`10591` by `Eric Larson`_)

- Add :func:`mne.preprocessing.compute_bridged_electrodes` to detect EEG electrodes with shared spatial sources due to a conductive medium connecting two or more electrodes, add :ref:`ex-eeg-bridging` for an example and :func:`mne.viz.plot_bridged_electrodes` to help visualize (:gh:`10571` by `Alex Rockhill`_)

- Add ``'nearest'`` as an option for the ``image_interp`` argument in :func:`mne.viz.plot_topomap` to plot a topomap without interpolation using a Voronoi parcelation (:gh:`10571` by `Alex Rockhill`_)

- Add :func:`mne.preprocessing.interpolate_bridged_electrodes` to use the spatially smeared signal to get a better interpolation rather than dropping those channels (:gh:`10587` by `Alex Rockhill`_)

- Add support for hemoglobin type fNIRS data to temporal derivative distribution repair (TDDR) :func:`mne.preprocessing.nirs.temporal_derivative_distribution_repair` (:gh:`10125` by `Johann Benerradi`_)

- :func:`mne.viz.plot_evoked_topomap` and :meth:`mne.Evoked.plot_topomap` now display the time range the map was averaged over if ``average`` was passed (:gh:`10606` by `Richard Höchenberger`_)

- :func:`mne.viz.plot_evoked_topomap` and :meth:`mne.Evoked.plot_topomap` can now average the topographic maps across different time periods for each time point. To do this, pass a list of periods via the ``average`` parameter (:gh:`10610` by `Richard Höchenberger`_)

- :func:`mne.viz.plot_evoked` and :meth:`mne.Evoked.plot` gained a new parameter, ``highlight``, to visually highlight time periods of interest (:gh:`10614` by `Richard Höchenberger`_)

- Added fNIRS support to :func:`mne.Info.get_montage` (:gh:`10611` by `Robert Luke`_)

Bugs
~~~~
- Make ``color`` parameter check in in :func:`mne.viz.plot_evoked_topo` consistent (:gh:`10217` by :newcontrib:`T. Wang` and `Stefan Appelhoff`_)

- Fix bug in :func:`mne.io.read_raw_brainvision` when BrainVision data are acquired with the Brain Products "V-Amp" amplifier and disabled lowpass filter is marked with value ``0`` (:gh:`10517` by :newcontrib:`Alessandro Tonin`)

- Fix bug in :func:`mne.pick_types` and related methods where ``csd=True`` was not passed handled properly (:gh:`10470` by :newcontrib:`Matthias Dold`)

- Fix bug where plots produced using the ``'qt'`` / ``mne_qt_browser`` backend could not be added using :meth:`mne.Report.add_figure` (:gh:`10485` by `Eric Larson`_)

- Fix bug where ``theme`` was not handled properly in :meth:`mne.io.Raw.plot` (:gh:`10487`, :gh:`10500` by `Mathieu Scheltienne`_ and `Eric Larson`_)

- Fix bug in :meth:`raw.crop(start, stop) <mne.io.Raw.crop>` that would cause annotations to be erroneously shifted when ``start != 0`` and no measurement date was set. (:gh:`10491` by `Eric Larson`_)

- Rendering issues with recent MESA releases can be avoided by setting the new environment variable``MNE_3D_OPTION_MULTI_SAMPLES=1`` or using :func:`mne.viz.set_3d_options` (:gh:`10513` by `Eric Larson`_)

- Fix behavior for the ``pyvista`` 3D renderer's ``quiver3D`` function so that default arguments plot a glyph in ``arrow`` mode (:gh:`10493` by `Alex Rockhill`_)

- Retain epochs metadata when using :func:`mne.channels.combine_channels` (:gh:`10504` by `Clemens Brunner`_)

- Fix reading of fiducial locations in :func:`mne.io.read_raw_eeglab` (:gh:`10521` by `Alex Gramfort`_)

- Prevent creation of montage with invalid ``[x, y, z]`` coordinates with :func:`mne.channels.make_dig_montage` (:gh:`10547` by `Mathieu Scheltienne`_)

- Fix bug in coregistration GUI that prevented it from starting up if only a high-resolution head model was available (:gh:`10543` by `Richard Höchenberger`_)

- Fix bug in the :class:`mne.viz.Brain` tool bar that prevented the buttons to call the corresponding feature (:gh:`10560` by `Guillaume Favelier`_)

- Fix issue with saving epochs once :func:`~mne.preprocessing.compute_current_source_density` has been used if a rejection threshold was used first (:gh:`10619` by `Alex Rockhill`_ and `Richard Höchenberger`_)

- Fix bug in :func:`mne.viz.plot_evoked_image` that would cause incorrect sub-titles when using ``group_by`` (:gh:`10618` by `Reza Shoorangiz`_)

- Reduce memory usage when loading an EDF file with ``preload=False`` (:gh:`10638` by `Clemens Brunner`_)

API and behavior changes
~~~~~~~~~~~~~~~~~~~~~~~~
- When creating BEM surfaces via :func:`mne.bem.make_watershed_bem` and :func:`mne.bem.make_flash_bem`, the ``copy`` parameter now defaults to ``True``. This means that instead of creating symbolic links inside the FreeSurfer subject's ``bem`` folder, we now create "actual" files. This should avoid troubles when sharing files across different operating systems and file systems (:gh:`10531` by `Richard Höchenberger`_)

- The ordering of channels returned by :func:`mne.io.read_raw_nirx` is now ordered by channel name, rather than the order provided by the manufacturer. This enables consistent ordering of channels across different file types (:gh:`10555` by `Robert Luke`_)

- For :func:`mne.viz.plot_topomap`, :func:`mne.viz.plot_evoked_topomap`, :func:`mne.viz.plot_arrowmap`, :func:`mne.viz.plot_ica_components`, :meth:`mne.Covariance.plot_topomap`, :meth:`mne.Evoked.plot_topomap`, :meth:`mne.Evoked.animate_topomap`, :meth:`mne.decoding.CSP.plot_patterns`, :meth:`mne.Projection.plot_topomap` and :meth:`mne.preprocessing.ICA.plot_components` the topomap image interpolation was previously a cubic interpolation but now can be ``'linear'`` and ``'nearest'`` as well. Unless ``image_interp='nearest'`` is passed mne uses a subsequent matplotlib bilinear interpolation to make the interpolated image smoother. Previously, ``'image_interp'`` controlled this second interpolation step and, for the first interpolation, the only option was cubic. To simplify, ``image_interp`` is now responsible for the main interpolation and the subsequent matplotlib image interpolation is bilinear but can be changed afterward using ``im.set_interpolation`` (:gh:`10617` by `Alex Rockhill`_)<|MERGE_RESOLUTION|>--- conflicted
+++ resolved
@@ -23,11 +23,8 @@
 
 Enhancements
 ~~~~~~~~~~~~
-<<<<<<< HEAD
 - Add :func:`mne.bem.distance_to_bem` to find depth of source positions (:gh:`10632` by :newcontrib:`Matt Courtemanche`_) 
 
-=======
->>>>>>> 575193c1
 - Add support for ahdr files in :func:`mne.io.read_raw_brainvision` (:gh:`10515` by :newcontrib:`Alessandro Tonin`)
 
 - Add support for reading data from Gowerlabs devices to :func:`mne.io.read_raw_snirf` (:gh:`10555` by :newcontrib:`Samuel Powell` and `Robert Luke`_)
