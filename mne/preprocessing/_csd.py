--- conflicted
+++ resolved
@@ -18,12 +18,8 @@
 
 from ..utils import _validate_type, _ensure_int, _check_preload, verbose, logger
 from ..io import BaseRaw
-<<<<<<< HEAD
-from ..io.constants import FIFF
-from ..io.pick import pick_types
-=======
 from .._fiff.constants import FIFF
->>>>>>> 1e3206b2
+from .._fiff.pick import pick_types
 from ..epochs import BaseEpochs, make_fixed_length_epochs
 from ..evoked import Evoked
 from ..bem import fit_sphere_to_headshape
