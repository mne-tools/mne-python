# Configuration file for the Sphinx documentation builder.
#
# This file only contains a selection of the most common options. For a full
# list see the documentation:
# https://www.sphinx-doc.org/en/master/usage/configuration.html

from datetime import datetime, timezone
import faulthandler
import gc
from importlib.metadata import metadata
import os
import subprocess
import sys
import time
import warnings

import numpy as np
import matplotlib
import sphinx
from sphinx.domains.changeset import versionlabels
from sphinx_gallery.sorting import FileNameSortKey, ExplicitOrder
from numpydoc import docscrape

import mne
from mne.tests.test_docstring_parameters import error_ignores
from mne.utils import (
    linkcode_resolve,  # noqa, analysis:ignore
    _assert_no_instances,
    sizeof_fmt,
    run_subprocess,
)
from mne.viz import Brain  # noqa

matplotlib.use("agg")
faulthandler.enable()
os.environ["_MNE_BROWSER_NO_BLOCK"] = "true"
os.environ["MNE_BROWSER_OVERVIEW_MODE"] = "hidden"
os.environ["MNE_BROWSER_THEME"] = "light"
os.environ["MNE_3D_OPTION_THEME"] = "light"
# https://numba.readthedocs.io/en/latest/reference/deprecation.html#deprecation-of-old-style-numba-captured-errors  # noqa: E501
os.environ["NUMBA_CAPTURED_ERRORS"] = "new_style"
sphinx_logger = sphinx.util.logging.getLogger("mne")

# -- Path setup --------------------------------------------------------------

# If extensions (or modules to document with autodoc) are in another directory,
# add these directories to sys.path here. If the directory is relative to the
# documentation root, use os.path.abspath to make it absolute, like shown here.
curdir = os.path.dirname(__file__)
sys.path.append(os.path.abspath(os.path.join(curdir, "..", "mne")))
sys.path.append(os.path.abspath(os.path.join(curdir, "sphinxext")))


# -- Project information -----------------------------------------------------

project = "MNE"
td = datetime.now(tz=timezone.utc)

# We need to triage which date type we use so that incremental builds work
# (Sphinx looks at variable changes and rewrites all files if some change)
copyright = (
    f'2012–{td.year}, MNE Developers. Last updated <time datetime="{td.isoformat()}" class="localized">{td.strftime("%Y-%m-%d %H:%M %Z")}</time>\n'  # noqa: E501
    '<script type="text/javascript">$(function () { $("time.localized").each(function () { var el = $(this); el.text(new Date(el.attr("datetime")).toLocaleString([], {dateStyle: "medium", timeStyle: "long"})); }); } )</script>'
)  # noqa: E501
if os.getenv("MNE_FULL_DATE", "false").lower() != "true":
    copyright = f"2012–{td.year}, MNE Developers. Last updated locally."

# The version info for the project you're documenting, acts as replacement for
# |version| and |release|, also used in various other places throughout the
# built documents.
#
# The full version, including alpha/beta/rc tags.
release = mne.__version__
sphinx_logger.info(f"Building documentation for MNE {release} ({mne.__file__})")
# The short X.Y version.
version = ".".join(release.split(".")[:2])

# -- General configuration ---------------------------------------------------

# If your documentation needs a minimal Sphinx version, state it here.
needs_sphinx = "2.0"

# Add any Sphinx extension module names here, as strings. They can be
# extensions coming with Sphinx (named 'sphinx.ext.*') or your custom
# ones.
extensions = [
    # builtin
    "sphinx.ext.autodoc",
    "sphinx.ext.autosummary",
    "sphinx.ext.coverage",
    "sphinx.ext.doctest",
    "sphinx.ext.graphviz",
    "sphinx.ext.intersphinx",
    "sphinx.ext.linkcode",
    "sphinx.ext.mathjax",
    "sphinx.ext.todo",
    # contrib
    "matplotlib.sphinxext.plot_directive",
    "numpydoc",
    "sphinx_copybutton",
    "sphinx_design",
    "sphinx_gallery.gen_gallery",
    "sphinxcontrib.bibtex",
    "sphinxcontrib.youtube",
    # homegrown
    "contrib_avatars",
    "gen_commands",
    "gen_names",
    "gh_substitutions",
    "mne_substitutions",
    "newcontrib_substitutions",
    "unit_role",
]

# Add any paths that contain templates here, relative to this directory.
templates_path = ["_templates"]

# List of patterns, relative to source directory, that match files and
# directories to ignore when looking for source files.
# This pattern also affects html_static_path and html_extra_path.
exclude_patterns = ["_includes"]

# The suffix of source filenames.
source_suffix = ".rst"

# The main toctree document.
master_doc = "index"

# List of documents that shouldn't be included in the build.
unused_docs = []

# List of directories, relative to source directory, that shouldn't be searched
# for source files.
exclude_trees = ["_build"]

# The reST default role (used for this markup: `text`) to use for all
# documents.
default_role = "py:obj"

# A list of ignored prefixes for module index sorting.
modindex_common_prefix = ["mne."]

# -- Sphinx-Copybutton configuration -----------------------------------------
copybutton_prompt_text = r">>> |\.\.\. |\$ "
copybutton_prompt_is_regexp = True

# -- Intersphinx configuration -----------------------------------------------

intersphinx_mapping = {
    "python": ("https://docs.python.org/3", None),
    "numpy": ("https://numpy.org/doc/stable", None),
    "scipy": ("https://docs.scipy.org/doc/scipy", None),
    "matplotlib": ("https://matplotlib.org/stable", None),
    "sklearn": ("https://scikit-learn.org/stable", None),
    "numba": ("https://numba.readthedocs.io/en/latest", None),
    "joblib": ("https://joblib.readthedocs.io/en/latest", None),
    "nibabel": ("https://nipy.org/nibabel", None),
    "nilearn": ("http://nilearn.github.io/stable", None),
    "nitime": ("https://nipy.org/nitime/", None),
    "surfer": ("https://pysurfer.github.io/", None),
    "mne_bids": ("https://mne.tools/mne-bids/stable", None),
    "mne-connectivity": ("https://mne.tools/mne-connectivity/stable", None),
    "mne-gui-addons": ("https://mne.tools/mne-gui-addons", None),
    "pandas": ("https://pandas.pydata.org/pandas-docs/stable", None),
    "seaborn": ("https://seaborn.pydata.org/", None),
    "statsmodels": ("https://www.statsmodels.org/dev", None),
    "patsy": ("https://patsy.readthedocs.io/en/latest", None),
    "pyvista": ("https://docs.pyvista.org", None),
    "imageio": ("https://imageio.readthedocs.io/en/latest", None),
    "mne_realtime": ("https://mne.tools/mne-realtime", None),
    "picard": ("https://pierreablin.github.io/picard/", None),
    "qdarkstyle": ("https://qdarkstylesheet.readthedocs.io/en/latest", None),
    "eeglabio": ("https://eeglabio.readthedocs.io/en/latest", None),
    "dipy": (
        "https://dipy.org/documentation/1.7.0/",
        "https://dipy.org/documentation/1.7.0/objects.inv/",
    ),
    "pooch": ("https://www.fatiando.org/pooch/latest/", None),
    "pybv": ("https://pybv.readthedocs.io/en/latest/", None),
    "pyqtgraph": ("https://pyqtgraph.readthedocs.io/en/latest/", None),
    "openmeeg": ("https://openmeeg.github.io", None),
}


# NumPyDoc configuration -----------------------------------------------------

# Define what extra methods numpydoc will document
docscrape.ClassDoc.extra_public_methods = mne.utils._doc_special_members
numpydoc_class_members_toctree = False
numpydoc_show_inherited_class_members = {
    "mne.Forward": False,
    "mne.Projection": False,
    "mne.SourceSpaces": False,
}
numpydoc_attributes_as_param_list = True
numpydoc_xref_param_type = True
numpydoc_xref_aliases = {
    # Python
    "file-like": ":term:`file-like <python:file object>`",
    "iterator": ":term:`iterator <python:iterator>`",
    "path-like": ":term:`path-like`",
    "array-like": ":term:`array_like <numpy:array_like>`",
    "Path": ":class:`python:pathlib.Path`",
<<<<<<< HEAD
    "bool": ":class:`bool <python:bool>`",
=======
    "bool": ":ref:`python:typebool`",
>>>>>>> 812b02ef
    # Matplotlib
    "colormap": ":ref:`colormap <matplotlib:colormaps>`",
    "color": ":doc:`color <matplotlib:api/colors_api>`",
    "Axes": "matplotlib.axes.Axes",
    "Figure": "matplotlib.figure.Figure",
    "Axes3D": "mpl_toolkits.mplot3d.axes3d.Axes3D",
    "ColorbarBase": "matplotlib.colorbar.ColorbarBase",
    # sklearn
    "LeaveOneOut": "sklearn.model_selection.LeaveOneOut",
    # joblib
    "joblib.Parallel": "joblib.Parallel",
    # nibabel
    "Nifti1Image": "nibabel.nifti1.Nifti1Image",
    "Nifti2Image": "nibabel.nifti2.Nifti2Image",
    "SpatialImage": "nibabel.spatialimages.SpatialImage",
    # MNE
    "Label": "mne.Label",
    "Forward": "mne.Forward",
    "Evoked": "mne.Evoked",
    "Info": "mne.Info",
    "SourceSpaces": "mne.SourceSpaces",
    "Epochs": "mne.Epochs",
    "Layout": "mne.channels.Layout",
    "EvokedArray": "mne.EvokedArray",
    "BiHemiLabel": "mne.BiHemiLabel",
    "AverageTFR": "mne.time_frequency.AverageTFR",
    "EpochsTFR": "mne.time_frequency.EpochsTFR",
    "Raw": "mne.io.Raw",
    "ICA": "mne.preprocessing.ICA",
    "Covariance": "mne.Covariance",
    "Annotations": "mne.Annotations",
    "DigMontage": "mne.channels.DigMontage",
    "VectorSourceEstimate": "mne.VectorSourceEstimate",
    "VolSourceEstimate": "mne.VolSourceEstimate",
    "VolVectorSourceEstimate": "mne.VolVectorSourceEstimate",
    "MixedSourceEstimate": "mne.MixedSourceEstimate",
    "MixedVectorSourceEstimate": "mne.MixedVectorSourceEstimate",
    "SourceEstimate": "mne.SourceEstimate",
    "Projection": "mne.Projection",
    "ConductorModel": "mne.bem.ConductorModel",
    "Dipole": "mne.Dipole",
    "DipoleFixed": "mne.DipoleFixed",
    "InverseOperator": "mne.minimum_norm.InverseOperator",
    "CrossSpectralDensity": "mne.time_frequency.CrossSpectralDensity",
    "SourceMorph": "mne.SourceMorph",
    "Xdawn": "mne.preprocessing.Xdawn",
    "Report": "mne.Report",
    "TimeDelayingRidge": "mne.decoding.TimeDelayingRidge",
    "Vectorizer": "mne.decoding.Vectorizer",
    "UnsupervisedSpatialFilter": "mne.decoding.UnsupervisedSpatialFilter",
    "TemporalFilter": "mne.decoding.TemporalFilter",
    "SSD": "mne.decoding.SSD",
    "Scaler": "mne.decoding.Scaler",
    "SPoC": "mne.decoding.SPoC",
    "PSDEstimator": "mne.decoding.PSDEstimator",
    "LinearModel": "mne.decoding.LinearModel",
    "FilterEstimator": "mne.decoding.FilterEstimator",
    "EMS": "mne.decoding.EMS",
    "CSP": "mne.decoding.CSP",
    "Beamformer": "mne.beamformer.Beamformer",
    "Transform": "mne.transforms.Transform",
    "Coregistration": "mne.coreg.Coregistration",
    "Figure3D": "mne.viz.Figure3D",
    "EOGRegression": "mne.preprocessing.EOGRegression",
    "Spectrum": "mne.time_frequency.Spectrum",
    "EpochsSpectrum": "mne.time_frequency.EpochsSpectrum",
    # dipy
    "dipy.align.AffineMap": "dipy.align.imaffine.AffineMap",
    "dipy.align.DiffeomorphicMap": "dipy.align.imwarp.DiffeomorphicMap",
}
numpydoc_xref_ignore = {
    # words
    "and",
    "between",
    "instance",
    "instances",
    "of",
    "default",
    "shape",
    "or",
    "with",
    "length",
    "pair",
    "matplotlib",
    "optional",
    "kwargs",
    "in",
    "dtype",
    "object",
    # shapes
    "n_vertices",
    "n_faces",
    "n_channels",
    "m",
    "n",
    "n_events",
    "n_colors",
    "n_times",
    "obj",
    "n_chan",
    "n_epochs",
    "n_picks",
    "n_ch_groups",
    "n_dipoles",
    "n_ica_components",
    "n_pos",
    "n_node_names",
    "n_tapers",
    "n_signals",
    "n_step",
    "n_freqs",
    "wsize",
    "Tx",
    "M",
    "N",
    "p",
    "q",
    "r",
    "n_observations",
    "n_regressors",
    "n_cols",
    "n_frequencies",
    "n_tests",
    "n_samples",
    "n_permutations",
    "nchan",
    "n_points",
    "n_features",
    "n_parts",
    "n_features_new",
    "n_components",
    "n_labels",
    "n_events_in",
    "n_splits",
    "n_scores",
    "n_outputs",
    "n_trials",
    "n_estimators",
    "n_tasks",
    "nd_features",
    "n_classes",
    "n_targets",
    "n_slices",
    "n_hpi",
    "n_fids",
    "n_elp",
    "n_pts",
    "n_tris",
    "n_nodes",
    "n_nonzero",
    "n_events_out",
    "n_segments",
    "n_orient_inv",
    "n_orient_fwd",
    "n_orient",
    "n_dipoles_lcmv",
    "n_dipoles_fwd",
    "n_picks_ref",
    "n_coords",
    "n_meg",
    "n_good_meg",
    "n_moments",
    "n_patterns",
    "n_new_events",
    # Undocumented (on purpose)
    "RawKIT",
    "RawEximia",
    "RawEGI",
    "RawEEGLAB",
    "RawEDF",
    "RawCTF",
    "RawBTi",
    "RawBrainVision",
    "RawCurry",
    "RawNIRX",
    "RawGDF",
    "RawSNIRF",
    "RawBOXY",
    "RawPersyst",
    "RawNihon",
    "RawNedf",
    "RawHitachi",
    "RawFIL",
    "RawEyelink",
    # sklearn subclasses
    "mapping",
    "to",
    "any",
    # unlinkable
    "CoregistrationUI",
    "IntracranialElectrodeLocator",
    "mne_qt_browser.figure.MNEQtBrowser",
}
numpydoc_validate = True
numpydoc_validation_checks = {"all"} | set(error_ignores)
numpydoc_validation_exclude = {  # set of regex
    # dict subclasses
    r"\.clear",
    r"\.get$",
    r"\.copy$",
    r"\.fromkeys",
    r"\.items",
    r"\.keys",
    r"\.move_to_end",
    r"\.pop",
    r"\.popitem",
    r"\.setdefault",
    r"\.update",
    r"\.values",
    # list subclasses
    r"\.append",
    r"\.count",
    r"\.extend",
    r"\.index",
    r"\.insert",
    r"\.remove",
    r"\.sort",
    # we currently don't document these properly (probably okay)
    r"\.__getitem__",
    r"\.__contains__",
    r"\.__hash__",
    r"\.__mul__",
    r"\.__sub__",
    r"\.__add__",
    r"\.__iter__",
    r"\.__div__",
    r"\.__neg__",
    # copied from sklearn
    r"mne\.utils\.deprecated",
}


# -- Sphinx-gallery configuration --------------------------------------------


class Resetter(object):
    """Simple class to make the str(obj) static for Sphinx build env hash."""

    def __init__(self):
        self.t0 = time.time()

    def __repr__(self):
        return f"<{self.__class__.__name__}>"

    def __call__(self, gallery_conf, fname, when):
        import matplotlib.pyplot as plt

        try:
            from pyvista import Plotter  # noqa
        except ImportError:
            Plotter = None  # noqa
        try:
            from pyvistaqt import BackgroundPlotter  # noqa
        except ImportError:
            BackgroundPlotter = None  # noqa
        try:
            from vtkmodules.vtkCommonDataModel import vtkPolyData  # noqa
        except ImportError:
            vtkPolyData = None  # noqa
        try:
            from mne_qt_browser._pg_figure import MNEQtBrowser
        except ImportError:
            MNEQtBrowser = None
        from mne.viz.backends.renderer import backend

        _Renderer = backend._Renderer if backend is not None else None
        reset_warnings(gallery_conf, fname)
        # in case users have interactive mode turned on in matplotlibrc,
        # turn it off here (otherwise the build can be very slow)
        plt.ioff()
        plt.rcParams["animation.embed_limit"] = 40.0
        plt.rcParams["figure.raise_window"] = False
        # neo holds on to an exception, which in turn holds a stack frame,
        # which will keep alive the global vars during SG execution
        try:
            import neo

            neo.io.stimfitio.STFIO_ERR = None
        except Exception:
            pass
        gc.collect()

        # Agg does not call close_event so let's clean up on our own :(
        # https://github.com/matplotlib/matplotlib/issues/18609
        mne.viz.ui_events._cleanup_agg()
        assert len(mne.viz.ui_events._event_channels) == 0, list(
            mne.viz.ui_events._event_channels
        )

        when = f"mne/conf.py:Resetter.__call__:{when}:{fname}"
        # Support stuff like
        # MNE_SKIP_INSTANCE_ASSERTIONS="Brain,Plotter,BackgroundPlotter,vtkPolyData,_Renderer" make html-memory  # noqa: E501
        # to just test MNEQtBrowser
        skips = os.getenv("MNE_SKIP_INSTANCE_ASSERTIONS", "").lower()
        prefix = ""
        if skips not in ("true", "1", "all"):
            prefix = "Clean "
            skips = skips.split(",")
            if "brain" not in skips:
                _assert_no_instances(Brain, when)  # calls gc.collect()
            if Plotter is not None and "plotter" not in skips:
                _assert_no_instances(Plotter, when)
            if BackgroundPlotter is not None and "backgroundplotter" not in skips:
                _assert_no_instances(BackgroundPlotter, when)
            if vtkPolyData is not None and "vtkpolydata" not in skips:
                _assert_no_instances(vtkPolyData, when)
            if "_renderer" not in skips:
                _assert_no_instances(_Renderer, when)
            if MNEQtBrowser is not None and "mneqtbrowser" not in skips:
                # Ensure any manual fig.close() events get properly handled
                from mne_qt_browser._pg_figure import QApplication

                inst = QApplication.instance()
                if inst is not None:
                    for _ in range(2):
                        inst.processEvents()
                _assert_no_instances(MNEQtBrowser, when)
        # This will overwrite some Sphinx printing but it's useful
        # for memory timestamps
        if os.getenv("SG_STAMP_STARTS", "").lower() == "true":
            import psutil

            process = psutil.Process(os.getpid())
            mem = sizeof_fmt(process.memory_info().rss)
            print(f"{prefix}{time.time() - self.t0:6.1f} s : {mem}".ljust(22))


examples_dirs = ["../tutorials", "../examples"]
gallery_dirs = ["auto_tutorials", "auto_examples"]
os.environ["_MNE_BUILDING_DOC"] = "true"
scrapers = ("matplotlib",)
mne.viz.set_3d_backend("pyvistaqt")
with warnings.catch_warnings():
    warnings.filterwarnings("ignore", category=DeprecationWarning)
    import pyvista
pyvista.OFF_SCREEN = False
pyvista.BUILDING_GALLERY = True

report_scraper = mne.report._ReportScraper()
scrapers = (
    "matplotlib",
    mne.gui._GUIScraper(),
    mne.viz._brain._BrainScraper(),
    "pyvista",
    report_scraper,
    mne.viz._scraper._MNEQtBrowserScraper(),
)

compress_images = ("images", "thumbnails")
# let's make things easier on Windows users
# (on Linux and macOS it's easy enough to require this)
if sys.platform.startswith("win"):
    try:
        subprocess.check_call(["optipng", "--version"])
    except Exception:
        compress_images = ()

sphinx_gallery_conf = {
    "doc_module": ("mne",),
    "reference_url": dict(mne=None),
    "examples_dirs": examples_dirs,
    "subsection_order": ExplicitOrder(
        [
            "../examples/io/",
            "../examples/simulation/",
            "../examples/preprocessing/",
            "../examples/visualization/",
            "../examples/time_frequency/",
            "../examples/stats/",
            "../examples/decoding/",
            "../examples/connectivity/",
            "../examples/forward/",
            "../examples/inverse/",
            "../examples/realtime/",
            "../examples/datasets/",
            "../tutorials/intro/",
            "../tutorials/io/",
            "../tutorials/raw/",
            "../tutorials/preprocessing/",
            "../tutorials/epochs/",
            "../tutorials/evoked/",
            "../tutorials/time-freq/",
            "../tutorials/forward/",
            "../tutorials/inverse/",
            "../tutorials/stats-sensor-space/",
            "../tutorials/stats-source-space/",
            "../tutorials/machine-learning/",
            "../tutorials/clinical/",
            "../tutorials/simulation/",
            "../tutorials/sample-datasets/",
            "../tutorials/visualization/",
            "../tutorials/misc/",
        ]
    ),
    "gallery_dirs": gallery_dirs,
    "default_thumb_file": os.path.join("_static", "mne_helmet.png"),
    "backreferences_dir": "generated",
    "plot_gallery": "True",  # Avoid annoying Unicode/bool default warning
    "thumbnail_size": (160, 112),
    "remove_config_comments": True,
    "min_reported_time": 1.0,
    "abort_on_example_error": False,
    "reset_modules": ("matplotlib", Resetter()),  # called w/each script
    "reset_modules_order": "both",
    "image_scrapers": scrapers,
    "show_memory": not sys.platform.startswith(("win", "darwin")),
    "line_numbers": False,  # messes with style
    "within_subsection_order": FileNameSortKey,
    "capture_repr": ("_repr_html_",),
    "junit": os.path.join("..", "test-results", "sphinx-gallery", "junit.xml"),
    "matplotlib_animations": True,
    "compress_images": compress_images,
    "filename_pattern": "^((?!sgskip).)*$",
    "exclude_implicit_doc": {
        r"mne\.io\.read_raw_fif",
        r"mne\.io\.Raw",
        r"mne\.Epochs",
        r"mne.datasets.*",
    },
    "show_api_usage": "unused",
    "api_usage_ignore": (
        "("
        ".*__.*__|"  # built-ins
        ".*Base.*|.*Array.*|mne.Vector.*|mne.Mixed.*|mne.Vol.*|"  # inherited
        "mne.coreg.Coregistration.*|"  # GUI
        # common
        ".*utils.*|.*verbose()|.*copy()|.*update()|.*save()|"
        ".*get_data()|"
        # mixins
        ".*add_channels()|.*add_reference_channels()|"
        ".*anonymize()|.*apply_baseline()|.*apply_function()|"
        ".*apply_hilbert()|.*as_type()|.*decimate()|"
        ".*drop()|.*drop_channels()|.*drop_log_stats()|"
        ".*export()|.*get_channel_types()|"
        ".*get_montage()|.*interpolate_bads()|.*next()|"
        ".*pick()|.*pick_channels()|.*pick_types()|"
        ".*plot_sensors()|.*rename_channels()|"
        ".*reorder_channels()|.*savgol_filter()|"
        ".*set_eeg_reference()|.*set_channel_types()|"
        ".*set_meas_date()|.*set_montage()|.*shift_time()|"
        ".*time_as_index()|.*to_data_frame()|"
        # dictionary inherited
        ".*clear()|.*fromkeys()|.*get()|.*items()|"
        ".*keys()|.*pop()|.*popitem()|.*setdefault()|"
        ".*values()|"
        # sklearn inherited
        ".*apply()|.*decision_function()|.*fit()|"
        ".*fit_transform()|.*get_params()|.*predict()|"
        ".*predict_proba()|.*set_params()|.*transform()|"
        # I/O, also related to mixins
        ".*.remove.*|.*.write.*)"
    ),
    "copyfile_regex": r".*index\.rst",  # allow custom index.rst files
}
# Files were renamed from plot_* with:
# find . -type f -name 'plot_*.py' -exec sh -c 'x="{}"; xn=`basename "${x}"`; git mv "$x" `dirname "${x}"`/${xn:5}' \;  # noqa


def append_attr_meth_examples(app, what, name, obj, options, lines):
    """Append SG examples backreferences to method and attr docstrings."""
    # NumpyDoc nicely embeds method and attribute docstrings for us, but it
    # does not respect the autodoc templates that would otherwise insert
    # the .. include:: lines, so we need to do it.
    # Eventually this could perhaps live in SG.
    if what in ("attribute", "method"):
        size = os.path.getsize(
            os.path.join(
                os.path.dirname(__file__), "generated", "%s.examples" % (name,)
            )
        )
        if size > 0:
            lines += """
.. _sphx_glr_backreferences_{1}:

.. rubric:: Examples using ``{0}``:

.. minigallery:: {1}

""".format(
                name.split(".")[-1], name
            ).split(
                "\n"
            )


# -- Other extension configuration -------------------------------------------

# Consider using http://magjac.com/graphviz-visual-editor for this
graphviz_dot_args = [
    "-Gsep=-0.5",
    "-Gpad=0.5",
    "-Nshape=box",
    "-Nfontsize=20",
    "-Nfontname=Open Sans,Arial",
]
graphviz_output_format = "svg"  # for API usage diagrams
user_agent = "Mozilla/5.0 (Linux; Android 6.0; Nexus 5 Build/MRA58N) AppleWebKit/537.36 (KHTML, like Gecko) Chrome/113.0.0.0 Mobile Safari/537.36"  # noqa: E501
# Can eventually add linkcheck_request_headers if needed
linkcheck_ignore = [  # will be compiled to regex
    # 403 Client Error: Forbidden
    "https://doi.org/10.1002/",  # onlinelibrary.wiley.com/doi/10.1002/hbm
    "https://doi.org/10.1021/",  # pubs.acs.org/doi/abs
    "https://doi.org/10.1073/",  # pnas.org
    "https://doi.org/10.1093/",  # academic.oup.com/sleep/
    "https://doi.org/10.1098/",  # royalsocietypublishing.org
    "https://doi.org/10.1111/",  # onlinelibrary.wiley.com/doi/10.1111/psyp
    "https://doi.org/10.1126/",  # www.science.org
    "https://doi.org/10.1137/",  # epubs.siam.org
    "https://doi.org/10.1161/",  # www.ahajournals.org
    "https://doi.org/10.1162/",  # direct.mit.edu/neco/article/
    "https://doi.org/10.1167/",  # jov.arvojournals.org
    "https://doi.org/10.1177/",  # journals.sagepub.com
    "https://doi.org/10.1063/",  # pubs.aip.org/aip/jap
    "https://doi.org/10.1080/",  # www.tandfonline.com
    "https://doi.org/10.1088/",  # www.tandfonline.com
    "https://doi.org/10.3109/",  # www.tandfonline.com
    "https://www.researchgate.net/profile/",
    # 503 Server error
    "https://hal.archives-ouvertes.fr/hal-01848442",
    # Read timed out
    "http://www.cs.ucl.ac.uk/staff/d.barber/brml",
    "https://www.cea.fr",
    # Max retries exceeded
    "https://doi.org/10.7488/ds/1556",
    "https://datashare.is.ed.ac.uk/handle/10283",
    "https://imaging.mrc-cbu.cam.ac.uk/imaging/MniTalairach",
    "https://www.nyu.edu/",
    # Too slow
    "https://speakerdeck.com/dengemann/",
    "https://www.dtu.dk/english/service/phonebook/person",
]
linkcheck_anchors = False  # saves a bit of time
linkcheck_timeout = 15  # some can be quite slow
linkcheck_retries = 3

# autodoc / autosummary
autosummary_generate = True
autodoc_default_options = {"inherited-members": None}

# sphinxcontrib-bibtex
bibtex_bibfiles = ["./references.bib"]
bibtex_style = "unsrt"
bibtex_footbibliography_header = ""


# -- Nitpicky ----------------------------------------------------------------

nitpicky = True
nitpick_ignore = [
    ("py:class", "None.  Remove all items from D."),
    ("py:class", "a set-like object providing a view on D's items"),
    ("py:class", "a set-like object providing a view on D's keys"),
    (
        "py:class",
        "v, remove specified key and return the corresponding value.",
    ),  # noqa: E501
    ("py:class", "None.  Update D from dict/iterable E and F."),
    ("py:class", "an object providing a view on D's values"),
    ("py:class", "a shallow copy of D"),
    ("py:class", "(k, v), remove and return some (key, value) pair as a"),
    ("py:class", "_FuncT"),  # type hint used in @verbose decorator
    ("py:class", "mne.utils._logging._FuncT"),
    ("py:class", "None.  Remove all items from od."),
]
nitpick_ignore_regex = [
    ("py:.*", r"mne\.io\.BaseRaw.*"),
    ("py:.*", r"mne\.BaseEpochs.*"),
    (
        "py:obj",
        "(filename|metadata|proj|times|tmax|tmin|annotations|ch_names|compensation_grade|filenames|first_samp|first_time|last_samp|n_times|proj|times|tmax|tmin)",
    ),  # noqa: E501
]
suppress_warnings = ["image.nonlocal_uri"]  # we intentionally link outside


# -- Sphinx hacks / overrides ------------------------------------------------

versionlabels["versionadded"] = sphinx.locale._("New in v%s")

# -- Options for HTML output -------------------------------------------------

# The theme to use for HTML and HTML Help pages.  See the documentation for
# a list of builtin themes.
#
html_theme = "pydata_sphinx_theme"

# Theme options are theme-specific and customize the look and feel of a theme
# further.  For a list of options available for each theme, see the
# documentation.
switcher_version_match = "dev" if release.endswith("dev0") else version
html_theme_options = {
    "icon_links": [
        dict(
            name="GitHub",
            url="https://github.com/mne-tools/mne-python",
            icon="fa-brands fa-square-github",
        ),
        dict(
            name="Mastodon",
            url="https://fosstodon.org/@mne",
            icon="fa-brands fa-mastodon",
            attributes=dict(rel="me"),
        ),
        dict(
            name="Twitter",
            url="https://twitter.com/mne_python",
            icon="fa-brands fa-square-twitter",
        ),
        dict(
            name="Forum",
            url="https://mne.discourse.group/",
            icon="fa-brands fa-discourse",
        ),
        dict(
            name="Discord",
            url="https://discord.gg/rKfvxTuATa",
            icon="fa-brands fa-discord",
        ),
    ],
    "icon_links_label": "External Links",  # for screen reader
    "use_edit_page_button": True,
    "navigation_with_keys": False,
    "show_toc_level": 1,
    "article_header_start": [],  # disable breadcrumbs
    "navbar_end": ["theme-switcher", "version-switcher", "navbar-icon-links"],
    "footer_start": ["copyright"],
    "secondary_sidebar_items": ["page-toc", "edit-this-page"],
    "analytics": dict(google_analytics_id="G-5TBCPCRB6X"),
    "switcher": {
        "json_url": "https://mne.tools/dev/_static/versions.json",
        "version_match": switcher_version_match,
    },
}

# The name of an image file (relative to this directory) to place at the top
# of the sidebar.
html_logo = "_static/mne_logo_small.svg"

# The name of an image file (within the static path) to use as favicon of the
# docs.  This file should be a Windows icon file (.ico) being 16x16 or 32x32
# pixels large.
html_favicon = "_static/favicon.ico"


# Add any paths that contain custom static files (such as style sheets) here,
# relative to this directory. They are copied after the builtin static files,
# so a file named "default.css" will overwrite the builtin "default.css".
html_static_path = ["_static"]
html_css_files = [
    "style.css",
]

# Add any extra paths that contain custom files (such as robots.txt or
# .htaccess) here, relative to this directory. These files are copied
# directly to the root of the documentation.
html_extra_path = [
    "contributing.html",
    "documentation.html",
    "getting_started.html",
    "install_mne_python.html",
]

# Custom sidebar templates, maps document names to template names.
html_sidebars = {
    "index": ["sidebar-quicklinks.html"],
}

# If true, links to the reST sources are added to the pages.
html_show_sourcelink = False
html_copy_source = False

# If true, "Created using Sphinx" is shown in the HTML footer. Default is True.
html_show_sphinx = False

# accommodate different logo shapes (width values in rem)
xs = "2"
sm = "2.5"
md = "3"
lg = "4.5"
xl = "5"
xxl = "6"
# variables to pass to HTML templating engine
html_context = {
    "default_mode": "auto",
    # next 3 are for the "edit this page" button
    "github_user": "mne-tools",
    "github_repo": "mne-python",
    "github_version": "main",
    "doc_path": "doc",
    "funders": [
        dict(img="nih.svg", size="3", title="National Institutes of Health"),
        dict(img="nsf.png", size="3.5", title="US National Science Foundation"),
        dict(
            img="erc.svg",
            size="3.5",
            title="European Research Council",
            klass="only-light",
        ),
        dict(
            img="erc-dark.svg",
            size="3.5",
            title="European Research Council",
            klass="only-dark",
        ),
        dict(img="doe.svg", size="3", title="US Department of Energy"),
        dict(img="anr.svg", size="3.5", title="Agence Nationale de la Recherche"),
        dict(img="cds.png", size="2.25", title="Paris-Saclay Center for Data Science"),
        dict(img="google.svg", size="2.25", title="Google"),
        dict(img="amazon.svg", size="2.5", title="Amazon"),
        dict(img="czi.svg", size="2.5", title="Chan Zuckerberg Initiative"),
    ],
    "institutions": [
        dict(
            name="Massachusetts General Hospital",
            img="MGH.svg",
            url="https://www.massgeneral.org/",
            size=sm,
        ),
        dict(
            name="Athinoula A. Martinos Center for Biomedical Imaging",
            img="Martinos.png",
            url="https://martinos.org/",
            size=md,
        ),
        dict(
            name="Harvard Medical School",
            img="Harvard.png",
            url="https://hms.harvard.edu/",
            size=sm,
        ),
        dict(
            name="Massachusetts Institute of Technology",
            img="MIT.svg",
            url="https://web.mit.edu/",
            size=md,
        ),
        dict(
            name="New York University",
            img="NYU.svg",
            url="https://www.nyu.edu/",
            size=xs,
            klass="only-light",
        ),
        dict(
            name="New York University",
            img="NYU-dark.svg",
            url="https://www.nyu.edu/",
            size=xs,
            klass="only-dark",
        ),
        dict(
            name="Commissariat à l´énergie atomique et aux énergies alternatives",  # noqa E501
            img="CEA.png",
            url="http://www.cea.fr/",
            size=md,
        ),
        dict(
            name="Aalto-yliopiston perustieteiden korkeakoulu",
            img="Aalto.svg",
            url="https://sci.aalto.fi/",
            size=md,
            klass="only-light",
        ),
        dict(
            name="Aalto-yliopiston perustieteiden korkeakoulu",
            img="Aalto-dark.svg",
            url="https://sci.aalto.fi/",
            size=md,
            klass="only-dark",
        ),
        dict(
            name="Télécom ParisTech",
            img="Telecom_Paris_Tech.svg",
            url="https://www.telecom-paris.fr/",
            size=md,
        ),
        dict(
            name="University of Washington",
            img="Washington.svg",
            url="https://www.washington.edu/",
            size=md,
            klass="only-light",
        ),
        dict(
            name="University of Washington",
            img="Washington-dark.svg",
            url="https://www.washington.edu/",
            size=md,
            klass="only-dark",
        ),
        dict(
            name="Institut du Cerveau et de la Moelle épinière",
            img="ICM.jpg",
            url="https://icm-institute.org/",
            size=md,
        ),
        dict(
            name="Boston University", img="BU.svg", url="https://www.bu.edu/", size=lg
        ),
        dict(
            name="Institut national de la santé et de la recherche médicale",
            img="Inserm.svg",
            url="https://www.inserm.fr/",
            size=xl,
            klass="only-light",
        ),
        dict(
            name="Institut national de la santé et de la recherche médicale",
            img="Inserm-dark.svg",
            url="https://www.inserm.fr/",
            size=xl,
            klass="only-dark",
        ),
        dict(
            name="Forschungszentrum Jülich",
            img="Julich.svg",
            url="https://www.fz-juelich.de/",
            size=xl,
            klass="only-light",
        ),
        dict(
            name="Forschungszentrum Jülich",
            img="Julich-dark.svg",
            url="https://www.fz-juelich.de/",
            size=xl,
            klass="only-dark",
        ),
        dict(
            name="Technische Universität Ilmenau",
            img="Ilmenau.svg",
            url="https://www.tu-ilmenau.de/",
            size=xxl,
            klass="only-light",
        ),
        dict(
            name="Technische Universität Ilmenau",
            img="Ilmenau-dark.svg",
            url="https://www.tu-ilmenau.de/",
            size=xxl,
            klass="only-dark",
        ),
        dict(
            name="Berkeley Institute for Data Science",
            img="BIDS.svg",
            url="https://bids.berkeley.edu/",
            size=lg,
            klass="only-light",
        ),
        dict(
            name="Berkeley Institute for Data Science",
            img="BIDS-dark.svg",
            url="https://bids.berkeley.edu/",
            size=lg,
            klass="only-dark",
        ),
        dict(
            name="Institut national de recherche en informatique et en automatique",  # noqa E501
            img="inria.png",
            url="https://www.inria.fr/",
            size=xl,
        ),
        dict(
            name="Aarhus Universitet",
            img="Aarhus.svg",
            url="https://www.au.dk/",
            size=xl,
            klass="only-light",
        ),
        dict(
            name="Aarhus Universitet",
            img="Aarhus-dark.svg",
            url="https://www.au.dk/",
            size=xl,
            klass="only-dark",
        ),
        dict(
            name="Karl-Franzens-Universität Graz",
            img="Graz.svg",
            url="https://www.uni-graz.at/",
            size=md,
        ),
        dict(
            name="SWPS Uniwersytet Humanistycznospołeczny",
            img="SWPS.svg",
            url="https://www.swps.pl/",
            size=xl,
            klass="only-light",
        ),
        dict(
            name="SWPS Uniwersytet Humanistycznospołeczny",
            img="SWPS-dark.svg",
            url="https://www.swps.pl/",
            size=xl,
            klass="only-dark",
        ),
        dict(
            name="Max-Planck-Institut für Bildungsforschung",
            img="MPIB.svg",
            url="https://www.mpib-berlin.mpg.de/",
            size=xxl,
            klass="only-light",
        ),
        dict(
            name="Max-Planck-Institut für Bildungsforschung",
            img="MPIB-dark.svg",
            url="https://www.mpib-berlin.mpg.de/",
            size=xxl,
            klass="only-dark",
        ),
        dict(
            name="Macquarie University",
            img="Macquarie.svg",
            url="https://www.mq.edu.au/",
            size=lg,
            klass="only-light",
        ),
        dict(
            name="Macquarie University",
            img="Macquarie-dark.svg",
            url="https://www.mq.edu.au/",
            size=lg,
            klass="only-dark",
        ),
        dict(
            name="AE Studio",
            img="AE-Studio-light.svg",
            url="https://ae.studio/",
            size=xxl,
            klass="only-light",
        ),
        dict(
            name="AE Studio",
            img="AE-Studio-dark.svg",
            url="https://ae.studio/",
            size=xxl,
            klass="only-dark",
        ),
        dict(
            name="Children’s Hospital of Philadelphia Research Institute",
            img="CHOP.svg",
            url="https://www.research.chop.edu/imaging",
            size=xxl,
            klass="only-light",
        ),
        dict(
            name="Children’s Hospital of Philadelphia Research Institute",
            img="CHOP-dark.svg",
            url="https://www.research.chop.edu/imaging",
            size=xxl,
            klass="only-dark",
        ),
        dict(
            name="Donders Institute for Brain, Cognition and Behaviour at Radboud University",  # noqa E501
            img="Donders.png",
            url="https://www.ru.nl/donders/",
            size=xl,
        ),
        dict(
            name="Human Neuroscience Platforn at Fondation Campus Biotech Geneva",  # noqa E501
            img="FCBG.svg",
            url="https://hnp.fcbg.ch/",
            size=sm,
        ),
    ],
    # \u00AD is an optional hyphen (not rendered unless needed)
    # If these are changed, the Makefile should be updated, too
    "carousel": [
        dict(
            title="Source Estimation",
            text="Distributed, sparse, mixed-norm, beam\u00ADformers, dipole fitting, and more.",  # noqa E501
            url="auto_tutorials/inverse/index.html",
            img="sphx_glr_30_mne_dspm_loreta_008.gif",
            alt="dSPM",
        ),
        dict(
            title="Machine Learning",
            text="Advanced decoding models including time general\u00ADiza\u00ADtion.",  # noqa E501
            url="auto_tutorials/machine-learning/50_decoding.html",
            img="sphx_glr_50_decoding_006.png",
            alt="Decoding",
        ),
        dict(
            title="Encoding Models",
            text="Receptive field estima\u00ADtion with optional smooth\u00ADness priors.",  # noqa E501
            url="auto_tutorials/machine-learning/30_strf.html",
            img="sphx_glr_30_strf_001.png",
            alt="STRF",
        ),
        dict(
            title="Statistics",
            text="Parametric and non-parametric, permutation tests and clustering.",  # noqa E501
            url="auto_tutorials/stats-source-space/index.html",
            img="sphx_glr_20_cluster_1samp_spatiotemporal_001.png",
            alt="Clusters",
        ),
        dict(
            title="Connectivity",
            text="All-to-all spectral and effective connec\u00ADtivity measures.",  # noqa E501
            url="https://mne.tools/mne-connectivity/stable/auto_examples/mne_inverse_label_connectivity.html",  # noqa E501
            img="https://mne.tools/mne-connectivity/stable/_images/sphx_glr_mne_inverse_label_connectivity_001.png",  # noqa E501
            alt="Connectivity",
        ),
        dict(
            title="Data Visualization",
            text="Explore your data from multiple perspectives.",
            url="auto_tutorials/evoked/20_visualize_evoked.html",
            img="sphx_glr_20_visualize_evoked_010.png",
            alt="Visualization",
        ),
    ],
}

# Output file base name for HTML help builder.
htmlhelp_basename = "mne-doc"


# -- Options for plot_directive ----------------------------------------------

# Adapted from SciPy
plot_include_source = True
plot_formats = [("png", 96)]
plot_html_show_formats = False
plot_html_show_source_link = False
font_size = 13 * 72 / 96.0  # 13 px
plot_rcparams = {
    "font.size": font_size,
    "axes.titlesize": font_size,
    "axes.labelsize": font_size,
    "xtick.labelsize": font_size,
    "ytick.labelsize": font_size,
    "legend.fontsize": font_size,
    "figure.figsize": (6, 5),
    "figure.subplot.bottom": 0.2,
    "figure.subplot.left": 0.2,
    "figure.subplot.right": 0.9,
    "figure.subplot.top": 0.85,
    "figure.subplot.wspace": 0.4,
    "text.usetex": False,
}


# -- Options for LaTeX output ------------------------------------------------

# Grouping the document tree into LaTeX files. List of tuples
# (source start file, target name, title, author, documentclass
# [howto/manual]).
latex_documents = []

# The name of an image file (relative to this directory) to place at the top of
# the title page.
latex_logo = "_static/logo.png"

# For "manual" documents, if this is true, then toplevel headings are parts,
# not chapters.
latex_toplevel_sectioning = "part"

_np_print_defaults = np.get_printoptions()


# -- Warnings management -----------------------------------------------------


def reset_warnings(gallery_conf, fname):
    """Ensure we are future compatible and ignore silly warnings."""
    # In principle, our examples should produce no warnings.
    # Here we cause warnings to become errors, with a few exceptions.
    # This list should be considered alongside
    # setup.cfg -> [tool:pytest] -> filterwarnings

    # remove tweaks from other module imports or example runs
    warnings.resetwarnings()
    # restrict
    warnings.filterwarnings("error")
    # allow these, but show them
    warnings.filterwarnings("always", '.*non-standard config type: "foo".*')
    warnings.filterwarnings("always", '.*config type: "MNEE_USE_CUUDAA".*')
    warnings.filterwarnings("always", ".*cannot make axes width small.*")
    warnings.filterwarnings("always", ".*Axes that are not compatible.*")
    warnings.filterwarnings("always", ".*FastICA did not converge.*")
    # ECoG BIDS spec violations:
    warnings.filterwarnings("always", ".*Fiducial point nasion not found.*")
    warnings.filterwarnings("always", ".*DigMontage is only a subset of.*")
    warnings.filterwarnings(  # xhemi morph (should probably update sample)
        "always", ".*does not exist, creating it and saving it.*"
    )
    # internal warnings
    warnings.filterwarnings("default", module="sphinx")
    # allow these warnings, but don't show them
    for key in (
        "The module matplotlib.tight_layout is deprecated",  # nilearn
        "invalid version and will not be supported",  # pyxdf
        "distutils Version classes are deprecated",  # seaborn and neo
        "`np.object` is a deprecated alias for the builtin `object`",  # pyxdf
        # nilearn, should be fixed in > 0.9.1
        "In future, it will be an error for 'np.bool_' scalars to",
        # sklearn hasn't updated to SciPy's sym_pos dep
        "The 'sym_pos' keyword is deprecated",
        # numba
        "`np.MachAr` is deprecated",
        # joblib hasn't updated to avoid distutils
        "distutils package is deprecated",
        # jupyter
        "Jupyter is migrating its paths to use standard",
        r"Widget\..* is deprecated\.",
        # PyQt6
        "Enum value .* is marked as deprecated",
        # matplotlib PDF output
        "The py23 module has been deprecated",
        # pkg_resources
        "Implementing implicit namespace packages",
        "Deprecated call to `pkg_resources",
        # nilearn
        "pkg_resources is deprecated as an API",
        r"The .* was deprecated in Matplotlib 3\.7",
    ):
        warnings.filterwarnings(  # deal with other modules having bad imports
            "ignore", message=".*%s.*" % key, category=DeprecationWarning
        )
    warnings.filterwarnings(
        "ignore",
        message="Matplotlib is currently using agg, which is a non-GUI backend.*",
    )
    warnings.filterwarnings(
        "ignore",
        message=".*is non-interactive, and thus cannot.*",
    )
    # seaborn
    warnings.filterwarnings(
        "ignore",
        message="The figure layout has changed to tight",
        category=UserWarning,
    )
    # matplotlib 3.6 in nilearn and pyvista
    warnings.filterwarnings("ignore", message=".*cmap function will be deprecated.*")
    # xarray/netcdf4
    warnings.filterwarnings(
        "ignore",
        message=r"numpy\.ndarray size changed, may indicate.*",
        category=RuntimeWarning,
    )
    # qdarkstyle
    warnings.filterwarnings(
        "ignore",
        message=r".*Setting theme=.*6 in qdarkstyle.*",
        category=RuntimeWarning,
    )
    # pandas, via seaborn (examples/time_frequency/time_frequency_erds.py)
    for message in (
        "use_inf_as_na option is deprecated.*",
        r"iteritems is deprecated.*Use \.items instead\.",
        "is_categorical_dtype is deprecated.*",
        "The default of observed=False.*",
    ):
        warnings.filterwarnings(
            "ignore",
            message=message,
            category=FutureWarning,
        )
    # pandas in 50_epochs_to_data_frame.py
    warnings.filterwarnings(
        "ignore", message=r"invalid value encountered in cast", category=RuntimeWarning
    )
    # xarray _SixMetaPathImporter (?)
    warnings.filterwarnings(
        "ignore", message=r"falling back to find_module", category=ImportWarning
    )
    # Sphinx deps
    warnings.filterwarnings(
        "ignore", message="The str interface for _CascadingStyleSheet.*"
    )
    # mne-qt-browser until > 0.5.2 released
    warnings.filterwarnings(
        "ignore",
        r"mne\.io\.pick.channel_indices_by_type is deprecated.*",
    )

    # In case we use np.set_printoptions in any tutorials, we only
    # want it to affect those:
    np.set_printoptions(**_np_print_defaults)


reset_warnings(None, None)


# -- Fontawesome support -----------------------------------------------------

brand_icons = ("apple", "linux", "windows", "discourse", "python")
fixed_width_icons = (
    # homepage:
    "book",
    "code-branch",
    "newspaper",
    "circle-question",
    "quote-left",
    # contrib guide:
    "bug-slash",
    "comment",
    "computer-mouse",
    "hand-sparkles",
    "pencil",
    "text-slash",
    "universal-access",
    "wand-magic-sparkles",
    "discourse",
    "python",
)
other_icons = (
    "hand-paper",
    "question",
    "rocket",
    "server",
    "code",
    "desktop",
    "terminal",
    "cloud-arrow-down",
    "wrench",
    "hourglass-half",
)
icon_class = dict()
for icon in brand_icons + fixed_width_icons + other_icons:
    icon_class[icon] = ("fa-brands",) if icon in brand_icons else ("fa-solid",)
    icon_class[icon] += ("fa-fw",) if icon in fixed_width_icons else ()

rst_prolog = ""
for icon, classes in icon_class.items():
    rst_prolog += f"""
.. |{icon}| raw:: html

    <i class="{' '.join(classes + (f'fa-{icon}',))}"></i>
"""

rst_prolog += """
.. |ensp| unicode:: U+2002 .. EN SPACE

.. include:: /links.inc
.. include:: /changes/names.inc

.. currentmodule:: mne
"""

# -- Dependency info ----------------------------------------------------------

min_py = metadata("mne")["Requires-Python"].lstrip(" =<>")
rst_prolog += f"\n.. |min_python_version| replace:: {min_py}\n"

# -- website redirects --------------------------------------------------------

# Static list created 2021/04/13 based on what we needed to redirect,
# since we don't need to add redirects for examples added after this date.
needed_plot_redirects = {
    # tutorials
    "10_epochs_overview.py",
    "10_evoked_overview.py",
    "10_overview.py",
    "10_preprocessing_overview.py",
    "10_raw_overview.py",
    "10_reading_meg_data.py",
    "15_handling_bad_channels.py",
    "20_event_arrays.py",
    "20_events_from_raw.py",
    "20_reading_eeg_data.py",
    "20_rejecting_bad_data.py",
    "20_visualize_epochs.py",
    "20_visualize_evoked.py",
    "30_annotate_raw.py",
    "30_epochs_metadata.py",
    "30_filtering_resampling.py",
    "30_info.py",
    "30_reading_fnirs_data.py",
    "35_artifact_correction_regression.py",
    "40_artifact_correction_ica.py",
    "40_autogenerate_metadata.py",
    "40_sensor_locations.py",
    "40_visualize_raw.py",
    "45_projectors_background.py",
    "50_artifact_correction_ssp.py",
    "50_configure_mne.py",
    "50_epochs_to_data_frame.py",
    "55_setting_eeg_reference.py",
    "59_head_positions.py",
    "60_make_fixed_length_epochs.py",
    "60_maxwell_filtering_sss.py",
    "70_fnirs_processing.py",
    # examples
    "3d_to_2d.py",
    "brainstorm_data.py",
    "channel_epochs_image.py",
    "cluster_stats_evoked.py",
    "compute_csd.py",
    "compute_mne_inverse_epochs_in_label.py",
    "compute_mne_inverse_raw_in_label.py",
    "compute_mne_inverse_volume.py",
    "compute_source_psd_epochs.py",
    "covariance_whitening_dspm.py",
    "custom_inverse_solver.py",
    "decoding_csp_eeg.py",
    "decoding_csp_timefreq.py",
    "decoding_spatio_temporal_source.py",
    "decoding_spoc_CMC.py",
    "decoding_time_generalization_conditions.py",
    "decoding_unsupervised_spatial_filter.py",
    "decoding_xdawn_eeg.py",
    "define_target_events.py",
    "dics_source_power.py",
    "eeg_csd.py",
    "eeg_on_scalp.py",
    "eeglab_head_sphere.py",
    "elekta_epochs.py",
    "ems_filtering.py",
    "eog_artifact_histogram.py",
    "evoked_arrowmap.py",
    "evoked_ers_source_power.py",
    "evoked_topomap.py",
    "evoked_whitening.py",
    "fdr_stats_evoked.py",
    "find_ref_artifacts.py",
    "fnirs_artifact_removal.py",
    "forward_sensitivity_maps.py",
    "gamma_map_inverse.py",
    "hf_sef_data.py",
    "ica_comparison.py",
    "interpolate_bad_channels.py",
    "label_activation_from_stc.py",
    "label_from_stc.py",
    "label_source_activations.py",
    "left_cerebellum_volume_source.py",
    "limo_data.py",
    "linear_model_patterns.py",
    "linear_regression_raw.py",
    "meg_sensors.py",
    "mixed_norm_inverse.py",
    "mixed_source_space_inverse.py",
    "mne_cov_power.py",
    "mne_helmet.py",
    "mne_inverse_coherence_epochs.py",
    "mne_inverse_envelope_correlation.py",
    "mne_inverse_envelope_correlation_volume.py",
    "mne_inverse_psi_visual.py",
    "morph_surface_stc.py",
    "morph_volume_stc.py",
    "movement_compensation.py",
    "movement_detection.py",
    "multidict_reweighted_tfmxne.py",
    "muscle_detection.py",
    "opm_data.py",
    "otp.py",
    "parcellation.py",
    "psf_ctf_label_leakage.py",
    "psf_ctf_vertices.py",
    "psf_ctf_vertices_lcmv.py",
    "publication_figure.py",
    "rap_music.py",
    "trap_music.py",
    "read_inverse.py",
    "read_neo_format.py",
    "read_noise_covariance_matrix.py",
    "read_stc.py",
    "receptive_field_mtrf.py",
    "resolution_metrics.py",
    "resolution_metrics_eegmeg.py",
    "roi_erpimage_by_rt.py",
    "sensor_noise_level.py",
    "sensor_permutation_test.py",
    "sensor_regression.py",
    "shift_evoked.py",
    "simulate_evoked_data.py",
    "simulate_raw_data.py",
    "simulated_raw_data_using_subject_anatomy.py",
    "snr_estimate.py",
    "source_label_time_frequency.py",
    "source_power_spectrum.py",
    "source_power_spectrum_opm.py",
    "source_simulator.py",
    "source_space_morphing.py",
    "source_space_snr.py",
    "source_space_time_frequency.py",
    "ssd_spatial_filters.py",
    "ssp_projs_sensitivity_map.py",
    "temporal_whitening.py",
    "time_frequency_erds.py",
    "time_frequency_global_field_power.py",
    "time_frequency_mixed_norm_inverse.py",
    "time_frequency_simulated.py",
    "topo_compare_conditions.py",
    "topo_customized.py",
    "vector_mne_solution.py",
    "virtual_evoked.py",
    "xdawn_denoising.py",
    "xhemi.py",
}
api_redirects = {
    "connectivity",
    "covariance",
    "creating_from_arrays",
    "datasets",
    "decoding",
    "events",
    "export",
    "file_io",
    "forward",
    "inverse",
    "logging",
    "most_used_classes",
    "mri",
    "preprocessing",
    "python_reference",
    "reading_raw_data",
    "realtime",
    "report",
    "sensor_space",
    "simulation",
    "source_space",
    "statistics",
    "time_frequency",
    "visualization",
}
ex = "auto_examples"
co = "connectivity"
mne_conn = "https://mne.tools/mne-connectivity/stable"
tu = "auto_tutorials"
pr = "preprocessing"
di = "discussions"
sm = "source-modeling"
fw = "forward"
nv = "inverse"
sn = "stats-sensor-space"
sr = "stats-source-space"
sd = "sample-datasets"
ml = "machine-learning"
tf = "time-freq"
si = "simulation"
vi = "visualization"
custom_redirects = {
    # Custom redirects (one HTML path to another, relative to outdir)
    # can be added here as fr->to key->value mappings
    "install/contributing.html": "development/contributing.html",
    "overview/roadmap.html": "development/roadmap.html",
    "whats_new.html": "development/whats_new.html",
    f"{tu}/evoked/plot_eeg_erp.html": f"{tu}/evoked/30_eeg_erp.html",
    f"{tu}/evoked/plot_whitened.html": f"{tu}/evoked/40_whitened.html",
    f"{tu}/misc/plot_modifying_data_inplace.html": f"{tu}/intro/15_inplace.html",
    f"{tu}/misc/plot_report.html": f"{tu}/intro/70_report.html",
    f"{tu}/misc/plot_seeg.html": f"{tu}/clinical/20_seeg.html",
    f"{tu}/misc/plot_ecog.html": f"{tu}/clinical/30_ecog.html",
    f"{tu}/{ml}/plot_receptive_field.html": f"{tu}/{ml}/30_strf.html",
    f"{tu}/{ml}/plot_sensors_decoding.html": f"{tu}/{ml}/50_decoding.html",
    f"{tu}/{sm}/plot_background_freesurfer.html": f"{tu}/{fw}/10_background_freesurfer.html",  # noqa E501
    f"{tu}/{sm}/plot_source_alignment.html": f"{tu}/{fw}/20_source_alignment.html",
    f"{tu}/{sm}/plot_forward.html": f"{tu}/{fw}/30_forward.html",
    f"{tu}/{sm}/plot_eeg_no_mri.html": f"{tu}/{fw}/35_eeg_no_mri.html",
    f"{tu}/{sm}/plot_background_freesurfer_mne.html": f"{tu}/{fw}/50_background_freesurfer_mne.html",  # noqa E501
    f"{tu}/{sm}/plot_fix_bem_in_blender.html": f"{tu}/{fw}/80_fix_bem_in_blender.html",
    f"{tu}/{sm}/plot_compute_covariance.html": f"{tu}/{fw}/90_compute_covariance.html",
    f"{tu}/{sm}/plot_object_source_estimate.html": f"{tu}/{nv}/10_stc_class.html",
    f"{tu}/{sm}/plot_dipole_fit.html": f"{tu}/{nv}/20_dipole_fit.html",
    f"{tu}/{sm}/plot_mne_dspm_source_localization.html": f"{tu}/{nv}/30_mne_dspm_loreta.html",  # noqa E501
    f"{tu}/{sm}/plot_dipole_orientations.html": f"{tu}/{nv}/35_dipole_orientations.html",  # noqa E501
    f"{tu}/{sm}/plot_mne_solutions.html": f"{tu}/{nv}/40_mne_fixed_free.html",
    f"{tu}/{sm}/plot_beamformer_lcmv.html": f"{tu}/{nv}/50_beamformer_lcmv.html",
    f"{tu}/{sm}/plot_visualize_stc.html": f"{tu}/{nv}/60_visualize_stc.html",
    f"{tu}/{sm}/plot_eeg_mri_coords.html": f"{tu}/{nv}/70_eeg_mri_coords.html",
    f"{tu}/{sd}/plot_brainstorm_phantom_elekta.html": f"{tu}/{nv}/80_brainstorm_phantom_elekta.html",  # noqa E501
    f"{tu}/{sd}/plot_brainstorm_phantom_ctf.html": f"{tu}/{nv}/85_brainstorm_phantom_ctf.html",  # noqa E501
    f"{tu}/{sd}/plot_phantom_4DBTi.html": f"{tu}/{nv}/90_phantom_4DBTi.html",
    f"{tu}/{sd}/plot_brainstorm_auditory.html": f"{tu}/io/60_ctf_bst_auditory.html",
    f"{tu}/{sd}/plot_sleep.html": f"{tu}/clinical/60_sleep.html",
    f"{tu}/{di}/plot_background_filtering.html": f"{tu}/{pr}/25_background_filtering.html",  # noqa E501
    f"{tu}/{di}/plot_background_statistics.html": f"{tu}/{sn}/10_background_stats.html",
    f"{tu}/{sn}/plot_stats_cluster_erp.html": f"{tu}/{sn}/20_erp_stats.html",
    f"{tu}/{sn}/plot_stats_cluster_1samp_test_time_frequency.html": f"{tu}/{sn}/40_cluster_1samp_time_freq.html",  # noqa E501
    f"{tu}/{sn}/plot_stats_cluster_time_frequency.html": f"{tu}/{sn}/50_cluster_between_time_freq.html",  # noqa E501
    f"{tu}/{sn}/plot_stats_spatio_temporal_cluster_sensors.html": f"{tu}/{sn}/75_cluster_ftest_spatiotemporal.html",  # noqa E501
    f"{tu}/{sr}/plot_stats_cluster_spatio_temporal.html": f"{tu}/{sr}/20_cluster_1samp_spatiotemporal.html",  # noqa E501
    f"{tu}/{sr}/plot_stats_cluster_spatio_temporal_2samp.html": f"{tu}/{sr}/30_cluster_ftest_spatiotemporal.html",  # noqa E501
    f"{tu}/{sr}/plot_stats_cluster_spatio_temporal_repeated_measures_anova.html": f"{tu}/{sr}/60_cluster_rmANOVA_spatiotemporal.html",  # noqa E501
    f"{tu}/{sr}/plot_stats_cluster_time_frequency_repeated_measures_anova.html": f"{tu}/{sn}/70_cluster_rmANOVA_time_freq.html",  # noqa E501
    f"{tu}/{tf}/plot_sensors_time_frequency.html": f"{tu}/{tf}/20_sensors_time_frequency.html",  # noqa E501
    f"{tu}/{tf}/plot_ssvep.html": f"{tu}/{tf}/50_ssvep.html",
    f"{tu}/{si}/plot_creating_data_structures.html": f"{tu}/{si}/10_array_objs.html",
    f"{tu}/{si}/plot_point_spread.html": f"{tu}/{si}/70_point_spread.html",
    f"{tu}/{si}/plot_dics.html": f"{tu}/{si}/80_dics.html",
    f"{tu}/{tf}/plot_eyetracking.html": f"{tu}/{pr}/90_eyetracking_data.html",
    f"{ex}/{co}/mne_inverse_label_connectivity.html": f"{mne_conn}/{ex}/mne_inverse_label_connectivity.html",  # noqa E501
    f"{ex}/{co}/cwt_sensor_connectivity.html": f"{mne_conn}/{ex}/cwt_sensor_connectivity.html",  # noqa E501
    f"{ex}/{co}/mixed_source_space_connectivity.html": f"{mne_conn}/{ex}/mixed_source_space_connectivity.html",  # noqa E501
    f"{ex}/{co}/mne_inverse_coherence_epochs.html": f"{mne_conn}/{ex}/mne_inverse_coherence_epochs.html",  # noqa E501
    f"{ex}/{co}/mne_inverse_connectivity_spectrum.html": f"{mne_conn}/{ex}/mne_inverse_connectivity_spectrum.html",  # noqa E501
    f"{ex}/{co}/mne_inverse_envelope_correlation_volume.html": f"{mne_conn}/{ex}/mne_inverse_envelope_correlation_volume.html",  # noqa E501
    f"{ex}/{co}/mne_inverse_envelope_correlation.html": f"{mne_conn}/{ex}/mne_inverse_envelope_correlation.html",  # noqa E501
    f"{ex}/{co}/mne_inverse_psi_visual.html": f"{mne_conn}/{ex}/mne_inverse_psi_visual.html",  # noqa E501
    f"{ex}/{co}/sensor_connectivity.html": f"{mne_conn}/{ex}/sensor_connectivity.html",
    f"{ex}/{vi}/publication_figure.html": f"{tu}/{vi}/10_publication_figure.html",
    f"{ex}/{vi}/sensor_noise_level.html": f"{tu}/{pr}/50_artifact_correction_ssp.html",
}


def check_existing_redirect(path):
    """Make sure existing HTML files are redirects, before overwriting."""
    if os.path.isfile(path):
        with open(path, "r") as fid:
            for _ in range(8):
                next(fid)
            line = fid.readline()
            assert "Page Redirection" in line, line


def make_redirects(app, exception):
    """Make HTML redirects."""
    # https://www.sphinx-doc.org/en/master/extdev/appapi.html
    # Adapted from sphinxcontrib/redirects (BSD-2-Clause)
    if not (
        isinstance(app.builder, sphinx.builders.html.StandaloneHTMLBuilder)
        and exception is None
    ):
        return
    TEMPLATE = """\
<!DOCTYPE HTML>
<html lang="en-US">
    <head>
        <meta charset="UTF-8">
        <meta http-equiv="refresh" content="1; url={to}">
        <script type="text/javascript">
            window.location.href = "{to}"
        </script>
        <title>Page Redirection</title>
    </head>
    <body>
        If you are not redirected automatically, follow this <a href='{to}'>link</a>.
    </body>
</html>"""  # noqa: E501
    sphinx_gallery_conf = app.config["sphinx_gallery_conf"]
    for src_dir, out_dir in zip(
        sphinx_gallery_conf["examples_dirs"], sphinx_gallery_conf["gallery_dirs"]
    ):
        root = os.path.abspath(os.path.join(app.srcdir, src_dir))
        fnames = [
            os.path.join(os.path.relpath(dirpath, root), fname)
            for dirpath, _, fnames in os.walk(root)
            for fname in fnames
            if fname in needed_plot_redirects
        ]
        # plot_ redirects
        for fname in fnames:
            dirname = os.path.join(app.outdir, out_dir, os.path.dirname(fname))
            to_fname = os.path.splitext(os.path.basename(fname))[0] + ".html"
            fr_fname = f"plot_{to_fname}"
            to_path = os.path.join(dirname, to_fname)
            fr_path = os.path.join(dirname, fr_fname)
            assert os.path.isfile(to_path), (fname, to_path)
            with open(fr_path, "w") as fid:
                fid.write(TEMPLATE.format(to=to_fname))
        sphinx_logger.info(
            f"Added {len(fnames):3d} HTML plot_* redirects for {out_dir}"
        )
    # API redirects
    for page in api_redirects:
        fname = f"{page}.html"
        fr_path = os.path.join(app.outdir, fname)
        to_path = os.path.join(app.outdir, "api", fname)
        # allow overwrite if existing file is just a redirect
        check_existing_redirect(fr_path)
        with open(fr_path, "w") as fid:
            fid.write(TEMPLATE.format(to=to_path))
    sphinx_logger.info(f"Added {len(api_redirects):3d} HTML API redirects")
    # custom redirects
    for fr, to in custom_redirects.items():
        if not to.startswith("http"):
            assert os.path.isfile(os.path.join(app.outdir, to)), to
            # handle links to sibling folders
            path_parts = to.split("/")
            if tu in path_parts:
                path_parts = [".."] + path_parts[(path_parts.index(tu) + 1) :]
            to = os.path.join(*path_parts)
        assert to.endswith("html"), to
        fr_path = os.path.join(app.outdir, fr)
        assert fr_path.endswith("html"), fr_path
        # allow overwrite if existing file is just a redirect
        check_existing_redirect(fr_path)
        # handle folders that no longer exist
        if fr_path.split("/")[-2] in (
            "misc",
            "discussions",
            "source-modeling",
            "sample-datasets",
            "connectivity",
        ):
            os.makedirs(os.path.dirname(fr_path), exist_ok=True)
        with open(fr_path, "w") as fid:
            fid.write(TEMPLATE.format(to=to))
    sphinx_logger.info(f"Added {len(custom_redirects):3d} HTML custom redirects")


def make_version(app, exception):
    """Make a text file with the git version."""
    if not (
        isinstance(app.builder, sphinx.builders.html.StandaloneHTMLBuilder)
        and exception is None
    ):
        return
    try:
        stdout, _ = run_subprocess(["git", "rev-parse", "HEAD"], verbose=False)
    except Exception as exc:
        sphinx_logger.warning(f"Failed to write _version.txt: {exc}")
        return
    with open(os.path.join(app.outdir, "_version.txt"), "w") as fid:
        fid.write(stdout)
    sphinx_logger.info(f'Added "{stdout.rstrip()}" > _version.txt')


# -- Connect our handlers to the main Sphinx app ---------------------------


def setup(app):
    """Set up the Sphinx app."""
    app.connect("autodoc-process-docstring", append_attr_meth_examples)
    report_scraper.app = app
    app.connect("builder-inited", report_scraper.copyfiles)
    app.connect("build-finished", make_redirects)
    app.connect("build-finished", make_version)<|MERGE_RESOLUTION|>--- conflicted
+++ resolved
@@ -201,11 +201,7 @@
     "path-like": ":term:`path-like`",
     "array-like": ":term:`array_like <numpy:array_like>`",
     "Path": ":class:`python:pathlib.Path`",
-<<<<<<< HEAD
-    "bool": ":class:`bool <python:bool>`",
-=======
-    "bool": ":ref:`python:typebool`",
->>>>>>> 812b02ef
+    "bool": ":ref:`bool <python:typebool>`",
     # Matplotlib
     "colormap": ":ref:`colormap <matplotlib:colormaps>`",
     "color": ":doc:`color <matplotlib:api/colors_api>`",
