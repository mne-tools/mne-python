--- conflicted
+++ resolved
@@ -2113,15 +2113,9 @@
     "interpolation_brain_time"
 ] = """
 interpolation : str | None
-<<<<<<< HEAD
-    Interpolation method to use when selecting times that fall between sample
-    points (:class:`scipy.interpolate.interp1d` parameter). Must be one of
-    'linear', 'nearest', 'zero', 'slinear', 'quadratic', or 'cubic'.
-=======
     Interpolation method (:class:`scipy.interpolate.interp1d` parameter).
     Must be one of ``'linear'``, ``'nearest'``, ``'zero'``, ``'slinear'``,
     ``'quadratic'`` or ``'cubic'``.
->>>>>>> 53636038
 """
 
 docdict[
