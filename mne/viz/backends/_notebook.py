--- conflicted
+++ resolved
@@ -390,8 +390,6 @@
             for widget in self._widgets:
                 widget.set_enabled(state)
 
-<<<<<<< HEAD
-=======
     def get_value(self, idx):
         if isinstance(self._src, RadioButtons):
             # for consistency, we do not use get_value()
@@ -399,7 +397,6 @@
         else:
             return self._widgets[idx].get_value()
 
->>>>>>> e3c46808
     def set_value(self, idx, value):
         if isinstance(self._src, RadioButtons):
             self._widgets.set_value(value)
