--- conflicted
+++ resolved
@@ -38,11 +38,8 @@
 - Fix hanging interpreter with matplotlib figures using ``mne/viz/_mpl_figure.py`` in spyder console and jupyter notebooks (:gh:`11696` by `Mathieu Scheltienne`_)
 - Fix bug with overlapping text for :meth:`mne.Evoked.plot` (:gh:`11698` by `Alex Rockhill`_)
 - For :func:`mne.io.read_raw_eyelink`, the default value of the ``gap_description`` parameter is now ``'BAD_ACQ_SKIP'``, following MNE convention (:gh:`11719` by `Scott Huberty`_)
-<<<<<<< HEAD
 - Fix bug with :func:`mne.io.read_raw_fil` where datasets without sensor positions would not import (:gh:`11733` by `George O'Neill`_)
-=======
 - Allow int-like for the argument ``id`` of `~mne.make_fixed_length_events` (:gh:`11748` by `Mathieu Scheltienne`_)
->>>>>>> c8f478ba
 
 API changes
 ~~~~~~~~~~~
