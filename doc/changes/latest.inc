.. NOTE: we are now using links to highlight new functions and classes.
   Please follow the examples below like :func:`mne.stats.f_mway_rm`, so the
   whats_new page will have a link to the function/class documentation.

.. NOTE: there are 3 separate sections for changes, based on type:
   - "Changelog" for new features
   - "Bug" for bug fixes
   - "API" for backward-incompatible changes

.. _current:

Current (0.20.dev0)
-------------------

Changelog
~~~~~~~~~

- Add :func:`mne.minimum_norm.resolution_metrics` to compute various resolution metrics for inverse solutions, by `Olaf Hauk`_

- Add current source density :func:`mne.preprocessing.compute_current_source_density` to compute the surface Laplacian in order to reduce volume conduction in data by `Alex Rockhill`_

- Add :func:`mne.chpi.calculate_head_pos_ctf` by `Luke Bloy`_

- Add :func:`mne.io.Raw.set_meas_date` by `Eric Larson`_

- Add ``copy`` parameter to :meth:`mne.Epochs.iter_evoked` by `Alex Gramfort`_

- Add command :ref:`gen_mne_setup_source_space` to quickly set up bilateral hemisphere surface-based source space with subsampling by `Victor Ferat`_.

- Add command :ref:`gen_mne_sys_info` to print system information by `Eric Larson`_

- Add function :func:`mne.make_fixed_length_epochs` to segment raw into fixed length epochs by `Mohammad Daneshzand`_

- Add support for computing patch information only in surface source space creation with ``add_dist='patch'`` in :func:`mne.setup_source_space` and ``dist_limit=0`` in :func:`mne.add_source_space_distances` by `Eric Larson`_

- Add :class:`mne.Label.restrict` to restrict a label to vertices within a source space by `Eric Larson`_

- Add support for passing a destination source space ``src_to`` in :func:`mne.compute_source_morph` to ensure morphing for multiple subjects results in consistent STCs, by `Eric Larson`_

- Add support for plotting fNIRS channels in :func:`mne.viz.plot_alignment` and :func:`mne.Evoked.animate_topomap` by `Eric Larson`_ and `Robert Luke`_

- Add command line tool :ref:`gen_mne_anonymize` for anonymizing raw fiff files by `Luke Bloy`_

- Add support to :func:`mne.io.anonymize_info` to allow time offset to be applied to dates by `Luke Bloy`_

- Add support for computing resolution matrix to get point spread functions (PSF) and cross-talk functions (CTF) in :func:`mne.minimum_norm.make_resolution_matrix`, :func:`mne.minimum_norm.get_cross_talk`, :func:`mne.minimum_norm.get_point_spread` by `Olaf Hauk`_

- Add keyboard functionality to interactive colorbar plotting TFRs by `Stefan Repplinger`_

- Add the ability to ``return_event_id`` in :func:`mne.read_events` for use with MNE-C produced ``-annot.fif`` files, by `Eric Larson`_

- Add option to :func:`mne.connectivity.spectral_connectivity` to compute corrected imaginary PLV by `Adonay Nunes`_

- Add :func:`mne.SourceEstimate.estimate_snr` to estimate source-space SNR, by `Kaisu Lankinen`_ and `Padma Sundaram`_

- Add option to specify the coordinate frame in :func:`mne.channels.read_custom_montage` by `Eric Larson`_

- Add option to use ``match_case=False`` to :meth:`mne.io.Raw.set_montage` and related functions by `Eric Larson`_

- Add reader for NIRx data in :func:`mne.io.read_raw_nirx` by `Robert Luke`_

- Add function to convert NIRS data to optical density :func:`mne.preprocessing.nirs.optical_density` by `Robert Luke`_

- Add function to convert NIRS data to haemoglobin concentration :func:`mne.preprocessing.nirs.beer_lambert_law` by `Robert Luke`_

- Add functions to calculate spatial information of NIRS channels :func:`mne.preprocessing.nirs.source_detector_distances` and :func:`mne.preprocessing.nirs.short_channels` by `Robert Luke`_

- Add reader for ``*.dat`` electrode position files :func:`mne.channels.read_dig_dat` by `Christian Brodbeck`_

- Improved :ref:`limo-dataset` usage and :ref:`example <ex-limo-data>` for usage of :func:`mne.stats.linear_regression` by `Jose Alanis`_

- Speed up :func:`mne.beamformer.make_lcmv` and :func:`mne.beamformer.make_dics` calculations by vectorizing linear algebra calls by `Dmitrii Altukhov`_ and `Eric Larson`_

- Speed up :func:`mne.make_forward_solution` using Numba, by `Eric Larson`_

- For KIT systems without built-in layout, :func:`mne.channels.find_layout` now falls back on an automatically generated layout, by `Christian Brodbeck`_

- :meth:`mne.Epochs.plot` now takes a ``epochs_colors`` parameter to color specific epoch segments by `Mainak Jas`_

- Add command :ref:`gen_mne_setup_forward_model` to quickly create a BEM model for a subject by `Victor Ferat`_.

- Add command :ref:`gen_mne_prepare_bem_model` to quickly create a BEM solution using the linear collocation approach by `Victor Ferat`_.

- Allow returning vector source estimates from sparse inverse solvers through ``pick_ori='vector'`` by `Christian Brodbeck`_

- Add NIRS support to :func:`mne.viz.plot_topomap` by `Robert Luke`_

- Add the ability to :func:`mne.channels.equalize_channels` to also re-order the channels and also operate on instances of :class:`mne.Info`, :class:`mne.Forward`, :class:`mne.Covariance` and :class:`mne.time_frequency.CrossSpectralDensity` by `Marijn van Vliet`_

- Allow `mne.channels.read_custom_montage` to handle fiducial points for BESA spherical (``.elp``) files by `Richard Höchenberger`_

- Add function to convert events to annotations :func:`mne.annotations_from_events` by `Nicolas Barascud`_

<<<<<<< HEAD
- More accurate coordinate system for Easycap montages in :func:`mne.channels.make_standard_montage` by `Christian Brodbeck`_
=======
- Add ``border`` argument to :func:`mne.viz.plot_topomap`. ``border`` controls the value of the edge points to which topomap values are extrapolated. ``border='mean'`` sets these points value to the average of their neighbours. By `Mikołaj Magnuski`_
>>>>>>> 6f0847ef

Bug
~~~

- Fix a bug in :meth:`mne.MixedSourceEstimate.plot_surface` that prevented plotting in latest PySurfer by `Christian O'Reilly`_.

- Fix missing xlabel for :func:`mne.io.Raw.plot_psd` and similar functions when passing a subset of axes from a figure by `Alex Gramfort`_

- Fix incorrect scaling of cluster temporal extent in :func:`mne.stats.summarize_clusters_stc` by `Daniel McCloy`_.

- Fix :func:`mne.viz.plot_sensors` to always plot in head coordinate frame by `Daniel McCloy`_.

- Fix :meth:`mne.io.read_raw_ctf` to set measurement date from CTF ds files by `Luke Bloy`_.

- Fix :meth:`mne.io.Raw.anonymize` to correctly reset ``raw.annotations.orig_time`` by `Luke Bloy`_.

- Fix :meth:`mne.io.Raw.anonymize` to correctly avoid shifting ``raw.annotations.onset`` relative to ``raw.first_samp`` by `Eric Larson`_

- :meth:`mne.Epochs.iter_evoked` now does not return a copy of info when ``copy=False`` (default parameter) by `Alex Gramfort`_

- The attribute :class:`mne.Annotations.orig_time <mne.Annotations>` is now read-only, and is a :class:`~python:datetime.datetime` object (or None) rather than float, by `Eric Larson`_

- Fix ``xscale='log'`` in :meth:`mne.io.Raw.plot_psd` and related functions by `Alex Gramfort`_

- Unify behavior of ``raw.annotations.append(...)`` when ``raw.info['meas_date']`` is None to make onsets absolute relative to ``first_samp`` as they are when ``raw.info['meas_date']`` is not None; i.e., you might need to do ``raw.annotations.append(old_time + raw.first_time)``, by `Eric Larson`_

- The :class:`info['meas_date'] <mne.Info>` entry is now a :class:`~python:datetime.datetime` object (or None) rather than float, by `Eric Larson`_

- Fix date reading before Unix time zero (1970 Jan 1) on Windows by `Alex Rockhill`_.

- Fix bug running subprocesses (e.g., in :func:`mne.bem.make_watershed_bem`) in Jupyter notebooks, by `Eric Larson`_

- Fix :meth:`mne.io.read_raw_artemis123` to add HPI locations to digitization points, by `Luke Bloy`_

- Fix :meth:`mne.Epochs.shift_time` and :meth:`mne.Evoked.shift_time` to return the modified :class:`~mne.Epochs` or :class:`~mne.Evoked` instance (instead of ``None``) by `Daniel McCloy`_.

- Fix :func:`mne.read_annotations` for text files with zero or one annotations, by `Adonay Nunes`_

- Fix bug in :class:`~mne.preprocessing.ICA` where requesting extended infomax via ``fit_params={'extended': True}`` was overridden, by `Daniel McCloy`_.

- Fix bug in :meth:`mne.Epochs.interpolate_bads` where the ``origin`` was not used during MEG or EEG data interpolation by `Eric Larson`_. Old behavior can be achieved using ``origin=(0., 0., 0.)`` for EEG and ``origin=(0., 0., 0.04)`` for MEG, and the new default is ``origin='auto'``, which uses a head-digitization-based fit.

- Fix bug in :func:`mne.write_evokeds` where ``evoked.nave`` was not saved properly when multiple :class:`~mne.Evoked` instances were written to a single file, by `Eric Larson`_

- Fix bug in :func:`mne.preprocessing.mark_flat` where acquisition skips were not handled properly, by `Eric Larson`_

- Fix bug in :func:`mne.viz.plot_bem` where some sources were not plotted by `Jean-Remi King`_ and `Eric Larson`_

- Fix TAL channel parsing (annotations) for EDF-D files by `Clemens Brunner`_

- Fix bug with :func:`mne.viz.plot_dipole_locations` when plotting in head coordinates by `Eric Larson`_

- Fix handling in cases where no components are found in :func:`mne.preprocessing.corrmap` by `Eric Larson`_

- Fix handling of repeated events in :class:`mne.Epochs` by `Fahimeh Mamashli`_ and `Alex Gramfort`_

- Fix many bugs with plotting sensors overlaid on a head outline. All plotting is now done in head coordinates and scaled by ``head_radius``, which defaults to 0.095, by `Eric Larson`_

- Fix :func:`mne.io.anonymize_info` to allow shifting dates of service and to match anticipated changes in mne-cpp by `Luke Bloy`_

- Fix reading of cardinals in .htps files (identifier are int not strings) by `Alex Gramfort`_

- Fix IO of TFRs when event_id contain a / in one of the keys by `Alex Gramfort`_

- Fix plotting of TFRs with linear y-scale (misaligned frequency bins), by `Stefan Repplinger`_ and `Eric Larson`_

- Fix ``info['sfreq']`` when decimating in :func:`mne.time_frequency.tfr_multitaper` and :func:`mne.time_frequency.tfr_morlet` and make sure an error is raised when exceed Nyquist frequency by `Adonay Nunes`_

- Fix bug in EDF(+) loading, filter values ignored by insufficient regex, by `Demetres Kostas`_

- Fix missing scaling of tolerance parameter in :func:`mne.inverse_sparse.tf_mixed_norm` and :func:`mne.inverse_sparse.mixed_norm`, by `Mathurin Massias`_

- Fix the automatic scaling of the glyphs in :func:`mne.viz.plot_vector_source_estimates` by using 10% of the brain width, by `Guillaume Favelier`_

- Fix handling of missing values (NaNs) in :func:`mne.time_frequency.psd_welch` by `Clemens Brunner`_

- Fix :class:`mne.decoding.LinearModel` to support the refitted estimator of ``GridSearchCV`` in ``sklearn`` by `Chun-Hui Li`_

- Fix :func:`mne.viz.plot_topomap` when there are bad channels in the provided :class:`mne.Info` instance by `Eric Larson`_

- Fix check for subject definition existing in source space in :func:`mne.compute_source_morph` and related functions by `Eric Larson`_

- Fix creation of new figures in :meth:`mne.Epochs.plot_image` and :func:`mne.viz.plot_epochs_image` by `Eric Larson`_

- Fix bug in :class:`~mne.preprocessing.Xdawn` where filters where selected along the incorrect axis, by `Henrich Kolkhorst`_

- Fix bug in :func:`mne.bem.make_watershed_bem` where some surfaces were saved incorrectly in the working directory by `Yu-Han Luo`_

- Fix support for multiple TAL (annotations) channels in BDF reader by `Clemens Brunner`_

- Fix missing `brainmask` file type in :func:`mne.bem.make_watershed_bem` by changing its default value to `ws.mgz` by `Fu-Te Wong`_

- Fix bug in :func:`mne.channels.make_standard_montage` which would return `easycap-M1` even when requesting `easycap-M10` by `Christian Brodbeck`_

API
~~~

- :meth:`mne.Epochs.plot` now accepts an ``event_id`` parameter (useful in tandem with ``event_colors`` for specifying event colors by name) by `Daniel McCloy`_.

- :meth:`mne.Epochs.shift_time` and :meth:`mne.Evoked.shift_time` now allow shifting times by arbitrary amounts (previously only by integer multiples of the sampling period), by `Daniel McCloy`_ and `Eric Larson`_.

- The ``head_pos`` argument of :func:`mne.Evoked.plot_topomap` and related functions has been deprecated in favor of ``head_radius``, by `Eric Larson`_.

- The ``layout`` argument to topomap-related functions such as :meth:`mne.Evoked.plot_topomap` and :func:`mne.viz.plot_tfr_topomap` has been deprecated in favor of channel-position based flattening based on the ``info`` and ``sphere`` argument, by `Eric Larson`_.

- The APIs of :meth:`mne.io.Raw.plot_projs_topomap`, :meth:`mne.Epochs.plot_projs_topomap` and :meth:`mne.Evoked.plot_projs_topomap` are now more similar to :func:`mne.viz.plot_projs_topomap` by `Daniel McCloy`_.

- The function :func:`mne.setup_volume_source_space` has a ``sphere_units`` argument that defaults to ``'mm'`` in 0.20 but will change to ``'m'`` in 0.21, set it to avoid a warning by `Eric Larson`_.

- :func:`mne.viz.plot_projs_topomap` and the related methods :meth:`mne.io.Raw.plot_projs_topomap`, :meth:`mne.Epochs.plot_projs_topomap` and :meth:`mne.Evoked.plot_projs_topomap` now accept parameter ``vlim`` to control the colormap, with keyword ``'joint'`` computing the colormap jointly across all projectors of a given channel type, by `Daniel McCloy`_.

- New methods :meth:`mne.io.Raw.get_channel_types`, :meth:`mne.Epochs.get_channel_types`, :meth:`mne.Evoked.get_channel_types` by `Daniel McCloy`_.

- Deprecate ``mne.minimum_norm.point_spread_function`` and ``mne.minimum_norm.cross_talk_function`` by `Alex Gramfort`_

- Deprecate ``montage`` parameter of :func:`mne.create_info` in favor of :meth:`mne.io.Raw.set_montage`, :meth:`mne.Info.set_montage`, and related functions by `Eric Larson`_

- :func:`mne.channels.equalize_channels` no longer operates in-place by default, but instead makes copies of the objects when necessary (see ``copy`` parameter) by `Marijn van Vliet`_

- :func:`mne.channels.equalize_channels` now uses the first object in the list as a template for channel ordering by `Marijn van Vliet`_

- :func:`mne.channels.equalize_channels` now also re-orders the channels to match, in addition to dropping channels that are not shared by all objects by `Marijn van Vliet`_

- :meth:`mne.io.Raw.pick_channels`, :meth:`mne.Epochs.pick_channels` and :meth:`mne.Evoked.pick_channels` now have an ``ordered`` parameter to enforce the ordering of the picked channels by `Marijn van Vliet`_

- New methods :meth:`mne.Forward.pick_channels`, :meth:`mne.Covariance.pick_channels`, :meth:`mne.Info.pick_channels`, :meth:`mne.time_frequency.CrossSpectralDensity.pick_channels` by `Marijn van Vliet`_

- New attributes ``mne.Forward.ch_names`` and ``mne.Info.ch_names`` by `Marijn van Vliet`_

- In :class:`~mne.preprocessing.Xdawn`, the components are stored in the rows of attributes ``filters_`` and ``patterns_`` to be consistent with :class:`~mne.decoding.CSP` and :class:`~mne.preprocessing.ICA` by `Henrich Kolkhorst`_<|MERGE_RESOLUTION|>--- conflicted
+++ resolved
@@ -91,11 +91,10 @@
 
 - Add function to convert events to annotations :func:`mne.annotations_from_events` by `Nicolas Barascud`_
 
-<<<<<<< HEAD
 - More accurate coordinate system for Easycap montages in :func:`mne.channels.make_standard_montage` by `Christian Brodbeck`_
-=======
+
 - Add ``border`` argument to :func:`mne.viz.plot_topomap`. ``border`` controls the value of the edge points to which topomap values are extrapolated. ``border='mean'`` sets these points value to the average of their neighbours. By `Mikołaj Magnuski`_
->>>>>>> 6f0847ef
+
 
 Bug
 ~~~
