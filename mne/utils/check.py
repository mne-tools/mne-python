"""The check functions."""
# Authors: Alexandre Gramfort <alexandre.gramfort@inria.fr>
#
# License: BSD-3-Clause
# Copyright the MNE-Python contributors.

import numbers
import operator
import os
import re
from builtins import input  # noqa: UP029
from difflib import get_close_matches
from importlib import import_module
from inspect import signature
from pathlib import Path

import numpy as np

from ..defaults import HEAD_SIZE_DEFAULT, _handle_default
from ..fixes import _compare_version, _median_complex
from ._logging import _record_warnings, _verbose_safe_false, logger, verbose, warn


def _ensure_int(x, name="unknown", must_be="an int", *, extra=""):
    """Ensure a variable is an integer."""
    # This is preferred over numbers.Integral, see:
    # https://github.com/scipy/scipy/pull/7351#issuecomment-299713159
    extra = f" {extra}" if extra else extra
    try:
        # someone passing True/False is much more likely to be an error than
        # intentional usage
        if isinstance(x, bool):
            raise TypeError()
        x = int(operator.index(x))
    except TypeError:
        raise TypeError(f"{name} must be {must_be}{extra}, got {type(x)}")
    return x


def _check_integer_or_list(arg, name):
    """Validate arguments that should be an integer or a list.

    Always returns a list.
    """
    if not isinstance(arg, list):
        arg = [_ensure_int(arg, name=name, must_be="an integer or a list")]
    return arg


def check_fname(fname, filetype, endings, endings_err=()):
    """Enforce MNE filename conventions.

    Parameters
    ----------
    fname : str
        Name of the file.
    filetype : str
        Type of file. e.g., ICA, Epochs etc.
    endings : tuple
        Acceptable endings for the filename.
    endings_err : tuple
        Obligatory possible endings for the filename.
    """
    _validate_type(fname, "path-like", "fname")
    fname = str(fname)
    if len(endings_err) > 0 and not fname.endswith(endings_err):
        print_endings = " or ".join([", ".join(endings_err[:-1]), endings_err[-1]])
        raise OSError(
            f"The filename ({fname}) for file type {filetype} must end "
            f"with {print_endings}"
        )
    print_endings = " or ".join([", ".join(endings[:-1]), endings[-1]])
    if not fname.endswith(endings):
        warn(
            f"This filename ({fname}) does not conform to MNE naming conventions. "
            f"All {filetype} files should end with {print_endings}"
        )


def check_version(library, min_version="0.0", *, strip=True, return_version=False):
    r"""Check minimum library version required.

    Parameters
    ----------
    library : str
        The library name to import. Must have a ``__version__`` property.
    min_version : str
        The minimum version string. Anything that matches
        ``'(\d+ | [a-z]+ | \.)'``. Can also be empty to skip version
        check (just check for library presence).
    strip : bool
        If True (default), then PEP440 development markers like ``.devN``
        will be stripped from the version. This makes it so that
        ``check_version('mne', '1.1')`` will be ``True`` even when on version
        ``'1.1.dev0'`` (prerelease/dev version). This option is provided for
        backward compatibility with the behavior of ``LooseVersion``, and
        diverges from how modern parsing in ``packaging.version.parse`` works.

        .. versionadded:: 1.0
    return_version : bool
        If True (default False), also return the version (can be None if the
        library is missing).

        .. versionadded:: 1.0

    Returns
    -------
    ok : bool
        True if the library exists with at least the specified version.
    version : str | None
        The version. Only returned when ``return_version=True``.
    """
    ok = True
    version = None
    try:
        library = import_module(library)
    except ImportError:
        ok = False
    else:
        check_version = min_version and min_version != "0.0"
        get_version = check_version or return_version
        if get_version:
            version = library.__version__
            if strip:
                version = _strip_dev(version)
        if check_version:
            if _compare_version(version, "<", min_version):
                ok = False
    out = (ok, version) if return_version else ok
    return out


def _strip_dev(version):
    # First capturing group () is what we want to keep, at the beginning:
    #
    # - at least one numeral, then
    # - repeats of {dot, at least one numeral}
    #
    # The rest (consume to the end of the string) is the stuff we want to cut
    # off:
    #
    # - A period (maybe), then
    # - "dev", "rc", or "+", then
    # - numerals, periods, dashes, and "a" through "g" (hex chars)
    #
    # Thanks https://www.regextester.com !
    exp = r"^([0-9]+(?:\.[0-9]+)*)\.?(?:dev|rc|\+)[0-9+a-g\.\-]+$"
    match = re.match(exp, version)
    return match.groups()[0] if match is not None else version


def _require_version(lib, what, version="0.0"):
    """Require library for a purpose."""
    ok, got = check_version(lib, version, return_version=True)
    if not ok:
        extra = f" (version >= {version})" if version != "0.0" else ""
        why = "package was not found" if got is None else f"got {repr(got)}"
        raise ImportError(f"The {lib} package{extra} is required to {what}, " f"{why}")


def _import_h5py():
    _require_version("h5py", "read MATLAB files >= v7.3")
    import h5py

    return h5py


def _import_h5io_funcs():
    h5io = _soft_import("h5io", "HDF5-based I/O")
    return h5io.read_hdf5, h5io.write_hdf5


def _import_pymatreader_funcs(purpose):
    pymatreader = _soft_import("pymatreader", purpose)
    return pymatreader.read_mat


# adapted from scikit-learn utils/validation.py
def check_random_state(seed):
    """Turn seed into a numpy.random.mtrand.RandomState instance.

    If seed is None, return the RandomState singleton used by np.random.mtrand.
    If seed is an int, return a new RandomState instance seeded with seed.
    If seed is already a RandomState instance, return it.
    Otherwise raise ValueError.
    """
    if seed is None or seed is np.random:
        return np.random.mtrand._rand
    if isinstance(seed, (int, np.integer)):
        return np.random.mtrand.RandomState(seed)
    if isinstance(seed, np.random.mtrand.RandomState):
        return seed
    try:
        # Generator is only available in numpy >= 1.17
        if isinstance(seed, np.random.Generator):
            return seed
    except AttributeError:
        pass
    raise ValueError(
        "%r cannot be used to seed a " "numpy.random.mtrand.RandomState instance" % seed
    )


def _check_event_id(event_id, events):
    """Check event_id and convert to default format."""
    # check out event_id dict
    if event_id is None:  # convert to int to make typing-checks happy
        event_id = list(np.unique(events[:, 2]))
    if isinstance(event_id, dict):
        for key in event_id.keys():
            _validate_type(key, str, "Event names")
        event_id = {
            key: _ensure_int(val, "event_id[%s]" % key) for key, val in event_id.items()
        }
    elif isinstance(event_id, list):
        event_id = [
            _ensure_int(v, "event_id[%s]" % vi) for vi, v in enumerate(event_id)
        ]
        event_id = dict(zip((str(i) for i in event_id), event_id))
    else:
        event_id = _ensure_int(event_id, "event_id")
        event_id = {str(event_id): event_id}
    return event_id


@verbose
def _check_fname(
    fname,
    overwrite=False,
    must_exist=False,
    name="File",
    need_dir=False,
    *,
    check_bids_split=False,
    verbose=None,
):
    """Check for file existence, and return its absolute path."""
    _validate_type(fname, "path-like", name)
    # special case for MNE-BIDS, check split
    fname_path = Path(fname)
    if check_bids_split:
        try:
            from mne_bids import BIDSPath
        except Exception:
            pass
        else:
            if isinstance(fname, BIDSPath) and fname.split is not None:
                raise ValueError(
                    f"Passing a BIDSPath {name} with `{fname.split=}` is unsafe as it "
                    "can unexpectedly lead to invalid BIDS split naming. Explicitly "
                    f"set `{name}.split = None` to avoid ambiguity. If you want the "
                    f"old misleading split naming, you can pass `str({name})`."
                )

    fname = fname_path.expanduser().absolute()
    del fname_path

    if fname.exists():
        if not overwrite:
            raise FileExistsError(
                "Destination file exists. Please use option "
                '"overwrite=True" to force overwriting.'
            )
        elif overwrite != "read":
            logger.info("Overwriting existing file.")
        if must_exist:
            if need_dir:
                if not fname.is_dir():
                    raise OSError(
                        f"Need a directory for {name} but found a file " f"at {fname}"
                    )
            else:
                if not fname.is_file():
                    raise OSError(
                        f"Need a file for {name} but found a directory " f"at {fname}"
                    )
            if not os.access(fname, os.R_OK):
                raise PermissionError(f"{name} does not have read permissions: {fname}")
    elif must_exist:
        raise FileNotFoundError(f'{name} does not exist: "{fname}"')

    return fname


def _check_subject(
    first,
    second,
    *,
    raise_error=True,
    first_kind="class subject attribute",
    second_kind="input subject",
):
    """Get subject name from class."""
    if second is not None:
        _validate_type(second, "str", "subject input")
        if first is not None and first != second:
            raise ValueError(
                f"{first_kind} ({repr(first)}) did not match "
                f"{second_kind} ({second})"
            )
        return second
    elif first is not None:
        _validate_type(first, "str", f"Either {second_kind} subject or {first_kind}")
        return first
    elif raise_error is True:
        raise ValueError(
            f"Neither {second_kind} subject nor {first_kind} " "was a string"
        )
    return None


def _check_preload(inst, msg):
    """Ensure data are preloaded."""
    from ..epochs import BaseEpochs
    from ..evoked import Evoked
    from ..source_estimate import _BaseSourceEstimate
    from ..time_frequency import BaseTFR
    from ..time_frequency.spectrum import BaseSpectrum

    if isinstance(inst, (BaseTFR, Evoked, BaseSpectrum, _BaseSourceEstimate)):
        pass
    else:
        name = "epochs" if isinstance(inst, BaseEpochs) else "raw"
        if not inst.preload:
            raise RuntimeError(
                "By default, MNE does not load data into main memory to "
                "conserve resources. " + msg + f" requires {name} data to be "
                "loaded. Use preload=True (or string) in the constructor or "
                f"{name}.load_data()."
            )
        if name == "epochs":
            inst._handle_empty("raise", msg)


def _check_compensation_grade(info1, info2, name1, name2="data", ch_names=None):
    """Ensure that objects have same compensation_grade."""
    from .._fiff.compensator import get_current_comp
    from .._fiff.meas_info import Info
    from .._fiff.pick import pick_channels, pick_info

    for t_info in (info1, info2):
        if t_info is None:
            return
        assert isinstance(t_info, Info), t_info  # or internal code is wrong

    if ch_names is not None:
        info1 = info1.copy()
        info2 = info2.copy()
        # pick channels
        for t_info in [info1, info2]:
            if t_info["comps"]:
                with t_info._unlock():
                    t_info["comps"] = []
            picks = pick_channels(t_info["ch_names"], ch_names, ordered=False)
            pick_info(t_info, picks, copy=False)
    # "or 0" here aliases None -> 0, as they are equivalent
    grade1 = get_current_comp(info1) or 0
    grade2 = get_current_comp(info2) or 0

    # perform check
    if grade1 != grade2:
        raise RuntimeError(
            f"Compensation grade of {name1} ({grade1}) and {name2} ({grade2}) "
            "do not match"
        )


def _soft_import(name, purpose, strict=True):
    """Import soft dependencies, providing informative errors on failure.

    Parameters
    ----------
    name : str
        Name of the module to be imported. For example, 'pandas'.
    purpose : str
        A very brief statement (formulated as a noun phrase) explaining what
        functionality the package provides to MNE-Python.
    strict : bool
        Whether to raise an error if module import fails.
    """

    # so that error msg lines are aligned
    def indent(x):
        return x.rjust(len(x) + 14)

    # Mapping import namespaces to their pypi package name
    pip_name = dict(
        sklearn="scikit-learn",
        mne_bids="mne-bids",
        mne_nirs="mne-nirs",
        mne_features="mne-features",
        mne_qt_browser="mne-qt-browser",
        mne_connectivity="mne-connectivity",
        mne_gui_addons="mne-gui-addons",
        pyvista="pyvistaqt",
    ).get(name, name)

    try:
        mod = import_module(name)
        return mod
    except (ImportError, ModuleNotFoundError):
        if strict:
            raise RuntimeError(
                f"For {purpose} to work, the {name} module is needed, "
                + "but it could not be imported.\n"
                + "\n".join(
                    (
                        indent(
                            "use the following installation method "
                            "appropriate for your environment:"
                        ),
                        indent(f"'pip install {pip_name}'"),
                        indent(f"'conda install -c conda-forge {pip_name}'"),
                    )
                )
            )
        else:
            return False


def _check_pandas_installed(strict=True):
    """Aux function."""
    return _soft_import("pandas", "dataframe integration", strict=strict)


def _check_eeglabio_installed(strict=True):
    """Aux function."""
    return _soft_import("eeglabio", "exporting to EEGLab", strict=strict)


def _check_edfio_installed(strict=True):
    """Aux function."""
    return _soft_import("edfio", "exporting to EDF", strict=strict)


def _check_pybv_installed(strict=True):
    """Aux function."""
    return _soft_import("pybv", "exporting to BrainVision", strict=strict)


def _check_pymatreader_installed(strict=True):
    """Aux function."""
    return _soft_import("pymatreader", "loading v7.3 (HDF5) .MAT files", strict=strict)


def _check_pandas_index_arguments(index, valid):
    """Check pandas index arguments."""
    if index is None:
        return
    if isinstance(index, str):
        index = [index]
    if not isinstance(index, list):
        raise TypeError(
            "index must be `None` or a string or list of strings, got type "
            f"{type(index)}."
        )
    invalid = set(index) - set(valid)
    if invalid:
        plural = ("is not a valid option", "are not valid options")[
            int(len(invalid) > 1)
        ]
        raise ValueError(
            '"{}" {}. Valid index options are `None`, "{}".'.format(
                '", "'.join(invalid), plural, '", "'.join(valid)
            )
        )
    return index


def _check_time_format(time_format, valid, meas_date=None):
    """Check time_format argument."""
    if time_format not in valid and time_format is not None:
        valid_str = '", "'.join(valid)
        raise ValueError(
            f'"{time_format}" is not a valid time format. Valid options are '
            f'"{valid_str}" and None.'
        )
    # allow datetime only if meas_date available
    if time_format == "datetime" and meas_date is None:
        warn(
            "Cannot convert to Datetime when raw.info['meas_date'] is "
            "None. Falling back to Timedelta."
        )
        time_format = "timedelta"
    return time_format


def _check_ch_locs(info, picks=None, ch_type=None):
    """Check if channel locations exist.

    Parameters
    ----------
    info : Info | None
        `~mne.Info` instance.
    picks : list of int
        Channel indices to consider. If provided, ``ch_type`` must be ``None``.
    ch_type : str | None
        The channel type to restrict the check to. If ``None``, check all
        channel types. If provided, ``picks`` must be ``None``.
    """
    from .._fiff.pick import _picks_to_idx, pick_info

    if picks is not None and ch_type is not None:
        raise ValueError("Either picks or ch_type may be provided, not both")

    if picks is not None:
        info = pick_info(info=info, sel=picks)
    elif ch_type is not None:
        picks = _picks_to_idx(info=info, picks=ch_type, none=ch_type)
        info = pick_info(info=info, sel=picks)

    chs = info["chs"]
    locs3d = np.array([ch["loc"][:3] for ch in chs])
    return not (
        (locs3d == 0).all() or (~np.isfinite(locs3d)).all() or np.allclose(locs3d, 0.0)
    )


def _is_numeric(n):
    return isinstance(n, numbers.Number)


class _IntLike:
    @classmethod
    def __instancecheck__(cls, other):
        try:
            _ensure_int(other)
        except TypeError:
            return False
        else:
            return True


int_like = _IntLike()
path_like = (str, Path, os.PathLike)


class _Callable:
    @classmethod
    def __instancecheck__(cls, other):
        return callable(other)


_multi = {
    "str": (str,),
    "numeric": (np.floating, float, int_like),
    "path-like": path_like,
    "int-like": (int_like,),
    "callable": (_Callable(),),
    "array-like": (list, tuple, set, np.ndarray),
}


def _validate_type(item, types=None, item_name=None, type_name=None, *, extra=""):
    """Validate that `item` is an instance of `types`.

    Parameters
    ----------
    item : object
        The thing to be checked.
    types : type | str | tuple of types | tuple of str
         The types to be checked against.
         If str, must be one of {'int', 'int-like', 'str', 'numeric', 'info',
         'path-like', 'callable', 'array-like'}.
         If a tuple of str is passed, use 'int-like' and not 'int' for integers.
    item_name : str | None
        Name of the item to show inside the error message.
    type_name : str | None
        Possible types to show inside the error message that the checked item
        can be.
    extra : str
        Extra text to append to the warning.
    """
    if types == "int":
        _ensure_int(item, name=item_name, extra=extra)
        return  # terminate prematurely
    elif types == "info":
        from .._fiff.meas_info import Info as types

    if not isinstance(types, (list, tuple)):
        types = [types]

    check_types = sum(
        (
            (type(None),)
            if type_ is None
            else (type_,)
            if not isinstance(type_, str)
            else _multi[type_]
            for type_ in types
        ),
        (),
    )
    extra = f" {extra}" if extra else extra
    if not isinstance(item, check_types):
        if type_name is None:
            type_name = [
                "None"
                if cls_ is None
                else cls_.__name__
                if not isinstance(cls_, str)
                else cls_
                for cls_ in types
            ]
            if len(type_name) == 1:
                type_name = type_name[0]
            elif len(type_name) == 2:
                type_name = " or ".join(type_name)
            else:
                type_name[-1] = "or " + type_name[-1]
                type_name = ", ".join(type_name)
        _item_name = "Item" if item_name is None else item_name
        raise TypeError(
            f"{_item_name} must be an instance of {type_name}{extra}, "
            f"got {type(item)} instead."
        )


def _check_range(val, min_val, max_val, name, min_inclusive=True, max_inclusive=True):
    """Check that item is within range.

    Parameters
    ----------
    val : int | float
        The value to be checked.
    min_val : int | float
        The minimum value allowed.
    max_val : int | float
        The maximum value allowed.
    name : str
        The name of the value.
    min_inclusive : bool
        Whether ``val`` is allowed to be ``min_val``.
    max_inclusive : bool
        Whether ``val`` is allowed to be ``max_val``.
    """
    below_min = val < min_val if min_inclusive else val <= min_val
    above_max = val > max_val if max_inclusive else val >= max_val
    if below_min or above_max:
        error_str = f"The value of {name} must be between {min_val} "
        if min_inclusive:
            error_str += "inclusive "
        error_str += f"and {max_val}"
        if max_inclusive:
            error_str += "inclusive "
        raise ValueError(error_str)


def _path_like(item):
    """Validate that `item` is `path-like`.

    Parameters
    ----------
    item : object
        The thing to be checked.

    Returns
    -------
    bool
        ``True`` if `item` is a `path-like` object; ``False`` otherwise.
    """
    try:
        _validate_type(item, types="path-like")
        return True
    except TypeError:
        return False


def _check_if_nan(data, msg=" to be plotted"):
    """Raise if any of the values are NaN."""
    if not np.isfinite(data).all():
        raise ValueError(f"Some of the values {msg} are NaN.")


@verbose
def _check_info_inv(info, forward, data_cov=None, noise_cov=None, verbose=None):
    """Return good channels common to forward model and covariance matrices."""
    from .._fiff.pick import pick_types

    # get a list of all channel names:
    fwd_ch_names = forward["info"]["ch_names"]

    # handle channels from forward model and info:
    ch_names = _compare_ch_names(info["ch_names"], fwd_ch_names, info["bads"])

    # make sure that no reference channels are left:
    ref_chs = pick_types(info, meg=False, ref_meg=True)
    ref_chs = [info["ch_names"][ch] for ch in ref_chs]
    ch_names = [ch for ch in ch_names if ch not in ref_chs]

    # inform about excluding channels:
    if (
        data_cov is not None
        and set(info["bads"]) != set(data_cov["bads"])
        and (len(set(ch_names).intersection(data_cov["bads"])) > 0)
    ):
        logger.info(
            'info["bads"] and data_cov["bads"] do not match, '
            "excluding bad channels from both."
        )
    if (
        noise_cov is not None
        and set(info["bads"]) != set(noise_cov["bads"])
        and (len(set(ch_names).intersection(noise_cov["bads"])) > 0)
    ):
        logger.info(
            'info["bads"] and noise_cov["bads"] do not match, '
            "excluding bad channels from both."
        )

    # handle channels from data cov if data cov is not None
    # Note: data cov is supposed to be None in tf_lcmv
    if data_cov is not None:
        ch_names = _compare_ch_names(ch_names, data_cov.ch_names, data_cov["bads"])

    # handle channels from noise cov if noise cov available:
    if noise_cov is not None:
        ch_names = _compare_ch_names(ch_names, noise_cov.ch_names, noise_cov["bads"])

    # inform about excluding any channels apart from bads and reference
    all_bads = info["bads"] + ref_chs
    if data_cov is not None:
        all_bads += data_cov["bads"]
    if noise_cov is not None:
        all_bads += noise_cov["bads"]
    dropped_nonbads = set(info["ch_names"]) - set(ch_names) - set(all_bads)
    if dropped_nonbads:
        logger.info(
            f"Excluding {len(dropped_nonbads)} channel(s) missing from the "
            "provided forward operator and/or covariance matrices"
        )

    picks = [info["ch_names"].index(k) for k in ch_names if k in info["ch_names"]]
    return picks


def _compare_ch_names(names1, names2, bads):
    """Return channel names of common and good channels."""
    ch_names = [ch for ch in names1 if ch not in bads and ch in names2]
    return ch_names


def _check_channels_spatial_filter(ch_names, filters):
    """Return data channel indices to be used with spatial filter.

    Unlike ``pick_channels``, this respects the order of ch_names.
    """
    sel = []
    # first check for channel discrepancies between filter and data:
    for ch_name in filters["ch_names"]:
        if ch_name not in ch_names:
            raise ValueError(
                "The spatial filter was computed with channel %s "
                "which is not present in the data. You should "
                "compute a new spatial filter restricted to the "
                "good data channels." % ch_name
            )
    # then compare list of channels and get selection based on data:
    sel = [ii for ii, ch_name in enumerate(ch_names) if ch_name in filters["ch_names"]]
    return sel


def _check_rank(rank):
    """Check rank parameter."""
    _validate_type(rank, (None, dict, str), "rank")
    if isinstance(rank, str):
        if rank not in ["full", "info"]:
            raise ValueError(f'rank, if str, must be "full" or "info", got {rank}')
    return rank


def _check_one_ch_type(method, info, forward, data_cov=None, noise_cov=None):
    """Check number of sensor types and presence of noise covariance matrix."""
    from .._fiff.pick import _contains_ch_type, pick_info
    from ..cov import Covariance, make_ad_hoc_cov
    from ..time_frequency.csd import CrossSpectralDensity

    if isinstance(data_cov, CrossSpectralDensity):
        _validate_type(noise_cov, [None, CrossSpectralDensity], "noise_cov")
        # FIXME
        picks = list(range(len(data_cov.ch_names)))
        info_pick = info
    else:
        _validate_type(noise_cov, [None, Covariance], "noise_cov")
        picks = _check_info_inv(
            info,
            forward,
            data_cov=data_cov,
            noise_cov=noise_cov,
            verbose=_verbose_safe_false(),
        )
        info_pick = pick_info(info, picks)
    ch_types = [_contains_ch_type(info_pick, tt) for tt in ("mag", "grad", "eeg")]
    if sum(ch_types) > 1:
        if noise_cov is None:
            raise ValueError(
                "Source reconstruction with several sensor types"
                " requires a noise covariance matrix to be "
                "able to apply whitening."
            )
    if noise_cov is None:
        noise_cov = make_ad_hoc_cov(info_pick, std=1.0)
        allow_mismatch = True
    else:
        noise_cov = noise_cov.copy()
        if isinstance(noise_cov, Covariance) and "estimator" in noise_cov:
            del noise_cov["estimator"]
        allow_mismatch = False
    _validate_type(noise_cov, (Covariance, CrossSpectralDensity), "noise_cov")
    return noise_cov, picks, allow_mismatch


def _check_depth(depth, kind="depth_mne"):
    """Check depth options."""
    if not isinstance(depth, dict):
        depth = dict(exp=None if depth is None else float(depth))
    return _handle_default(kind, depth)


def _check_dict_keys(mapping, valid_keys, key_description, valid_key_source):
    """Check that the keys in dictionary are valid against a set list.

    Return the input dictionary if it is valid,
    otherwise raise a ValueError with a readable error message.

    Parameters
    ----------
    mapping : dict
        The user-provided dict whose keys we want to check.
    valid_keys : iterable
        The valid keys.
    key_description : str
        Description of the keys in ``mapping``, e.g., "channel name(s)" or
        "annotation(s)".
    valid_key_source : str
        Description of the ``valid_keys`` source, e.g., "info dict" or
        "annotations in the data".

    Returns
    -------
    mapping
        If all keys are valid the input dict is returned unmodified.
    """
    missing = set(mapping) - set(valid_keys)
    if len(missing):
        _is = "are" if len(missing) > 1 else "is"
        msg = (
            f"Invalid {key_description} {missing} {_is} not present in "
            f"{valid_key_source}"
        )
        raise ValueError(msg)

    return mapping


def _check_option(parameter, value, allowed_values, extra=""):
    """Check the value of a parameter against a list of valid options.

    Return the value if it is valid, otherwise raise a ValueError with a
    readable error message.

    Parameters
    ----------
    parameter : str
        The name of the parameter to check. This is used in the error message.
    value : any type
        The value of the parameter to check.
    allowed_values : list
        The list of allowed values for the parameter.
    extra : str
        Extra string to append to the invalid value sentence, e.g.
        "when using ico mode".

    Raises
    ------
    ValueError
        When the value of the parameter is not one of the valid options.

    Returns
    -------
    value : any type
        The value if it is valid.
    """
    if value in allowed_values:
        return value

    # Prepare a nice error message for the user
    extra = f" {extra}" if extra else extra
    msg = (
        "Invalid value for the '{parameter}' parameter{extra}. "
        "{options}, but got {value!r} instead."
    )
    allowed_values = list(allowed_values)  # e.g., if a dict was given
    if len(allowed_values) == 1:
        options = f"The only allowed value is {repr(allowed_values[0])}"
    else:
        options = "Allowed values are "
        if len(allowed_values) == 2:
            options += " and ".join(repr(v) for v in allowed_values)
        else:
            options += ", ".join(repr(v) for v in allowed_values[:-1])
            options += f", and {repr(allowed_values[-1])}"
    raise ValueError(
        msg.format(parameter=parameter, options=options, value=value, extra=extra)
    )


def _check_all_same_channel_names(instances):
    """Check if a collection of instances all have the same channels."""
    ch_names = instances[0].info["ch_names"]
    for inst in instances:
        if ch_names != inst.info["ch_names"]:
            return False
    return True


def _check_combine(mode, valid=("mean", "median", "std"), axis=0):
    # XXX TODO Possibly de-duplicate with _make_combine_callable of mne/viz/utils.py
    if mode == "mean":

        def fun(data):
            return np.mean(data, axis=axis)

    elif mode == "std":

        def fun(data):
            return np.std(data, axis=axis)

    elif mode == "median" or mode == np.median:

        def fun(data):
            return _median_complex(data, axis=axis)

    elif callable(mode):
        fun = mode
    else:
        raise ValueError(
            "Combine option must be "
            + ", ".join(valid)
            + f" or callable, got {mode} (type {type(mode)})."
        )
    return fun


def _check_src_normal(pick_ori, src):
    from ..source_space import SourceSpaces

    _validate_type(src, SourceSpaces, "src")
    if pick_ori == "normal" and src.kind not in ("surface", "discrete"):
        raise RuntimeError(
            "Normal source orientation is supported only for "
            "surface or discrete SourceSpaces, got type "
            f"{src.kind}"
        )


def _check_stc_units(stc, threshold=1e-7):  # 100 nAm threshold for warning
    max_cur = np.max(np.abs(stc.data))
    if max_cur > threshold:
        warn(
            "The maximum current magnitude is %0.1f nAm, which is very large."
            " Are you trying to apply the forward model to noise-normalized "
            "(dSPM, sLORETA, or eLORETA) values? The result will only be "
            "correct if currents (in units of Am) are used." % (1e9 * max_cur)
        )


def _check_qt_version(*, return_api=False, check_usable_display=True):
    """Check if Qt is installed."""
    from ..viz.backends._utils import _init_mne_qtapp

    try:
        from qtpy import API_NAME as api
        from qtpy import QtCore
    except Exception:
        api = version = None
    else:
        try:  # pyside
            version = QtCore.__version__
        except AttributeError:
            version = QtCore.QT_VERSION_STR
        # Having Qt installed is not enough -- sometimes the app is unusable
        # for example because there is no usable display (e.g., on a server),
        # so we have to try instantiating one to actually know.
        if check_usable_display:
            try:
                _init_mne_qtapp()
            except Exception:
                api = version = None
    if return_api:
        return version, api
    else:
        return version


def _check_sphere(sphere, info=None, sphere_units="m"):
    from ..bem import ConductorModel, fit_sphere_to_headshape, get_fitting_dig

    if sphere is None:
        sphere = HEAD_SIZE_DEFAULT
        if info is not None:
            # Decide if we have enough dig points to do the auto fit
            try:
                get_fitting_dig(info, "extra", verbose="error")
            except (RuntimeError, ValueError):
                pass
            else:
                sphere = "auto"

    if isinstance(sphere, str):
        if sphere not in ("auto", "eeglab"):
            raise ValueError(
                f'sphere, if str, must be "auto" or "eeglab", got {sphere}'
            )
        assert info is not None

        if sphere == "auto":
            R, r0, _ = fit_sphere_to_headshape(
                info, verbose=_verbose_safe_false(), units="m"
            )
            sphere = tuple(r0) + (R,)
            sphere_units = "m"
        elif sphere == "eeglab":
            # We need coordinates for the 2D plane formed by
            # Fpz<->Oz and T7<->T8, as this plane will be the horizon (i.e. it
            # will determine the location of the head circle).
            #
            # We implement some special-handling in case Fpz is missing, as
            # this seems to be a quite common situation in numerous EEG labs.
            montage = info.get_montage()
            if montage is None:
                raise ValueError(
                    'No montage was set on your data, but sphere="eeglab" '
                    "can only work if digitization points for the EEG "
                    "channels are available. Consider calling set_montage() "
                    "to apply a montage."
                )
            ch_pos = montage.get_positions()["ch_pos"]
            horizon_ch_names = ("Fpz", "Oz", "T7", "T8")

            if "FPz" in ch_pos:  # "fix" naming
                ch_pos["Fpz"] = ch_pos["FPz"]
                del ch_pos["FPz"]
            elif "Fpz" not in ch_pos and "Oz" in ch_pos:
                logger.info(
                    "Approximating Fpz location by mirroring Oz along "
                    "the X and Y axes."
                )
                # This assumes Fpz and Oz have the same Z coordinate
                ch_pos["Fpz"] = ch_pos["Oz"] * [-1, -1, 1]

            for ch_name in horizon_ch_names:
                if ch_name not in ch_pos:
                    msg = (
                        f'sphere="eeglab" requires digitization points of '
                        f"the following electrode locations in the data: "
                        f'{", ".join(horizon_ch_names)}, but could not find: '
                        f"{ch_name}"
                    )
                    if ch_name == "Fpz":
                        msg += ", and was unable to approximate its location " "from Oz"
                    raise ValueError(msg)

            # Calculate the radius from: T7<->T8, Fpz<->Oz
            radius = np.abs(
                [
                    ch_pos["T7"][0],  # X axis
                    ch_pos["T8"][0],  # X axis
                    ch_pos["Fpz"][1],  # Y axis
                    ch_pos["Oz"][1],  # Y axis
                ]
            ).mean()

            # Calculate the center of the head sphere
            # Use 4 digpoints for each of the 3 axes to hopefully get a better
            # approximation than when using just 2 digpoints.
            sphere_locs = dict()
            for idx, axis in enumerate(("X", "Y", "Z")):
                sphere_locs[axis] = np.mean(
                    [
                        ch_pos["T7"][idx],
                        ch_pos["T8"][idx],
                        ch_pos["Fpz"][idx],
                        ch_pos["Oz"][idx],
                    ]
                )
            sphere = (sphere_locs["X"], sphere_locs["Y"], sphere_locs["Z"], radius)
            sphere_units = "m"
            del sphere_locs, radius, montage, ch_pos
    elif isinstance(sphere, ConductorModel):
        if not sphere["is_sphere"] or len(sphere["layers"]) == 0:
            raise ValueError(
                "sphere, if a ConductorModel, must be spherical "
                "with multiple layers, not a BEM or single-layer "
                f"sphere (got {sphere})"
            )
        sphere = tuple(sphere["r0"]) + (sphere["layers"][0]["rad"],)
        sphere_units = "m"
    sphere = np.array(sphere, dtype=float)
    if sphere.shape == ():
        sphere = np.concatenate([[0.0] * 3, [sphere]])
    if sphere.shape != (4,):
        raise ValueError(
            "sphere must be float or 1D array of shape (4,), got "
            f"array-like of shape {sphere.shape}"
        )
    _check_option("sphere_units", sphere_units, ("m", "mm"))
    if sphere_units == "mm":
        sphere /= 1000.0

    sphere = np.array(sphere, float)
    return sphere


def _check_head_radius(radius, add_info=""):
    """Check that head radius is within a reasonable range (5. - 10.85 cm).

    Parameters
    ----------
    radius : float
        Head radius in meters.
    add_info : str
        Additional info to add to the warning message.

    Notes
    -----
    The maximum value was taken from the head size percentiles given in the
    following Wikipedia infographic:
    https://upload.wikimedia.org/wikipedia/commons/0/06/AvgHeadSizes.png

    the maximum radius is taken from the 99th percentile for men Glabella
    to back of the head measurements (Glabella is a point just above the
    Nasion):

        21.7cm / 2 = 10.85 cm = 0.1085 m

    The minimum value was taken from The National Center for Health Statistics
    (USA) infant head circumference percentiles:
    https://www.cdc.gov/growthcharts/html_charts/hcageinf.htm
    we take the minimum to be the radius corresponding to the 3rd percentile
    head circumference of female 0-month infant, rounded down:
    31.9302 cm circumference / (2 * pi) = 5.08 cm radius -> 0.05 m
    """
    min_radius = 0.05
    max_radius = 0.1085
    if radius > max_radius:
        msg = (
            f"Estimated head radius ({1e2 * radius:0.1f} cm) is "
            "above the 99th percentile for adult head size."
        )
        warn(msg + add_info)
    elif radius < min_radius:
        msg = (
            f"Estimated head radius ({1e2 * radius:0.1f} cm) is "
            "below the 3rd percentile for infant head size."
        )
        warn(msg + add_info)


def _check_freesurfer_home():
    from .config import get_config

    fs_home = get_config("FREESURFER_HOME")
    if fs_home is None:
        raise RuntimeError("The FREESURFER_HOME environment variable is not set.")
    return fs_home


def _suggest(val, options, cutoff=0.66):
    options = get_close_matches(val, options, cutoff=cutoff)
    if len(options) == 0:
        return ""
    elif len(options) == 1:
        return f" Did you mean {repr(options[0])}?"
    else:
        return f" Did you mean one of {repr(options)}?"


def _check_on_missing(on_missing, name="on_missing", *, extras=()):
    _validate_type(on_missing, str, name)
    _check_option(name, on_missing, ["raise", "warn", "ignore"] + list(extras))


def _on_missing(on_missing, msg, name="on_missing", error_klass=None):
    _check_on_missing(on_missing, name)
    error_klass = ValueError if error_klass is None else error_klass
    on_missing = "raise" if on_missing == "error" else on_missing
    on_missing = "warn" if on_missing == "warning" else on_missing
    if on_missing == "raise":
        raise error_klass(msg)
    elif on_missing == "warn":
        warn(msg)
    else:  # Ignore
        assert on_missing == "ignore"


def _safe_input(msg, *, alt=None, use=None):
    try:
        return input(msg)
    except EOFError:  # MATLAB or other non-stdin
        if use is not None:
            return use
        raise RuntimeError(
            f"Could not use input() to get a response to:\n{msg}\n"
            f"You can {alt} to avoid this error."
        )


def _ensure_events(events):
    err_msg = f"events should be a NumPy array of integers, got {type(events)}"
    with _record_warnings():
        try:
            events = np.asarray(events)
        except ValueError as np_err:
            if str(np_err).startswith(
                "setting an array element with a sequence. The requested "
                "array has an inhomogeneous shape"
            ):
                raise TypeError(err_msg) from None
            else:
                raise
    if not np.issubdtype(events.dtype, np.integer):
        raise TypeError(err_msg)
    if events.ndim != 2 or events.shape[1] != 3:
        raise ValueError(f"events must be of shape (N, 3), got {events.shape}")
    return events


def _to_rgb(*args, name="color", alpha=False):
    from matplotlib.colors import colorConverter

    func = colorConverter.to_rgba if alpha else colorConverter.to_rgb
    try:
        return func(*args)
    except ValueError:
        args = args[0] if len(args) == 1 else args
        raise ValueError(
            f'Invalid RGB{"A" if alpha else ""} argument(s) for {name}: '
            f"{repr(args)}"
        ) from None


def _import_nibabel(why="use MRI files"):
    try:
        import nibabel as nib
    except ImportError as exp:
<<<<<<< HEAD
        raise exp.__class__(
            "nibabel is required to %s, got:\n%s" % (why, exp)
        ) from None
    return nib


def _check_method_kwargs(func, kwargs, msg=None):
    """Ensure **kwargs are compatible with the function they're passed to."""
    from .misc import _pl

    valid = list(signature(func).parameters)
    is_invalid = np.isin(list(kwargs), valid, invert=True)
    if is_invalid.any():
        invalid_kw = np.array(list(kwargs))[is_invalid].tolist()
        s = _pl(invalid_kw)
        if msg is None:
            msg = f'function "{func}"'
        raise TypeError(
            f'Got unexpected keyword argument{s} {", ".join(invalid_kw)} ' f"for {msg}."
        )
=======
        raise exp.__class__(f"nibabel is required to {why}, got:\n{exp}") from None
    return nib
>>>>>>> cf6e13c1
<|MERGE_RESOLUTION|>--- conflicted
+++ resolved
@@ -1244,10 +1244,7 @@
     try:
         import nibabel as nib
     except ImportError as exp:
-<<<<<<< HEAD
-        raise exp.__class__(
-            "nibabel is required to %s, got:\n%s" % (why, exp)
-        ) from None
+        raise exp.__class__(f"nibabel is required to {why}, got:\n{exp}") from None
     return nib
 
 
@@ -1264,8 +1261,4 @@
             msg = f'function "{func}"'
         raise TypeError(
             f'Got unexpected keyword argument{s} {", ".join(invalid_kw)} ' f"for {msg}."
-        )
-=======
-        raise exp.__class__(f"nibabel is required to {why}, got:\n{exp}") from None
-    return nib
->>>>>>> cf6e13c1
+        )