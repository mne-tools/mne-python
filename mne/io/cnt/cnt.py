--- conflicted
+++ resolved
@@ -1000,12 +1000,8 @@
                     count=n_pnts * n_channels,
                 )
                 print(data_points)
-<<<<<<< HEAD
                 data_points = data_points.reshape(
                     (n_pnts, n_channels), order='C').T
-=======
-                data_points = data_points.reshape((n_channels, n_pnts), order="C")
->>>>>>> 6c261f87
                 # Convert the data points to physical units in Volts
                 data[epoch, :, :] = data_points * cals[0]
             print(epoch_headers)
