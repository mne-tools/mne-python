# Authors: Jose C. Garcia Alanis <alanis.jcg@gmail.com>
#
# License: BSD (3-clause)

import os
import os.path as op
import shutil
import zipfile
from sys import stdout

import numpy as np

from ...channels import make_standard_montage
from ...epochs import EpochsArray
from ...io.meas_info import create_info
from ...utils import _fetch_file, _check_pandas_installed, verbose
from ..utils import _get_path, _do_path_update

# root url for LIMO files
root_url = 'https://files.de-1.osf.io/v1/resources/52rea/providers/osfstorage/'

# subject identifier
subject_ids = {'S1': '5cde823c8d6e050018595862',
               'S2': '5cde825e23fec40017e0561a',
               'S3': '5cf7eedee650a2001ad560f2',
               'S4': '5cf7eee7d4c7d700193defcb',
               'S5': '5cf7eeece650a20017d5b153',

               'S6': '5cf8300fe650a20018d59cef',
               'S7': '5cf83018a542b8001bc7c75f',
               'S8': '5cf8301ea542b8001ac7cc47',
               'S9': '5cf830243a4d9500178a692b',
               'S10': '5cf83029e650a20017d600b1',

               'S11': '5cf834bfa542b8001bc7cae0',
               'S12': '5cf834c53a4d9500188a6311',
               'S13': '5cf834caa542b8001cc8149b',
               'S14': '5cf834cf3a4d9500178a6c6c',
               'S15': '5cf834d63a4d9500168ae5d6',

               'S16': '5cf834dbe650a20018d5a123',
               'S17': '5cf834e23a4d9500198a911f',
               'S18': '5cf834e73a4d9500198a9122'}


@verbose
def data_path(subject, path=None, force_update=False, update_path=None,
              verbose=None):
    """Get path to local copy of LIMO dataset URL.

<<<<<<< HEAD
    This is a low-level function useful for getting a local copy of the
    remote LIMO dataset :footcite:`Rousselet2016`. The complete dataset is available at
    datashare.is.ed.ac.uk/.

=======
    This is a low-level function useful for getting a local copy of the remote
    LIMO dataset :footcite: `Rousselet2016`. The complete dataset is available
    at datashare.is.ed.ac.uk/.
>>>>>>> 34d338bc

    Parameters
    ----------
    subject : int
        Subject to download. Must be of class ìnt in the range from 1 to 18.
    path : None | str
        Location of where to look for the LIMO data storing directory.
        If None, the environment variable or config parameter
        ``MNE_DATASETS_LIMO_PATH`` is used. If it doesn't exist, the
        "~/mne_data" directory is used. If the LIMO dataset
        is not found under the given path, the data
        will be automatically downloaded to the specified folder.
    force_update : bool
        Force update of the dataset even if a local copy exists.
    update_path : bool | None
        If True, set the MNE_DATASETS_LIMO_PATH in mne-python
        config to the given path. If None, the user is prompted.
    %(verbose)s

    Returns
    -------
    path : str
        Local path to the given data file.

    Notes
    -----
    For example, one could do:

        >>> from mne.datasets import limo
        >>> limo.data_path(subject=1, path=os.getenv('HOME') + '/datasets') # doctest:+SKIP

    This would download the LIMO data file to the 'datasets' folder,
    and prompt the user to save the 'datasets' path to the mne-python config,
    if it isn't there already.
    
    References
<<<<<<< HEAD
    __________
=======
    ----------
>>>>>>> 34d338bc
    .. footbibliography::
    """  # noqa: E501
    # set destination path for download
    key = 'MNE_DATASETS_LIMO_PATH'
    name = 'LIMO'
    path = _get_path(path, key, name)
    limo_dir = op.join(path, 'MNE-limo-data')
    subject_id = 'S%s' % subject
    destination = op.join(limo_dir, '%s.zip') % subject_id

    # url for subject in question
    url = root_url + subject_ids[subject_id] + '/?zip='

    # check if LIMO directory exists; update if desired
    if not op.isdir(limo_dir) or force_update:
        if op.isdir(limo_dir):
            shutil.rmtree(limo_dir)
        if not op.isdir(limo_dir):
            os.makedirs(limo_dir)

    # check if subject in question exists
    if not op.isdir(op.join(limo_dir, subject_id)):
        os.makedirs(op.join(limo_dir, subject_id))
        _fetch_file(url, destination, print_destination=False)

        # check if download is a zip-folder
        if any(group.endswith(".zip") for group in op.splitext(destination)):
            if not op.isdir(op.join(limo_dir, subject_id)):
                os.makedirs(op.join(limo_dir, subject_id))
            with zipfile.ZipFile(destination) as z1:
                files = [op.join(limo_dir, file) for file in z1.namelist()]
                stdout.write('Decompressing %g files from\n'
                             '"%s" ...' % (len(files), destination))
                z1.extractall(op.join(limo_dir, subject_id))
                stdout.write(' [done]\n')
                z1.close()
                os.remove(destination)

    # update path if desired
    _do_path_update(path, update_path, key, name)

    return limo_dir


@verbose
def load_data(subject, path=None, force_update=False, update_path=None,
              verbose=None):
    """Fetch subjects epochs data for the LIMO data set.

    Parameters
    ----------
    subject : int
        Subject to use. Must be of class ìnt in the range from 1 to 18.
    path : str
        Location of where to look for the LIMO data.
        If None, the environment variable or config parameter
        ``MNE_DATASETS_LIMO_PATH`` is used. If it doesn't exist, the
        "~/mne_data" directory is used.
    force_update : bool
        Force update of the dataset even if a local copy exists.
    update_path : bool | None
        If True, set the MNE_DATASETS_LIMO_PATH in mne-python
        config to the given path. If None, the user is prompted.
    %(verbose)s

    Returns
    -------
    epochs : instance of Epochs
        The epochs.
    """  # noqa: E501
    pd = _check_pandas_installed()
    from scipy.io import loadmat

    # subject in question
    if isinstance(subject, int) and 1 <= subject <= 18:
        subj = 'S%i' % subject
    else:
        raise ValueError('subject must be an int in the range from 1 to 18')

    # set limo path, download and decompress files if not found
    limo_path = data_path(subject, path, force_update, update_path)

    # -- 1) import .mat files
    # epochs info
    fname_info = op.join(limo_path, subj, 'LIMO.mat')
    data_info = loadmat(fname_info)
    # number of epochs per condition
    design = data_info['LIMO']['design'][0][0]['X'][0][0]
    data_info = data_info['LIMO']['data'][0][0][0][0]
    # epochs data
    fname_eeg = op.join(limo_path, subj, 'Yr.mat')
    data = loadmat(fname_eeg)

    # -- 2) get epochs information from structure
    # sampling rate
    sfreq = data_info['sampling_rate'][0][0]
    # tmin and tmax
    tmin = data_info['start'][0][0]
    # create events matrix
    sample = np.arange(len(design))
    prev_id = np.zeros(len(design))
    ev_id = design[:, 1]
    events = np.array([sample, prev_id, ev_id]).astype(int).T
    # event ids, such that Face B == 1
    event_id = {'Face/A': 0, 'Face/B': 1}

    # -- 3) extract channel labels from LIMO structure
    # get individual labels
    labels = data_info['chanlocs']['labels']
    labels = [label for label, *_ in labels[0]]
    # get montage
    montage = make_standard_montage('biosemi128')
    # add external electrodes (e.g., eogs)
    ch_names = montage.ch_names + ['EXG1', 'EXG2', 'EXG3', 'EXG4']
    # match individual labels to labels in montage
    found_inds = [ind for ind, name in enumerate(ch_names) if name in labels]
    missing_chans = [name for name in ch_names if name not in labels]
    assert labels == [ch_names[ind] for ind in found_inds]

    # -- 4) extract data from subjects Yr structure
    # data is stored as channels x time points x epochs
    # data['Yr'].shape  # <-- see here
    # transpose to epochs x channels time points
    data = np.transpose(data['Yr'], (2, 0, 1))
    # initialize data in expected order
    temp_data = np.empty((data.shape[0], len(ch_names), data.shape[2]))
    # copy over the non-missing data
    for source, target in enumerate(found_inds):
        # avoid copy when fancy indexing
        temp_data[:, target, :] = data[:, source, :]
    # data to V (to match MNE's format)
    data = temp_data / 1e6
    # create list containing channel types
    types = ["eog" if ch.startswith("EXG") else "eeg" for ch in ch_names]

    # -- 5) Create custom info for mne epochs structure
    # create info
    info = create_info(ch_names, sfreq, types).set_montage(montage)
    # get faces and noise variables from design matrix
    event_list = list(events[:, 2])
    faces = ['B' if event else 'A' for event in event_list]
    noise = list(design[:, 2])
    # create epochs metadata
    metadata = {'face': faces, 'phase-coherence': noise}
    metadata = pd.DataFrame(metadata)

    # -- 6) Create custom epochs array
    epochs = EpochsArray(data, info, events, tmin, event_id, metadata=metadata)
    epochs.info['bads'] = missing_chans  # missing channels are marked as bad.

    return epochs<|MERGE_RESOLUTION|>--- conflicted
+++ resolved
@@ -48,16 +48,9 @@
               verbose=None):
     """Get path to local copy of LIMO dataset URL.
 
-<<<<<<< HEAD
     This is a low-level function useful for getting a local copy of the
     remote LIMO dataset :footcite:`Rousselet2016`. The complete dataset is available at
     datashare.is.ed.ac.uk/.
-
-=======
-    This is a low-level function useful for getting a local copy of the remote
-    LIMO dataset :footcite: `Rousselet2016`. The complete dataset is available
-    at datashare.is.ed.ac.uk/.
->>>>>>> 34d338bc
 
     Parameters
     ----------
@@ -94,11 +87,7 @@
     if it isn't there already.
     
     References
-<<<<<<< HEAD
-    __________
-=======
     ----------
->>>>>>> 34d338bc
     .. footbibliography::
     """  # noqa: E501
     # set destination path for download
