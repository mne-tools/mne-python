.. NOTE: we are now using links to highlight new functions and classes.
   Please follow the examples below like :func:`mne.stats.f_mway_rm`, so the
   whats_new page will have a link to the function/class documentation.

.. NOTE: there are 3 separate sections for changes, based on type:
   - "Enhancements" for new features
   - "Bugs" for bug fixes
   - "API changes" for backward-incompatible changes

.. NOTE: changes from first-time contributors should be added to the TOP of
   the relevant section (Enhancements / Bugs / API changes), and should look
   like this (where xxxx is the pull request number):
   - description of enhancement/bugfix/API change (:gh:`xxxx` **by new contributor** |Firstname Lastname|_)

.. _current:

Current (0.23.dev0)
-------------------

.. |New Contributor| replace:: **New Contributor**

.. |Jack Zhang| replace:: **Jack Zhang**

.. |Sumalyo Datta| replace:: **Sumalyo Datta**

.. |Anna Padee| replace:: **Anna Padee**

.. |Richard Koehler| replace:: **Richard Koehler**

.. |Zhi Zhang| replace:: **Zhi Zhang**

.. |Rotem Falach| replace:: **Rotem Falach**

.. |Andres Rodriguez| replace:: **Andres Rodriguez**

.. |Matt Sanderson| replace:: **Matt Sanderson**

.. |Enrico Varano| replace:: **Enrico Varano**

.. |Dominik Welke| replace:: **Dominik Welke**

.. |Judy D Zhu| replace:: **Judy D Zhu**

.. |Valerii Chirkov| replace:: **Valerii Chirkov**

.. |Matteo Anelli| replace:: **Matteo Anelli**

.. |Apoorva Karekal| replace:: **Apoorva Karekal**

.. |Cora Kim| replace:: **Cora Kim**

.. |Silvia Cotroneo| replace:: **Silvia Cotroneo**

.. |Ram Pari| replace:: **Ram Pari**

.. |Erica Peterson| replace:: **Erica Peterson**

.. |Maggie Clarke| replace:: **Maggie Clarke**

Enhancements
~~~~~~~~~~~~
- Add exclude parameter to :func:`mne.viz.plot_evoked_topo` (:gh:`9278` by |Ram Pari|_)

- Add CSV, TSV, and XYZ support to :func:`mne.channels.read_custom_montage` (:gh:`9203` **by new contributor** |Jack Zhang|_)

- Add HTML representation for `~mne.Epochs` in Jupyter Notebooks (:gh:`9174` by |Valerii Chirkov|_)

- Speed up :func:`mne.viz.plot_ica_properties` by refactoring (:gh:`9174` **by new contributor** |Valerii Chirkov|_)

- Add ``apply_function`` method to epochs and evoked objects (:gh:`9088` **by new contributor** |Erica Peterson|_ and `Victoria Peterson`_)

- New tutorial for function :func:`mne.make_fixed_length_epochs` (:gh:`9156` **by new contributor** |Erica Peterson|_)

- Add different colors for each volume source space in :func:`mne.viz.plot_alignment` (:gh:`9043` **by new contributor** |Valerii Chirkov|_)

- Add ``overlap`` parameter to :func:`mne.make_fixed_length_epochs` to allow creating overlapping fixed length epochs (:gh:`9096` **by new contributor** |Silvia Cotroneo|_)

- Add :meth:`mne.Dipole.to_mni` for more convenient  dipole.pos to MNI conversion (:gh:`9043` **by new contributor** |Valerii Chirkov|_)

- Update citations in maxwell.py (:gh:`9043` **by new contributor** |Valerii Chirkov|_)

- New Tutorial for analyzing frequency-tagging data (:gh:`8867` **by new contributor** |Dominik Welke|_ and `kalenkovich`_)

- Add dbs as new channel type for deep brain stimulation (DBS) recordings (:gh:`8739` **by new contributor** |Richard Koehler|_)

- Add some preprocessing functions to the EEGLAB migration guide (:gh:`9169` **by new contributor** |Apoorva Karekal|_)

- Add :func:`mne.chpi.extract_chpi_locs_kit` to read cHPI coil locations from KIT/Yokogawa data (:gh:`` **by new contributor** |Matt Sanderson|_, `Robert Seymour`_, and `Eric Larson`_)

- Add ``match_alias`` parameter to :meth:`mne.io.Raw.set_montage` and related functions to match unrecognized channel location names to known aliases (:gh`8799` **by new contributor** |Zhi Zhang|_)

- Update the ``notebook`` 3d backend to use ``ipyvtk_simple`` for a better integration within ``Jupyter`` (:gh:`8503` by `Guillaume Favelier`_)

- Remove the 15-character limitation for channel names when writing to FIF format. If you need the old 15-character names, you can use something like ``raw.rename_channels({n: n[:13] for n in raw.ch_names}, allow_duplicates=True)``, by `Eric Larson`_ (:gh:`8346`)

- Add channel-specific annotation support to :class:`mne.Annotations` via ``ch_names`` parameter (:gh:`8896` by `Eric Larson`_)

- Add toggle-all button to :class:`mne.Report` HTML and ``width`` argument to :meth:`mne.Report.add_bem_to_section` (:gh:`8723` by `Eric Larson`_)

- Add infant template MRI dataset downloader :func:`mne.datasets.fetch_infant_template` (:gh:`8738` by `Eric Larson`_ and `Christian O'Reilly`_)

- Add digitizer information to :func:`mne.io.read_raw_egi` (:gh:`8789` by `Christian Brodbeck`_)

- Add support for reading some incomplete raw FIF files in :func:`mne.io.read_raw_fif` (:gh:`9268` by `Eric Larson`_)

- Allow reading digitization from files other than ``*.fif`` in the coregistration GUI (:gh:`8790` by `Christian Brodbeck`_)

- Speed up :func:`mne.inverse_sparse.tf_mixed_norm` using STFT/ISTFT linearity (:gh:`8697` by `Eric Larson`_)

- Reduce memory consumption of `mne.io.Raw` and speed up epoching when thousands of events are present for `mne.Epochs` (:gh:`8801` by `Eric Larson`_)

- Speed up ``import mne`` by reducing function creation overhead (:gh:`8829` by `Eric Larson`_)

- `mne.Report.parse_folder` now processes supported non-FIFF files by default, too (:gh:`8744` by `Richard Höchenberger`_)

- `mne.Report` has gained the new methods `~mne.Report.add_custom_js` and `~mne.Report.add_custom_css` for adding user-defined JavaScript and styles (:gh:`8762`, :gh:`9037` by `Richard Höchenberger`_)

- Add option to control appearance of opaque inside surface of the head to :ref:`mne coreg` (:gh:`8793` by `Eric Larson`_)

- Add option to disable projection using ``--projoff`` in :ref:`mne browse_raw` (:gh:`9262` by `Eric Larson`_)

- Add keypress to toggle projection using ``shift+j`` in :meth:`mne.io.Raw.plot` and :ref:`mne browse_raw` (:gh:`9262` by `Eric Larson`_)

- Add support for non-FIF files in :ref:`mne browse_raw` using :func:`mne.io.read_raw` (:gh:`8806` by `Eric Larson`_)

- Add :func:`mne.io.read_raw_nedf` for reading StarStim / enobio NEDF files (:gh:`8734` by `Tristan Stenner`_)

- Add :meth:`raw.describe() <mne.io.Raw.describe>` to display (or return) descriptive statistics for each channel (:gh:`8760` by `Clemens Brunner`_)

- Add :meth:`annotations.to_data_frame() <mne.Annotations.to_data_frame>` to return annotations as a pandas dataframe (:gh:`8783` by `Robert Luke`_)

- Add :func:`mne.preprocessing.compute_maxwell_basis` to compute the SSS basis function (:gh:`8822` by `Eric Larson`_)

- Add the ``silhouette`` parameter to :class:`mne.viz.Brain` to display sharp edges and improve perception (:gh:`8771` by `Guillaume Favelier`_)

- Add warning to :func:`mne.cov.compute_whitener` when an explicit ``rank`` parameter leads to a large increase in condition number (:gh:`8805` by `Eric Larson`_)

- Add parameter ``align=True`` to `mne.viz.Brain.show_view` to make views relative to the closest canonical (MNI) axes rather than the native MRI surface RAS coordinates (:gh:`8794` by `Eric Larson`_)

- Add ``auto_close`` to `mne.Report.add_figs_to_section` and `mne.Report.add_slider_to_section` to manage closing figures (:gh`8730` by `Guillaume Favelier`_)

- Add :func:`mne.write_head_bem` to support writing head surface files (:gh:`8841` by `Yu-Han Luo`_)

- The signal of ``resp`` (respiratory) channels is now assumed to be in the unit Volt  (:gh:`8858` by `Richard Höchenberger`_)

- Static type checkers like Pylance (comes with VS Code) now display the parameters of many more functions correctly, largely improving overall usability for VS Code users (:gh:`8862` by `Richard Höchenberger`_)

- Support new EEGLAB file format (:gh:`8874` by `Clemens Brunner`_)

- Reading and writing FIFF files whose filenames end with ``_meg.fif.gz``, ``_eeg.fif(.gz)``, and ``_ieeg.fif(.gz)`` doesn't emit a warning anymore; this improves interobaility with BIDS-formatted datasets (:gh:`8868` by `Richard Höchenberger`_)

- On macOS, we now set the environment variable ``QT_MAC_WANTS_LAYER`` to ``"1"`` if it hasn't been set explicitly by the user, in order to ensure that `~mne.SourceEstimate` plots work on macOS 11 with older versions of Qt and PyQt (:gh:`8959` by `Richard Höchenberger`_)

- :func:`mne.time_frequency.EpochsTFR.average` now allows different ways of averaging, such as "median", or callable functions (:gh:`8879` by `Adam Li`_)

- `~mne.Epochs` metadata can now be generated automatically from events using `mne.epochs.make_metadata` (:gh:`8834` by `Richard Höchenberger`_)

- Interactions with sliders in `mne.Report` will now continuously update the linked content (it was updated only on mouse button release before) (:gh:`9023` by `Richard Höchenberger`_)

- `mne.viz.plot_drop_log` and :meth:`mne.Epochs.plot_drop_log` now omit displaying the subject name in the title if ``subject=None`` is passed (:gh:`9015` by `Richard Höchenberger`_)

- Plot ECoG tutorial now uses a real epilepsy seizure dataset and visualizes the seizure onset (:gh:`9087` by `Eric Larson`_, `Adam Li`_, `Alex Rockhill`_ and `Liberty Hamilton`_)

- Improve documentation of Report-Class (:gh:`9113` by `Martin Schulz`_)

- Add :func:`mne.channels.DigMontage.add_estimated_fiducials` which will add LPA, RPA and Nasion fiducial points to the ``DigMontage`` object in ``mri`` coordinate frame (:gh:`9118` by `Adam Li`_)

- :func:`mne.io.anonymize_info` now anonymizes also sex and hand fields when ``keep_his`` is ``False`` (:gh:`9103`, :gh:`9175` by |Rotem Falach|_ and `Richard Höchenberger`_)

- Add parameter ``theme`` to :class:`mne.viz.Brain` for optional Dark-Mode (:gh:`9149` by `Martin Schulz`_, `Guillaume Favelier`_)

- Add first_samp support for raw simulations with `mne.simulation.simulate_raw` and `mne.simulation.SourceSimulator` (:gh:`9166` by `Steven Bierer`_)

- `~mne.Evoked` gained a ``baseline`` attribute that is automatically assembled based on the baseline of the averaged `~mne.Epochs` (:gh:`9210` by `Richard Höchenberger`_)

- Add ``units`` parameter to :meth:`mne.io.Raw.get_data` to return data in the desired unit (:gh:`9136` by `Johann Benerradi`_ and `Stefan Appelhoff`_)

- Add :func:`mne.preprocessing.equalize_bads` to interpolate bad channels in a list of `~mne.Evoked`, `~mne.Epochs` or `~mne.io.Raw` having different sets of bad channels (:gh:`9241` by `Alex Gramfort`_)

- :meth:`mne.Epochs.equalize_event_counts` can now be called without providing a list of event names, and will equalize the counts of **all** event types present in the `~mne.Epochs` (:gh:`9261` by `Richard Höchenberger`_)

- :func:`mne.preprocessing.find_eog_events` and :func:`mne.preprocessing.create_eog_epochs` now accept a list of channel names, allowing you to specify multiple EOG channels at once (:gh:`9269` by `Richard Höchenberger`_)

<<<<<<< HEAD
- Add support for setting montages on fNIRS data, with built in standard montages for Artinis OctaMon and Artinis Brite23 devices (:gh:`9141` by `Johann Benerradi`_, `Robert Luke`_ and `Eric Larson`_)
=======
- Improve performance of :func:`mne.set_bipolar_reference` (:gh:`9270` by `Martin Schulz`_)
>>>>>>> 350f76bf

Bugs
~~~~
- Fix bug with :func:`mne.viz.plot_evoked_topo` where set ylim parameters gets swapped across channel types. (:gh:`9207` by |Ram Pari|_)

- Fix bug with :func:`mne.io.read_raw_edf` where µV was not correctly recognized (:gh:`9187` **by new contributor** |Sumalyo Datta|_)

- Fix bug with :func:`mne.viz.plot_compare_evokeds` did not check type of combine. (:gh:`9151` **by new contributor** |Matteo Anelli|_)

- Fix bug with :func:`mne.viz.plot_evoked_topo` where ``ylim`` was only being applied to the first channel in the dataset (:gh:`9162` **by new contributor** |Ram Pari|_ )

- Fix bug with :func:`mne.Epochs.plot_image` allowing interactive zoom to work properly (:gh:`9152` by **by new contributor** |Maggie Clarke|_ and `Daniel McCloy`_)

- Fix bug with :func:`mne.Epochs.plot_image` where the ``x_label`` was different depending on the evoked parameter (:gh:`9115` **by new contributor** |Matteo Anelli|_)

- Fix bug with restricting :func:`mne.io.Raw.save` saving options to .fif and .fif.gz extensions (:gh:`9062` by |Valerii Chirkov|_)

- Fix bug with :func:`mne.io.read_raw_kit` where missing marker coils were not handled (:gh:`8989` **by new contributor** |Judy D Zhu|_)

- Fix bug with `mne.connectivity.spectral_connectivity` where time axis in Epochs data object was dropped. (:gh:`8839` **by new contributor** |Anna Padee|_)

- Fix bug with `mne.io.Raw.resample` to allow passing ``stim_picks='misc'`` (:gh:`8844` **by new contributor** |Enrico Varano|_ and `Eric Larson`_)

- Fix bugs with `mne.io.read_raw_persyst` where multiple ``Comments`` with the same name are allowed, and ``Comments`` with a "," character are now allowed (:gh:`8311` and :gh:`8806` **by new contributor** |Andres Rodriguez|_ and `Adam Li`_)

- Fix zen mode and scalebar toggling for :meth:`raw.plot() <mne.io.Raw.plot>` when using the ``macosx`` matplotlib backend (:gh:`8688` by `Daniel McCloy`_)

- Fix bug with :func:`mne.viz.snapshot_brain_montage` where the positions were incorrect (:gh:`8983` by `Eric Larson`_)

- Fix bug with :func:`mne.preprocessing.maxwell_filter` where the eSSS basis had to exactly match the good channels instead of being a superset (:gh:`8675` by `Eric Larson`_)

- Fix bug with :meth:`mne.Report.add_bem_to_section` where ``n_jobs != 1`` would cause ``n_jobs`` subsets of MRI images in some orientations to be flipped (:gh:`8713` by `Eric Larson`_)

- Fix bug with :meth:`raw.plot() <mne.io.Raw.plot>` where annotations didn't immediately appear when changing window duration (:gh:`8689` by `Daniel McCloy`_)

- Fix bug with :meth:`raw.plot() <mne.io.Raw.plot>` where ``scalings='auto'`` did not compute scalings using the full range of data (:gh:`8806` by `Eric Larson`_)

- Fix bug with :meth:`raw.plot() <mne.io.Raw.plot>` where setting a ``lowpass`` could lead to non-data-channels not plotting (:gh:`8954` by `Eric Larson`_)

- Fix bug with :meth:`mne.io.Raw.load_data` and :meth:`mne.Epochs.drop_bad` where ``verbose`` logging was not handled properly (:gh:`8884` by `Eric Larson`_)

- Fix bug with :func:`mne.io.read_raw_nicolet` where header type values such as num_sample and duration_in_sec where not parsed properly (:gh:`8712` by `Alex Gramfort`_)

- Fix bug with :func:`mne.preprocessing.read_ica_eeglab` when reading decompositions using PCA dimensionality reduction (:gh:`8780` by `Alex Gramfort`_ and `Eric Larson`_)

- Fix bug with :func:`mne.minimum_norm.make_inverse_operator` where ``depth`` was errantly restricted to be less than or equal to 1. (:gh:`8804` by `Eric Larson`_)

- Fix bug with :func:`mne.stats.permutation_cluster_1samp_test` and related clustering functions when ``adjacency=None`` and ``out_type='indices'`` (:gh:`#8842` by `Eric Larson`_)

- Fix bug with :func:`mne.viz.plot_alignment` where plotting a sphere model could ignore the ``brain`` argument (:gh:`8857` by `Eric Larson`_)

- Fix bug with :func:`mne.SourceEstimate.plot` where flatmaps were not positioned properly when using ``hemi='both'`` (:gh:`9315` by `Eric Larson`_)

- Fix bug with :meth:`mne.Annotations.save` where files could be overwritten accidentally, it can now be controlled via the ``overwrite`` argument (:gh:`8896` by `Eric Larson`_)

- Fix bug with ``replace`` argument of :meth:`mne.Report.add_bem_to_section` and :meth:`mne.Report.add_slider_to_section` (:gh:`8723` by `Eric Larson`_)

- Fix bug with :func:`mne.chpi.compute_chpi_locs` where all cHPI coils being off would lead to an empty array of the wrong dimensionality (:gh:`8956` by `Eric Larson`_)

- Fix bug with :func:`mne.extract_label_time_course` where labels, STCs, and the source space were not checked for compatible ``subject`` attributes (:gh:`9284` by `Eric Larson`_)

- Fix bug with :func:`mne.grow_labels` where ``overlap=False`` could run forever or raise an error (:gh:`9317` by `Eric Larson`_)

- Fix compatibility bugs with :mod:`mne_realtime` (:gh:`8845` by `Eric Larson`_)

- Fix bug with `mne.viz.Brain` where non-inflated surfaces had an X-offset imposed by default (:gh:`8794` by `Eric Larson`_)

- Fix bug with :ref:`mne coreg` where nasion values were not updated when clicking (:gh:`8793` by `Eric Larson`_)

- Fix bug with matplotlib-based 3D plotting where ``Axes3D`` were not properly initialized in :func:`mne.viz.plot_source_estimates` (:gh:`8811` by `Chris Bailey`_)

- Allow sEEG channel types in :meth:`mne.Evoked.plot_joint` (:gh:`8736` by `Daniel McCloy`_)

- Fix bug where hidden annotations could be deleted interactively in :meth:`mne.io.Raw.plot` windows (:gh:`8831` by `Daniel McCloy`_)

- Function :func:`mne.set_bipolar_reference` was not working when passing ``Epochs`` constructed with some ``picks`` (:gh:`8728` by `Alex Gramfort`_)

- Fix anonymization issue of FIF files after IO round trip (:gh:`8731` by `Alex Gramfort`_)

- Fix bug in `mne.preprocessing.ICA.plot_sources` where right-clicking component names could yield `~mne.preprocessing.ICA.plot_properties` windows for the wrong component if ``picks`` had been specified (:gh:`8996` by `Daniel McCloy`_)

- Fix title not shown in :func:`mne.viz.plot_montage` (:gh:`8752` by `Clemens Brunner`_)

- `mne.io.read_raw_egi` now correctly handles `pathlib.Path` filenames (:gh:`8759` by `Richard Höchenberger`_)

- `mne.viz.plot_evoked` and `mne.Evoked.plot` now correctly plot global field power (GFP) for EEG data when ``gfp=True`` or ``gfp='only'`` is passed (used to plot RMS). For MEG data, we continue to plot the RMS, but now label it correctly as such (:gh:`8775` by `Richard Höchenberger`_)

- Fix bug with :ref:`mne make_scalp_surfaces` where ``--overwrite`` was not functional (:gh:`8800` by `Yu-Han Luo`_)

- Fix bug with :func:`mne.viz.plot_topomap` when plotting gradiometers with a missing channel in a pair (:gh:`8817` by `Alex Gramfort`_)

- :meth:`epochs.crop() <mne.Epochs.crop>` now also adjusts the ``reject_tmin`` and ``reject_tmax`` attributes if necessary (:gh:`8821` by `Richard Höchenberger`_)

- When creating `~mne.Epochs`, we now ensure that ``reject_tmin`` and ``reject_tmax`` cannot fall outside of the epochs' time interval anymore (:gh:`8821` by `Richard Höchenberger`_)

- `~mne.io.read_raw_bti` erroneously treated response channels as respiratory channels (:gh:`8855` by `Richard Höchenberger`_)

- The RMS trace shown in the time viewer of `~mne.SourceEstimate` plots is now correctly labeled as ``RMS`` (was ``GFP`` before) (:gh:`8965` by `Richard Höchenberger`_)

- Fix bug with :meth:`mne.SourceEstimate.plot` and related functions where the scalars were not interactively updated properly (:gh:`8985` by `Eric Larson`_)

- Fix bug with mne.channels.find_ch_adjacency() returning wrong adjacency for Neuromag122-Data (:gh:`8891` by `Martin Schulz`_)

- Fix :func:`mne.read_dipole` yielding :class:`mne.Dipole` objects that could not be indexed (:gh:`8963` by `Marijn van Vliet`_)

- Fix bug when setting n_jobs > 1 in :meth:`mne.Report.parse_folder` (:gh:`9109` by `Martin Schulz`_)

- Fix bug with :meth:`mne.Evoked.plot_image` where an incorrect clim parameter did not raise any error (:gh:`9115` **by new contributor** |Matteo Anelli|_)

- Fix bug with ``mne.io.Raw.pick`` where incorrect fnirs types were returned (:gh:`9178` by `Robert Luke`_)

- Fix bug when passing both axes and picks to `mne.viz.plot_compare_evokeds` (:gh:`9252` by `Daniel McCloy`_)

- Improved string representation of `~mne.Epochs` containing multiple event types; improved (and more mathematically correct) ``evoked.comment`` in the `mne.combine_evoked` output; and better (and often more concise) legend labels in the figures created via `~mne.viz.plot_compare_evokeds` (:gh:`9027` by `Richard Höchenberger`_)

- :func:`mne.preprocessing.find_ecg_events` now correctly handles situation where no ECG activity could be detected, and correctly returns an empty array of ECG events (:gh:`9236` by `Richard Höchenberger`_)

- Fix bug with ``picks`` attribute for `~mne.Epochs` after calling :meth:`mne.Epochs.add_channels` (:gh:`9246` by `Alex Gramfort`_)

- Fix bug where ``backend='notebook'`` could not be used in :meth:`mne.SourceEstimate.plot` (:gh:`9305` by `Jean-Remi King`_)

- `mne.preprocessing.compute_proj_eog` and `mne.preprocessing.compute_proj_ecg` now return empty lists if no EOG or ECG events, respectively, could be found. Previously, we'd return ``None`` in these situations, which does not match the documented behavior of returning a list of projectors (:gh:`9277` by `Richard Höchenberger`_)

API changes
~~~~~~~~~~~
- Introduced new ``'auto'`` settings for ``ICA.max_iter``. The old default ``max_iter=200`` will be removed in MNE-Python 0.24 (:gh:`9099` **by new contributor** |Cora Kim|_)

- `mne.viz.plot_sensors_connectivity` now allows setting the colorbar label via the ``cbar_label`` parameter (:gh:`9248` by `Daniel McCloy`_)

- ``mne.read_selection`` has been deprecated in favor of `mne.read_vectorview_selection`. ``mne.read_selection`` will be removed in MNE-Python 0.24 (:gh:`8870` by `Richard Höchenberger`_)

- ``mne.beamformer.tf_dics`` has been deprecated and will be removed in MNE-Python 0.24 (:gh:`9122` by `Britta Westner`_)

- Fitting `~mne.preprocessing.ICA` on baseline-corrected `~mne.Epochs`, and / or applying it on baseline-corrected `~mne.Epochs` or `~mne.Evoked` data will now display a warning. Users are advised to only baseline correct their data after cleaning is completed (:gh:`9033` by `Richard Höchenberger`_)

- Supplying multiple channel names to `mne.preprocessing.find_eog_events` or `mne.preprocessing.compute_proj_eog` as a string of comma-separated channel names has been deprecated; please pass a list of channel names instead. Support for comma-separated strings will be removed in MNE-Python 0.24 (:gh:`9269` by `Richard Höchenberger`_)<|MERGE_RESOLUTION|>--- conflicted
+++ resolved
@@ -181,11 +181,9 @@
 
 - :func:`mne.preprocessing.find_eog_events` and :func:`mne.preprocessing.create_eog_epochs` now accept a list of channel names, allowing you to specify multiple EOG channels at once (:gh:`9269` by `Richard Höchenberger`_)
 
-<<<<<<< HEAD
+- Improve performance of :func:`mne.set_bipolar_reference` (:gh:`9270` by `Martin Schulz`_)
+
 - Add support for setting montages on fNIRS data, with built in standard montages for Artinis OctaMon and Artinis Brite23 devices (:gh:`9141` by `Johann Benerradi`_, `Robert Luke`_ and `Eric Larson`_)
-=======
-- Improve performance of :func:`mne.set_bipolar_reference` (:gh:`9270` by `Martin Schulz`_)
->>>>>>> 350f76bf
 
 Bugs
 ~~~~
