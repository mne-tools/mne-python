.. NOTE: we use cross-references to highlight new functions and classes.
   Please follow the examples below like :func:`mne.stats.f_mway_rm`, so the
   whats_new page will have a link to the function/class documentation.

.. NOTE: there are 3 separate sections for changes, based on type:
   - "Enhancements" for new features
   - "Bugs" for bug fixes
   - "API changes" for backward-incompatible changes

.. NOTE: changes from first-time contributors should be added to the TOP of
   the relevant section (Enhancements / Bugs / API changes), and should look
   like this (where xxxx is the pull request number):

       - description of enhancement/bugfix/API change (:gh:`xxxx` by
         :newcontrib:`Firstname Lastname`)

   Also add a corresponding entry for yourself in doc/changes/names.inc

.. _current:

Current (1.2.dev0)
------------------

Enhancements
~~~~~~~~~~~~
- Add ``vmin`` and ``vmax`` parameters to :meth:`mne.Evoked.animate_topomap` (:gh:`11073` by :newcontrib:`Mats van Es`)
- Add support for computing forward solutions using OpenMEEG_ (:gh:`11011` by `Alex Gramfort`_ and `Eric Larson`_)
- EEGLAB files (saved as MAT versions less than v7.3) can now be imported with :func:`mne.io.read_raw_eeglab` without the optional dependency ``pymatreader`` (:gh:`11006` by `Clemens Brunner`_)
- Add eight source estimate comparison metrics to new submodule :mod:`mne.simulation.metrics` (:gh:`6233` by `Kostiantyn Maksymenko`_ and `Alex Gramfort`_)
- Add :func:`mne.time_frequency.csd_tfr` to compute cross-spectral density from :class:`mne.time_frequency.EpochsTFR` (:gh:`10986` by `Alex Rockhill`_)
- Improve ``repr()`` for :class:`mne.minimum_norm.InverseOperator` when loose orientation is used (:gh:`11048` by `Eric Larson`_)
- Add support for vector and volume source estimates in :func:`mne.minimum_norm.get_point_spread` and :func:`mne.minimum_norm.get_cross_talk` (:gh:`8639`, :gh:`11083` by `Olaf Hauk`_, `Marijn van Vliet`_, `Alex Gramfort`_, and `Eric Larson`_)
- :meth:`mne.Epochs.plot_psd_topomap` now suppresses redundant colorbars when ``vlim='joint'`` (:gh:`11051` by `Daniel McCloy`_)
- Add ``starting_affine`` keyword argument to :func:`mne.transforms.compute_volume_registration` to initialize an alignment with an affine (:gh:`11020` by `Alex Rockhill`_)
- The ``trans`` parameter in :func:`mne.make_field_map` now accepts a :class:`~pathlib.Path` object, and uses standardised loading logic (:gh:`10784` by :newcontrib:`Andrew Quinn`)
- Add HTML representation for `~mne.Evoked` in Jupyter Notebooks (:gh:`11075` by `Valerii Chirkov`_ and `Andrew Quinn`_)
- Add support for ``temperature`` and ``gsr`` (galvanic skin response, i.e., electrodermal activity) channel types (:gh:`11090`, :gh:`11108` by `Eric Larson`_ and `Richard Höchenberger`_)
- Allow :func:`mne.beamformer.make_dics` to take ``pick_ori='vector'`` to compute vector source estimates (:gh:`19080` by `Alex Rockhill`_)
- Add ``units`` parameter to :func:`mne.io.read_raw_edf` in case units are missing from the file (:gh:`11099` by `Alex Gramfort`_)
- Add ``on_missing`` functionality to all of our classes that have a ``drop_channels`` method, to control what happens when channel names are not in the object (:gh:`11077` by `Andrew Quinn`_)
- Improve interpolation of bridged electrodes with `~mne.preprocessing.interpolate_bridged_electrodes` (:gh:`11094` by `Mathieu Scheltienne`_)
- Add :func:`mne.minimum_norm.apply_inverse_tfr_epochs` to apply inverse methods to time-frequency resolved epochs (:gh:`11095` by `Alex Rockhill`_)
- Add :func:`mne.chpi.get_active_chpi` to retrieve the number of active hpi coils for each time point (:gh:`11122` by `Eduard Ort`_)
- Add example of how to obtain time-frequency decomposition using narrow bandpass Hilbert transforms to :ref:`ex-tfr-comparison` (:gh:`11116` by `Alex Rockhill`_)
- Add ``==`` and ``!=`` comparison between `mne.Projection` objects (:gh:`11147` by `Mathieu Scheltienne`_)
<<<<<<< HEAD
- :class:`mne.preprocessing.ICA` gained a new method, :meth:`~mne.preprocessing.ICA.get_explained_variance_ratio`, that allows the retrieval of the proportion of variance explained by ICA components (:gh:`11141` by `Richard Höchenberger`_)
=======
- Add ``encoding`` parameter to :func:`mne.io.read_raw_edf` and :func:`mne.io.read_raw_bdf` to support custom (non-UTF8) annotation channel encodings (:gh:`11154` by `Clemens Brunner`_)
>>>>>>> be6135a7

Bugs
~~~~
- Fix bug in :func:`mne.io.read_raw_eeglab` where unlabeled fiducials causde reading errors (:gh:`11074` by :newcontrib:`Sebastiaan Mathot`)
- Fix bug in :func:`mne.time_frequency.read_csd` that returned ``projs`` as a list of dict instead of :class:`mne.Projection` (:gh:`11072` by :newcontrib:`Chetan Gohil`)
- Fix bug in :func:`mne.decoding.TimeFrequency` that prevented cloning if constructor arguments were modified (:gh:`11004` by :newcontrib:`Daniel Carlström Schad`)
- Fix bug in :class:`mne.viz.Brain` constructor where the first argument was named ``subject_id`` instead of ``subject`` (:gh:`11049` by `Eric Larson`_)
- Fix bug in :ref:`mne coreg` where the MEG helmet position was not updated during ICP fitting (:gh:`11084` by `Eric Larson`_)
- Fix bug in :func:`~mne.io.read_raw_curry`, and :func:`~mne.io.read_raw_cnt` where digitization points were not read properly (:gh:`11145` by `Eric Larson`_)
- Document ``height`` and ``weight`` keys of  ``subject_info`` entry in :class:`mne.Info` (:gh:`11019` by :newcontrib:`Sena Er`)
- Fix bug in :func:`mne.viz.plot_filter` when plotting filters created using ``output='ba'`` mode with ``compensation`` turned on. (:gh:`11040` by `Marian Dovgialo`_)
- Fix bug in :func:`mne.io.read_raw_bti` where EEG, EMG, and H/VEOG channels were not detected properly, and many non-ECG channels were called ECG. The logic has been improved, and any channels of unknown type are now labeled as ``misc`` (:gh:`11102` by `Eric Larson`_)
- Fix bug in :func:`mne.viz.plot_topomap` when providing ``sphere="eeglab"`` (:gh:`11081` by `Mathieu Scheltienne`_)
- The string and HTML representation of :class:`mne.preprocessing.ICA` reported incorrect values for the explained variance. This information has been removed from the representations, and should instead be retrieved via the new :meth:`~mne.preprocessing.ICA.get_explained_variance_ratio` method (:gh:`11141` by `Richard Höchenberger`_)

API changes
~~~~~~~~~~~
- Starting with this release we now follow the Python convention of using ``FutureWarning`` instead of ``DeprecationWarning`` to signal user-facing changes to our API (:gh:`11120` by `Daniel McCloy`_)
- The ``bands`` parameter of :meth:`mne.Epochs.plot_psd_topomap` now accepts :class:`dict` input; legacy :class:`tuple` input is supported, but discouraged for new code (:gh:`11050` by `Daniel McCloy`_)
- The ``show_toolbar`` argument to :class:`mne.viz.Brain` is being removed by deprecation (:gh:`11049` by `Eric Larson`_)
- New classes :class:`~mne.time_frequency.Spectrum` and :class:`~mne.time_frequency.EpochsSpectrum`, created via new methods :meth:`Raw.compute_psd()<mne.io.Raw.compute_psd>`, :meth:`Epochs.compute_psd()<mne.Epochs.compute_psd>`, and :meth:`Evoked.compute_psd()<mne.Evoked.compute_psd>` (:gh:`10184` by `Daniel McCloy`_)
- The PSD functions that operate on Raw/Epochs/Evoked instances (``mne.time_frequency.psd_welch`` and ``mne.time_frequency.psd_multitaper``) are deprecated; for equivalent functionality create :class:`~mne.time_frequency.Spectrum` or :class:`~mne.time_frequency.EpochsSpectrum` objects instead and then run ``spectrum.get_data(return_freqs=True)`` (:gh:`10184` by `Daniel McCloy`_)<|MERGE_RESOLUTION|>--- conflicted
+++ resolved
@@ -43,11 +43,8 @@
 - Add :func:`mne.chpi.get_active_chpi` to retrieve the number of active hpi coils for each time point (:gh:`11122` by `Eduard Ort`_)
 - Add example of how to obtain time-frequency decomposition using narrow bandpass Hilbert transforms to :ref:`ex-tfr-comparison` (:gh:`11116` by `Alex Rockhill`_)
 - Add ``==`` and ``!=`` comparison between `mne.Projection` objects (:gh:`11147` by `Mathieu Scheltienne`_)
-<<<<<<< HEAD
+- Add ``encoding`` parameter to :func:`mne.io.read_raw_edf` and :func:`mne.io.read_raw_bdf` to support custom (non-UTF8) annotation channel encodings (:gh:`11154` by `Clemens Brunner`_)
 - :class:`mne.preprocessing.ICA` gained a new method, :meth:`~mne.preprocessing.ICA.get_explained_variance_ratio`, that allows the retrieval of the proportion of variance explained by ICA components (:gh:`11141` by `Richard Höchenberger`_)
-=======
-- Add ``encoding`` parameter to :func:`mne.io.read_raw_edf` and :func:`mne.io.read_raw_bdf` to support custom (non-UTF8) annotation channel encodings (:gh:`11154` by `Clemens Brunner`_)
->>>>>>> be6135a7
 
 Bugs
 ~~~~
