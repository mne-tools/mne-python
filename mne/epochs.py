# -*- coding: utf-8 -*-

"""Tools for working with epoched data."""

# Authors: Alexandre Gramfort <alexandre.gramfort@inria.fr>
#          Matti Hämäläinen <msh@nmr.mgh.harvard.edu>
#          Daniel Strohmeier <daniel.strohmeier@tu-ilmenau.de>
#          Denis Engemann <denis.engemann@gmail.com>
#          Mainak Jas <mainak@neuro.hut.fi>
#          Stefan Appelhoff <stefan.appelhoff@mailbox.org>
#
# License: BSD-3-Clause

from functools import partial
from collections import Counter
from copy import deepcopy
import json
import operator
import os.path as op

import numpy as np

from .io.utils import _construct_bids_filename
from .io.write import (start_and_end_file, start_block, end_block,
                       write_int, write_float, write_float_matrix,
                       write_double_matrix, write_complex_float_matrix,
                       write_complex_double_matrix, write_id, write_string,
                       _get_split_size, _NEXT_FILE_BUFFER, INT32_MAX)
from .io.meas_info import (read_meas_info, write_meas_info, _merge_info,
                           _ensure_infos_match)
from .io.open import fiff_open, _get_next_fname
from .io.tree import dir_tree_find
from .io.tag import read_tag, read_tag_info
from .io.constants import FIFF
from .io.fiff.raw import _get_fname_rep
from .io.pick import (channel_indices_by_type, channel_type,
                      pick_channels, pick_info, _pick_data_channels,
                      _DATA_CH_TYPES_SPLIT, _picks_to_idx)
from .io.proj import setup_proj, ProjMixin
from .io.base import BaseRaw, TimeMixin, _get_ch_factors
from .bem import _check_origin
from .evoked import EvokedArray, _check_decim
from .baseline import rescale, _log_rescale, _check_baseline
from .channels.channels import (ContainsMixin, UpdateChannelsMixin,
                                SetChannelsMixin, InterpolationMixin)
from .filter import detrend, FilterMixin, _check_fun
from .parallel import parallel_func

from .event import _read_events_fif, make_fixed_length_events
from .fixes import rng_uniform
from .viz import (plot_epochs, plot_epochs_psd, plot_epochs_psd_topomap,
                  plot_epochs_image, plot_topo_image_epochs, plot_drop_log)
from .utils import (_check_fname, check_fname, logger, verbose,
                    _time_mask, check_random_state, warn, _pl,
                    sizeof_fmt, SizeMixin, copy_function_doc_to_method_doc,
                    _check_pandas_installed,
                    _check_preload, GetEpochsMixin,
                    _prepare_read_metadata, _prepare_write_metadata,
                    _check_event_id, _gen_events, _check_option,
                    _check_combine, ShiftTimeMixin, _build_data_frame,
                    _check_pandas_index_arguments, _convert_times,
                    _scale_dataframe_data, _check_time_format, object_size,
                    _on_missing, _validate_type, _ensure_events,
                    _path_like)
from .utils.docs import fill_doc
from .data.html_templates import epochs_template
<<<<<<< HEAD
from .annotations import (_handle_meas_date, Annotations,
                          _write_annotations, _read_annotations_fif)
=======
from .annotations import Annotations
>>>>>>> 8d24f392


def _pack_reject_params(epochs):
    reject_params = dict()
    for key in ('reject', 'flat', 'reject_tmin', 'reject_tmax'):
        val = getattr(epochs, key, None)
        if val is not None:
            reject_params[key] = val
    return reject_params


def _save_split(epochs, fname, part_idx, n_parts, fmt, split_naming,
                overwrite):
    """Split epochs.

    Anything new added to this function also needs to be added to
    BaseEpochs.save to account for new file sizes.
    """
    # insert index in filename
    base, ext = op.splitext(fname)
    if part_idx > 0:
        if split_naming == 'neuromag':
            fname = '%s-%d%s' % (base, part_idx, ext)
        else:
            assert split_naming == 'bids'
            fname = _construct_bids_filename(base, ext, part_idx,
                                             validate=False)
            _check_fname(fname, overwrite=overwrite)

    next_fname = None
    if part_idx < n_parts - 1:
        if split_naming == 'neuromag':
            next_fname = '%s-%d%s' % (base, part_idx + 1, ext)
        else:
            assert split_naming == 'bids'
            next_fname = _construct_bids_filename(base, ext, part_idx + 1,
                                                  validate=False)
        next_idx = part_idx + 1
    else:
        next_idx = None

    with start_and_end_file(fname) as fid:
        _save_part(fid, epochs, fmt, n_parts, next_fname, next_idx)


def _save_part(fid, epochs, fmt, n_parts, next_fname, next_idx):
    info = epochs.info
    meas_id = info['meas_id']

    start_block(fid, FIFF.FIFFB_MEAS)
    write_id(fid, FIFF.FIFF_BLOCK_ID)
    if info['meas_id'] is not None:
        write_id(fid, FIFF.FIFF_PARENT_BLOCK_ID, info['meas_id'])

    # Write measurement info
    write_meas_info(fid, info)

    # One or more evoked data sets
    start_block(fid, FIFF.FIFFB_PROCESSED_DATA)
    start_block(fid, FIFF.FIFFB_MNE_EPOCHS)

    # write events out after getting data to ensure bad events are dropped
    data = epochs.get_data()

    _check_option('fmt', fmt, ['single', 'double'])

    if np.iscomplexobj(data):
        if fmt == 'single':
            write_function = write_complex_float_matrix
        elif fmt == 'double':
            write_function = write_complex_double_matrix
    else:
        if fmt == 'single':
            write_function = write_float_matrix
        elif fmt == 'double':
            write_function = write_double_matrix

    # write raw-related annotations data
    start_block(fid, FIFF.FIFF_FIRST_TIME)
    write_int(fid, FIFF.FIFF_FIRST_TIME, epochs._first_time)
    end_block(fid, FIFF.FIFF_FIRST_TIME)

    # write raw-related annotations data
    start_block(fid, FIFF.FIFF_MNE_EPOCHS_RAW_SFREQ)
    write_int(fid, FIFF.FIFF_MNE_EPOCHS_RAW_SFREQ, epochs._raw_sfreq)
    end_block(fid, FIFF.FIFF_MNE_EPOCHS_RAW_SFREQ)

    #
    # Epoch annotations
    #
    annotations = epochs.get_epoch_annotations()
    if len(annotations) > 0:  # don't save empty annot
        _write_annotations(fid, annotations)

    # write Epoch event windows
    start_block(fid, FIFF.FIFFB_MNE_EVENTS)
    write_int(fid, FIFF.FIFF_MNE_EVENT_LIST, epochs.events.T)
    write_string(fid, FIFF.FIFF_DESCRIPTION, _event_id_string(epochs.event_id))
    end_block(fid, FIFF.FIFFB_MNE_EVENTS)

    # Metadata
    if epochs.metadata is not None:
        start_block(fid, FIFF.FIFFB_MNE_METADATA)
        metadata = _prepare_write_metadata(epochs.metadata)
        write_string(fid, FIFF.FIFF_DESCRIPTION, metadata)
        end_block(fid, FIFF.FIFFB_MNE_METADATA)

    # First and last sample
    first = int(round(epochs.tmin * info['sfreq']))  # round just to be safe
    last = first + len(epochs.times) - 1
    write_int(fid, FIFF.FIFF_FIRST_SAMPLE, first)
    write_int(fid, FIFF.FIFF_LAST_SAMPLE, last)

    # save baseline
    if epochs.baseline is not None:
        bmin, bmax = epochs.baseline
        write_float(fid, FIFF.FIFF_MNE_BASELINE_MIN, bmin)
        write_float(fid, FIFF.FIFF_MNE_BASELINE_MAX, bmax)

    # The epochs itself
    decal = np.empty(info['nchan'])
    for k in range(info['nchan']):
        decal[k] = 1.0 / (info['chs'][k]['cal'] *
                          info['chs'][k].get('scale', 1.0))

    data *= decal[np.newaxis, :, np.newaxis]

    write_function(fid, FIFF.FIFF_EPOCH, data)

    # undo modifications to data
    data /= decal[np.newaxis, :, np.newaxis]

    write_string(fid, FIFF.FIFF_MNE_EPOCHS_DROP_LOG,
                 json.dumps(epochs.drop_log))

    reject_params = _pack_reject_params(epochs)
    if reject_params:
        write_string(fid, FIFF.FIFF_MNE_EPOCHS_REJECT_FLAT,
                     json.dumps(reject_params))

    write_int(fid, FIFF.FIFF_MNE_EPOCHS_SELECTION,
              epochs.selection)

    # And now write the next file info in case epochs are split on disk
    if next_fname is not None and n_parts > 1:
        start_block(fid, FIFF.FIFFB_REF)
        write_int(fid, FIFF.FIFF_REF_ROLE, FIFF.FIFFV_ROLE_NEXT_FILE)
        write_string(fid, FIFF.FIFF_REF_FILE_NAME, op.basename(next_fname))
        if meas_id is not None:
            write_id(fid, FIFF.FIFF_REF_FILE_ID, meas_id)
        write_int(fid, FIFF.FIFF_REF_FILE_NUM, next_idx)
        end_block(fid, FIFF.FIFFB_REF)

    end_block(fid, FIFF.FIFFB_MNE_EPOCHS)
    end_block(fid, FIFF.FIFFB_PROCESSED_DATA)
    end_block(fid, FIFF.FIFFB_MEAS)


def _event_id_string(event_id):
    return ';'.join([k + ':' + str(v) for k, v in event_id.items()])


def _merge_events(events, event_id, selection):
    """Merge repeated events."""
    event_id = event_id.copy()
    new_events = events.copy()
    event_idxs_to_delete = list()
    unique_events, counts = np.unique(events[:, 0], return_counts=True)
    for ev in unique_events[counts > 1]:

        # indices at which the non-unique events happened
        idxs = (events[:, 0] == ev).nonzero()[0]

        # Figure out new value for events[:, 1]. Set to 0, if mixed vals exist
        unique_priors = np.unique(events[idxs, 1])
        new_prior = unique_priors[0] if len(unique_priors) == 1 else 0

        # If duplicate time samples have same event val, "merge" == "drop"
        # and no new event_id key will be created
        ev_vals = np.unique(events[idxs, 2])
        if len(ev_vals) <= 1:
            new_event_val = ev_vals[0]

        # Else, make a new event_id for the merged event
        else:

            # Find all event_id keys involved in duplicated events. These
            # keys will be merged to become a new entry in "event_id"
            event_id_keys = list(event_id.keys())
            event_id_vals = list(event_id.values())
            new_key_comps = [event_id_keys[event_id_vals.index(value)]
                             for value in ev_vals]

            # Check if we already have an entry for merged keys of duplicate
            # events ... if yes, reuse it
            for key in event_id:
                if set(key.split('/')) == set(new_key_comps):
                    new_event_val = event_id[key]
                    break

            # Else, find an unused value for the new key and make an entry into
            # the event_id dict
            else:
                ev_vals = np.unique(
                    np.concatenate((list(event_id.values()),
                                    events[:, 1:].flatten()),
                                   axis=0))
                if ev_vals[0] > 1:
                    new_event_val = 1
                else:
                    diffs = np.diff(ev_vals)
                    idx = np.where(diffs > 1)[0]
                    idx = -1 if len(idx) == 0 else idx[0]
                    new_event_val = ev_vals[idx] + 1

                new_event_id_key = '/'.join(sorted(new_key_comps))
                event_id[new_event_id_key] = int(new_event_val)

        # Replace duplicate event times with merged event and remember which
        # duplicate indices to delete later
        new_events[idxs[0], 1] = new_prior
        new_events[idxs[0], 2] = new_event_val
        event_idxs_to_delete.extend(idxs[1:])

    # Delete duplicate event idxs
    new_events = np.delete(new_events, event_idxs_to_delete, 0)
    new_selection = np.delete(selection, event_idxs_to_delete, 0)

    return new_events, event_id, new_selection


def _handle_event_repeated(events, event_id, event_repeated, selection,
                           drop_log):
    """Handle repeated events.

    Note that drop_log will be modified inplace
    """
    assert len(events) == len(selection)
    selection = np.asarray(selection)

    unique_events, u_ev_idxs = np.unique(events[:, 0], return_index=True)

    # Return early if no duplicates
    if len(unique_events) == len(events):
        return events, event_id, selection, drop_log

    # Else, we have duplicates. Triage ...
    _check_option('event_repeated', event_repeated, ['error', 'drop', 'merge'])
    drop_log = list(drop_log)
    if event_repeated == 'error':
        raise RuntimeError('Event time samples were not unique. Consider '
                           'setting the `event_repeated` parameter."')

    elif event_repeated == 'drop':
        logger.info('Multiple event values for single event times found. '
                    'Keeping the first occurrence and dropping all others.')
        new_events = events[u_ev_idxs]
        new_selection = selection[u_ev_idxs]
        drop_ev_idxs = np.setdiff1d(selection, new_selection)
        for idx in drop_ev_idxs:
            drop_log[idx] = drop_log[idx] + ('DROP DUPLICATE',)
        selection = new_selection
    elif event_repeated == 'merge':
        logger.info('Multiple event values for single event times found. '
                    'Creating new event value to reflect simultaneous events.')
        new_events, event_id, new_selection = \
            _merge_events(events, event_id, selection)
        drop_ev_idxs = np.setdiff1d(selection, new_selection)
        for idx in drop_ev_idxs:
            drop_log[idx] = drop_log[idx] + ('MERGE DUPLICATE',)
        selection = new_selection
    drop_log = tuple(drop_log)

    # Remove obsolete kv-pairs from event_id after handling
    keys = new_events[:, 1:].flatten()
    event_id = {k: v for k, v in event_id.items() if v in keys}

    return new_events, event_id, selection, drop_log


@fill_doc
class BaseEpochs(ProjMixin, ContainsMixin, UpdateChannelsMixin, ShiftTimeMixin,
                 SetChannelsMixin, InterpolationMixin, FilterMixin,
                 TimeMixin, SizeMixin, GetEpochsMixin):
    """Abstract base class for `~mne.Epochs`-type classes.

    .. warning:: This class provides basic functionality and should never be
                 instantiated directly.

    Parameters
    ----------
    %(info_not_none)s
    data : ndarray | None
        If ``None``, data will be read from the Raw object. If ndarray, must be
        of shape (n_epochs, n_channels, n_times).
    %(events_epochs)s
    %(event_id)s
    %(epochs_tmin_tmax)s
    %(baseline_epochs)s
        Defaults to ``(None, 0)``, i.e. beginning of the the data until
        time point zero.
    %(epochs_raw)s
    %(picks_all)s
    %(reject_epochs)s
    %(flat)s
    %(decim)s
    %(epochs_reject_tmin_tmax)s
    %(epochs_detrend)s
    %(proj_epochs)s
    %(epochs_on_missing)s
    preload_at_end : bool
        %(epochs_preload)s
    selection : iterable | None
        Iterable of indices of selected epochs. If ``None``, will be
        automatically generated, corresponding to all non-zero events.
    drop_log : tuple | None
        Tuple of tuple of strings indicating which epochs have been marked to
        be ignored.
    filename : str | None
        The filename (if the epochs are read from disk).
    %(epochs_metadata)s
    %(epochs_event_repeated)s
    %(verbose)s

    Notes
    -----
    The ``BaseEpochs`` class is public to allow for stable type-checking in
    user code (i.e., ``isinstance(my_epochs, BaseEpochs)``) but should not be
    used as a constructor for Epochs objects (use instead :class:`mne.Epochs`).
    """

    @verbose
    def __init__(self, info, data, events, event_id=None, tmin=-0.2, tmax=0.5,
                 baseline=(None, 0), raw=None, picks=None, reject=None,
                 flat=None, decim=1, reject_tmin=None, reject_tmax=None,
                 detrend=None, proj=True, on_missing='raise',
                 preload_at_end=False, selection=None, drop_log=None,
                 filename=None, metadata=None, event_repeated='error',
                 verbose=None):  # noqa: D102
        self.verbose = verbose

        if events is not None:  # RtEpochs can have events=None
            events = _ensure_events(events)
            events_max = events.max()
            if events_max > INT32_MAX:
                raise ValueError(
                    f'events array values must not exceed {INT32_MAX}, '
                    f'got {events_max}')
        event_id = _check_event_id(event_id, events)
        self.event_id = event_id
        del event_id

        if events is not None:  # RtEpochs can have events=None
            for key, val in self.event_id.items():
                if val not in events[:, 2]:
                    msg = ('No matching events found for %s '
                           '(event id %i)' % (key, val))
                    _on_missing(on_missing, msg)

            # ensure metadata matches original events size
            self.selection = np.arange(len(events))
            self.events = events

            # same as self.metadata = metadata, but suppress log in favor
            # of logging below (after setting self.selection)
            GetEpochsMixin.metadata.fset(self, metadata, verbose=False)
            del events

            values = list(self.event_id.values())
            selected = np.where(np.in1d(self.events[:, 2], values))[0]
            if selection is None:
                selection = selected
            else:
                selection = np.array(selection, int)
            if selection.shape != (len(selected),):
                raise ValueError('selection must be shape %s got shape %s'
                                 % (selected.shape, selection.shape))
            self.selection = selection
            if drop_log is None:
                self.drop_log = tuple(
                    () if k in self.selection else ('IGNORED',)
                    for k in range(max(len(self.events),
                                   max(self.selection) + 1)))
            else:
                self.drop_log = drop_log

            self.events = self.events[selected]

            self.events, self.event_id, self.selection, self.drop_log = \
                _handle_event_repeated(
                    self.events, self.event_id, event_repeated,
                    self.selection, self.drop_log)

            # then subselect
            sub = np.where(np.in1d(selection, self.selection))[0]
            if isinstance(metadata, list):
                metadata = [metadata[s] for s in sub]
            elif metadata is not None:
                metadata = metadata.iloc[sub]

            # Remove temporarily set metadata from above, and set
            # again to get the correct log ("adding metadata", instead of
            # "replacing existing metadata")
            GetEpochsMixin.metadata.fset(self, None, verbose=False)
            self.metadata = metadata
            del metadata

            n_events = len(self.events)
            if n_events > 1:
                if np.diff(self.events.astype(np.int64)[:, 0]).min() <= 0:
                    warn('The events passed to the Epochs constructor are not '
                         'chronologically ordered.', RuntimeWarning)

            if n_events > 0:
                logger.info('%d matching events found' % n_events)
            else:
                raise ValueError('No desired events found.')
        else:
            self.drop_log = tuple()
            self.selection = np.array([], int)
            self.metadata = metadata
            # do not set self.events here, let subclass do it

        if (detrend not in [None, 0, 1]) or isinstance(detrend, bool):
            raise ValueError('detrend must be None, 0, or 1')
        self.detrend = detrend

        self._raw = raw
        info._check_consistency()
        self.picks = _picks_to_idx(info, picks, none='all', exclude=(),
                                   allow_empty=False)
        self.info = pick_info(info, self.picks)
        del info
        self._current = 0

        if data is None:
            self.preload = False
            self._data = None
            self._do_baseline = True
        else:
            assert decim == 1
            if data.ndim != 3 or data.shape[2] != \
                    round((tmax - tmin) * self.info['sfreq']) + 1:
                raise RuntimeError('bad data shape')
            if data.shape[0] != len(self.events):
                raise ValueError(
                    'The number of epochs and the number of events must match')
            self.preload = True
            self._data = data
            self._do_baseline = False
        self._offset = None

        if tmin > tmax:
            raise ValueError('tmin has to be less than or equal to tmax')

        # Handle times
        sfreq = float(self.info['sfreq'])
        start_idx = int(round(tmin * sfreq))
        self._raw_times = np.arange(start_idx,
                                    int(round(tmax * sfreq)) + 1) / sfreq
        self._set_times(self._raw_times)

        # check reject_tmin and reject_tmax
        if reject_tmin is not None:
            if (np.isclose(reject_tmin, tmin)):
                # adjust for potential small deviations due to sampling freq
                reject_tmin = self.tmin
            elif reject_tmin < tmin:
                raise ValueError(f'reject_tmin needs to be None or >= tmin '
                                 f'(got {reject_tmin})')

        if reject_tmax is not None:
            if (np.isclose(reject_tmax, tmax)):
                # adjust for potential small deviations due to sampling freq
                reject_tmax = self.tmax
            elif reject_tmax > tmax:
                raise ValueError(f'reject_tmax needs to be None or <= tmax '
                                 f'(got {reject_tmax})')

        if (reject_tmin is not None) and (reject_tmax is not None):
            if reject_tmin >= reject_tmax:
                raise ValueError(f'reject_tmin ({reject_tmin}) needs to be '
                                 f' < reject_tmax ({reject_tmax})')

        self.reject_tmin = reject_tmin
        self.reject_tmax = reject_tmax

        # decimation
        self._decim = 1
        self.decimate(decim)

        # baseline correction: replace `None` tuple elements  with actual times
        self.baseline = _check_baseline(baseline, times=self.times,
                                        sfreq=self.info['sfreq'])
        if self.baseline is not None and self.baseline != baseline:
            logger.info(f'Setting baseline interval to '
                        f'[{self.baseline[0]}, {self.baseline[1]}] sec')

        logger.info(_log_rescale(self.baseline))

        # setup epoch rejection
        self.reject = None
        self.flat = None
        self._reject_setup(reject, flat)

        # do the rest
        valid_proj = [True, 'delayed', False]
        if proj not in valid_proj:
            raise ValueError('"proj" must be one of %s, not %s'
                             % (valid_proj, proj))
        if proj == 'delayed':
            self._do_delayed_proj = True
            logger.info('Entering delayed SSP mode.')
        else:
            self._do_delayed_proj = False
        activate = False if self._do_delayed_proj else proj
        self._projector, self.info = setup_proj(self.info, False,
                                                activate=activate)
        if preload_at_end:
            assert self._data is None
            assert self.preload is False
            self.load_data()  # this will do the projection
        elif proj is True and self._projector is not None and data is not None:
            # let's make sure we project if data was provided and proj
            # requested
            # we could do this with np.einsum, but iteration should be
            # more memory safe in most instances
            for ii, epoch in enumerate(self._data):
                self._data[ii] = np.dot(self._projector, epoch)
        self._filename = str(filename) if filename is not None else filename
        self._check_consistency()

    def _check_consistency(self):
        """Check invariants of epochs object."""
        if hasattr(self, 'events'):
            assert len(self.selection) == len(self.events)
            assert len(self.drop_log) >= len(self.events)
        assert len(self.selection) == sum(
            (len(dl) == 0 for dl in self.drop_log))
        assert hasattr(self, '_times_readonly')
        assert not self.times.flags['WRITEABLE']
        assert isinstance(self.drop_log, tuple)
        assert all(isinstance(log, tuple) for log in self.drop_log)
        assert all(isinstance(s, str) for log in self.drop_log for s in log)

    def reset_drop_log_selection(self):
        """Reset the drop_log and selection entries.

        This method will simplify ``self.drop_log`` and ``self.selection``
        so that they are meaningless (tuple of empty tuples and increasing
        integers, respectively). This can be useful when concatenating
        many Epochs instances, as ``drop_log`` can accumulate many entries
        which can become problematic when saving.
        """
        self.selection = np.arange(len(self.events))
        self.drop_log = (tuple(),) * len(self.events)
        self._check_consistency()

    def load_data(self):
        """Load the data if not already preloaded.

        Returns
        -------
        epochs : instance of Epochs
            The epochs object.

        Notes
        -----
        This function operates in-place.

        .. versionadded:: 0.10.0
        """
        if self.preload:
            return self
        self._data = self._get_data()
        self.preload = True
        self._do_baseline = False
        self._decim_slice = slice(None, None, None)
        self._decim = 1
        self._raw_times = self.times
        assert self._data.shape[-1] == len(self.times)
        self._raw = None  # shouldn't need it anymore
        return self

    @verbose
    def decimate(self, decim, offset=0, verbose=None):
        """Decimate the epochs.

        Parameters
        ----------
        %(decim)s
        %(decim_offset)s
        %(verbose_meth)s

        Returns
        -------
        epochs : instance of Epochs
            The decimated Epochs object.

        See Also
        --------
        mne.Evoked.decimate
        mne.Epochs.resample
        mne.io.Raw.resample

        Notes
        -----
        %(decim_notes)s

        If ``decim`` is 1, this method does not copy the underlying data.

        .. versionadded:: 0.10.0

        References
        ----------
        .. footbibliography::
        """
        decim, offset, new_sfreq = _check_decim(self.info, decim, offset)
        start_idx = int(round(-self._raw_times[0] * (self.info['sfreq'] *
                                                     self._decim)))
        self._decim *= decim
        i_start = start_idx % self._decim + offset
        decim_slice = slice(i_start, None, self._decim)
        with self.info._unlock():
            self.info['sfreq'] = new_sfreq
        if self.preload:
            if decim != 1:
                self._data = self._data[:, :, decim_slice].copy()
                self._raw_times = self._raw_times[decim_slice].copy()
            else:
                self._data = np.ascontiguousarray(self._data)
            self._decim_slice = slice(None)
            self._decim = 1
        else:
            self._decim_slice = decim_slice
        self._set_times(self._raw_times[self._decim_slice])
        return self

    @verbose
    def apply_baseline(self, baseline=(None, 0), *, verbose=None):
        """Baseline correct epochs.

        Parameters
        ----------
        %(baseline_epochs)s
            Defaults to ``(None, 0)``, i.e. beginning of the the data until
            time point zero.
        %(verbose_meth)s

        Returns
        -------
        epochs : instance of Epochs
            The baseline-corrected Epochs object.

        Notes
        -----
        Baseline correction can be done multiple times, but can never be
        reverted once the data has been loaded.

        .. versionadded:: 0.10.0
        """
        baseline = _check_baseline(baseline, times=self.times,
                                   sfreq=self.info['sfreq'])

        if self.preload:
            if self.baseline is not None and baseline is None:
                raise RuntimeError('You cannot remove baseline correction '
                                   'from preloaded data once it has been '
                                   'applied.')
            self._do_baseline = True
            picks = self._detrend_picks
            rescale(self._data, self.times, baseline, copy=False, picks=picks)
            self._do_baseline = False
        else:  # logging happens in "rescale" in "if" branch
            logger.info(_log_rescale(baseline))
            assert self._do_baseline is True
        self.baseline = baseline
        return self

    def _reject_setup(self, reject, flat):
        """Set self._reject_time and self._channel_type_idx."""
        idx = channel_indices_by_type(self.info)
        reject = deepcopy(reject) if reject is not None else dict()
        flat = deepcopy(flat) if flat is not None else dict()
        for rej, kind in zip((reject, flat), ('reject', 'flat')):
            if not isinstance(rej, dict):
                raise TypeError('reject and flat must be dict or None, not %s'
                                % type(rej))
            bads = set(rej.keys()) - set(idx.keys())
            if len(bads) > 0:
                raise KeyError('Unknown channel types found in %s: %s'
                               % (kind, bads))

        for key in idx.keys():
            # don't throw an error if rejection/flat would do nothing
            if len(idx[key]) == 0 and (np.isfinite(reject.get(key, np.inf)) or
                                       flat.get(key, -1) >= 0):
                # This is where we could eventually add e.g.
                # self.allow_missing_reject_keys check to allow users to
                # provide keys that don't exist in data
                raise ValueError("No %s channel found. Cannot reject based on "
                                 "%s." % (key.upper(), key.upper()))

        # check for invalid values
        for rej, kind in zip((reject, flat), ('Rejection', 'Flat')):
            for key, val in rej.items():
                if val is None or val < 0:
                    raise ValueError('%s value must be a number >= 0, not "%s"'
                                     % (kind, val))

        # now check to see if our rejection and flat are getting more
        # restrictive
        old_reject = self.reject if self.reject is not None else dict()
        old_flat = self.flat if self.flat is not None else dict()
        bad_msg = ('{kind}["{key}"] == {new} {op} {old} (old value), new '
                   '{kind} values must be at least as stringent as '
                   'previous ones')

        # copy thresholds for channel types that were used previously, but not
        # passed this time
        for key in set(old_reject) - set(reject):
            reject[key] = old_reject[key]
        # make sure new thresholds are at least as stringent as the old ones
        for key in reject:
            if key in old_reject and reject[key] > old_reject[key]:
                raise ValueError(
                    bad_msg.format(kind='reject', key=key, new=reject[key],
                                   old=old_reject[key], op='>'))

        # same for flat thresholds
        for key in set(old_flat) - set(flat):
            flat[key] = old_flat[key]
        for key in flat:
            if key in old_flat and flat[key] < old_flat[key]:
                raise ValueError(
                    bad_msg.format(kind='flat', key=key, new=flat[key],
                                   old=old_flat[key], op='<'))

        # after validation, set parameters
        self._bad_dropped = False
        self._channel_type_idx = idx
        self.reject = reject if len(reject) > 0 else None
        self.flat = flat if len(flat) > 0 else None

        if (self.reject_tmin is None) and (self.reject_tmax is None):
            self._reject_time = None
        else:
            if self.reject_tmin is None:
                reject_imin = None
            else:
                idxs = np.nonzero(self.times >= self.reject_tmin)[0]
                reject_imin = idxs[0]
            if self.reject_tmax is None:
                reject_imax = None
            else:
                idxs = np.nonzero(self.times <= self.reject_tmax)[0]
                reject_imax = idxs[-1]
            self._reject_time = slice(reject_imin, reject_imax)

    @verbose  # verbose is used by mne-realtime
    def _is_good_epoch(self, data, verbose=None):
        """Determine if epoch is good."""
        if isinstance(data, str):
            return False, (data,)
        if data is None:
            return False, ('NO_DATA',)
        n_times = len(self.times)
        if data.shape[1] < n_times:
            # epoch is too short ie at the end of the data
            return False, ('TOO_SHORT',)
        if self.reject is None and self.flat is None:
            return True, None
        else:
            if self._reject_time is not None:
                data = data[:, self._reject_time]

            return _is_good(data, self.ch_names, self._channel_type_idx,
                            self.reject, self.flat, full_report=True,
                            ignore_chs=self.info['bads'])

    @verbose
    def _detrend_offset_decim(self, epoch, picks, verbose=None):
        """Aux Function: detrend, baseline correct, offset, decim.

        Note: operates inplace
        """
        if (epoch is None) or isinstance(epoch, str):
            return epoch

        # Detrend
        if self.detrend is not None:
            # We explicitly detrend just data channels (not EMG, ECG, EOG which
            # are processed by baseline correction)
            use_picks = _pick_data_channels(self.info, exclude=())
            epoch[use_picks] = detrend(epoch[use_picks], self.detrend, axis=1)

        # Baseline correct
        if self._do_baseline:
            rescale(
                epoch, self._raw_times, self.baseline, picks=picks, copy=False,
                verbose=False)

        # Decimate if necessary (i.e., epoch not preloaded)
        epoch = epoch[:, self._decim_slice]

        # handle offset
        if self._offset is not None:
            epoch += self._offset

        return epoch

    def iter_evoked(self, copy=False):
        """Iterate over epochs as a sequence of Evoked objects.

        The Evoked objects yielded will each contain a single epoch (i.e., no
        averaging is performed).

        This method resets the object iteration state to the first epoch.

        Parameters
        ----------
        copy : bool
            If False copies of data and measurement info will be omitted
            to save time.
        """
        self.__iter__()

        while True:
            try:
                out = self.__next__(True)
            except StopIteration:
                break
            data, event_id = out
            tmin = self.times[0]
            info = self.info
            if copy:
                info = deepcopy(self.info)
                data = data.copy()

            yield EvokedArray(data, info, tmin, comment=str(event_id))

    def subtract_evoked(self, evoked=None):
        """Subtract an evoked response from each epoch.

        Can be used to exclude the evoked response when analyzing induced
        activity, see e.g. [1]_.

        Parameters
        ----------
        evoked : instance of Evoked | None
            The evoked response to subtract. If None, the evoked response
            is computed from Epochs itself.

        Returns
        -------
        self : instance of Epochs
            The modified instance (instance is also modified inplace).

        References
        ----------
        .. [1] David et al. "Mechanisms of evoked and induced responses in
               MEG/EEG", NeuroImage, vol. 31, no. 4, pp. 1580-1591, July 2006.
        """
        logger.info('Subtracting Evoked from Epochs')
        if evoked is None:
            picks = _pick_data_channels(self.info, exclude=[])
            evoked = self.average(picks)

        # find the indices of the channels to use
        picks = pick_channels(evoked.ch_names, include=self.ch_names)

        # make sure the omitted channels are not data channels
        if len(picks) < len(self.ch_names):
            sel_ch = [evoked.ch_names[ii] for ii in picks]
            diff_ch = list(set(self.ch_names).difference(sel_ch))
            diff_idx = [self.ch_names.index(ch) for ch in diff_ch]
            diff_types = [channel_type(self.info, idx) for idx in diff_idx]
            bad_idx = [diff_types.index(t) for t in diff_types if t in
                       _DATA_CH_TYPES_SPLIT]
            if len(bad_idx) > 0:
                bad_str = ', '.join([diff_ch[ii] for ii in bad_idx])
                raise ValueError('The following data channels are missing '
                                 'in the evoked response: %s' % bad_str)
            logger.info('    The following channels are not included in the '
                        'subtraction: %s' % ', '.join(diff_ch))

        # make sure the times match
        if (len(self.times) != len(evoked.times) or
                np.max(np.abs(self.times - evoked.times)) >= 1e-7):
            raise ValueError('Epochs and Evoked object do not contain '
                             'the same time points.')

        # handle SSPs
        if not self.proj and evoked.proj:
            warn('Evoked has SSP applied while Epochs has not.')
        if self.proj and not evoked.proj:
            evoked = evoked.copy().apply_proj()

        # find the indices of the channels to use in Epochs
        ep_picks = [self.ch_names.index(evoked.ch_names[ii]) for ii in picks]

        # do the subtraction
        if self.preload:
            self._data[:, ep_picks, :] -= evoked.data[picks][None, :, :]
        else:
            if self._offset is None:
                self._offset = np.zeros((len(self.ch_names), len(self.times)),
                                        dtype=np.float64)
            self._offset[ep_picks] -= evoked.data[picks]
        logger.info('[done]')

        return self

    @fill_doc
    def average(self, picks=None, method="mean", by_event_type=False):
        """Compute an average over epochs.

        Parameters
        ----------
        %(picks_all_data)s
        method : str | callable
            How to combine the data. If "mean"/"median", the mean/median
            are returned.
            Otherwise, must be a callable which, when passed an array of shape
            (n_epochs, n_channels, n_time) returns an array of shape
            (n_channels, n_time).
            Note that due to file type limitations, the kind for all
            these will be "average".
        %(by_event_type)s

        Returns
        -------
        %(by_event_type_returns_average)s

        Notes
        -----
        Computes an average of all epochs in the instance, even if
        they correspond to different conditions. To average by condition,
        do ``epochs[condition].average()`` for each condition separately.

        When picks is None and epochs contain only ICA channels, no channels
        are selected, resulting in an error. This is because ICA channels
        are not considered data channels (they are of misc type) and only data
        channels are selected when picks is None.

        The ``method`` parameter allows e.g. robust averaging.
        For example, one could do:

            >>> from scipy.stats import trim_mean  # doctest:+SKIP
            >>> trim = lambda x: trim_mean(x, 0.1, axis=0)  # doctest:+SKIP
            >>> epochs.average(method=trim)  # doctest:+SKIP

        This would compute the trimmed mean.
        """
        if by_event_type:
            evokeds = list()
            for event_type in self.event_id.keys():
                ev = self[event_type]._compute_aggregate(picks=picks,
                                                         mode=method)
                ev.comment = event_type
                evokeds.append(ev)
        else:
            evokeds = self._compute_aggregate(picks=picks, mode=method)
        return evokeds

    @fill_doc
    def standard_error(self, picks=None, by_event_type=False):
        """Compute standard error over epochs.

        Parameters
        ----------
        %(picks_all_data)s
        %(by_event_type)s

        Returns
        -------
        %(by_event_type_returns_stderr)s
        """
        return self.average(picks=picks, method="std",
                            by_event_type=by_event_type)

    def _compute_aggregate(self, picks, mode='mean'):
        """Compute the mean, median, or std over epochs and return Evoked."""
        # if instance contains ICA channels they won't be included unless picks
        # is specified
        if picks is None:
            check_ICA = [x.startswith('ICA') for x in self.ch_names]
            if np.all(check_ICA):
                raise TypeError('picks must be specified (i.e. not None) for '
                                'ICA channel data')
            elif np.any(check_ICA):
                warn('ICA channels will not be included unless explicitly '
                     'selected in picks')

        n_channels = len(self.ch_names)
        n_times = len(self.times)

        if self.preload:
            n_events = len(self.events)
            fun = _check_combine(mode, valid=('mean', 'median', 'std'))
            data = fun(self._data)
            assert len(self.events) == len(self._data)
            if data.shape != self._data.shape[1:]:
                raise RuntimeError(
                    'You passed a function that resulted n data of shape {}, '
                    'but it should be {}.'.format(
                        data.shape, self._data.shape[1:]))
        else:
            if mode not in {"mean", "std"}:
                raise ValueError("If data are not preloaded, can only compute "
                                 "mean or standard deviation.")
            data = np.zeros((n_channels, n_times))
            n_events = 0
            for e in self:
                if np.iscomplexobj(e):
                    data = data.astype(np.complex128)
                data += e
                n_events += 1

            if n_events > 0:
                data /= n_events
            else:
                data.fill(np.nan)

            # convert to stderr if requested, could do in one pass but do in
            # two (slower) in case there are large numbers
            if mode == "std":
                data_mean = data.copy()
                data.fill(0.)
                for e in self:
                    data += (e - data_mean) ** 2
                data = np.sqrt(data / n_events)

        if mode == "std":
            kind = 'standard_error'
            data /= np.sqrt(n_events)
        else:
            kind = "average"

        return self._evoked_from_epoch_data(data, self.info, picks, n_events,
                                            kind, self._name)

    @property
    def _name(self):
        """Give a nice string representation based on event ids."""
        if len(self.event_id) == 1:
            comment = next(iter(self.event_id.keys()))
        else:
            count = Counter(self.events[:, 2])
            comments = list()
            for key, value in self.event_id.items():
                comments.append('%.2f × %s' % (
                    float(count[value]) / len(self.events), key))
            comment = ' + '.join(comments)
        return comment

    def _evoked_from_epoch_data(self, data, info, picks, n_events, kind,
                                comment):
        """Create an evoked object from epoch data."""
        info = deepcopy(info)
        # don't apply baseline correction; we'll set evoked.baseline manually
        evoked = EvokedArray(data, info, tmin=self.times[0], comment=comment,
                             nave=n_events, kind=kind, baseline=None,
                             verbose=self.verbose)
        evoked.baseline = self.baseline

        # the above constructor doesn't recreate the times object precisely
        # due to numerical precision issues
        evoked.times = self.times.copy()

        # pick channels
        picks = _picks_to_idx(self.info, picks, 'data_or_ica', ())
        ch_names = [evoked.ch_names[p] for p in picks]
        evoked.pick_channels(ch_names)

        if len(evoked.info['ch_names']) == 0:
            raise ValueError('No data channel found when averaging.')

        if evoked.nave < 1:
            warn('evoked object is empty (based on less than 1 epoch)')

        return evoked

    @property
    def ch_names(self):
        """Channel names."""
        return self.info['ch_names']

    @copy_function_doc_to_method_doc(plot_epochs)
    def plot(self, picks=None, scalings=None, n_epochs=20, n_channels=20,
             title=None, events=None, event_color=None,
             order=None, show=True, block=False, decim='auto', noise_cov=None,
             butterfly=False, show_scrollbars=True, show_scalebars=True,
             epoch_colors=None, event_id=None, group_by='type'):
        return plot_epochs(self, picks=picks, scalings=scalings,
                           n_epochs=n_epochs, n_channels=n_channels,
                           title=title, events=events, event_color=event_color,
                           order=order, show=show, block=block, decim=decim,
                           noise_cov=noise_cov, butterfly=butterfly,
                           show_scrollbars=show_scrollbars,
                           show_scalebars=show_scalebars,
                           epoch_colors=epoch_colors, event_id=event_id,
                           group_by=group_by)

    @copy_function_doc_to_method_doc(plot_epochs_psd)
    def plot_psd(self, fmin=0, fmax=np.inf, tmin=None, tmax=None,
                 proj=False, bandwidth=None, adaptive=False, low_bias=True,
                 normalization='length', picks=None, ax=None, color='black',
                 xscale='linear', area_mode='std', area_alpha=0.33,
                 dB=True, estimate='auto', show=True, n_jobs=1,
                 average=False, line_alpha=None, spatial_colors=True,
                 sphere=None, exclude='bads', verbose=None):
        return plot_epochs_psd(self, fmin=fmin, fmax=fmax, tmin=tmin,
                               tmax=tmax, proj=proj, bandwidth=bandwidth,
                               adaptive=adaptive, low_bias=low_bias,
                               normalization=normalization, picks=picks, ax=ax,
                               color=color, xscale=xscale, area_mode=area_mode,
                               area_alpha=area_alpha, dB=dB, estimate=estimate,
                               show=show, n_jobs=n_jobs, average=average,
                               line_alpha=line_alpha,
                               spatial_colors=spatial_colors, sphere=sphere,
                               exclude=exclude, verbose=verbose)

    @copy_function_doc_to_method_doc(plot_epochs_psd_topomap)
    def plot_psd_topomap(self, bands=None, tmin=None,
                         tmax=None, proj=False, bandwidth=None, adaptive=False,
                         low_bias=True, normalization='length', ch_type=None,
                         cmap=None, agg_fun=None, dB=True,
                         n_jobs=1, normalize=False, cbar_fmt='auto',
                         outlines='head', axes=None, show=True,
                         sphere=None, vlim=(None, None), verbose=None):
        return plot_epochs_psd_topomap(
            self, bands=bands, tmin=tmin, tmax=tmax,
            proj=proj, bandwidth=bandwidth, adaptive=adaptive,
            low_bias=low_bias, normalization=normalization, ch_type=ch_type,
            cmap=cmap, agg_fun=agg_fun, dB=dB, n_jobs=n_jobs,
            normalize=normalize, cbar_fmt=cbar_fmt, outlines=outlines,
            axes=axes, show=show, sphere=sphere, vlim=vlim, verbose=verbose)

    @copy_function_doc_to_method_doc(plot_topo_image_epochs)
    def plot_topo_image(self, layout=None, sigma=0., vmin=None, vmax=None,
                        colorbar=None, order=None, cmap='RdBu_r',
                        layout_scale=.95, title=None, scalings=None,
                        border='none', fig_facecolor='k', fig_background=None,
                        font_color='w', show=True):
        return plot_topo_image_epochs(
            self, layout=layout, sigma=sigma, vmin=vmin, vmax=vmax,
            colorbar=colorbar, order=order, cmap=cmap,
            layout_scale=layout_scale, title=title, scalings=scalings,
            border=border, fig_facecolor=fig_facecolor,
            fig_background=fig_background, font_color=font_color, show=show)

    @verbose
    def drop_bad(self, reject='existing', flat='existing', verbose=None):
        """Drop bad epochs without retaining the epochs data.

        Should be used before slicing operations.

        .. warning:: This operation is slow since all epochs have to be read
                     from disk. To avoid reading epochs from disk multiple
                     times, use :meth:`mne.Epochs.load_data()`.

        .. note:: To constrain the time period used for estimation of signal
                  quality, set ``epochs.reject_tmin`` and
                  ``epochs.reject_tmax``, respectively.

        Parameters
        ----------
        %(reject_drop_bad)s
        %(flat_drop_bad)s
        %(verbose_meth)s

        Returns
        -------
        epochs : instance of Epochs
            The epochs with bad epochs dropped. Operates in-place.

        Notes
        -----
        Dropping bad epochs can be done multiple times with different
        ``reject`` and ``flat`` parameters. However, once an epoch is
        dropped, it is dropped forever, so if more lenient thresholds may
        subsequently be applied, `epochs.copy <mne.Epochs.copy>` should be
        used.
        """
        if reject == 'existing':
            if flat == 'existing' and self._bad_dropped:
                return
            reject = self.reject
        if flat == 'existing':
            flat = self.flat
        if any(isinstance(rej, str) and rej != 'existing' for
               rej in (reject, flat)):
            raise ValueError('reject and flat, if strings, must be "existing"')
        self._reject_setup(reject, flat)
        self._get_data(out=False, verbose=verbose)
        return self

    def drop_log_stats(self, ignore=('IGNORED',)):
        """Compute the channel stats based on a drop_log from Epochs.

        Parameters
        ----------
        ignore : list
            The drop reasons to ignore.

        Returns
        -------
        perc : float
            Total percentage of epochs dropped.

        See Also
        --------
        plot_drop_log
        """
        return _drop_log_stats(self.drop_log, ignore)

    @copy_function_doc_to_method_doc(plot_drop_log)
    def plot_drop_log(self, threshold=0, n_max_plot=20, subject='Unknown subj',
                      color=(0.9, 0.9, 0.9), width=0.8, ignore=('IGNORED',),
                      show=True):
        if not self._bad_dropped:
            raise ValueError("You cannot use plot_drop_log since bad "
                             "epochs have not yet been dropped. "
                             "Use epochs.drop_bad().")
        return plot_drop_log(self.drop_log, threshold, n_max_plot, subject,
                             color=color, width=width, ignore=ignore,
                             show=show)

    @copy_function_doc_to_method_doc(plot_epochs_image)
    def plot_image(self, picks=None, sigma=0., vmin=None, vmax=None,
                   colorbar=True, order=None, show=True, units=None,
                   scalings=None, cmap=None, fig=None, axes=None,
                   overlay_times=None, combine=None, group_by=None,
                   evoked=True, ts_args=None, title=None, clear=False):
        return plot_epochs_image(self, picks=picks, sigma=sigma, vmin=vmin,
                                 vmax=vmax, colorbar=colorbar, order=order,
                                 show=show, units=units, scalings=scalings,
                                 cmap=cmap, fig=fig, axes=axes,
                                 overlay_times=overlay_times, combine=combine,
                                 group_by=group_by, evoked=evoked,
                                 ts_args=ts_args, title=title, clear=clear)

    @verbose
    def drop(self, indices, reason='USER', verbose=None):
        """Drop epochs based on indices or boolean mask.

        .. note:: The indices refer to the current set of undropped epochs
                  rather than the complete set of dropped and undropped epochs.
                  They are therefore not necessarily consistent with any
                  external indices (e.g., behavioral logs). To drop epochs
                  based on external criteria, do not use the ``preload=True``
                  flag when constructing an Epochs object, and call this
                  method before calling the :meth:`mne.Epochs.drop_bad` or
                  :meth:`mne.Epochs.load_data` methods.

        Parameters
        ----------
        indices : array of int or bool
            Set epochs to remove by specifying indices to remove or a boolean
            mask to apply (where True values get removed). Events are
            correspondingly modified.
        reason : str
            Reason for dropping the epochs ('ECG', 'timeout', 'blink' etc).
            Default: 'USER'.
        %(verbose_meth)s

        Returns
        -------
        epochs : instance of Epochs
            The epochs with indices dropped. Operates in-place.
        """
        indices = np.atleast_1d(indices)

        if indices.ndim > 1:
            raise ValueError("indices must be a scalar or a 1-d array")

        if indices.dtype == bool:
            indices = np.where(indices)[0]
        try_idx = np.where(indices < 0, indices + len(self.events), indices)

        out_of_bounds = (try_idx < 0) | (try_idx >= len(self.events))
        if out_of_bounds.any():
            first = indices[out_of_bounds][0]
            raise IndexError("Epoch index %d is out of bounds" % first)
        keep = np.setdiff1d(np.arange(len(self.events)), try_idx)
        self._getitem(keep, reason, copy=False, drop_event_id=False)
        count = len(try_idx)
        logger.info('Dropped %d epoch%s: %s' %
                    (count, _pl(count), ', '.join(map(str, np.sort(try_idx)))))

        return self

    def _get_epoch_from_raw(self, idx, verbose=None):
        """Get a given epoch from disk."""
        raise NotImplementedError

    def _project_epoch(self, epoch):
        """Process a raw epoch based on the delayed param."""
        # whenever requested, the first epoch is being projected.
        if (epoch is None) or isinstance(epoch, str):
            # can happen if t < 0 or reject based on annotations
            return epoch
        proj = self._do_delayed_proj or self.proj
        if self._projector is not None and proj is True:
            epoch = np.dot(self._projector, epoch)
        return epoch

    @verbose
    def _get_data(self, out=True, picks=None, item=None, *, units=None,
                  tmin=None, tmax=None, verbose=None):
        """Load all data, dropping bad epochs along the way.

        Parameters
        ----------
        out : bool
            Return the data. Setting this to False is used to reject bad
            epochs without caching all the data, which saves memory.
        %(picks_all)s
        item : slice | array-like | str | list | None
            See docstring of get_data method.
        %(units)s
        tmin : int | float | None
            Start time of data to get in seconds.
        tmax : int | float | None
            End time of data to get in seconds.
        %(verbose_meth)s
        """
        start, stop = self._handle_tmin_tmax(tmin, tmax)

        if item is None:
            item = slice(None)
        elif not self._bad_dropped:
            raise ValueError(
                'item must be None in epochs.get_data() unless bads have been '
                'dropped. Consider using epochs.drop_bad().')
        select = self._item_to_select(item)  # indices or slice
        use_idx = np.arange(len(self.events))[select]
        n_events = len(use_idx)
        # in case there are no good events
        if self.preload:
            # we will store our result in our existing array
            data = self._data
        else:
            # we start out with an empty array, allocate only if necessary
            data = np.empty((0, len(self.info['ch_names']), len(self.times)))
            msg = (f'for {n_events} events and {len(self._raw_times)} '
                   'original time points')
            if self._decim > 1:
                msg += ' (prior to decimation)'
            if getattr(self._raw, "preload", False):
                logger.info(f'Using data from preloaded Raw {msg} ...')
            else:
                logger.info(f'Loading data {msg} ...')

        orig_picks = picks
        if orig_picks is None:
            picks = _picks_to_idx(self.info, picks, "all", exclude=())
        else:
            picks = _picks_to_idx(self.info, picks)

        # handle units param only if we are going to return data (out==True)
        if (units is not None) and out:
            ch_factors = _get_ch_factors(self, units, picks)

        if self._bad_dropped:
            if not out:
                return
            if self.preload:
                data = data[select]
                if orig_picks is not None:
                    data = data[:, picks]
                if units is not None:
                    data *= ch_factors[:, np.newaxis]
                if start != 0 or stop != self.times.size:
                    data = data[..., start:stop]
                return data

            # we need to load from disk, drop, and return data
            detrend_picks = self._detrend_picks
            for ii, idx in enumerate(use_idx):
                # faster to pre-allocate memory here
                epoch_noproj = self._get_epoch_from_raw(idx)
                epoch_noproj = self._detrend_offset_decim(
                    epoch_noproj, detrend_picks)
                if self._do_delayed_proj:
                    epoch_out = epoch_noproj
                else:
                    epoch_out = self._project_epoch(epoch_noproj)
                if ii == 0:
                    data = np.empty((n_events, len(self.ch_names),
                                     len(self.times)), dtype=epoch_out.dtype)
                data[ii] = epoch_out
        else:
            # bads need to be dropped, this might occur after a preload
            # e.g., when calling drop_bad w/new params
            good_idx = []
            n_out = 0
            drop_log = list(self.drop_log)
            assert n_events == len(self.selection)
            if not self.preload:
                detrend_picks = self._detrend_picks
            for idx, sel in enumerate(self.selection):
                if self.preload:  # from memory
                    if self._do_delayed_proj:
                        epoch_noproj = self._data[idx]
                        epoch = self._project_epoch(epoch_noproj)
                    else:
                        epoch_noproj = None
                        epoch = self._data[idx]
                else:  # from disk
                    epoch_noproj = self._get_epoch_from_raw(idx)
                    epoch_noproj = self._detrend_offset_decim(
                        epoch_noproj, detrend_picks)
                    epoch = self._project_epoch(epoch_noproj)

                epoch_out = epoch_noproj if self._do_delayed_proj else epoch
                is_good, bad_tuple = self._is_good_epoch(
                    epoch, verbose=verbose)
                if not is_good:
                    assert isinstance(bad_tuple, tuple)
                    assert all(isinstance(x, str) for x in bad_tuple)
                    drop_log[sel] = drop_log[sel] + bad_tuple
                    continue
                good_idx.append(idx)

                # store the epoch if there is a reason to (output or update)
                if out or self.preload:
                    # faster to pre-allocate, then trim as necessary
                    if n_out == 0 and not self.preload:
                        data = np.empty((n_events, epoch_out.shape[0],
                                         epoch_out.shape[1]),
                                        dtype=epoch_out.dtype, order='C')
                    data[n_out] = epoch_out
                    n_out += 1
            self.drop_log = tuple(drop_log)
            del drop_log

            self._bad_dropped = True
            logger.info("%d bad epochs dropped" % (n_events - len(good_idx)))

            # adjust the data size if there is a reason to (output or update)
            if out or self.preload:
                if data.flags['OWNDATA'] and data.flags['C_CONTIGUOUS']:
                    data.resize((n_out,) + data.shape[1:], refcheck=False)
                else:
                    data = data[:n_out]
                    if self.preload:
                        self._data = data

            # Now update our properties (excepd data, which is already fixed)
            self._getitem(good_idx, None, copy=False, drop_event_id=False,
                          select_data=False)

        if out:
            if orig_picks is not None:
                data = data[:, picks]
            if units is not None:
                data *= ch_factors[:, np.newaxis]
            if start != 0 or stop != self.times.size:
                data = data[..., start:stop]
            return data
        else:
            return None

    @property
    def _detrend_picks(self):
        if self._do_baseline:
            return _pick_data_channels(
                self.info, with_ref_meg=True, with_aux=True, exclude=())
        else:
            return []

    @fill_doc
    def get_data(self, picks=None, item=None, units=None, tmin=None,
                 tmax=None):
        """Get all epochs as a 3D array.

        Parameters
        ----------
        %(picks_all)s
        item : slice | array-like | str | list | None
            The items to get. See :meth:`mne.Epochs.__getitem__` for
            a description of valid options. This can be substantially faster
            for obtaining an ndarray than :meth:`~mne.Epochs.__getitem__`
            for repeated access on large Epochs objects.
            None (default) is an alias for ``slice(None)``.

            .. versionadded:: 0.20
        %(units)s

            .. versionadded:: 0.24
        tmin : int | float | None
            Start time of data to get in seconds.

            .. versionadded:: 0.24.0
        tmax : int | float | None
            End time of data to get in seconds.

            .. versionadded:: 0.24.0

        Returns
        -------
        data : array of shape (n_epochs, n_channels, n_times)
            A view on epochs data.
        """
        return self._get_data(picks=picks, item=item, units=units, tmin=tmin,
                              tmax=tmax)

    @verbose
    def apply_function(self, fun, picks=None, dtype=None, n_jobs=1,
                       channel_wise=True, verbose=None, **kwargs):
        """Apply a function to a subset of channels.

        %(applyfun_summary_epochs)s

        Parameters
        ----------
        %(applyfun_fun)s
        %(picks_all_data_noref)s
        %(applyfun_dtype)s
        %(n_jobs)s
        %(applyfun_chwise_epo)s
        %(verbose_meth)s
        %(kwarg_fun)s

        Returns
        -------
        self : instance of Epochs
            The epochs object with transformed data.
        """
        _check_preload(self, 'epochs.apply_function')
        picks = _picks_to_idx(self.info, picks, exclude=(), with_ref_meg=False)

        if not callable(fun):
            raise ValueError('fun needs to be a function')

        data_in = self._data
        if dtype is not None and dtype != self._data.dtype:
            self._data = self._data.astype(dtype)

        if channel_wise:
            if n_jobs == 1:
                _fun = partial(_check_fun, fun, **kwargs)
                # modify data inplace to save memory
                for idx in picks:
                    self._data[:, idx, :] = np.apply_along_axis(
                        _fun, -1, data_in[:, idx, :])
            else:
                # use parallel function
                parallel, p_fun, _ = parallel_func(_check_fun, n_jobs)
                data_picks_new = parallel(p_fun(
                    fun, data_in[:, p, :], **kwargs) for p in picks)
                for pp, p in enumerate(picks):
                    self._data[:, p, :] = data_picks_new[pp]
        else:
            self._data = _check_fun(fun, data_in, **kwargs)

        return self

    @property
    def times(self):
        """Time vector in seconds."""
        return self._times_readonly

    def _set_times(self, times):
        """Set self._times_readonly (and make it read only)."""
        # naming used to indicate that it shouldn't be
        # changed directly, but rather via this method
        self._times_readonly = times.copy()
        self._times_readonly.flags['WRITEABLE'] = False

    @property
    def tmin(self):
        """First time point."""
        return self.times[0]

    @property
    def filename(self):
        """The filename."""
        return self._filename

    @property
    def tmax(self):
        """Last time point."""
        return self.times[-1]

    def __repr__(self):
        """Build string representation."""
        s = ' %s events ' % len(self.events)
        s += '(all good)' if self._bad_dropped else '(good & bad)'
        s += ', %g - %g sec' % (self.tmin, self.tmax)
        s += ', baseline '
        if self.baseline is None:
            s += 'off'
        else:
            s += f'{self.baseline[0]:g} – {self.baseline[1]:g} sec'
            if self.baseline != _check_baseline(
                    self.baseline, times=self.times, sfreq=self.info['sfreq'],
                    on_baseline_outside_data='adjust'):
                s += ' (baseline period was cropped after baseline correction)'

        s += ', ~%s' % (sizeof_fmt(self._size),)
        s += ', data%s loaded' % ('' if self.preload else ' not')
        s += ', with metadata' if self.metadata is not None else ''
        max_events = 10
        counts = ['%r: %i' % (k, sum(self.events[:, 2] == v))
                  for k, v in list(self.event_id.items())[:max_events]]
        if len(self.event_id) > 0:
            s += ',' + '\n '.join([''] + counts)
        if len(self.event_id) > max_events:
            not_shown_events = len(self.event_id) - max_events
            s += f"\n and {not_shown_events} more events ..."
        class_name = self.__class__.__name__
        class_name = 'Epochs' if class_name == 'BaseEpochs' else class_name
        return '<%s | %s>' % (class_name, s)

    def _repr_html_(self):
        if self.baseline is None:
            baseline = 'off'
        else:
            baseline = tuple([f'{b:.3f}' for b in self.baseline])
            baseline = f'{baseline[0]} – {baseline[1]} sec'

        if isinstance(self.event_id, dict):
            events = ''
            for k, v in sorted(self.event_id.items()):
                n_events = sum(self.events[:, 2] == v)
                events += f'{k}: {n_events}<br>'
        elif isinstance(self.event_id, list):
            events = ''
            for k in self.event_id:
                n_events = sum(self.events[:, 2] == k)
                events += f'{k}: {n_events}<br>'
        elif isinstance(self.event_id, int):
            n_events = len(self.events[:, 2])
            events = f'{self.event_id}: {n_events}<br>'
        else:
            events = None
        return epochs_template.substitute(epochs=self, baseline=baseline,
                                          events=events)

    @verbose
    def crop(self, tmin=None, tmax=None, include_tmax=True, verbose=None):
        """Crop a time interval from the epochs.

        Parameters
        ----------
        tmin : float | None
            Start time of selection in seconds.
        tmax : float | None
            End time of selection in seconds.
        %(include_tmax)s
        %(verbose_meth)s

        Returns
        -------
        epochs : instance of Epochs
            The cropped epochs object, modified in-place.

        Notes
        -----
        %(notes_tmax_included_by_default)s
        """
        # XXX this could be made to work on non-preloaded data...
        _check_preload(self, 'Modifying data of epochs')

        if tmin is None:
            tmin = self.tmin
        elif tmin < self.tmin:
            warn('tmin is not in epochs time interval. tmin is set to '
                 'epochs.tmin')
            tmin = self.tmin

        if tmax is None:
            tmax = self.tmax
        elif tmax > self.tmax:
            warn('tmax is not in epochs time interval. tmax is set to '
                 'epochs.tmax')
            tmax = self.tmax
            include_tmax = True

        tmask = _time_mask(self.times, tmin, tmax, sfreq=self.info['sfreq'],
                           include_tmax=include_tmax)
        self._set_times(self.times[tmask])
        self._raw_times = self._raw_times[tmask]
        self._data = self._data[:, :, tmask]

        # Adjust rejection period
        if self.reject_tmin is not None and self.reject_tmin < self.tmin:
            logger.info(
                f'reject_tmin is not in epochs time interval. '
                f'Setting reject_tmin to epochs.tmin ({self.tmin} sec)')
            self.reject_tmin = self.tmin
        if self.reject_tmax is not None and self.reject_tmax > self.tmax:
            logger.info(
                f'reject_tmax is not in epochs time interval. '
                f'Setting reject_tmax to epochs.tmax ({self.tmax} sec)')
            self.reject_tmax = self.tmax
        return self

    def copy(self):
        """Return copy of Epochs instance.

        Returns
        -------
        epochs : instance of Epochs
            A copy of the object.
        """
        return deepcopy(self)

    def __deepcopy__(self, memodict):
        """Make a deepcopy."""
        cls = self.__class__
        result = cls.__new__(cls)
        for k, v in self.__dict__.items():
            # drop_log is immutable and _raw is private (and problematic to
            # deepcopy)
            if k in ('drop_log', '_raw', '_times_readonly'):
                memodict[id(v)] = v
            else:
                v = deepcopy(v, memodict)
            result.__dict__[k] = v
        return result

    @verbose
    def save(self, fname, split_size='2GB', fmt='single', overwrite=False,
             split_naming='neuromag', verbose=True):
        """Save epochs in a fif file.

        Parameters
        ----------
        fname : str
            The name of the file, which should end with ``-epo.fif`` or
            ``-epo.fif.gz``.
        split_size : str | int
            Large raw files are automatically split into multiple pieces. This
            parameter specifies the maximum size of each piece. If the
            parameter is an integer, it specifies the size in Bytes. It is
            also possible to pass a human-readable string, e.g., 100MB.
            Note: Due to FIFF file limitations, the maximum split size is 2GB.

            .. versionadded:: 0.10.0
        fmt : str
            Format to save data. Valid options are 'double' or
            'single' for 64- or 32-bit float, or for 128- or
            64-bit complex numbers respectively. Note: Data are processed with
            double precision. Choosing single-precision, the saved data
            will slightly differ due to the reduction in precision.

            .. versionadded:: 0.17
        %(overwrite)s
            To overwrite original file (the same one that was loaded),
            data must be preloaded upon reading. This defaults to True in 0.18
            but will change to False in 0.19.

            .. versionadded:: 0.18
        %(split_naming)s

            .. versionadded:: 0.24
        %(verbose_meth)s

        Notes
        -----
        Bad epochs will be dropped before saving the epochs to disk.
        """
        check_fname(fname, 'epochs', ('-epo.fif', '-epo.fif.gz',
                                      '_epo.fif', '_epo.fif.gz'))

        # check for file existence and expand `~` if present
        fname = _check_fname(fname=fname, overwrite=overwrite)

        split_size_bytes = _get_split_size(split_size)

        _check_option('fmt', fmt, ['single', 'double'])

        # to know the length accurately. The get_data() call would drop
        # bad epochs anyway
        self.drop_bad()
        # total_size tracks sizes that get split
        # over_size tracks overhead (tags, things that get written to each)
        if len(self) == 0:
            warn('Saving epochs with no data')
            total_size = 0
        else:
            d = self[0].get_data()
            # this should be guaranteed by subclasses
            assert d.dtype in ('>f8', '<f8', '>c16', '<c16')
            total_size = d.nbytes * len(self)
        self._check_consistency()
        over_size = 0
        if fmt == "single":
            total_size //= 2  # 64bit data converted to 32bit before writing.
        over_size += 32  # FIF tags
        # Account for all the other things we write, too
        # 1. meas_id block plus main epochs block
        over_size += 132
        # 2. measurement info (likely slight overestimate, but okay)
        over_size += object_size(self.info) + 16 * len(self.info)
        # 3. events and event_id in its own block
        total_size += self.events.size * 4
        over_size += len(_event_id_string(self.event_id)) + 72
        # 4. Metadata in a block of its own
        if self.metadata is not None:
            total_size += len(_prepare_write_metadata(self.metadata))
        over_size += 56
        # 5. first sample, last sample, baseline
        over_size += 40 * (self.baseline is not None) + 40
        # 6. drop log: gets written to each, with IGNORE for ones that are
        #    not part of it. So make a fake one with all having entries.
        drop_size = len(json.dumps(self.drop_log)) + 16
        drop_size += 8 * (len(self.selection) - 1)  # worst case: all but one
        over_size += drop_size
        # 7. reject params
        reject_params = _pack_reject_params(self)
        if reject_params:
            over_size += len(json.dumps(reject_params)) + 16
        # 8. selection
        total_size += self.selection.size * 4
        over_size += 16
        # 9. end of file tags
        over_size += _NEXT_FILE_BUFFER
        logger.debug(f'    Overhead size:   {str(over_size).rjust(15)}')
        logger.debug(f'    Splittable size: {str(total_size).rjust(15)}')
        logger.debug(f'    Split size:      {str(split_size_bytes).rjust(15)}')
        # need at least one per
        n_epochs = len(self)
        n_per = total_size // n_epochs if n_epochs else 0
        min_size = n_per + over_size
        if split_size_bytes < min_size:
            raise ValueError(
                f'The split size {split_size} is too small to safely write '
                'the epochs contents, minimum split size is '
                f'{sizeof_fmt(min_size)} ({min_size} bytes)')

        # This is like max(int(ceil(total_size / split_size)), 1) but cleaner
        n_parts = max(
            (total_size - 1) // (split_size_bytes - over_size) + 1, 1)
        assert n_parts >= 1, n_parts
        if n_parts > 1:
            logger.info(f'Splitting into {n_parts} parts')
            if n_parts > 100:  # This must be an error
                raise ValueError(
                    f'Split size {split_size} would result in writing '
                    f'{n_parts} files')

        if len(self.drop_log) > 100000:
            warn(f'epochs.drop_log contains {len(self.drop_log)} entries '
                 f'which will incur up to a {sizeof_fmt(drop_size)} writing '
                 f'overhead (per split file), consider using '
                 f'epochs.reset_drop_log_selection() prior to writing')

        epoch_idxs = np.array_split(np.arange(n_epochs), n_parts)

        for part_idx, epoch_idx in enumerate(epoch_idxs):
            this_epochs = self[epoch_idx] if n_parts > 1 else self
            # avoid missing event_ids in splits
            this_epochs.event_id = self.event_id
            _save_split(this_epochs, fname, part_idx, n_parts, fmt,
                        split_naming, overwrite)

    @verbose
    def export(self, fname, fmt='auto', *, overwrite=False, verbose=None):
        """Export Epochs to external formats.

        Supported formats: EEGLAB (set, uses :mod:`eeglabio`)

        %(export_warning)s

        Parameters
        ----------
        %(export_params_fname)s
        %(export_params_fmt)s
        %(overwrite)s

            .. versionadded:: 0.24.1
        %(verbose)s

        Notes
        -----
        .. versionadded:: 0.24

        %(export_warning_note_epochs)s
        %(export_eeglab_note)s
        """
        from .export import export_epochs
        export_epochs(fname, self, fmt, overwrite=overwrite, verbose=verbose)

    def equalize_event_counts(self, event_ids=None, method='mintime'):
        """Equalize the number of trials in each condition.

        It tries to make the remaining epochs occurring as close as possible in
        time. This method works based on the idea that if there happened to be
        some time-varying (like on the scale of minutes) noise characteristics
        during a recording, they could be compensated for (to some extent) in
        the equalization process. This method thus seeks to reduce any of
        those effects by minimizing the differences in the times of the events
        within a `~mne.Epochs` instance. For example, if one event type
        occurred at time points ``[1, 2, 3, 4, 120, 121]`` and the another one
        at ``[3.5, 4.5, 120.5, 121.5]``, this method would remove the events at
        times ``[1, 2]`` for the first event type – and not the events at times
        ``[120, 121]``.

        Parameters
        ----------
        event_ids : None | list | dict
            The event types to equalize.

            If ``None`` (default), equalize the counts of **all** event types
            present in the `~mne.Epochs` instance.

            If a list, each element can either be a string (event name) or a
            list of strings. In the case where one of the entries is a list of
            strings, event types in that list will be grouped together before
            equalizing trial counts across conditions.

            If a dictionary, the keys are considered as the event names whose
            counts to equalize, i.e., passing ``dict(A=1, B=2)`` will have the
            same effect as passing ``['A', 'B']``. This is useful if you intend
            to pass an ``event_id`` dictionary that was used when creating
            `~mne.Epochs`.

            In the case where partial matching is used (using ``/`` in
            the event names), the event types will be matched according to the
            provided tags, that is, processing works as if the ``event_ids``
            matched by the provided tags had been supplied instead.
            The ``event_ids`` must identify non-overlapping subsets of the
            epochs.
        method : str
            If ``'truncate'``, events will be truncated from the end of each
            type of events. If ``'mintime'``, timing differences between each
            event type will be minimized.

        Returns
        -------
        epochs : instance of Epochs
            The modified instance. It is modified in-place.
        indices : array of int
            Indices from the original events list that were dropped.

        Notes
        -----
        For example (if ``epochs.event_id`` was ``{'Left': 1, 'Right': 2,
        'Nonspatial':3}``:

            epochs.equalize_event_counts([['Left', 'Right'], 'Nonspatial'])

        would equalize the number of trials in the ``'Nonspatial'`` condition
        with the total number of trials in the ``'Left'`` and ``'Right'``
        conditions combined.

        If multiple indices are provided (e.g. ``'Left'`` and ``'Right'`` in
        the example above), it is not guaranteed that after equalization the
        conditions will contribute equally. E.g., it is possible to end up
        with 70 ``'Nonspatial'`` epochs, 69 ``'Left'`` and 1 ``'Right'``.

        .. versionchanged:: 0.23
            Default to equalizing all events in the passed instance if no
            event names were specified explicitly.
        """
        from collections.abc import Iterable
        _validate_type(event_ids, types=(Iterable, None),
                       item_name='event_ids', type_name='list-like or None')
        if isinstance(event_ids, str):
            raise TypeError(f'event_ids must be list-like or None, but '
                            f'received a string: {event_ids}')

        if event_ids is None:
            event_ids = list(self.event_id)
        elif not event_ids:
            raise ValueError('event_ids must have at least one element')

        if not self._bad_dropped:
            self.drop_bad()
        # figure out how to equalize
        eq_inds = list()

        # deal with hierarchical tags
        ids = self.event_id
        orig_ids = list(event_ids)
        tagging = False
        if "/" in "".join(ids):
            # make string inputs a list of length 1
            event_ids = [[x] if isinstance(x, str) else x
                         for x in event_ids]
            for ids_ in event_ids:  # check if tagging is attempted
                if any([id_ not in ids for id_ in ids_]):
                    tagging = True
            # 1. treat everything that's not in event_id as a tag
            # 2a. for tags, find all the event_ids matched by the tags
            # 2b. for non-tag ids, just pass them directly
            # 3. do this for every input
            event_ids = [[k for k in ids
                          if all((tag in k.split("/")
                                  for tag in id_))]  # ids matching all tags
                         if all(id__ not in ids for id__ in id_)
                         else id_  # straight pass for non-tag inputs
                         for id_ in event_ids]
            for ii, id_ in enumerate(event_ids):
                if len(id_) == 0:
                    raise KeyError(f"{orig_ids[ii]} not found in the epoch "
                                   "object's event_id.")
                elif len({sub_id in ids for sub_id in id_}) != 1:
                    err = ("Don't mix hierarchical and regular event_ids"
                           " like in \'%s\'." % ", ".join(id_))
                    raise ValueError(err)

            # raise for non-orthogonal tags
            if tagging is True:
                events_ = [set(self[x].events[:, 0]) for x in event_ids]
                doubles = events_[0].intersection(events_[1])
                if len(doubles):
                    raise ValueError("The two sets of epochs are "
                                     "overlapping. Provide an "
                                     "orthogonal selection.")

        for eq in event_ids:
            eq_inds.append(self._keys_to_idx(eq))

        event_times = [self.events[e, 0] for e in eq_inds]
        indices = _get_drop_indices(event_times, method)
        # need to re-index indices
        indices = np.concatenate([e[idx] for e, idx in zip(eq_inds, indices)])
        self.drop(indices, reason='EQUALIZED_COUNT')
        # actually remove the indices
        return self, indices

    @verbose
    def to_data_frame(self, picks=None, index=None,
                      scalings=None, copy=True, long_format=False,
                      time_format='ms', *, verbose=None):
        """Export data in tabular structure as a pandas DataFrame.

        Channels are converted to columns in the DataFrame. By default,
        additional columns "time", "epoch" (epoch number), and "condition"
        (epoch event description) are added, unless ``index`` is not ``None``
        (in which case the columns specified in ``index`` will be used to form
        the DataFrame's index instead).

        Parameters
        ----------
        %(picks_all)s
        %(df_index_epo)s
            Valid string values are 'time', 'epoch', and 'condition'.
            Defaults to ``None``.
        %(df_scalings)s
        %(df_copy)s
        %(df_longform_epo)s
        %(df_time_format)s

            .. versionadded:: 0.20
        %(verbose)s

        Returns
        -------
        %(df_return)s
        """
        # check pandas once here, instead of in each private utils function
        pd = _check_pandas_installed()  # noqa
        # arg checking
        valid_index_args = ['time', 'epoch', 'condition']
        valid_time_formats = ['ms', 'timedelta']
        index = _check_pandas_index_arguments(index, valid_index_args)
        time_format = _check_time_format(time_format, valid_time_formats)
        # get data
        picks = _picks_to_idx(self.info, picks, 'all', exclude=())
        data = self.get_data()[:, picks, :]
        times = self.times
        n_epochs, n_picks, n_times = data.shape
        data = np.hstack(data).T  # (time*epochs) x signals
        if copy:
            data = data.copy()
        data = _scale_dataframe_data(self, data, picks, scalings)
        # prepare extra columns / multiindex
        mindex = list()
        times = np.tile(times, n_epochs)
        times = _convert_times(self, times, time_format)
        mindex.append(('time', times))
        rev_event_id = {v: k for k, v in self.event_id.items()}
        conditions = [rev_event_id[k] for k in self.events[:, 2]]
        mindex.append(('condition', np.repeat(conditions, n_times)))
        mindex.append(('epoch', np.repeat(self.selection, n_times)))
        assert all(len(mdx) == len(mindex[0]) for mdx in mindex)
        # build DataFrame
        df = _build_data_frame(self, data, picks, long_format, mindex, index,
                               default_index=['condition', 'epoch', 'time'])
        return df

    def as_type(self, ch_type='grad', mode='fast'):
        """Compute virtual epochs using interpolated fields.

        .. Warning:: Using virtual epochs to compute inverse can yield
            unexpected results. The virtual channels have ``'_v'`` appended
            at the end of the names to emphasize that the data contained in
            them are interpolated.

        Parameters
        ----------
        ch_type : str
            The destination channel type. It can be 'mag' or 'grad'.
        mode : str
            Either ``'accurate'`` or ``'fast'``, determines the quality of the
            Legendre polynomial expansion used. ``'fast'`` should be sufficient
            for most applications.

        Returns
        -------
        epochs : instance of mne.EpochsArray
            The transformed epochs object containing only virtual channels.

        Notes
        -----
        This method returns a copy and does not modify the data it
        operates on. It also returns an EpochsArray instance.

        .. versionadded:: 0.20.0
        """
        from .forward import _as_meg_type_inst
        return _as_meg_type_inst(self, ch_type=ch_type, mode=mode)


def _drop_log_stats(drop_log, ignore=('IGNORED',)):
    """Compute drop log stats.

    Parameters
    ----------
    drop_log : list of list
        Epoch drop log from Epochs.drop_log.
    ignore : list
        The drop reasons to ignore.

    Returns
    -------
    perc : float
        Total percentage of epochs dropped.
    """
    if not isinstance(drop_log, tuple) or \
            not all(isinstance(d, tuple) for d in drop_log) or \
            not all(isinstance(s, str) for d in drop_log for s in d):
        raise TypeError('drop_log must be a tuple of tuple of str')
    perc = 100 * np.mean([len(d) > 0 for d in drop_log
                          if not any(r in ignore for r in d)])
    return perc


def make_metadata(events, event_id, tmin, tmax, sfreq,
                  row_events=None, keep_first=None, keep_last=None):
    """Generate metadata from events for use with `mne.Epochs`.

    This function mimics the epoching process (it constructs time windows
    around time-locked "events of interest") and collates information about
    any other events that occurred within those time windows. The information
    is returned as a :class:`pandas.DataFrame` suitable for use as
    `~mne.Epochs` metadata: one row per time-locked event, and columns
    indicating presence/absence and latency of each ancillary event type.

    The function will also return a new ``events`` array and ``event_id``
    dictionary that correspond to the generated metadata.

    Parameters
    ----------
    events : array, shape (m, 3)
        The :term:`events array <events>`. By default, the returned metadata
        :class:`~pandas.DataFrame` will have as many rows as the events array.
        To create rows for only a subset of events, pass the ``row_events``
        parameter.
    event_id : dict
        A mapping from event names (keys) to event IDs (values). The event
        names will be incorporated as columns of the returned metadata
        :class:`~pandas.DataFrame`.
    tmin, tmax : float
        Start and end of the time interval for metadata generation in seconds,
        relative to the time-locked event of the respective time window.

        .. note::
           If you are planning to attach the generated metadata to
           `~mne.Epochs` and intend to include only events that fall inside
           your epochs time interval, pass the same ``tmin`` and ``tmax``
           values here as you use for your epochs.

    sfreq : float
        The sampling frequency of the data from which the events array was
        extracted.
    row_events : list of str | str | None
        Event types around which to create the time windows / for which to
        create **rows** in the returned metadata :class:`pandas.DataFrame`. If
        provided, the string(s) must be keys of ``event_id``. If ``None``
        (default), rows are created for **all** event types present in
        ``event_id``.
    keep_first : str | list of str | None
        Specify subsets of :term:`hierarchical event descriptors` (HEDs,
        inspired by :footcite:`BigdelyShamloEtAl2013`) matching events of which
        the **first occurrence** within each time window shall be stored in
        addition to the original events.

        .. note::
           There is currently no way to retain **all** occurrences of a
           repeated event. The ``keep_first`` parameter can be used to specify
           subsets of HEDs, effectively creating a new event type that is the
           union of all events types described by the matching HED pattern.
           Only the very first event of this set will be kept.

        For example, you might have two response events types,
        ``response/left`` and ``response/right``; and in trials with both
        responses occurring, you want to keep only the first response. In this
        case, you can pass ``keep_first='response'``. This will add two new
        columns to the metadata: ``response``, indicating at what **time** the
        event  occurred, relative to the time-locked event; and
        ``first_response``, stating which **type** (``'left'`` or ``'right'``)
        of event occurred.
        To match specific subsets of HEDs describing different sets of events,
        pass a list of these subsets, e.g.
        ``keep_first=['response', 'stimulus']``. If ``None`` (default), no
        event aggregation will take place and no new columns will be created.

        .. note::
           By default, this function will always retain  the first instance
           of any event in each time window. For example, if a time window
           contains two ``'response'`` events, the generated ``response``
           column will automatically refer to the first of the two events. In
           this specific case, it is therefore **not** necessary to make use of
           the ``keep_first`` parameter – unless you need to differentiate
           between two types of responses, like in the example above.

    keep_last : list of str | None
        Same as ``keep_first``, but for keeping only the **last**  occurrence
        of matching events. The column indicating the **type** of an event
        ``myevent`` will be named ``last_myevent``.

    Returns
    -------
    metadata : pandas.DataFrame
        Metadata for each row event, with the following columns:

        - ``event_name``, with strings indicating the name of the time-locked
          event ("row event") for that specific time window

        - one column per event type in ``event_id``, with the same name; floats
          indicating the latency of the event in seconds, relative to the
          time-locked event

        - if applicable, additional columns named after the ``keep_first`` and
          ``keep_last`` event types; floats indicating the latency  of the
          event in seconds, relative to the time-locked event

        - if applicable, additional columns ``first_{event_type}`` and
          ``last_{event_type}`` for ``keep_first`` and ``keep_last`` event
          types, respetively; the values will be strings indicating which event
          types were matched by the provided HED patterns

    events : array, shape (n, 3)
        The events corresponding to the generated metadata, i.e. one
        time-locked event per row.
    event_id : dict
        The event dictionary corresponding to the new events array. This will
        be identical to the input dictionary unless ``row_events`` is supplied,
        in which case it will only contain the events provided there.

    Notes
    -----
    The time window used for metadata generation need not correspond to the
    time window used to create the `~mne.Epochs`, to which the metadata will
    be attached; it may well be much shorter or longer, or not overlap at all,
    if desired. The can be useful, for example, to include events that occurred
    before or after an epoch, e.g. during the inter-trial interval.

    .. versionadded:: 0.23

    References
    ----------
    .. footbibliography::
    """
    from .utils.mixin import _hid_match
    pd = _check_pandas_installed()

    _validate_type(event_id, types=(dict,), item_name='event_id')
    _validate_type(row_events, types=(None, str, list, tuple),
                   item_name='row_events')
    _validate_type(keep_first, types=(None, str, list, tuple),
                   item_name='keep_first')
    _validate_type(keep_last, types=(None, str, list, tuple),
                   item_name='keep_last')

    if not event_id:
        raise ValueError('event_id dictionary must contain at least one entry')

    def _ensure_list(x):
        if x is None:
            return []
        elif isinstance(x, str):
            return [x]
        else:
            return list(x)

    row_events = _ensure_list(row_events)
    keep_first = _ensure_list(keep_first)
    keep_last = _ensure_list(keep_last)

    keep_first_and_last = set(keep_first) & set(keep_last)
    if keep_first_and_last:
        raise ValueError(f'The event names in keep_first and keep_last must '
                         f'be mutually exclusive. Specified in both: '
                         f'{", ".join(sorted(keep_first_and_last))}')
    del keep_first_and_last

    for param_name, values in dict(keep_first=keep_first,
                                   keep_last=keep_last).items():
        for first_last_event_name in values:
            try:
                _hid_match(event_id, [first_last_event_name])
            except KeyError:
                raise ValueError(
                    f'Event "{first_last_event_name}", specified in '
                    f'{param_name}, cannot be found in event_id dictionary')

    event_name_diff = sorted(set(row_events) - set(event_id.keys()))
    if event_name_diff:
        raise ValueError(
            f'Present in row_events, but missing from event_id: '
            f'{", ".join(event_name_diff)}')
    del event_name_diff

    # First and last sample of each epoch, relative to the time-locked event
    # This follows the approach taken in mne.Epochs
    start_sample = int(round(tmin * sfreq))
    stop_sample = int(round(tmax * sfreq)) + 1

    # Make indexing easier
    # We create the DataFrame before subsetting the events so we end up with
    # indices corresponding to the original event indices. Not used for now,
    # but might come in handy sometime later
    events_df = pd.DataFrame(events, columns=('sample', 'prev_id', 'id'))
    id_to_name_map = {v: k for k, v in event_id.items()}

    # Only keep events that are of interest
    events = events[np.in1d(events[:, 2], list(event_id.values()))]
    events_df = events_df.loc[events_df['id'].isin(event_id.values()), :]

    # Prepare & condition the metadata DataFrame

    # Avoid column name duplications if the exact same event name appears in
    # event_id.keys() and keep_first / keep_last simultaneously
    keep_first_cols = [col for col in keep_first if col not in event_id]
    keep_last_cols = [col for col in keep_last if col not in event_id]
    first_cols = [f'first_{col}' for col in keep_first_cols]
    last_cols = [f'last_{col}' for col in keep_last_cols]

    columns = ['event_name',
               *event_id.keys(),
               *keep_first_cols,
               *keep_last_cols,
               *first_cols,
               *last_cols]

    data = np.empty((len(events_df), len(columns)))
    metadata = pd.DataFrame(data=data, columns=columns, index=events_df.index)

    # Event names
    metadata.iloc[:, 0] = ''

    # Event times
    start_idx = 1
    stop_idx = (start_idx + len(event_id.keys()) +
                len(keep_first_cols + keep_last_cols))
    metadata.iloc[:, start_idx:stop_idx] = np.nan

    # keep_first and keep_last names
    start_idx = stop_idx
    metadata.iloc[:, start_idx:] = None

    # We're all set, let's iterate over all eventns and fill in in the
    # respective cells in the metadata. We will subset this to include only
    # `row_events` later
    for row_event in events_df.itertuples(name='RowEvent'):
        row_idx = row_event.Index
        metadata.loc[row_idx, 'event_name'] = \
            id_to_name_map[row_event.id]

        # Determine which events fall into the current epoch
        window_start_sample = row_event.sample + start_sample
        window_stop_sample = row_event.sample + stop_sample
        events_in_window = events_df.loc[
            (events_df['sample'] >= window_start_sample) &
            (events_df['sample'] <= window_stop_sample), :]

        assert not events_in_window.empty

        # Store the metadata
        for event in events_in_window.itertuples(name='Event'):
            event_sample = event.sample - row_event.sample
            event_time = event_sample / sfreq
            event_time = 0 if np.isclose(event_time, 0) else event_time
            event_name = id_to_name_map[event.id]

            if not np.isnan(metadata.loc[row_idx, event_name]):
                # Event already exists in current time window!
                assert metadata.loc[row_idx, event_name] <= event_time

                if event_name not in keep_last:
                    continue

            metadata.loc[row_idx, event_name] = event_time

            # Handle keep_first and keep_last event aggregation
            for event_group_name in keep_first + keep_last:
                if event_name not in _hid_match(event_id, [event_group_name]):
                    continue

                if event_group_name in keep_first:
                    first_last_col = f'first_{event_group_name}'
                else:
                    first_last_col = f'last_{event_group_name}'

                old_time = metadata.loc[row_idx, event_group_name]
                if not np.isnan(old_time):
                    if ((event_group_name in keep_first and
                         old_time <= event_time) or
                        (event_group_name in keep_last and
                         old_time >= event_time)):
                        continue

                if event_group_name not in event_id:
                    # This is an HED. Strip redundant information from the
                    # event name
                    name = (event_name
                            .replace(event_group_name, '')
                            .replace('//', '/')
                            .strip('/'))
                    metadata.loc[row_idx, first_last_col] = name
                    del name

                metadata.loc[row_idx, event_group_name] = event_time

    # Only keep rows of interest
    if row_events:
        event_id_timelocked = {name: val for name, val in event_id.items()
                               if name in row_events}
        events = events[np.in1d(events[:, 2],
                                list(event_id_timelocked.values()))]
        metadata = metadata.loc[
            metadata['event_name'].isin(event_id_timelocked)]
        assert len(events) == len(metadata)
        event_id = event_id_timelocked

    return metadata, events, event_id


<<<<<<< HEAD
def _get_epoch_index_of_annot(epochs, annot_onset_samp, annot_duration_samp):
    """Get index of Epochs that an annotation belongs to.

    Parameters
    ----------
    epochs : instance of Epochs
        The Epochs to search over.
    annot_onset_samp : int
        The sample onset of the annotation to index over.
    annot_duration_samp : int
        The sample duration of the annotation.

    Returns
    -------
    epoch_indices : np.ndarray
        The epoch indices that the annotation overlaps in.
    """
    events = epochs.events
    times = epochs.times
    raw_sfreq = epochs._raw_sfreq

    # convert to a 2D array of onset offset of each epoch
    epoch_wins = np.zeros((len(events), 2))
    for idx in range(len(events)):
        # get the beginning and end sample of the epoch window
        onset_samp = events[idx, 0] - times[0] * raw_sfreq
        offset_samp = events[idx, 0] + times[-1] * raw_sfreq

        epoch_wins[idx, :] = [onset_samp, offset_samp]

    # get all the indices of onset within Epoch windows
    onset_indices = np.argwhere((epoch_wins[:, 0] < annot_onset_samp) &
                                (epoch_wins[:, 1] > annot_onset_samp))

    # get all the indices of offset within Epoch windows
    annot_offset_samp = annot_onset_samp + annot_duration_samp
    offset_indices = np.argwhere((epoch_wins[:, 0] < annot_offset_samp) &
                                 (epoch_wins[:, 1] > annot_offset_samp))

    # get the set of all indices
    epoch_indices = np.unique(np.concatenate((onset_indices, offset_indices)))
    return epoch_indices
=======
class AnnotationsMixin():
    """Mixin class for Annotations in Epochs."""

    @property
    def annotations(self):  # noqa: D102
        return self._annotations

    @verbose
    def _set_annotations(self, annotations, on_missing='raise'):
        """Setter for Epoch annotations from Raw.

        This private function simply copies over Raw annotations, and
        does not handle offsetting the times based on first_samp
        or measurement dates, since that is expected to occur in
        Raw.set_annotations().

        Parameters
        ----------
        annotations : instance of mne.Annotations | None
            Annotations to set.
        %(on_missing_ch_names)s

        Returns
        -------
        self : instance of Raw
            The raw object with annotations.
        """
        _validate_type(annotations, (Annotations, None), 'annotations')
        if annotations is None:
            self._annotations = None
        else:
            new_annotations = annotations.copy()
            new_annotations._prune_ch_names(self.info, on_missing)
            self._annotations = new_annotations
        return self

    def get_annotations_per_epoch(self):
        """Get a list of annotations that occur during each epoch.

        Returns
        -------
        epoch_annots : list
            A list of lists (with length equal to number of epochs) where each
            inner list contains any annotations that overlap the corresponding
            epoch. Annotations are stored as a :class:`tuple` (onset, duration,
            description), where the onset is now relative to time=0 of the
            epoch, rather than time=0 of the original continuous (raw) data.
        """
        # create a list of annotations for each epoch
        epoch_annot_list = [[] for _ in range(len(self.events))]

        # check if annotations exist
        if self.annotations is None:
            return epoch_annot_list

        # when each epoch and annotation starts/stops
        # no need to account for first_samp here...
        epoch_tzeros = self.events[:, 0] / self._raw_sfreq
        epoch_starts, epoch_stops = np.atleast_2d(
            epoch_tzeros) + np.atleast_2d(self.times[[0, -1]]).T
        # ... because first_samp isn't accounted for here either
        annot_starts = self._annotations.onset
        annot_stops = annot_starts + self._annotations.duration

        # get epochs that start within the annotations
        annot_straddles_epoch_start = np.logical_and(
            np.atleast_2d(epoch_starts) >= np.atleast_2d(annot_starts).T,
            np.atleast_2d(epoch_starts) < np.atleast_2d(annot_stops).T)

        # get epochs that end within the annotations
        annot_straddles_epoch_end = np.logical_and(
            np.atleast_2d(epoch_stops) > np.atleast_2d(annot_starts).T,
            np.atleast_2d(epoch_stops) <= np.atleast_2d(annot_stops).T)

        # get epochs that are fully contained within annotations
        annot_fully_within_epoch = np.logical_and(
            np.atleast_2d(epoch_starts) <= np.atleast_2d(annot_starts).T,
            np.atleast_2d(epoch_stops) >= np.atleast_2d(annot_stops).T)

        # combine all cases to get array of shape (n_annotations, n_epochs).
        # Nonzero entries indicate overlap between the corresponding
        # annotation (row index) and epoch (column index).
        all_cases = (annot_straddles_epoch_start +
                     annot_straddles_epoch_end +
                     annot_fully_within_epoch)

        # for each Epoch-Annotation overlap occurrence:
        for annot_ix, epo_ix in zip(*np.nonzero(all_cases)):
            this_annot = self._annotations[annot_ix]
            this_tzero = epoch_tzeros[epo_ix]
            # adjust annotation onset to be relative to epoch tzero...
            annot = (this_annot['onset'] - this_tzero,
                     this_annot['duration'],
                     this_annot['description'])
            # ...then add it to the correct sublist of `epoch_annot_list`
            epoch_annot_list[epo_ix].append(annot)
        return epoch_annot_list

    def add_annotations_to_metadata(self):
        """Add raw annotations into the Epochs metadata data frame.

        Adds three columns to the ``metadata`` consisting of a list
        in each row:
        - ``Anotations_onset``: the onset of each Annotation within
        the Epoch relative to the start time of the Epoch (in seconds).
        - ``Annotations_duration``: the duration of each Annotation
        within the Epoch in seconds.
        - ``Annotations_description``: the description of each
        Annotation.

        Returns
        -------
        self : instance of Epochs
            The modified instance (instance is also modified inplace).
        """
        pd = _check_pandas_installed()

        # check if annotations exist
        if self.annotations is None:
            warn(f'There were no Annotations stored in {self}, so '
                 'metadata was not modified.')
            return self

        # get existing metadata DataFrame or instantiate an empty one
        if self._metadata is not None:
            metadata = self._metadata
        else:
            data = np.empty((len(self.events), 0))
            metadata = pd.DataFrame(data=data)

        # get the Epoch annotations, then convert to separate lists for
        # onsets, durations, and descriptions
        epoch_annot_list = self.get_annotations_per_epoch()
        onset, duration, description = [], [], []
        for epoch in epoch_annot_list:
            for ix, annot_prop in enumerate((onset, duration, description)):
                entry = [annot[ix] for annot in epoch] if len(epoch) else []
                annot_prop.append(entry)

        # Create a new Annotations column that is instantiated as an empty
        # list per Epoch.
        metadata['Annotations_onset'] = pd.Series(onset)
        metadata['Annotations_duration'] = pd.Series(duration)
        metadata['Annotations_description'] = pd.Series(description)

        # reset the metadata
        self.metadata = metadata
        return self
>>>>>>> 8d24f392


@fill_doc
class Epochs(BaseEpochs, AnnotationsMixin):
    """Epochs extracted from a Raw instance.

    Parameters
    ----------
    %(epochs_raw)s
    %(events_epochs)s
    %(event_id)s
    %(epochs_tmin_tmax)s
    %(baseline_epochs)s
        Defaults to ``(None, 0)``, i.e. beginning of the the data until
        time point zero.
    %(picks_all)s
    preload : bool
        %(epochs_preload)s
    %(reject_epochs)s
    %(flat)s
    %(proj_epochs)s
    %(decim)s
    %(epochs_reject_tmin_tmax)s
    %(epochs_detrend)s
    %(epochs_on_missing)s
    %(reject_by_annotation_epochs)s
    %(epochs_metadata)s
    %(epochs_event_repeated)s
    %(verbose)s

    Attributes
    ----------
    %(info_not_none)s
    event_id : dict
        Names of conditions corresponding to event_ids.
    ch_names : list of string
        List of channel names.
    selection : array
        List of indices of selected events (not dropped or ignored etc.). For
        example, if the original event array had 4 events and the second event
        has been dropped, this attribute would be np.array([0, 2, 3]).
    preload : bool
        Indicates whether epochs are in memory.
    drop_log : tuple of tuple
        A tuple of the same length as the event array used to initialize the
        Epochs object. If the i-th original event is still part of the
        selection, drop_log[i] will be an empty tuple; otherwise it will be
        a tuple of the reasons the event is not longer in the selection, e.g.:

        - 'IGNORED'
            If it isn't part of the current subset defined by the user
        - 'NO_DATA' or 'TOO_SHORT'
            If epoch didn't contain enough data names of channels that exceeded
            the amplitude threshold
        - 'EQUALIZED_COUNTS'
            See :meth:`~mne.Epochs.equalize_event_counts`
        - 'USER'
            For user-defined reasons (see :meth:`~mne.Epochs.drop`).
    filename : str
        The filename of the object.
    times :  ndarray
        Time vector in seconds. Goes from ``tmin`` to ``tmax``. Time interval
        between consecutive time samples is equal to the inverse of the
        sampling frequency.
    %(verbose)s

    See Also
    --------
    mne.epochs.combine_event_ids
    mne.Epochs.equalize_event_counts

    Notes
    -----
    When accessing data, Epochs are detrended, baseline-corrected, and
    decimated, then projectors are (optionally) applied.

    For indexing and slicing using ``epochs[...]``, see
    :meth:`mne.Epochs.__getitem__`.

    All methods for iteration over objects (using :meth:`mne.Epochs.__iter__`,
    :meth:`mne.Epochs.iter_evoked` or :meth:`mne.Epochs.next`) use the same
    internal state.

    If ``event_repeated`` is set to ``'merge'``, the coinciding events
    (duplicates) will be merged into a single event_id and assigned a new
    id_number as::

        event_id['{event_id_1}/{event_id_2}/...'] = new_id_number

    For example with the event_id ``{'aud': 1, 'vis': 2}`` and the events
    ``[[0, 0, 1], [0, 0, 2]]``, the "merge" behavior will update both event_id
    and events to be: ``{'aud/vis': 3}`` and ``[[0, 0, 3]]`` respectively.

    There is limited support for :class:`~mne.Annotations` in the
    :class:`~mne.Epochs` class. Currently annotations that are present in the
    :class:`~mne.io.Raw` object will be preserved in the resulting
    :class:`~mne.Epochs` object, but:

    1. It is not yet possible to add annotations
       to the Epochs object programmatically (via code) or interactively
       (through the plot window)
    2. Concatenating :class:`~mne.Epochs` objects
       that contain annotations is not supported, and any annotations will
       be dropped when concatenating.
    3. Annotations will be lost on save.
    """

    @verbose
    def __init__(self, raw, events, event_id=None, tmin=-0.2, tmax=0.5,
                 baseline=(None, 0), picks=None, preload=False, reject=None,
                 flat=None, proj=True, decim=1, reject_tmin=None,
                 reject_tmax=None, detrend=None, on_missing='raise',
                 reject_by_annotation=True, metadata=None,
                 event_repeated='error', verbose=None):  # noqa: D102
        if not isinstance(raw, BaseRaw):
            raise ValueError('The first argument to `Epochs` must be an '
                             'instance of mne.io.BaseRaw')
        info = deepcopy(raw.info)

        # proj is on when applied in Raw
        proj = proj or raw.proj

        self.reject_by_annotation = reject_by_annotation

<<<<<<< HEAD
        # store certain raw properties for dealing with annotations
        self._first_time = raw._first_time.copy()
=======
        # keep track of original sfreq (needed for annotations)
>>>>>>> 8d24f392
        self._raw_sfreq = raw.info['sfreq']

        # call BaseEpochs constructor
        super(Epochs, self).__init__(
            info, None, events, event_id, tmin, tmax, metadata=metadata,
            baseline=baseline, raw=raw, picks=picks, reject=reject,
            flat=flat, decim=decim, reject_tmin=reject_tmin,
            reject_tmax=reject_tmax, detrend=detrend,
            proj=proj, on_missing=on_missing, preload_at_end=preload,
            event_repeated=event_repeated, verbose=verbose)

        self._set_annotations(raw.annotations)

    @verbose
    def _get_epoch_from_raw(self, idx, verbose=None):
        """Load one epoch from disk.

        Returns
        -------
        data : array | str | None
            If string, it's details on rejection reason.
            If array, it's the data in the desired range (good segment)
            If None, it means no data is available.
        """
        if self._raw is None:
            # This should never happen, as raw=None only if preload=True
            raise ValueError('An error has occurred, no valid raw file found. '
                             'Please report this to the mne-python '
                             'developers.')
        sfreq = self._raw.info['sfreq']
        event_samp = self.events[idx, 0]
        # Read a data segment from "start" to "stop" in samples
        first_samp = self._raw.first_samp
        start = int(round(event_samp + self._raw_times[0] * sfreq))
        start -= first_samp
        stop = start + len(self._raw_times)

        # reject_tmin, and reject_tmax need to be converted to samples to
        # check the reject_by_annotation boundaries: reject_start, reject_stop
        reject_tmin = self.reject_tmin
        if reject_tmin is None:
            reject_tmin = self._raw_times[0]
        reject_start = int(round(event_samp + reject_tmin * sfreq))
        reject_start -= first_samp

        reject_tmax = self.reject_tmax
        if reject_tmax is None:
            reject_tmax = self._raw_times[-1]
        diff = int(round((self._raw_times[-1] - reject_tmax) * sfreq))
        reject_stop = stop - diff

        logger.debug('    Getting epoch for %d-%d' % (start, stop))
        data = self._raw._check_bad_segment(start, stop, self.picks,
                                            reject_start, reject_stop,
                                            self.reject_by_annotation)
        return data

    @property
    def raw_annotations(self):  # noqa: D102
        return self._annotations

    @verbose
    def _set_annotations(self, annotations, on_missing='raise', *,
                         verbose=None):
        """Setter for Epoch annotations from Raw.

        This private function simply copies over Raw annotations, and
        does not handle offsetting the times based on first_samp
        or measurement dates, since that is expected to occur in
        Raw set_annotations.

        Parameters
        ----------
        annotations : instance of mne.Annotations | None
            Annotations to set. If None, the annotations is defined
            but empty.
        %(on_missing_ch_names)s
        %(verbose_meth)s

        Returns
        -------
        self : instance of Raw
            The raw object with annotations.
        """
        meas_date = _handle_meas_date(self.info['meas_date'])
        if annotations is None:
            self._annotations = Annotations([], [], [], meas_date)
        else:
            _validate_type(annotations, Annotations, 'annotations')

            new_annotations = annotations.copy()
            new_annotations._prune_ch_names(self.info, on_missing)
            self._annotations = new_annotations

        return self

    def get_epoch_annotations(self):
        """Return a list of annotations per epoch.

        Returns
        -------
        epoch_annots : list
            A list (with length equal to number of epochs) of annotations per
            epoch. Each annotation is stored as (onset, duration, description),
            where the onset is now relative to the epoch, rather then in
            continuous time.
        """
        # check if annotations exist
        if self.raw_annotations is None:
            return self

        events = self.events

        # create a list of annotations for each epoch
        epoch_annot_list = [[] for _ in range(len(events))]

        for annot in self.raw_annotations:
            onset_ = annot['onset']
            duration_ = annot['duration']
            description_ = annot['description']

            # convert onset to samples and account for first time
            onset_samp = int(onset_ * self._raw_sfreq + self._first_time)
            duration_samp = int(duration_ * self._raw_sfreq)

            # loop through events to see which Epochs this annotation
            # belongs to based on the onset and duration
            epoch_index = _get_epoch_index_of_annot(
                self, onset_samp, duration_samp)

            for eidx in epoch_index:
                # now convert onset sample relative to the Epoch and convert
                # back to seconds relative to the Epoch
                onset_samp_ = onset_samp - events[eidx, 0]
                onset_ = onset_samp_ / self._raw_sfreq

                epoch_annot_list[eidx].append(
                    (onset_, duration_, description_))
        return epoch_annot_list

    def map_annots_to_metadata(self):
        """Map annotations into the Epochs metadata.

        Returns
        -------
        self : instance of Epochs
            The modified instance (instance is also modified inplace).
        """
        pd = _check_pandas_installed()

        # check if annotations exist
        if self.annotations is None:
            return self

        # create a list of annotations for each epoch
        epoch_annot_list = [[] for _ in range(len(self))]

        # loop through each annotations and add to the metadata
        if self._metadata is not None:
            metadata = self._metadata
        else:
            data = np.empty((len(self), 0))
            metadata = pd.DataFrame(data=data)

        # get the Epoch annotations
        epoch_annot_list = self.get_epoch_annotations()

        # create a new Annotations column
        metadata['Annotations'] = [[] for _ in range(metadata.shape[0])]
        for idx in range(len(self)):
            # set the Annotations as a tuple of (onset, duration, description)
            metadata['Annotations'][idx] = epoch_annot_list[idx]

        # reset the metadata
        self.metadata = metadata
        return self


@fill_doc
class EpochsArray(BaseEpochs):
    """Epochs object from numpy array.

    Parameters
    ----------
    data : array, shape (n_epochs, n_channels, n_times)
        The channels' time series for each epoch. See notes for proper units of
        measure.
    %(info_not_none)s Consider using :func:`mne.create_info` to populate this
        structure.
    events : None | array of int, shape (n_events, 3)
        The events typically returned by the read_events function.
        If some events don't match the events of interest as specified
        by event_id, they will be marked as 'IGNORED' in the drop log.
        If None (default), all event values are set to 1 and event time-samples
        are set to range(n_epochs).
    tmin : float
        Start time before event. If nothing provided, defaults to 0.
    event_id : int | list of int | dict | None
        The id of the event to consider. If dict,
        the keys can later be used to access associated events. Example:
        dict(auditory=1, visual=3). If int, a dict will be created with
        the id as string. If a list, all events with the IDs specified
        in the list are used. If None, all events will be used with
        and a dict is created with string integer names corresponding
        to the event id integers.
    %(reject_epochs)s
    %(flat)s
    reject_tmin : scalar | None
        Start of the time window used to reject epochs (with the default None,
        the window will start with tmin).
    reject_tmax : scalar | None
        End of the time window used to reject epochs (with the default None,
        the window will end with tmax).
    %(baseline_epochs)s
        Defaults to ``None``, i.e. no baseline correction.
    proj : bool | 'delayed'
        Apply SSP projection vectors. See :class:`mne.Epochs` for details.
    on_missing : str
        See :class:`mne.Epochs` docstring for details.
    metadata : instance of pandas.DataFrame | None
        See :class:`mne.Epochs` docstring for details.

        .. versionadded:: 0.16
    selection : ndarray | None
        The selection compared to the original set of epochs.
        Can be None to use ``np.arange(len(events))``.

        .. versionadded:: 0.16
    %(verbose)s

    See Also
    --------
    create_info
    EvokedArray
    io.RawArray

    Notes
    -----
    Proper units of measure:

    * V: eeg, eog, seeg, dbs, emg, ecg, bio, ecog
    * T: mag
    * T/m: grad
    * M: hbo, hbr
    * Am: dipole
    * AU: misc

    EpochsArray does not support `Annotations`. If you would like to create
    simulated data with Annotations, you would use `mne.io.RawArray` first
    and then create an `mne.Epochs` object.
    """

    @verbose
    def __init__(self, data, info, events=None, tmin=0, event_id=None,
                 reject=None, flat=None, reject_tmin=None,
                 reject_tmax=None, baseline=None, proj=True,
                 on_missing='raise', metadata=None, selection=None,
                 verbose=None):  # noqa: D102
        dtype = np.complex128 if np.any(np.iscomplex(data)) else np.float64
        data = np.asanyarray(data, dtype=dtype)
        if data.ndim != 3:
            raise ValueError('Data must be a 3D array of shape (n_epochs, '
                             'n_channels, n_samples)')

        if len(info['ch_names']) != data.shape[1]:
            raise ValueError('Info and data must have same number of '
                             'channels.')
        if events is None:
            n_epochs = len(data)
            events = _gen_events(n_epochs)
        info = info.copy()  # do not modify original info
        tmax = (data.shape[2] - 1) / info['sfreq'] + tmin
        super(EpochsArray, self).__init__(
            info, data, events, event_id, tmin, tmax, baseline, reject=reject,
            flat=flat, reject_tmin=reject_tmin, reject_tmax=reject_tmax,
            decim=1, metadata=metadata, selection=selection, proj=proj,
            on_missing=on_missing)
        if self.baseline is not None:
            self._do_baseline = True
        if len(events) != np.in1d(self.events[:, 2],
                                  list(self.event_id.values())).sum():
            raise ValueError('The events must only contain event numbers from '
                             'event_id')
        detrend_picks = self._detrend_picks
        for e in self._data:
            # This is safe without assignment b/c there is no decim
            self._detrend_offset_decim(e, detrend_picks)
        self.drop_bad()


def combine_event_ids(epochs, old_event_ids, new_event_id, copy=True):
    """Collapse event_ids from an epochs instance into a new event_id.

    Parameters
    ----------
    epochs : instance of Epochs
        The epochs to operate on.
    old_event_ids : str, or list
        Conditions to collapse together.
    new_event_id : dict, or int
        A one-element dict (or a single integer) for the new
        condition. Note that for safety, this cannot be any
        existing id (in epochs.event_id.values()).
    copy : bool
        Whether to return a new instance or modify in place.

    Returns
    -------
    epochs : instance of Epochs
        The modified epochs.

    Notes
    -----
    This For example (if epochs.event_id was ``{'Left': 1, 'Right': 2}``::

        combine_event_ids(epochs, ['Left', 'Right'], {'Directional': 12})

    would create a 'Directional' entry in epochs.event_id replacing
    'Left' and 'Right' (combining their trials).
    """
    epochs = epochs.copy() if copy else epochs
    old_event_ids = np.asanyarray(old_event_ids)
    if isinstance(new_event_id, int):
        new_event_id = {str(new_event_id): new_event_id}
    else:
        if not isinstance(new_event_id, dict):
            raise ValueError('new_event_id must be a dict or int')
        if not len(list(new_event_id.keys())) == 1:
            raise ValueError('new_event_id dict must have one entry')
    new_event_num = list(new_event_id.values())[0]
    new_event_num = operator.index(new_event_num)
    if new_event_num in epochs.event_id.values():
        raise ValueError('new_event_id value must not already exist')
    # could use .pop() here, but if a latter one doesn't exist, we're
    # in trouble, so run them all here and pop() later
    old_event_nums = np.array([epochs.event_id[key] for key in old_event_ids])
    # find the ones to replace
    inds = np.any(epochs.events[:, 2][:, np.newaxis] ==
                  old_event_nums[np.newaxis, :], axis=1)
    # replace the event numbers in the events list
    epochs.events[inds, 2] = new_event_num
    # delete old entries
    for key in old_event_ids:
        epochs.event_id.pop(key)
    # add the new entry
    epochs.event_id.update(new_event_id)
    return epochs


def equalize_epoch_counts(epochs_list, method='mintime'):
    """Equalize the number of trials in multiple Epoch instances.

    Parameters
    ----------
    epochs_list : list of Epochs instances
        The Epochs instances to equalize trial counts for.
    method : str
        If 'truncate', events will be truncated from the end of each event
        list. If 'mintime', timing differences between each event list will be
        minimized.

    Notes
    -----
    This tries to make the remaining epochs occurring as close as possible in
    time. This method works based on the idea that if there happened to be some
    time-varying (like on the scale of minutes) noise characteristics during
    a recording, they could be compensated for (to some extent) in the
    equalization process. This method thus seeks to reduce any of those effects
    by minimizing the differences in the times of the events in the two sets of
    epochs. For example, if one had event times [1, 2, 3, 4, 120, 121] and the
    other one had [3.5, 4.5, 120.5, 121.5], it would remove events at times
    [1, 2] in the first epochs and not [120, 121].

    Examples
    --------
    >>> equalize_epoch_counts([epochs1, epochs2])  # doctest: +SKIP
    """
    if not all(isinstance(e, BaseEpochs) for e in epochs_list):
        raise ValueError('All inputs must be Epochs instances')

    # make sure bad epochs are dropped
    for e in epochs_list:
        if not e._bad_dropped:
            e.drop_bad()
    event_times = [e.events[:, 0] for e in epochs_list]
    indices = _get_drop_indices(event_times, method)
    for e, inds in zip(epochs_list, indices):
        e.drop(inds, reason='EQUALIZED_COUNT')


def _get_drop_indices(event_times, method):
    """Get indices to drop from multiple event timing lists."""
    small_idx = np.argmin([e.shape[0] for e in event_times])
    small_e_times = event_times[small_idx]
    _check_option('method', method, ['mintime', 'truncate'])
    indices = list()
    for e in event_times:
        if method == 'mintime':
            mask = _minimize_time_diff(small_e_times, e)
        else:
            mask = np.ones(e.shape[0], dtype=bool)
            mask[small_e_times.shape[0]:] = False
        indices.append(np.where(np.logical_not(mask))[0])

    return indices


def _minimize_time_diff(t_shorter, t_longer):
    """Find a boolean mask to minimize timing differences."""
    from scipy.interpolate import interp1d
    keep = np.ones((len(t_longer)), dtype=bool)
    # special case: length zero or one
    if len(t_shorter) < 2:  # interp1d won't work
        keep.fill(False)
        if len(t_shorter) == 1:
            idx = np.argmin(np.abs(t_longer - t_shorter))
            keep[idx] = True
        return keep
    scores = np.ones((len(t_longer)))
    x1 = np.arange(len(t_shorter))
    # The first set of keep masks to test
    kwargs = dict(copy=False, bounds_error=False, assume_sorted=True)
    shorter_interp = interp1d(x1, t_shorter, fill_value=t_shorter[-1],
                              **kwargs)
    for ii in range(len(t_longer) - len(t_shorter)):
        scores.fill(np.inf)
        # set up the keep masks to test, eliminating any rows that are already
        # gone
        keep_mask = ~np.eye(len(t_longer), dtype=bool)[keep]
        keep_mask[:, ~keep] = False
        # Check every possible removal to see if it minimizes
        x2 = np.arange(len(t_longer) - ii - 1)
        t_keeps = np.array([t_longer[km] for km in keep_mask])
        longer_interp = interp1d(x2, t_keeps, axis=1,
                                 fill_value=t_keeps[:, -1],
                                 **kwargs)
        d1 = longer_interp(x1) - t_shorter
        d2 = shorter_interp(x2) - t_keeps
        scores[keep] = np.abs(d1, d1).sum(axis=1) + np.abs(d2, d2).sum(axis=1)
        keep[np.argmin(scores)] = False
    return keep


@verbose
def _is_good(e, ch_names, channel_type_idx, reject, flat, full_report=False,
             ignore_chs=[], verbose=None):
    """Test if data segment e is good according to reject and flat.

    If full_report=True, it will give True/False as well as a list of all
    offending channels.
    """
    bad_tuple = tuple()
    has_printed = False
    checkable = np.ones(len(ch_names), dtype=bool)
    checkable[np.array([c in ignore_chs
                        for c in ch_names], dtype=bool)] = False
    for refl, f, t in zip([reject, flat], [np.greater, np.less], ['', 'flat']):
        if refl is not None:
            for key, thresh in refl.items():
                idx = channel_type_idx[key]
                name = key.upper()
                if len(idx) > 0:
                    e_idx = e[idx]
                    deltas = np.max(e_idx, axis=1) - np.min(e_idx, axis=1)
                    checkable_idx = checkable[idx]
                    idx_deltas = np.where(np.logical_and(f(deltas, thresh),
                                                         checkable_idx))[0]

                    if len(idx_deltas) > 0:
                        bad_names = [ch_names[idx[i]] for i in idx_deltas]
                        if (not has_printed):
                            logger.info('    Rejecting %s epoch based on %s : '
                                        '%s' % (t, name, bad_names))
                            has_printed = True
                        if not full_report:
                            return False
                        else:
                            bad_tuple += tuple(bad_names)

    if not full_report:
        return True
    else:
        if bad_tuple == ():
            return True, None
        else:
            return False, bad_tuple


def _read_one_epoch_file(f, tree, preload):
    """Read a single FIF file."""
    with f as fid:
        #   Read the measurement info
        info, meas = read_meas_info(fid, tree, clean_bads=True)

        # read in the Annotations if they exist
        annotations = _read_annotations_fif(fid, tree)

        events, mappings = _read_events_fif(fid, tree)

        #   Metadata
        metadata = None
        metadata_tree = dir_tree_find(tree, FIFF.FIFFB_MNE_METADATA)
        if len(metadata_tree) > 0:
            for dd in metadata_tree[0]['directory']:
                kind = dd.kind
                pos = dd.pos
                if kind == FIFF.FIFF_DESCRIPTION:
                    metadata = read_tag(fid, pos).data
                    metadata = _prepare_read_metadata(metadata)
                    break

        #   Locate the data of interest
        processed = dir_tree_find(meas, FIFF.FIFFB_PROCESSED_DATA)
        del meas
        if len(processed) == 0:
            raise ValueError('Could not find processed data')

        epochs_node = dir_tree_find(tree, FIFF.FIFFB_MNE_EPOCHS)
        if len(epochs_node) == 0:
            # before version 0.11 we errantly saved with this tag instead of
            # an MNE tag
            epochs_node = dir_tree_find(tree, FIFF.FIFFB_MNE_EPOCHS)
            if len(epochs_node) == 0:
                epochs_node = dir_tree_find(tree, 122)  # 122 used before v0.11
                if len(epochs_node) == 0:
                    raise ValueError('Could not find epochs data')

        my_epochs = epochs_node[0]

        # Now find the data in the block
        data = None
        data_tag = None
        bmin, bmax = None, None
        baseline = None
        selection = None
        drop_log = None
        reject_params = {}
        for k in range(my_epochs['nent']):
            kind = my_epochs['directory'][k].kind
            pos = my_epochs['directory'][k].pos
            if kind == FIFF.FIFF_FIRST_SAMPLE:
                tag = read_tag(fid, pos)
                first = int(tag.data)
            elif kind == FIFF.FIFF_LAST_SAMPLE:
                tag = read_tag(fid, pos)
                last = int(tag.data)
            elif kind == FIFF.FIFF_EPOCH:
                # delay reading until later
                fid.seek(pos, 0)
                data_tag = read_tag_info(fid)
                data_tag.pos = pos
                data_tag.type = data_tag.type ^ (1 << 30)
            elif kind in [FIFF.FIFF_MNE_BASELINE_MIN, 304]:
                # Constant 304 was used before v0.11
                tag = read_tag(fid, pos)
                bmin = float(tag.data)
            elif kind in [FIFF.FIFF_MNE_BASELINE_MAX, 305]:
                # Constant 305 was used before v0.11
                tag = read_tag(fid, pos)
                bmax = float(tag.data)
            elif kind == FIFF.FIFF_MNE_EPOCHS_SELECTION:
                tag = read_tag(fid, pos)
                selection = np.array(tag.data)
            elif kind == FIFF.FIFF_MNE_EPOCHS_DROP_LOG:
                tag = read_tag(fid, pos)
                drop_log = tag.data
                drop_log = json.loads(drop_log)
                drop_log = tuple(tuple(x) for x in drop_log)
            elif kind == FIFF.FIFF_MNE_EPOCHS_REJECT_FLAT:
                tag = read_tag(fid, pos)
                reject_params = json.loads(tag.data)

        if bmin is not None or bmax is not None:
            baseline = (bmin, bmax)

        n_samp = last - first + 1
        logger.info('    Found the data of interest:')
        logger.info('        t = %10.2f ... %10.2f ms'
                    % (1000 * first / info['sfreq'],
                       1000 * last / info['sfreq']))
        if info['comps'] is not None:
            logger.info('        %d CTF compensation matrices available'
                        % len(info['comps']))

        # Inspect the data
        if data_tag is None:
            raise ValueError('Epochs data not found')
        epoch_shape = (len(info['ch_names']), n_samp)
        size_expected = len(events) * np.prod(epoch_shape)
        # on read double-precision is always used
        if data_tag.type == FIFF.FIFFT_FLOAT:
            datatype = np.float64
            fmt = '>f4'
        elif data_tag.type == FIFF.FIFFT_DOUBLE:
            datatype = np.float64
            fmt = '>f8'
        elif data_tag.type == FIFF.FIFFT_COMPLEX_FLOAT:
            datatype = np.complex128
            fmt = '>c8'
        elif data_tag.type == FIFF.FIFFT_COMPLEX_DOUBLE:
            datatype = np.complex128
            fmt = '>c16'
        fmt_itemsize = np.dtype(fmt).itemsize
        assert fmt_itemsize in (4, 8, 16)
        size_actual = data_tag.size // fmt_itemsize - 16 // fmt_itemsize

        if not size_actual == size_expected:
            raise ValueError('Incorrect number of samples (%d instead of %d)'
                             % (size_actual, size_expected))

        # Calibration factors
        cals = np.array([[info['chs'][k]['cal'] *
                          info['chs'][k].get('scale', 1.0)]
                         for k in range(info['nchan'])], np.float64)

        # Read the data
        if preload:
            data = read_tag(fid, data_tag.pos).data.astype(datatype)
            data *= cals

        # Put it all together
        tmin = first / info['sfreq']
        tmax = last / info['sfreq']
        event_id = ({str(e): e for e in np.unique(events[:, 2])}
                    if mappings is None else mappings)
        # In case epochs didn't have a FIFF.FIFF_MNE_EPOCHS_SELECTION tag
        # (version < 0.8):
        if selection is None:
            selection = np.arange(len(events))
        if drop_log is None:
            drop_log = ((),) * len(events)

    return (info, data, data_tag, events, event_id, metadata, tmin, tmax,
            baseline, selection, drop_log, epoch_shape, cals, reject_params,
            fmt, annotations)


@verbose
def read_epochs(fname, proj=True, preload=True, verbose=None):
    """Read epochs from a fif file.

    Parameters
    ----------
    %(epochs_fname)s
    %(proj_epochs)s
    preload : bool
        If True, read all epochs from disk immediately. If ``False``, epochs
        will be read on demand.
    %(verbose)s

    Returns
    -------
    epochs : instance of Epochs
        The epochs.
    """
    return EpochsFIF(fname, proj, preload, verbose)


class _RawContainer(object):
    """Helper for a raw data container."""

    def __init__(self, fid, data_tag, event_samps, epoch_shape,
                 cals, fmt):  # noqa: D102
        self.fid = fid
        self.data_tag = data_tag
        self.event_samps = event_samps
        self.epoch_shape = epoch_shape
        self.cals = cals
        self.proj = False
        self.fmt = fmt

    def __del__(self):  # noqa: D105
        self.fid.close()


@fill_doc
class EpochsFIF(BaseEpochs):
    """Epochs read from disk.

    Parameters
    ----------
    %(epochs_fname)s
    %(proj_epochs)s
    preload : bool
        If True, read all epochs from disk immediately. If False, epochs will
        be read on demand.
    %(verbose)s

    See Also
    --------
    mne.Epochs
    mne.epochs.combine_event_ids
    mne.Epochs.equalize_event_counts
    """

    @verbose
    def __init__(self, fname, proj=True, preload=True,
                 verbose=None):  # noqa: D102
        if _path_like(fname):
            check_fname(
                fname=fname, filetype='epochs',
                endings=('-epo.fif', '-epo.fif.gz', '_epo.fif', '_epo.fif.gz')
            )
            fname = _check_fname(fname=fname, must_exist=True,
                                 overwrite='read')
        elif not preload:
            raise ValueError('preload must be used with file-like objects')

        fnames = [fname]
        ep_list = list()
        raw = list()
        for fname in fnames:
            fname_rep = _get_fname_rep(fname)
            logger.info('Reading %s ...' % fname_rep)
            fid, tree, _ = fiff_open(fname, preload=preload)
            next_fname = _get_next_fname(fid, fname, tree)
            (info, data, data_tag, events, event_id, metadata, tmin, tmax,
             baseline, selection, drop_log, epoch_shape, cals,
             reject_params, fmt, annotations) = \
                _read_one_epoch_file(fid, tree, preload)

            if (events[:, 0] < 0).any():
                events = events.copy()
                warn('Incorrect events detected on disk, setting event '
                     'numbers to consecutive increasing integers')
                events[:, 0] = np.arange(1, len(events) + 1)
            # here we ignore missing events, since users should already be
            # aware of missing events if they have saved data that way
            # we also retain original baseline without re-applying baseline
            # correction (data is being baseline-corrected when written to
            # disk)
            epoch = BaseEpochs(
                info, data, events, event_id, tmin, tmax,
                baseline=None,
                metadata=metadata, on_missing='ignore',
                selection=selection, drop_log=drop_log,
                proj=False, verbose=False)
            epoch.baseline = baseline
            epoch._do_baseline = False  # might be superfluous but won't hurt
            ep_list.append(epoch)

            if not preload:
                # store everything we need to index back to the original data
                raw.append(_RawContainer(fiff_open(fname)[0], data_tag,
                                         events[:, 0].copy(), epoch_shape,
                                         cals, fmt))

            if next_fname is not None:
                fnames.append(next_fname)

        (info, data, events, event_id, tmin, tmax, metadata, baseline,
         selection, drop_log, _) = \
            _concatenate_epochs(ep_list, with_data=preload, add_offset=False)
        # we need this uniqueness for non-preloaded data to work properly
        if len(np.unique(events[:, 0])) != len(events):
            raise RuntimeError('Event time samples were not unique')

        # correct the drop log
        assert len(drop_log) % len(fnames) == 0
        step = len(drop_log) // len(fnames)
        offsets = np.arange(step, len(drop_log) + 1, step)
        drop_log = list(drop_log)
        for i1, i2 in zip(offsets[:-1], offsets[1:]):
            other_log = drop_log[i1:i2]
            for k, (a, b) in enumerate(zip(drop_log, other_log)):
                if a == ('IGNORED',) and b != ('IGNORED',):
                    drop_log[k] = b
        drop_log = tuple(drop_log[:step])

        # call BaseEpochs constructor
        # again, ensure we're retaining the baseline period originally loaded
        # from disk without trying to re-apply baseline correction
        super(EpochsFIF, self).__init__(
            info, data, events, event_id, tmin, tmax, baseline=None, raw=raw,
            proj=proj, preload_at_end=False, on_missing='ignore',
            selection=selection, drop_log=drop_log, filename=fname_rep,
            metadata=metadata, verbose=verbose, **reject_params)
        self.baseline = baseline
        self._do_baseline = False
        # use the private property instead of drop_bad so that epochs
        # are not all read from disk for preload=False
        self._bad_dropped = True

        # set annotations
        self._set_annotations(annotations)

    @verbose
    def _get_epoch_from_raw(self, idx, verbose=None):
        """Load one epoch from disk."""
        # Find the right file and offset to use
        event_samp = self.events[idx, 0]
        for raw in self._raw:
            idx = np.where(raw.event_samps == event_samp)[0]
            if len(idx) == 1:
                fmt = raw.fmt
                idx = idx[0]
                size = np.prod(raw.epoch_shape) * np.dtype(fmt).itemsize
                offset = idx * size + 16  # 16 = Tag header
                break
        else:
            # read the correct subset of the data
            raise RuntimeError('Correct epoch could not be found, please '
                               'contact mne-python developers')
        # the following is equivalent to this, but faster:
        #
        # >>> data = read_tag(raw.fid, raw.data_tag.pos).data.astype(float)
        # >>> data *= raw.cals[np.newaxis, :, :]
        # >>> data = data[idx]
        #
        # Eventually this could be refactored in io/tag.py if other functions
        # could make use of it
        raw.fid.seek(raw.data_tag.pos + offset, 0)
        if fmt == '>c8':
            read_fmt = '>f4'
        elif fmt == '>c16':
            read_fmt = '>f8'
        else:
            read_fmt = fmt
        data = np.frombuffer(raw.fid.read(size), read_fmt)
        if read_fmt != fmt:
            data = data.view(fmt)
            data = data.astype(np.complex128)
        else:
            data = data.astype(np.float64)

        data.shape = raw.epoch_shape
        data *= raw.cals
        return data


@fill_doc
def bootstrap(epochs, random_state=None):
    """Compute epochs selected by bootstrapping.

    Parameters
    ----------
    epochs : Epochs instance
        epochs data to be bootstrapped
    %(random_state)s

    Returns
    -------
    epochs : Epochs instance
        The bootstrap samples
    """
    if not epochs.preload:
        raise RuntimeError('Modifying data of epochs is only supported '
                           'when preloading is used. Use preload=True '
                           'in the constructor.')

    rng = check_random_state(random_state)
    epochs_bootstrap = epochs.copy()
    n_events = len(epochs_bootstrap.events)
    idx = rng_uniform(rng)(0, n_events, n_events)
    epochs_bootstrap = epochs_bootstrap[idx]
    return epochs_bootstrap


def _check_merge_epochs(epochs_list):
    """Aux function."""
    if len({tuple(epochs.event_id.items()) for epochs in epochs_list}) != 1:
        raise NotImplementedError("Epochs with unequal values for event_id")
    if len({epochs.tmin for epochs in epochs_list}) != 1:
        raise NotImplementedError("Epochs with unequal values for tmin")
    if len({epochs.tmax for epochs in epochs_list}) != 1:
        raise NotImplementedError("Epochs with unequal values for tmax")
    if len({epochs.baseline for epochs in epochs_list}) != 1:
        raise NotImplementedError("Epochs with unequal values for baseline")


@verbose
def add_channels_epochs(epochs_list, verbose=None):
    """Concatenate channels, info and data from two Epochs objects.

    Parameters
    ----------
    epochs_list : list of Epochs
        Epochs object to concatenate.
    %(verbose)s Defaults to True if any of the input epochs have verbose=True.

    Returns
    -------
    epochs : instance of Epochs
        Concatenated epochs.
    """
    if not all(e.preload for e in epochs_list):
        raise ValueError('All epochs must be preloaded.')

    info = _merge_info([epochs.info for epochs in epochs_list])
    data = [epochs._data for epochs in epochs_list]
    _check_merge_epochs(epochs_list)
    for d in data:
        if len(d) != len(data[0]):
            raise ValueError('all epochs must be of the same length')

    data = np.concatenate(data, axis=1)

    if len(info['chs']) != data.shape[1]:
        err = "Data shape does not match channel number in measurement info"
        raise RuntimeError(err)

    events = epochs_list[0].events.copy()
    all_same = all(np.array_equal(events, epochs.events)
                   for epochs in epochs_list[1:])
    if not all_same:
        raise ValueError('Events must be the same.')

    proj = any(e.proj for e in epochs_list)

    if verbose is None:
        verbose = any(e.verbose for e in epochs_list)

    epochs = epochs_list[0].copy()
    epochs.info = info
    epochs.picks = None
    epochs.verbose = verbose
    epochs.events = events
    epochs.preload = True
    epochs._bad_dropped = True
    epochs._data = data
    epochs._projector, epochs.info = setup_proj(epochs.info, False,
                                                activate=proj)
    return epochs


def _concatenate_epochs(epochs_list, with_data=True, add_offset=True, *,
                        on_mismatch='raise'):
    """Auxiliary function for concatenating epochs."""
    if not isinstance(epochs_list, (list, tuple)):
        raise TypeError('epochs_list must be a list or tuple, got %s'
                        % (type(epochs_list),))

    # to make warning messages only occur once during concatenation
    warned = False

    for ei, epochs in enumerate(epochs_list):
        if not isinstance(epochs, BaseEpochs):
            raise TypeError('epochs_list[%d] must be an instance of Epochs, '
                            'got %s' % (ei, type(epochs)))

<<<<<<< HEAD
        if hasattr(epochs, 'annotations'):
            warn('Concatenation of Annotations within Epochs '
                 'is not supported yet. Annotations within these Epochs will '
                 'be dropped.')
=======
        if (getattr(epochs, 'annotations', None) is not None and
                len(epochs.annotations) > 0 and
                not warned):
            warned = True
            warn('Concatenation of Annotations within Epochs is not supported '
                 'yet. All annotations will be dropped.')
>>>>>>> 8d24f392
            epochs._set_annotations(None)
    out = epochs_list[0]
    offsets = [0]
    if with_data:
        out.drop_bad()
        offsets.append(len(out))
    events = [out.events]
    metadata = [out.metadata]
    baseline, tmin, tmax = out.baseline, out.tmin, out.tmax
    info = deepcopy(out.info)
    verbose = out.verbose
    drop_log = out.drop_log
    event_id = deepcopy(out.event_id)
    selection = out.selection
    # offset is the last epoch + tmax + 10 second
    shift = int((10 + tmax) * out.info['sfreq'])
    events_offset = int(np.max(events[0][:, 0])) + shift
    events_overflow = False
    for ii, epochs in enumerate(epochs_list[1:], 1):
        _ensure_infos_match(epochs.info, info, f'epochs[{ii}]',
                            on_mismatch=on_mismatch)
        if not np.allclose(epochs.times, epochs_list[0].times):
            raise ValueError('Epochs must have same times')

        if epochs.baseline != baseline:
            raise ValueError('Baseline must be same for all epochs')

        # compare event_id
        common_keys = list(set(event_id).intersection(set(epochs.event_id)))
        for key in common_keys:
            if not event_id[key] == epochs.event_id[key]:
                msg = ('event_id values must be the same for identical keys '
                       'for all concatenated epochs. Key "{}" maps to {} in '
                       'some epochs and to {} in others.')
                raise ValueError(msg.format(key, event_id[key],
                                            epochs.event_id[key]))

        if with_data:
            epochs.drop_bad()
            offsets.append(len(epochs))
        evs = epochs.events.copy()
        if len(epochs.events) == 0:
            warn('One of the Epochs objects to concatenate was empty.')
        elif add_offset:
            # We need to cast to a native Python int here to detect an
            # overflow of a numpy int32 (which is the default on windows)
            max_timestamp = int(np.max(evs[:, 0]))
            evs[:, 0] += events_offset
            events_offset += max_timestamp + shift
            if events_offset > INT32_MAX:
                warn(f'Event number greater than {INT32_MAX} created, '
                     'events[:, 0] will be assigned consecutive increasing '
                     'integer values')
                events_overflow = True
                add_offset = False  # we no longer need to add offset
        events.append(evs)
        selection = np.concatenate((selection, epochs.selection))
        drop_log = drop_log + epochs.drop_log
        event_id.update(epochs.event_id)
        metadata.append(epochs.metadata)
    events = np.concatenate(events, axis=0)
    # check to see if we exceeded our maximum event offset
    if events_overflow:
        events[:, 0] = np.arange(1, len(events) + 1)

    # Create metadata object (or make it None)
    n_have = sum(this_meta is not None for this_meta in metadata)
    if n_have == 0:
        metadata = None
    elif n_have != len(metadata):
        raise ValueError('%d of %d epochs instances have metadata, either '
                         'all or none must have metadata'
                         % (n_have, len(metadata)))
    else:
        pd = _check_pandas_installed(strict=False)
        if pd is not False:
            metadata = pd.concat(metadata)
        else:  # dict of dicts
            metadata = sum(metadata, list())
    assert len(offsets) == (len(epochs_list) if with_data else 0) + 1
    data = None
    if with_data:
        offsets = np.cumsum(offsets)
        for start, stop, epochs in zip(offsets[:-1], offsets[1:], epochs_list):
            this_data = epochs.get_data()
            if data is None:
                data = np.empty(
                    (offsets[-1], len(out.ch_names), len(out.times)),
                    dtype=this_data.dtype)
            data[start:stop] = this_data
    return (info, data, events, event_id, tmin, tmax, metadata, baseline,
            selection, drop_log, verbose)


def _finish_concat(info, data, events, event_id, tmin, tmax, metadata,
                   baseline, selection, drop_log, verbose):
    """Finish concatenation for epochs not read from disk."""
    selection = np.where([len(d) == 0 for d in drop_log])[0]
    out = BaseEpochs(
        info, data, events, event_id, tmin, tmax, baseline=baseline,
        selection=selection, drop_log=drop_log, proj=False,
        on_missing='ignore', metadata=metadata, verbose=verbose)
    out.drop_bad()
    return out


@verbose
def concatenate_epochs(epochs_list, add_offset=True, *, on_mismatch='raise',
                       verbose=None):
    """Concatenate a list of `~mne.Epochs` into one `~mne.Epochs` object.

    .. note:: Unlike `~mne.concatenate_raws`, this function does **not**
              modify any of the input data.

    Parameters
    ----------
    epochs_list : list
        List of `~mne.Epochs` instances to concatenate (in that order).
    add_offset : bool
        If True, a fixed offset is added to the event times from different
        Epochs sets, such that they are easy to distinguish after the
        concatenation.
        If False, the event times are unaltered during the concatenation.
    %(on_info_mismatch)s
    %(verbose)s

        .. versionadded:: 0.24

    Returns
    -------
    epochs : instance of Epochs
        The result of the concatenation.

    Notes
    -----
    .. versionadded:: 0.9.0
    """
    return _finish_concat(*_concatenate_epochs(epochs_list,
                                               add_offset=add_offset,
                                               on_mismatch=on_mismatch))


@verbose
def average_movements(epochs, head_pos=None, orig_sfreq=None, picks=None,
                      origin='auto', weight_all=True, int_order=8, ext_order=3,
                      destination=None, ignore_ref=False, return_mapping=False,
                      mag_scale=100., verbose=None):
    """Average data using Maxwell filtering, transforming using head positions.

    Parameters
    ----------
    epochs : instance of Epochs
        The epochs to operate on.
    %(maxwell_pos)s
    orig_sfreq : float | None
        The original sample frequency of the data (that matches the
        event sample numbers in ``epochs.events``). Can be ``None``
        if data have not been decimated or resampled.
    %(picks_all_data)s
    %(maxwell_origin)s
    weight_all : bool
        If True, all channels are weighted by the SSS basis weights.
        If False, only MEG channels are weighted, other channels
        receive uniform weight per epoch.
    %(maxwell_int)s
    %(maxwell_ext)s
    %(maxwell_dest)s
    %(maxwell_ref)s
    return_mapping : bool
        If True, return the mapping matrix.
    %(maxwell_mag)s

        .. versionadded:: 0.13
    %(verbose)s

    Returns
    -------
    evoked : instance of Evoked
        The averaged epochs.

    See Also
    --------
    mne.preprocessing.maxwell_filter
    mne.chpi.read_head_pos

    Notes
    -----
    The Maxwell filtering version of this algorithm is described in [1]_,
    in section V.B "Virtual signals and movement correction", equations
    40-44. For additional validation, see [2]_.

    Regularization has not been added because in testing it appears to
    decrease dipole localization accuracy relative to using all components.
    Fine calibration and cross-talk cancellation, however, could be added
    to this algorithm based on user demand.

    .. versionadded:: 0.11

    References
    ----------
    .. [1] Taulu S. and Kajola M. "Presentation of electromagnetic
           multichannel data: The signal space separation method,"
           Journal of Applied Physics, vol. 97, pp. 124905 1-10, 2005.
    .. [2] Wehner DT, Hämäläinen MS, Mody M, Ahlfors SP. "Head movements
           of children in MEG: Quantification, effects on source
           estimation, and compensation. NeuroImage 40:541–550, 2008.
    """  # noqa: E501
    from .preprocessing.maxwell import (_trans_sss_basis, _reset_meg_bads,
                                        _check_usable, _col_norm_pinv,
                                        _get_n_moments, _get_mf_picks_fix_mags,
                                        _prep_mf_coils, _check_destination,
                                        _remove_meg_projs, _get_coil_scale)
    if head_pos is None:
        raise TypeError('head_pos must be provided and cannot be None')
    from .chpi import head_pos_to_trans_rot_t
    if not isinstance(epochs, BaseEpochs):
        raise TypeError('epochs must be an instance of Epochs, not %s'
                        % (type(epochs),))
    orig_sfreq = epochs.info['sfreq'] if orig_sfreq is None else orig_sfreq
    orig_sfreq = float(orig_sfreq)
    if isinstance(head_pos, np.ndarray):
        head_pos = head_pos_to_trans_rot_t(head_pos)
    trn, rot, t = head_pos
    del head_pos
    _check_usable(epochs)
    origin = _check_origin(origin, epochs.info, 'head')
    recon_trans = _check_destination(destination, epochs.info, True)

    logger.info('Aligning and averaging up to %s epochs'
                % (len(epochs.events)))
    if not np.array_equal(epochs.events[:, 0], np.unique(epochs.events[:, 0])):
        raise RuntimeError('Epochs must have monotonically increasing events')
    info_to = epochs.info.copy()
    meg_picks, mag_picks, grad_picks, good_mask, _ = \
        _get_mf_picks_fix_mags(info_to, int_order, ext_order, ignore_ref)
    coil_scale, mag_scale = _get_coil_scale(
        meg_picks, mag_picks, grad_picks, mag_scale, info_to)
    n_channels, n_times = len(epochs.ch_names), len(epochs.times)
    other_picks = np.setdiff1d(np.arange(n_channels), meg_picks)
    data = np.zeros((n_channels, n_times))
    count = 0
    # keep only MEG w/bad channels marked in "info_from"
    info_from = pick_info(info_to, meg_picks[good_mask], copy=True)
    all_coils_recon = _prep_mf_coils(info_to, ignore_ref=ignore_ref)
    all_coils = _prep_mf_coils(info_from, ignore_ref=ignore_ref)
    # remove MEG bads in "to" info
    _reset_meg_bads(info_to)
    # set up variables
    w_sum = 0.
    n_in, n_out = _get_n_moments([int_order, ext_order])
    S_decomp = 0.  # this will end up being a weighted average
    last_trans = None
    decomp_coil_scale = coil_scale[good_mask]
    exp = dict(int_order=int_order, ext_order=ext_order, head_frame=True,
               origin=origin)
    n_in = _get_n_moments(int_order)
    for ei, epoch in enumerate(epochs):
        event_time = epochs.events[epochs._current - 1, 0] / orig_sfreq
        use_idx = np.where(t <= event_time)[0]
        if len(use_idx) == 0:
            trans = info_to['dev_head_t']['trans']
        else:
            use_idx = use_idx[-1]
            trans = np.vstack([np.hstack([rot[use_idx], trn[[use_idx]].T]),
                               [[0., 0., 0., 1.]]])
        loc_str = ', '.join('%0.1f' % tr for tr in (trans[:3, 3] * 1000))
        if last_trans is None or not np.allclose(last_trans, trans):
            logger.info('    Processing epoch %s (device location: %s mm)'
                        % (ei + 1, loc_str))
            reuse = False
            last_trans = trans
        else:
            logger.info('    Processing epoch %s (device location: same)'
                        % (ei + 1,))
            reuse = True
        epoch = epoch.copy()  # because we operate inplace
        if not reuse:
            S = _trans_sss_basis(exp, all_coils, trans,
                                 coil_scale=decomp_coil_scale)
            # Get the weight from the un-regularized version (eq. 44)
            weight = np.linalg.norm(S[:, :n_in])
            # XXX Eventually we could do cross-talk and fine-cal here
            S *= weight
        S_decomp += S  # eq. 41
        epoch[slice(None) if weight_all else meg_picks] *= weight
        data += epoch  # eq. 42
        w_sum += weight
        count += 1
    del info_from
    mapping = None
    if count == 0:
        data.fill(np.nan)
    else:
        data[meg_picks] /= w_sum
        data[other_picks] /= w_sum if weight_all else count
        # Finalize weighted average decomp matrix
        S_decomp /= w_sum
        # Get recon matrix
        # (We would need to include external here for regularization to work)
        exp['ext_order'] = 0
        S_recon = _trans_sss_basis(exp, all_coils_recon, recon_trans)
        exp['ext_order'] = ext_order
        # We could determine regularization on basis of destination basis
        # matrix, restricted to good channels, as regularizing individual
        # matrices within the loop above does not seem to work. But in
        # testing this seemed to decrease localization quality in most cases,
        # so we do not provide the option here.
        S_recon /= coil_scale
        # Invert
        pS_ave = _col_norm_pinv(S_decomp)[0][:n_in]
        pS_ave *= decomp_coil_scale.T
        # Get mapping matrix
        mapping = np.dot(S_recon, pS_ave)
        # Apply mapping
        data[meg_picks] = np.dot(mapping, data[meg_picks[good_mask]])
    info_to['dev_head_t'] = recon_trans  # set the reconstruction transform
    evoked = epochs._evoked_from_epoch_data(data, info_to, picks,
                                            n_events=count, kind='average',
                                            comment=epochs._name)
    _remove_meg_projs(evoked)  # remove MEG projectors, they won't apply now
    logger.info('Created Evoked dataset from %s epochs' % (count,))
    return (evoked, mapping) if return_mapping else evoked


@verbose
def make_fixed_length_epochs(raw, duration=1., preload=False,
                             reject_by_annotation=True, proj=True, overlap=0.,
                             id=1, verbose=None):
    """Divide continuous raw data into equal-sized consecutive epochs.

    Parameters
    ----------
    raw : instance of Raw
        Raw data to divide into segments.
    duration : float
        Duration of each epoch in seconds. Defaults to 1.
    %(preload)s
    %(reject_by_annotation_epochs)s

        .. versionadded:: 0.21.0
    %(proj_epochs)s

        .. versionadded:: 0.22.0
    overlap : float
        The overlap between epochs, in seconds. Must be
        ``0 <= overlap < duration``. Default is 0, i.e., no overlap.

        .. versionadded:: 0.23.0
    id : int
        The id to use (default 1).

        .. versionadded:: 0.24.0
    %(verbose)s

    Returns
    -------
    epochs : instance of Epochs
        Segmented data.

    Notes
    -----
    .. versionadded:: 0.20
    """
    events = make_fixed_length_events(raw, id=id, duration=duration,
                                      overlap=overlap)
    delta = 1. / raw.info['sfreq']
    return Epochs(raw, events, event_id=[id], tmin=0, tmax=duration - delta,
                  baseline=None, preload=preload,
                  reject_by_annotation=reject_by_annotation, proj=proj,
                  verbose=verbose)<|MERGE_RESOLUTION|>--- conflicted
+++ resolved
@@ -64,12 +64,8 @@
                     _path_like)
 from .utils.docs import fill_doc
 from .data.html_templates import epochs_template
-<<<<<<< HEAD
 from .annotations import (_handle_meas_date, Annotations,
                           _write_annotations, _read_annotations_fif)
-=======
-from .annotations import Annotations
->>>>>>> 8d24f392
 
 
 def _pack_reject_params(epochs):
@@ -2517,50 +2513,6 @@
     return metadata, events, event_id
 
 
-<<<<<<< HEAD
-def _get_epoch_index_of_annot(epochs, annot_onset_samp, annot_duration_samp):
-    """Get index of Epochs that an annotation belongs to.
-
-    Parameters
-    ----------
-    epochs : instance of Epochs
-        The Epochs to search over.
-    annot_onset_samp : int
-        The sample onset of the annotation to index over.
-    annot_duration_samp : int
-        The sample duration of the annotation.
-
-    Returns
-    -------
-    epoch_indices : np.ndarray
-        The epoch indices that the annotation overlaps in.
-    """
-    events = epochs.events
-    times = epochs.times
-    raw_sfreq = epochs._raw_sfreq
-
-    # convert to a 2D array of onset offset of each epoch
-    epoch_wins = np.zeros((len(events), 2))
-    for idx in range(len(events)):
-        # get the beginning and end sample of the epoch window
-        onset_samp = events[idx, 0] - times[0] * raw_sfreq
-        offset_samp = events[idx, 0] + times[-1] * raw_sfreq
-
-        epoch_wins[idx, :] = [onset_samp, offset_samp]
-
-    # get all the indices of onset within Epoch windows
-    onset_indices = np.argwhere((epoch_wins[:, 0] < annot_onset_samp) &
-                                (epoch_wins[:, 1] > annot_onset_samp))
-
-    # get all the indices of offset within Epoch windows
-    annot_offset_samp = annot_onset_samp + annot_duration_samp
-    offset_indices = np.argwhere((epoch_wins[:, 0] < annot_offset_samp) &
-                                 (epoch_wins[:, 1] > annot_offset_samp))
-
-    # get the set of all indices
-    epoch_indices = np.unique(np.concatenate((onset_indices, offset_indices)))
-    return epoch_indices
-=======
 class AnnotationsMixin():
     """Mixin class for Annotations in Epochs."""
 
@@ -2709,7 +2661,6 @@
         # reset the metadata
         self.metadata = metadata
         return self
->>>>>>> 8d24f392
 
 
 @fill_doc
@@ -2834,12 +2785,7 @@
 
         self.reject_by_annotation = reject_by_annotation
 
-<<<<<<< HEAD
-        # store certain raw properties for dealing with annotations
-        self._first_time = raw._first_time.copy()
-=======
         # keep track of original sfreq (needed for annotations)
->>>>>>> 8d24f392
         self._raw_sfreq = raw.info['sfreq']
 
         # call BaseEpochs constructor
@@ -3780,19 +3726,12 @@
             raise TypeError('epochs_list[%d] must be an instance of Epochs, '
                             'got %s' % (ei, type(epochs)))
 
-<<<<<<< HEAD
-        if hasattr(epochs, 'annotations'):
-            warn('Concatenation of Annotations within Epochs '
-                 'is not supported yet. Annotations within these Epochs will '
-                 'be dropped.')
-=======
         if (getattr(epochs, 'annotations', None) is not None and
                 len(epochs.annotations) > 0 and
                 not warned):
             warned = True
             warn('Concatenation of Annotations within Epochs is not supported '
                  'yet. All annotations will be dropped.')
->>>>>>> 8d24f392
             epochs._set_annotations(None)
     out = epochs_list[0]
     offsets = [0]
