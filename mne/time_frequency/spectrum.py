"""Container classes for spectral data."""

# Authors: Dan McCloy <dan@mccloy.info>
#
# License: BSD-3-Clause

from copy import deepcopy
from functools import partial
from inspect import signature

import numpy as np

from ..channels.channels import UpdateChannelsMixin, _get_ch_type
from ..channels.layout import _merge_ch_data
from ..defaults import (
    _BORDER_DEFAULT,
    _EXTRAPOLATE_DEFAULT,
    _INTERPOLATION_DEFAULT,
    _handle_default,
)
from ..io.meas_info import ContainsMixin
from ..io.pick import _pick_data_channels, _picks_to_idx, pick_info
from ..utils import (
    GetEpochsMixin,
    _build_data_frame,
    _check_pandas_index_arguments,
    _check_pandas_installed,
    _check_sphere,
    _time_mask,
    _validate_type,
    fill_doc,
    legacy,
    logger,
    object_diff,
    repr_html,
    verbose,
    warn,
)
from ..utils.check import (
    _check_fname,
    _check_option,
    _import_h5io_funcs,
    _is_numeric,
    check_fname,
)
from ..utils.misc import _pl
from ..utils.spectrum import _split_psd_kwargs
from ..viz.topo import _plot_timeseries, _plot_timeseries_unified, _plot_topo
from ..viz.topomap import _make_head_outlines, _prepare_topomap_plot, plot_psds_topomap
from ..viz.utils import _format_units_psd, _plot_psd, _prepare_sensor_names, plt_show
from . import psd_array_multitaper, psd_array_welch
from .psd import _check_nfft


def _identity_function(x):
    return x


class SpectrumMixin:
    """Mixin providing spectral plotting methods to sensor-space containers."""

    @legacy(alt=".compute_psd().plot()")
    @verbose
    def plot_psd(
        self,
        fmin=0,
        fmax=np.inf,
        tmin=None,
        tmax=None,
        picks=None,
        proj=False,
        reject_by_annotation=True,
        *,
        method="auto",
        average=False,
        dB=True,
        estimate="auto",
        xscale="linear",
        area_mode="std",
        area_alpha=0.33,
        color="black",
        line_alpha=None,
        spatial_colors=True,
        sphere=None,
        exclude="bads",
        ax=None,
        show=True,
        n_jobs=1,
        verbose=None,
        **method_kw,
    ):
        """%(plot_psd_doc)s.

        Parameters
        ----------
        %(fmin_fmax_psd)s
        %(tmin_tmax_psd)s
        %(picks_good_data_noref)s
        %(proj_psd)s
        %(reject_by_annotation_psd)s
        %(method_plot_psd_auto)s
        %(average_plot_psd)s
        %(dB_plot_psd)s
        %(estimate_plot_psd)s
        %(xscale_plot_psd)s
        %(area_mode_plot_psd)s
        %(area_alpha_plot_psd)s
        %(color_plot_psd)s
        %(line_alpha_plot_psd)s
        %(spatial_colors_psd)s
        %(sphere_topomap_auto)s

            .. versionadded:: 0.22.0
        exclude : list of str | 'bads'
            Channels names to exclude from being shown. If 'bads', the bad
            channels are excluded. Pass an empty list to plot all channels
            (including channels marked "bad", if any).

            .. versionadded:: 0.24.0
        %(ax_plot_psd)s
        %(show)s
        %(n_jobs)s
        %(verbose)s
        %(method_kw_psd)s

        Returns
        -------
        fig : instance of Figure
            Figure with frequency spectra of the data channels.

        Notes
        -----
        %(notes_plot_psd_meth)s
        """
        init_kw, plot_kw = _split_psd_kwargs(plot_fun=Spectrum.plot)
        return self.compute_psd(**init_kw).plot(**plot_kw)

    @legacy(alt=".compute_psd().plot_topo()")
    @verbose
    def plot_psd_topo(
        self,
        tmin=None,
        tmax=None,
        fmin=0,
        fmax=100,
        proj=False,
        *,
        method="auto",
        dB=True,
        layout=None,
        color="w",
        fig_facecolor="k",
        axis_facecolor="k",
        axes=None,
        block=False,
        show=True,
        n_jobs=None,
        verbose=None,
        **method_kw,
    ):
        """Plot power spectral density, separately for each channel.

        Parameters
        ----------
        %(tmin_tmax_psd)s
        %(fmin_fmax_psd_topo)s
        %(proj_psd)s
        %(method_plot_psd_auto)s
        %(dB_spectrum_plot_topo)s
        %(layout_spectrum_plot_topo)s
        %(color_spectrum_plot_topo)s
        %(fig_facecolor)s
        %(axis_facecolor)s
        %(axes_spectrum_plot_topo)s
        %(block)s
        %(show)s
        %(n_jobs)s
        %(verbose)s
        %(method_kw_psd)s Defaults to ``dict(n_fft=2048)``.

        Returns
        -------
        fig : instance of matplotlib.figure.Figure
            Figure distributing one image per channel across sensor topography.
        """
        init_kw, plot_kw = _split_psd_kwargs(plot_fun=Spectrum.plot_topo)
        return self.compute_psd(**init_kw).plot_topo(**plot_kw)

    @legacy(alt=".compute_psd().plot_topomap()")
    @verbose
    def plot_psd_topomap(
        self,
        bands=None,
        tmin=None,
        tmax=None,
        ch_type=None,
        *,
        proj=False,
        method="auto",
        normalize=False,
        agg_fun=None,
        dB=False,
        sensors=True,
        show_names=False,
        mask=None,
        mask_params=None,
        contours=0,
        outlines="head",
        sphere=None,
        image_interp=_INTERPOLATION_DEFAULT,
        extrapolate=_EXTRAPOLATE_DEFAULT,
        border=_BORDER_DEFAULT,
        res=64,
        size=1,
        cmap=None,
        vlim=(None, None),
        cnorm=None,
        colorbar=True,
        cbar_fmt="auto",
        units=None,
        axes=None,
        show=True,
        n_jobs=None,
        verbose=None,
        **method_kw,
    ):
        """Plot scalp topography of PSD for chosen frequency bands.

        Parameters
        ----------
        %(bands_psd_topo)s
        %(tmin_tmax_psd)s
        %(ch_type_topomap_psd)s
        %(proj_psd)s
        %(method_plot_psd_auto)s
        %(normalize_psd_topo)s
        %(agg_fun_psd_topo)s
        %(dB_plot_topomap)s
        %(sensors_topomap)s
        %(show_names_topomap)s
        %(mask_evoked_topomap)s
        %(mask_params_topomap)s
        %(contours_topomap)s
        %(outlines_topomap)s
        %(sphere_topomap_auto)s
        %(image_interp_topomap)s
        %(extrapolate_topomap)s
        %(border_topomap)s
        %(res_topomap)s
        %(size_topomap)s
        %(cmap_topomap)s
        %(vlim_plot_topomap_psd)s
        %(cnorm)s

            .. versionadded:: 1.2
        %(colorbar_topomap)s
        %(cbar_fmt_topomap_psd)s
        %(units_topomap)s
        %(axes_spectrum_plot_topomap)s
        %(show)s
        %(n_jobs)s
        %(verbose)s
        %(method_kw_psd)s

        Returns
        -------
        fig : instance of Figure
            Figure showing one scalp topography per frequency band.
        """
        init_kw, plot_kw = _split_psd_kwargs(plot_fun=Spectrum.plot_topomap)
        return self.compute_psd(**init_kw).plot_topomap(**plot_kw)

    def _set_legacy_nfft_default(self, tmin, tmax, method, method_kw):
        """Update method_kw with legacy n_fft default for plot_psd[_topo]().

        This method returns ``None`` and has a side effect of (maybe) updating
        the ``method_kw`` dict.
        """
        if method == "welch" and method_kw.get("n_fft", None) is None:
            tm = _time_mask(self.times, tmin, tmax, sfreq=self.info["sfreq"])
            method_kw["n_fft"] = min(np.sum(tm), 2048)


class BaseSpectrum(ContainsMixin, UpdateChannelsMixin):
    """Base class for Spectrum and EpochsSpectrum."""

    def __init__(
        self,
        inst,
        method,
        fmin,
        fmax,
        tmin,
        tmax,
        picks,
        proj,
        *,
        n_jobs,
        verbose=None,
        **method_kw,
    ):
        # arg checking
        self._sfreq = inst.info["sfreq"]
        if np.isfinite(fmax) and (fmax > self.sfreq / 2):
            raise ValueError(
                f"Requested fmax ({fmax} Hz) must not exceed ½ the sampling "
                f'frequency of the data ({0.5 * inst.info["sfreq"]} Hz).'
            )
        # method
        self._inst_type = type(inst)
        method = _validate_method(method, self._get_instance_type_string())

        # triage method and kwargs. partial() doesn't check validity of kwargs,
        # so we do it manually to save compute time if any are invalid.
        psd_funcs = dict(welch=psd_array_welch, multitaper=psd_array_multitaper)
        invalid_ix = np.in1d(
            list(method_kw), list(signature(psd_funcs[method]).parameters), invert=True
        )
        if invalid_ix.any():
            invalid_kw = np.array(list(method_kw))[invalid_ix].tolist()
            s = _pl(invalid_kw)
            raise TypeError(
                f'Got unexpected keyword argument{s} {", ".join(invalid_kw)} '
                f'for PSD method "{method}".'
            )
        self._psd_func = partial(psd_funcs[method], **method_kw)

        # apply proj if desired
        if proj:
            inst = inst.copy().apply_proj()
        self.inst = inst

        # prep times and picks
        self._time_mask = _time_mask(inst.times, tmin, tmax, sfreq=self.sfreq)
        self._picks = _picks_to_idx(inst.info, picks, "data", with_ref_meg=False)

        # add the info object. bads and non-data channels were dropped by
        # _picks_to_idx() so we update the info accordingly:
        self.info = pick_info(inst.info, sel=self._picks, copy=True)

        # assign some attributes
        self.preload = True  # needed for __getitem__, doesn't mean anything
        self._method = method
        # self._dims may also get updated by child classes
        self._dims = (
            "channel",
            "freq",
        )
        if method_kw.get("average", "") in (None, False):
            self._dims += ("segment",)
        if self._returns_complex_tapers(**method_kw):
            self._dims = self._dims[:-1] + ("taper",) + self._dims[-1:]
        # record data type (for repr and html_repr)
        self._data_type = (
            "Fourier Coefficients" if "taper" in self._dims else "Power Spectrum"
        )

    def __eq__(self, other):
        """Test equivalence of two Spectrum instances."""
        return object_diff(vars(self), vars(other)) == ""

    def __getstate__(self):
        """Prepare object for serialization."""
        inst_type_str = self._get_instance_type_string()
        out = dict(
            method=self.method,
            data=self._data,
            sfreq=self.sfreq,
            dims=self._dims,
            freqs=self.freqs,
            inst_type_str=inst_type_str,
            data_type=self._data_type,
            info=self.info,
        )
        return out

    def __setstate__(self, state):
        """Unpack from serialized format."""
        from .. import Epochs, Evoked, Info
        from ..io import Raw

        self._method = state["method"]
        self._data = state["data"]
        self._freqs = state["freqs"]
        self._dims = state["dims"]
        self._sfreq = state["sfreq"]
        self.info = Info(**state["info"])
        self._data_type = state["data_type"]
        self.preload = True
        # instance type
        inst_types = dict(Raw=Raw, Epochs=Epochs, Evoked=Evoked, Array=np.ndarray)
        self._inst_type = inst_types[state["inst_type_str"]]

    def __repr__(self):
        """Build string representation of the Spectrum object."""
        inst_type_str = self._get_instance_type_string()
        # shape & dimension names
        dims = " × ".join(
            [f"{dim[0]} {dim[1]}s" for dim in zip(self.shape, self._dims)]
        )
        freq_range = f"{self.freqs[0]:0.1f}-{self.freqs[-1]:0.1f} Hz"
        return (
            f"<{self._data_type} (from {inst_type_str}, "
            f"{self.method} method) | {dims}, {freq_range}>"
        )

    @repr_html
    def _repr_html_(self, caption=None):
        """Build HTML representation of the Spectrum object."""
        from ..html_templates import repr_templates_env

        inst_type_str = self._get_instance_type_string()
        units = [f"{ch_type}: {unit}" for ch_type, unit in self.units().items()]
        t = repr_templates_env.get_template("spectrum.html.jinja")
        t = t.render(spectrum=self, inst_type=inst_type_str, units=units)
        return t

    def _check_values(self):
        """Check PSD results for correct shape and bad values."""
        assert len(self._dims) == self._data.ndim, (self._dims, self._data.ndim)
        assert self._data.shape == self._shape
        # negative values OK if the spectrum is really fourier coefficients
        if "taper" in self._dims:
            return
        # TODO: should this be more fine-grained (report "chan X in epoch Y")?
        ch_dim = self._dims.index("channel")
        dims = np.arange(self._data.ndim).tolist()
        dims.pop(ch_dim)
        # take min() across all but the channel axis
        bad_value = self._data.min(axis=tuple(dims)) <= 0
        if bad_value.any():
            chs = np.array(self.ch_names)[bad_value].tolist()
            s = _pl(bad_value.sum())
            warn(f'Zero value in spectrum for channel{s} {", ".join(chs)}', UserWarning)

    def _returns_complex_tapers(self, **method_kw):
        return method_kw.get("output", "") == "complex" and self.method == "multitaper"

    def _compute_spectra(self, data, fmin, fmax, n_jobs, method_kw, verbose):
        # make the spectra
        result = self._psd_func(
            data, self.sfreq, fmin=fmin, fmax=fmax, n_jobs=n_jobs, verbose=verbose
        )
        # assign ._data (handling unaggregated multitaper output)
        if self._returns_complex_tapers(**method_kw):
            fourier_coefs, freqs, weights = result
            self._data = fourier_coefs
            self._mt_weights = weights
        else:
            psds, freqs = result
            self._data = psds
        # assign properties (._data already assigned above)
        self._freqs = freqs
        # this is *expected* shape, it gets asserted later in _check_values()
        # (and then deleted afterwards)
        self._shape = (len(self.ch_names), len(self.freqs))
        # append n_welch_segments
        if method_kw.get("average", "") in (None, False):
            n_welch_segments = _compute_n_welch_segments(data.shape[-1], method_kw)
            self._shape += (n_welch_segments,)
        # insert n_tapers
        if self._returns_complex_tapers(**method_kw):
            self._shape = self._shape[:-1] + (self._mt_weights.size,) + self._shape[-1:]
        # we don't need these anymore, and they make save/load harder
        del self._picks
        del self._psd_func
        del self._time_mask

    def _get_instance_type_string(self):
        """Get string representation of the originating instance type."""
        from .. import BaseEpochs, Evoked, EvokedArray
        from ..io import BaseRaw

        parent_classes = self._inst_type.__bases__
        if BaseRaw in parent_classes:
            inst_type_str = "Raw"
        elif BaseEpochs in parent_classes:
            inst_type_str = "Epochs"
        elif self._inst_type in (Evoked, EvokedArray):
            inst_type_str = "Evoked"
        else:
            raise RuntimeError(f"Unknown instance type {self._inst_type} in Spectrum")
        return inst_type_str

    @property
    def _detrend_picks(self):
        """Provide compatibility with __iter__."""
        return list()

    @property
    def ch_names(self):
        return self.info["ch_names"]

    @property
    def freqs(self):
        return self._freqs

    @property
    def method(self):
        return self._method

    @property
    def sfreq(self):
        return self._sfreq

    @property
    def shape(self):
        return self._data.shape

    def copy(self):
        """Return copy of the Spectrum instance.

        Returns
        -------
        spectrum : instance of Spectrum
            A copy of the object.
        """
        return deepcopy(self)

    @fill_doc
    def get_data(
        self, picks=None, exclude="bads", fmin=0, fmax=np.inf, return_freqs=False
    ):
        """Get spectrum data in NumPy array format.

        Parameters
        ----------
        %(picks_good_data_noref)s
        %(exclude_spectrum_get_data)s
        %(fmin_fmax_psd)s
        return_freqs : bool
            Whether to return the frequency bin values for the requested
            frequency range. Default is ``False``.

        Returns
        -------
        data : array
            The requested data in a NumPy array.
        freqs : array
            The frequency values for the requested range. Only returned if
            ``return_freqs`` is ``True``.
        """
        picks = _picks_to_idx(
            self.info, picks, "data_or_ica", exclude=exclude, with_ref_meg=False
        )
        fmin_idx = np.searchsorted(self.freqs, fmin)
        fmax_idx = np.searchsorted(self.freqs, fmax, side="right")
        freq_picks = np.arange(fmin_idx, fmax_idx)
        freq_axis = self._dims.index("freq")
        chan_axis = self._dims.index("channel")
        # normally there's a risk of np.take reducing array dimension if there
        # were only one channel or frequency selected, but `_picks_to_idx`
        # always returns an array of picks, and np.arange always returns an
        # array of freq bin indices, so we're safe; the result will always be
        # 2D.
        data = self._data.take(picks, chan_axis).take(freq_picks, freq_axis)
        if return_freqs:
            freqs = self._freqs[fmin_idx:fmax_idx]
            return (data, freqs)
        return data

    @fill_doc
    def plot(
        self,
        *,
        picks=None,
        average=False,
        dB=True,
        amplitude="auto",
        xscale="linear",
        ci="sd",
        ci_alpha=0.3,
        color="black",
        alpha=None,
        spatial_colors=True,
        sphere=None,
        exclude=(),
        axes=None,
        show=True,
    ):
        """%(plot_psd_doc)s.

        Parameters
        ----------
        %(picks_all_data_noref)s

            .. versionchanged:: 1.5
                In version 1.5, the default behavior changed so that all
                :term:`data channels` (not just "good" data channels) are shown
                by default.
        average : bool
            Whether to average across channels before plotting. If ``True``,
            interactive plotting of scalp topography is disabled, and
            parameters ``ci`` and ``ci_alpha`` control the style of the
            confidence band around the mean. Default is ``False``.
        %(dB_spectrum_plot)s
        amplitude : bool | 'auto'
            Whether to plot an amplitude spectrum (``True``) or power spectrum
            (``False``). If ``'auto'``, will plot a power spectrum when
            ``dB=True`` and an amplitude spectrum otherwise. Default is
            ``'auto'``.
        %(xscale_plot_psd)s
        ci : float | 'sd' | 'range' | None
            Type of confidence band drawn around the mean when
            ``average=True``. If ``'sd'`` the band spans ±1 standard deviation
            across channels. If ``'range'`` the band spans the range across
            channels at each frequency. If a :class:`float`, it indicates the
            (bootstrapped) confidence interval to display, and must satisfy
            ``0 < ci <= 100``. If ``None``, no band is drawn. Default is
            ``sd``.
        ci_alpha : float
            Opacity of the confidence band. Must satisfy
            ``0 <= ci_alpha <= 1``. Default is 0.3.
        %(color_plot_psd)s
        alpha : float | None
            Opacity of the spectrum line(s). If :class:`float`, must satisfy
            ``0 <= alpha <= 1``. If ``None``, opacity will be ``1`` when
            ``average=True`` and ``0.1`` when ``average=False``. Default is
            ``None``.
        %(spatial_colors_psd)s
        %(sphere_topomap_auto)s
        %(exclude_spectrum_plot)s

            .. versionchanged:: 1.5
                In version 1.5, the default behavior changed from
                ``exclude='bads'`` to ``exclude=()``.
        %(axes_spectrum_plot_topomap)s
        %(show)s

        Returns
        -------
        fig : instance of matplotlib.figure.Figure
            Figure with spectra plotted in separate subplots for each channel
            type.
        """
        from ..viz._mpl_figure import _line_figure, _split_picks_by_type
        from .multitaper import _psd_from_mt

        # arg checking
        ci = _check_ci(ci)
        _check_option("xscale", xscale, ("log", "linear"))
        sphere = _check_sphere(sphere, self.info)
        # defaults
        scalings = _handle_default("scalings", None)
        titles = _handle_default("titles", None)
        units = _handle_default("units", None)
        if amplitude == "auto":
            estimate = "power" if dB else "amplitude"
        else:  # amplitude is boolean
            estimate = "amplitude" if amplitude else "power"
        # split picks by channel type
        picks = _picks_to_idx(
            self.info, picks, "data", exclude=exclude, with_ref_meg=False
        )
        (picks_list, units_list, scalings_list, titles_list) = _split_picks_by_type(
            self, picks, units, scalings, titles
        )
        # handle unaggregated multitaper
        if hasattr(self, "_mt_weights"):
            logger.info("Aggregating multitaper estimates before plotting...")
            _f = partial(_psd_from_mt, weights=self._mt_weights)
        # handle unaggregated Welch
        elif "segment" in self._dims:
            logger.info("Aggregating Welch estimates (median) before plotting...")
            seg_axis = self._dims.index("segment")
            _f = partial(np.nanmedian, axis=seg_axis)
        else:  # "normal" cases
            _f = _identity_function
        ch_axis = self._dims.index("channel")
        psd_list = [_f(self._data.take(_p, axis=ch_axis)) for _p in picks_list]
        # handle epochs
        if "epoch" in self._dims:
            # XXX TODO FIXME decide how to properly aggregate across repeated
            # measures (epochs) and non-repeated but correlated measures
            # (channels) when calculating stddev or a CI. For across-channel
            # aggregation, doi:10.1007/s10162-012-0321-8 used hotellings T**2
            # with a correction factor that estimated data rank using monte
            # carlo simulations; seems like we could use our own data rank
            # estimation methods to similar effect. Their exact approach used
            # complex spectra though, here we've already converted to power;
            # not sure if that makes an important difference? Anyway that
            # aggregation would need to happen in the _plot_psd function
            # though, not here... for now we just average like we always did.

            # only log message if averaging will actually have an effect
            if self._data.shape[0] > 1:
                logger.info("Averaging across epochs...")
            # epoch axis should always be the first axis
            psd_list = [_p.mean(axis=0) for _p in psd_list]
        # initialize figure
        fig, axes = _line_figure(self, axes, picks=picks)
        # don't add ylabels & titles if figure has unexpected number of axes
        make_label = len(axes) == len(fig.axes)
        # Plot Frequency [Hz] xlabel only on the last axis
        xlabels_list = [False] * (len(axes) - 1) + [True]
        # plot
        _plot_psd(
            self,
            fig,
            self.freqs,
            psd_list,
            picks_list,
            titles_list,
            units_list,
            scalings_list,
            axes,
            make_label,
            color,
            area_mode=ci,
            area_alpha=ci_alpha,
            dB=dB,
            estimate=estimate,
            average=average,
            spatial_colors=spatial_colors,
            xscale=xscale,
            line_alpha=alpha,
            sphere=sphere,
            xlabels_list=xlabels_list,
        )
        fig.subplots_adjust(hspace=0.3)
        plt_show(show, fig)
        return fig

    @fill_doc
    def plot_topo(
        self,
        *,
        dB=True,
        layout=None,
        color="w",
        fig_facecolor="k",
        axis_facecolor="k",
        axes=None,
        block=False,
        show=True,
    ):
        """Plot power spectral density, separately for each channel.

        Parameters
        ----------
        %(dB_spectrum_plot_topo)s
        %(layout_spectrum_plot_topo)s
        %(color_spectrum_plot_topo)s
        %(fig_facecolor)s
        %(axis_facecolor)s
        %(axes_spectrum_plot_topo)s
        %(block)s
        %(show)s

        Returns
        -------
        fig : instance of matplotlib.figure.Figure
            Figure distributing one image per channel across sensor topography.
        """
        if layout is None:
            from ..channels.layout import find_layout

            layout = find_layout(self.info)

        psds, freqs = self.get_data(return_freqs=True)
        if dB:
            psds = 10 * np.log10(psds)
            y_label = "dB"
        else:
            y_label = "Power"
        show_func = partial(
            _plot_timeseries_unified, data=[psds], color=color, times=[freqs]
        )
        click_func = partial(_plot_timeseries, data=[psds], color=color, times=[freqs])
        picks = _pick_data_channels(self.info)
        info = pick_info(self.info, picks)
        fig = _plot_topo(
            info,
            times=freqs,
            show_func=show_func,
            click_func=click_func,
            layout=layout,
            axis_facecolor=axis_facecolor,
            fig_facecolor=fig_facecolor,
            x_label="Frequency (Hz)",
            unified=True,
            y_label=y_label,
            axes=axes,
        )
        plt_show(show, block=block)
        return fig

    @fill_doc
    def plot_topomap(
        self,
        bands=None,
        ch_type=None,
        *,
        normalize=False,
        agg_fun=None,
        dB=False,
        sensors=True,
        show_names=False,
        mask=None,
        mask_params=None,
        contours=6,
        outlines="head",
        sphere=None,
        image_interp=_INTERPOLATION_DEFAULT,
        extrapolate=_EXTRAPOLATE_DEFAULT,
        border=_BORDER_DEFAULT,
        res=64,
        size=1,
        cmap=None,
        vlim=(None, None),
        cnorm=None,
        colorbar=True,
        cbar_fmt="auto",
        units=None,
        axes=None,
        show=True,
    ):
        """Plot scalp topography of PSD for chosen frequency bands.

        Parameters
        ----------
        %(bands_psd_topo)s
        %(ch_type_topomap_psd)s
        %(normalize_psd_topo)s
        %(agg_fun_psd_topo)s
        %(dB_plot_topomap)s
        %(sensors_topomap)s
        %(show_names_topomap)s
        %(mask_evoked_topomap)s
        %(mask_params_topomap)s
        %(contours_topomap)s
        %(outlines_topomap)s
        %(sphere_topomap_auto)s
        %(image_interp_topomap)s
        %(extrapolate_topomap)s
        %(border_topomap)s
        %(res_topomap)s
        %(size_topomap)s
        %(cmap_topomap)s
        %(vlim_plot_topomap_psd)s
        %(cnorm)s
        %(colorbar_topomap)s
        %(cbar_fmt_topomap_psd)s
        %(units_topomap)s
        %(axes_spectrum_plot_topomap)s
        %(show)s

        Returns
        -------
        fig : instance of Figure
            Figure showing one scalp topography per frequency band.
        """
        ch_type = _get_ch_type(self, ch_type)
        if units is None:
            units = _handle_default("units", None)
        unit = units[ch_type] if hasattr(units, "keys") else units
        scalings = _handle_default("scalings", None)
        scaling = scalings[ch_type]

        (
            picks,
            pos,
            merge_channels,
            names,
            ch_type,
            sphere,
            clip_origin,
        ) = _prepare_topomap_plot(self, ch_type, sphere=sphere)
        outlines = _make_head_outlines(sphere, pos, outlines, clip_origin)

        psds, freqs = self.get_data(picks=picks, return_freqs=True)
        if "epoch" in self._dims:
            psds = np.mean(psds, axis=self._dims.index("epoch"))
        psds *= scaling**2

        if merge_channels:
            psds, names = _merge_ch_data(psds, ch_type, names, method="mean")

        names = _prepare_sensor_names(names, show_names)
        return plot_psds_topomap(
            psds=psds,
            freqs=freqs,
            pos=pos,
            bands=bands,
            ch_type=ch_type,
            normalize=normalize,
            agg_fun=agg_fun,
            dB=dB,
            sensors=sensors,
            names=names,
            mask=mask,
            mask_params=mask_params,
            contours=contours,
            outlines=outlines,
            sphere=sphere,
            image_interp=image_interp,
            extrapolate=extrapolate,
            border=border,
            res=res,
            size=size,
            cmap=cmap,
            vlim=vlim,
            cnorm=cnorm,
            colorbar=colorbar,
            cbar_fmt=cbar_fmt,
            unit=unit,
            axes=axes,
            show=show,
        )

    @verbose
    def save(self, fname, *, overwrite=False, verbose=None):
        """Save spectrum data to disk (in HDF5 format).

        Parameters
        ----------
        fname : path-like
            Path of file to save to.
        %(overwrite)s
        %(verbose)s

        See Also
        --------
        mne.time_frequency.read_spectrum
        """
        _, write_hdf5 = _import_h5io_funcs()
        check_fname(fname, "spectrum", (".h5", ".hdf5"))
        fname = _check_fname(fname, overwrite=overwrite, verbose=verbose)
        out = self.__getstate__()
        write_hdf5(fname, out, overwrite=overwrite, title="mnepython")

    @verbose
    def to_data_frame(
        self, picks=None, index=None, copy=True, long_format=False, *, verbose=None
    ):
        """Export data in tabular structure as a pandas DataFrame.

        Channels are converted to columns in the DataFrame. By default,
        an additional column "freq" is added, unless ``index='freq'``
        (in which case frequency values form the DataFrame's index).

        Parameters
        ----------
        %(picks_all)s
        index : str | list of str | None
            Kind of index to use for the DataFrame. If ``None``, a sequential
            integer index (:class:`pandas.RangeIndex`) will be used. If a
            :class:`str`, a :class:`pandas.Index` will be used (see Notes). If
            a list of two or more string values, a :class:`pandas.MultiIndex`
            will be used. Defaults to ``None``.
        %(copy_df)s
        %(long_format_df_spe)s
        %(verbose)s

        Returns
        -------
        %(df_return)s

        Notes
        -----
        Valid values for ``index`` depend on whether the Spectrum was created
        from continuous data (:class:`~mne.io.Raw`, :class:`~mne.Evoked`) or
        discontinuous data (:class:`~mne.Epochs`). For continuous data, only
        ``None`` or ``'freq'`` is supported. For discontinuous data, additional
        valid values are ``'epoch'`` and ``'condition'``, or a :class:`list`
        comprising some of the valid string values (e.g.,
        ``['freq', 'epoch']``).
        """
        # check pandas once here, instead of in each private utils function
        pd = _check_pandas_installed()  # noqa
        # triage for Epoch-derived or unaggregated spectra
        from_epo = self._get_instance_type_string() == "Epochs"
        unagg_welch = "segment" in self._dims
        unagg_mt = "taper" in self._dims
        # arg checking
        valid_index_args = ["freq"]
        if from_epo:
            valid_index_args += ["epoch", "condition"]
        index = _check_pandas_index_arguments(index, valid_index_args)
        # get data
        picks = _picks_to_idx(self.info, picks, "all", exclude=())
        data = self.get_data(picks)
        if copy:
            data = data.copy()
        # reshape
        if unagg_mt:
            data = np.moveaxis(data, self._dims.index("freq"), -2)
        if from_epo:
            n_epochs, n_picks, n_freqs = data.shape[:3]
        else:
            n_epochs, n_picks, n_freqs = (1,) + data.shape[:2]
        n_segs = data.shape[-1] if unagg_mt or unagg_welch else 1
        data = np.moveaxis(data, self._dims.index("channel"), -1)
        # at this point, should be ([epoch], freq, [segment/taper], channel)
        data = data.reshape(n_epochs * n_freqs * n_segs, n_picks)
        # prepare extra columns / multiindex
        mindex = list()
        default_index = list()
        if from_epo:
            rev_event_id = {v: k for k, v in self.event_id.items()}
            _conds = [rev_event_id[k] for k in self.events[:, 2]]
            conditions = np.repeat(_conds, n_freqs * n_segs)
            epoch_nums = np.repeat(self.selection, n_freqs * n_segs)
            mindex.extend([("condition", conditions), ("epoch", epoch_nums)])
            default_index.extend(["condition", "epoch"])
        freqs = np.tile(np.repeat(self.freqs, n_segs), n_epochs)
        mindex.append(("freq", freqs))
        default_index.append("freq")
        if unagg_mt or unagg_welch:
            name = "taper" if unagg_mt else "segment"
            seg_nums = np.tile(np.arange(n_segs), n_epochs * n_freqs)
            mindex.append((name, seg_nums))
            default_index.append(name)
        # build DataFrame
        df = _build_data_frame(
            self, data, picks, long_format, mindex, index, default_index=default_index
        )
        return df

    def units(self, latex=False):
        """Get the spectrum units for each channel type.

        Parameters
        ----------
        latex : bool
            Whether to format the unit strings as LaTeX. Default is ``False``.

        Returns
        -------
        units : dict
            Mapping from channel type to a string representation of the units
            for that channel type.
        """
        units = _handle_default("si_units", None)
        power = not hasattr(self, "_mt_weights")
        return {
            ch_type: _format_units_psd(units[ch_type], power=power, latex=latex)
            for ch_type in sorted(self.get_channel_types(unique=True))
        }


@fill_doc
class Spectrum(BaseSpectrum):
    """Data object for spectral representations of continuous data.

    .. warning:: The preferred means of creating Spectrum objects from
                 continuous or averaged data is via the instance methods
                 :meth:`mne.io.Raw.compute_psd` or
                 :meth:`mne.Evoked.compute_psd`. Direct class instantiation
                 is not supported.

    Parameters
    ----------
    inst : instance of Raw or Evoked
        The data from which to compute the frequency spectrum.
    %(method_psd_auto)s
        ``'auto'`` (default) uses Welch's method for continuous data
        and multitaper for :class:`~mne.Evoked` data.
    %(fmin_fmax_psd)s
    %(tmin_tmax_psd)s
    %(picks_good_data_noref)s
    %(proj_psd)s
    %(reject_by_annotation_psd)s
    %(n_jobs)s
    %(verbose)s
    %(method_kw_psd)s

    Attributes
    ----------
    ch_names : list
        The channel names.
    freqs : array
        Frequencies at which the amplitude, power, or fourier coefficients
        have been computed.
    %(info_not_none)s
    method : str
        The method used to compute the spectrum (``'welch'`` or
        ``'multitaper'``).

    See Also
    --------
    EpochsSpectrum
    SpectrumArray
    mne.io.Raw.compute_psd
    mne.Epochs.compute_psd
    mne.Evoked.compute_psd
    SpectrumArray

    References
    ----------
    .. footbibliography::
    """

    def __init__(
        self,
        inst,
        method,
        fmin,
        fmax,
        tmin,
        tmax,
        picks,
        proj,
        reject_by_annotation,
        *,
        n_jobs,
        verbose=None,
        **method_kw,
    ):
        from ..io import BaseRaw

        # triage reading from file
        if isinstance(inst, dict):
            self.__setstate__(inst)
            return
        # do the basic setup
        super().__init__(
            inst,
            method,
            fmin,
            fmax,
            tmin,
            tmax,
            picks,
            proj,
            n_jobs=n_jobs,
            verbose=verbose,
            **method_kw,
        )
        # get just the data we want
        if isinstance(self.inst, BaseRaw):
            start, stop = np.where(self._time_mask)[0][[0, -1]]
            rba = "NaN" if reject_by_annotation else None
            data = self.inst.get_data(
                self._picks, start, stop + 1, reject_by_annotation=rba
            )
        else:  # Evoked
            data = self.inst.data[self._picks][:, self._time_mask]
        # compute the spectra
        self._compute_spectra(data, fmin, fmax, n_jobs, method_kw, verbose)
        # check for correct shape and bad values
        self._check_values()
        del self._shape
        # save memory
        del self.inst

    def __getitem__(self, item):
        """Get Spectrum data.

        Parameters
        ----------
        item : int | slice | array-like
            Indexing is similar to a :class:`NumPy array<numpy.ndarray>`; see
            Notes.

        Returns
        -------
        %(getitem_spectrum_return)s

        Notes
        -----
        Integer-, list-, and slice-based indexing is possible:

        - ``spectrum[0]`` gives all frequency bins in the first channel
        - ``spectrum[:3]`` gives all frequency bins in the first 3 channels
        - ``spectrum[[0, 2], 5]`` gives the value in the sixth frequency bin of
          the first and third channels
        - ``spectrum[(4, 7)]`` is the same as ``spectrum[4, 7]``.

        .. note::

           Unlike :class:`~mne.io.Raw` objects (which returns a tuple of the
           requested data values and the corresponding times), accessing
           :class:`~mne.time_frequency.Spectrum` values via subscript does
           **not** return the corresponding frequency bin values. If you need
           them, use ``spectrum.freqs[freq_indices]``.
        """
        from ..io import BaseRaw

        self._parse_get_set_params = partial(BaseRaw._parse_get_set_params, self)
        return BaseRaw._getitem(self, item, return_times=False)


@fill_doc
class SpectrumArray(Spectrum):
    """Data object for precomputed spectral data (in NumPy array format).

    Parameters
    ----------
    data : array, shape (n_channels, n_freqs)
        The channels' power spectral density for each epoch.
    %(info_not_none)s
    %(freqs_tfr)s
    %(verbose)s

    See Also
    --------
    mne.create_info
    mne.EvokedArray
    mne.io.RawArray
    EpochsSpectrumArray

    Notes
    -----
        .. versionadded:: 1.5.0
    """

    @verbose
    def __init__(
        self,
        data,
        info,
        freqs,
        *,
        verbose=None,
    ):
        self.__setstate__(
            dict(
                method="array",
                data=data,
                sfreq=info["sfreq"],
                dims=("channel", "freq"),
                freqs=freqs,
                inst_type_str="Array",
                data_type="Unknown",
                info=info,
            )
        )


@fill_doc
class EpochsSpectrum(BaseSpectrum, GetEpochsMixin):
    """Data object for spectral representations of epoched data.

    .. warning:: The preferred means of creating Spectrum objects from Epochs
                 is via the instance method :meth:`mne.Epochs.compute_psd`.
                 Direct class instantiation is not supported.

    Parameters
    ----------
    inst : instance of Epochs
        The data from which to compute the frequency spectrum.
    %(method_psd)s
    %(fmin_fmax_psd)s
    %(tmin_tmax_psd)s
    %(picks_good_data_noref)s
    %(proj_psd)s
    %(n_jobs)s
    %(verbose)s
    %(method_kw_psd)s

    Attributes
    ----------
    ch_names : list
        The channel names.
    freqs : array
        Frequencies at which the amplitude, power, or fourier coefficients
        have been computed.
    %(info_not_none)s
    method : str
        The method used to compute the spectrum ('welch' or 'multitaper').

    See Also
    --------
    EpochsSpectrumArray
    Spectrum
<<<<<<< HEAD
=======
    EpochsSpectrumArray
    mne.io.Raw.compute_psd
>>>>>>> e0fb07f0
    mne.Epochs.compute_psd

    References
    ----------
    .. footbibliography::
    """

    def __init__(
        self,
        inst,
        method,
        fmin,
        fmax,
        tmin,
        tmax,
        picks,
        proj,
        *,
        n_jobs,
        verbose=None,
        **method_kw,
    ):
        # triage reading from file
        if isinstance(inst, dict):
            self.__setstate__(inst)
            return
        # do the basic setup
        super().__init__(
            inst,
            method,
            fmin,
            fmax,
            tmin,
            tmax,
            picks,
            proj,
            n_jobs=n_jobs,
            verbose=verbose,
            **method_kw,
        )
        # get just the data we want
        data = self.inst.get_data(picks=self._picks)[:, :, self._time_mask]
        # compute the spectra
        self._compute_spectra(data, fmin, fmax, n_jobs, method_kw, verbose)
        self._dims = ("epoch",) + self._dims
        self._shape = (len(self.inst),) + self._shape
        # check for correct shape and bad values
        self._check_values()
        del self._shape
        # we need these for to_data_frame()
        self.event_id = self.inst.event_id.copy()
        self.events = self.inst.events.copy()
        self.selection = self.inst.selection.copy()
        # we need these for __getitem__()
        self.drop_log = deepcopy(self.inst.drop_log)
        self._metadata = self.inst.metadata
        # save memory
        del self.inst

    def __getitem__(self, item):
        """Subselect epochs from an EpochsSpectrum.

        Parameters
        ----------
        item : int | slice | array-like | str
            Access options are the same as for :class:`~mne.Epochs` objects,
            see the docstring of :meth:`mne.Epochs.__getitem__` for
            explanation.

        Returns
        -------
        %(getitem_epochspectrum_return)s
        """
        return super().__getitem__(item)

    def __getstate__(self):
        """Prepare object for serialization."""
        out = super().__getstate__()
        out.update(
            metadata=self._metadata,
            drop_log=self.drop_log,
            event_id=self.event_id,
            events=self.events,
            selection=self.selection,
        )
        return out

    def __setstate__(self, state):
        """Unpack from serialized format."""
        super().__setstate__(state)
        self._metadata = state["metadata"]
        self.drop_log = state["drop_log"]
        self.event_id = state["event_id"]
        self.events = state["events"]
        self.selection = state["selection"]

    def average(self, method="mean"):
        """Average the spectra across epochs.

        Parameters
        ----------
        method : 'mean' | 'median' | callable
            How to aggregate spectra across epochs. If callable, must take a
            :class:`NumPy array<numpy.ndarray>` of shape
            ``(n_epochs, n_channels, n_freqs)`` and return an array of shape
            ``(n_channels, n_freqs)``. Default is ``'mean'``.

        Returns
        -------
        spectrum : instance of Spectrum
            The aggregated spectrum object.
        """
        if isinstance(method, str):
            method = getattr(np, method)  # mean, median, std, etc
            method = partial(method, axis=0)
        if not callable(method):
            raise ValueError(
                '"method" must be a valid string or callable, '
                f"got a {type(method).__name__} ({method})."
            )
        # averaging unaggregated spectral estimates are not supported
        if hasattr(self, "_mt_weights"):
            raise NotImplementedError(
                "Averaging complex spectra is not supported. Consider "
                "averaging the signals before computing the complex spectrum."
            )
        elif "segment" in self._dims:
            raise NotImplementedError(
                "Averaging individual Welch segments across epochs is not "
                "supported. Consider averaging the signals before computing "
                "the Welch spectrum estimates."
            )
        # serialize the object and update data, dims, and data type
        state = super().__getstate__()
        state["data"] = method(state["data"])
        state["dims"] = state["dims"][1:]
        state["data_type"] = f'Averaged {state["data_type"]}'
        defaults = dict(
            method=None,
            fmin=None,
            fmax=None,
            tmin=None,
            tmax=None,
            picks=None,
            proj=None,
            reject_by_annotation=None,
            n_jobs=None,
            verbose=None,
        )
        return Spectrum(state, **defaults)


@fill_doc
class EpochsSpectrumArray(EpochsSpectrum):
    """Data object for precomputed epoched spectral data (in NumPy array format).

    Parameters
    ----------
    data : array, shape (n_epochs, n_channels, n_freqs)
        The channels' power spectral density for each epoch.
    %(info_not_none)s
    %(freqs_tfr)s
    %(method_psd)s
    %(events_epochs)s
    %(event_id)s
    %(metadata_epochs)s
    %(verbose)s

    See Also
    --------
    mne.create_info
    mne.EpochsArray
    SpectrumArray

    Notes
    -----
        .. versionadded:: 1.5.0
    """

    @verbose
    def __init__(
        self,
        data,
        info,
        freqs,
        events=None,
        event_id=None,
        metadata=None,
        *,
        verbose=None,
    ):
        self.__setstate__(
            dict(
                method="array",
                data=data,
                sfreq=info["sfreq"],
                dims=("epoch", "channel", "freq"),
                freqs=freqs,
                inst_type_str="Array",
                data_type="Unknown",
                info=info,
                events=events,
                event_id=event_id,
                metadata=metadata,
                selection=np.arange(data.shape[0]),
                drop_log=tuple(tuple() for _ in range(data.shape[0])),
            )
        )


def read_spectrum(fname):
    """Load a :class:`mne.time_frequency.Spectrum` object from disk.

    Parameters
    ----------
    fname : path-like
        Path to a spectrum file in HDF5 format.

    Returns
    -------
    spectrum : instance of Spectrum
        The loaded Spectrum object.

    See Also
    --------
    mne.time_frequency.Spectrum.save
    """
    read_hdf5, _ = _import_h5io_funcs()
    _validate_type(fname, "path-like", "fname")
    fname = _check_fname(fname=fname, overwrite="read", must_exist=False)
    # read it in
    hdf5_dict = read_hdf5(fname, title="mnepython")
    defaults = dict(
        method=None,
        fmin=None,
        fmax=None,
        tmin=None,
        tmax=None,
        picks=None,
        proj=None,
        reject_by_annotation=None,
        n_jobs=None,
        verbose=None,
    )
    Klass = EpochsSpectrum if hdf5_dict["inst_type_str"] == "Epochs" else Spectrum
    return Klass(hdf5_dict, **defaults)


def _check_ci(ci):
    ci = "sd" if ci == "std" else ci  # be forgiving
    if _is_numeric(ci):
        if not (0 < ci <= 100):
            raise ValueError(f"ci must satisfy 0 < ci <= 100, got {ci}")
        ci /= 100.0
    else:
        _check_option("ci", ci, [None, "sd", "range"])
    return ci


def _compute_n_welch_segments(n_times, method_kw):
    # get default values from psd_array_welch
    _defaults = dict()
    for param in ("n_fft", "n_per_seg", "n_overlap"):
        _defaults[param] = signature(psd_array_welch).parameters[param].default
    # override defaults with user-specified values
    for key, val in _defaults.items():
        _defaults.update({key: method_kw.get(key, val)})
    # sanity check values / replace `None`s with real numbers
    n_fft, n_per_seg, n_overlap = _check_nfft(n_times, **_defaults)
    # compute expected number of segments
    step = n_per_seg - n_overlap
    return (n_times - n_overlap) // step


def _validate_method(method, instance_type):
    """Convert 'auto' to a real method name, and validate."""
    if method == "auto":
        method = "welch" if instance_type.startswith("Raw") else "multitaper"
    _check_option("method", method, ("welch", "multitaper"))
    return method<|MERGE_RESOLUTION|>--- conflicted
+++ resolved
@@ -1264,11 +1264,6 @@
     --------
     EpochsSpectrumArray
     Spectrum
-<<<<<<< HEAD
-=======
-    EpochsSpectrumArray
-    mne.io.Raw.compute_psd
->>>>>>> e0fb07f0
     mne.Epochs.compute_psd
 
     References
