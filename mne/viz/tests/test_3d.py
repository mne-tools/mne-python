--- conflicted
+++ resolved
@@ -343,14 +343,10 @@
     plot_alignment(subject='sample', subjects_dir=subjects_dir,
                    trans=trans_fname, fwd=fwd,
                    surfaces='white', coord_frame='head')
-<<<<<<< HEAD
-
-=======
     # surfaces as dict
     plot_alignment(subject='sample', coord_frame='head',
                    subjects_dir=subjects_dir,
                    surfaces={'white': 0.4, 'outer_skull': 0.6, 'head': None})
->>>>>>> 17666276
     # fNIRS (default is pairs)
     info = read_raw_nirx(nirx_fname).info
     with catch_logging() as log:
