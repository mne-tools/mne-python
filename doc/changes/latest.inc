--- conflicted
+++ resolved
@@ -36,9 +36,6 @@
 
 - Fix bug with :class:`mne.Report` where figures were saved with ``bbox_inches='tight'``, which led to inconsistent sizes in sliders (:gh:`9966` by `Eric Larson`_)
 
-<<<<<<< HEAD
-- :class:`mne.Report` now raises an exception if invalid tags were passed (:gh:`9970` by `Richard Höchenberger`_)
-=======
 - Fix bug in :func:`mne.make_forward_solution` where sensor-sphere geometry check was incorrect (:gh:`9968` by `Eric Larson`_)
 
 - Add argument ``overwrite`` to :func:`mne.export.export_raw`, :func:`mne.export.export_epochs`, :func:`mne.export.export_evokeds` and :func:`mne.export.export_evokeds_mff` (:gh:`9975` by `Mathieu Scheltienne`_)
@@ -50,7 +47,8 @@
 - Fix channel type support when reading from EEGLAB ``.set`` format with :func:`mne.io.read_raw_eeglab` and :func:`mne.read_epochs_eeglab` (:gh:`9990` by `Mathieu Scheltienne`_)
 
 - Fix suboptimal alignment using :func:`mne.transforms.compute_volume_registration` (:gh:`9991` by `Alex Rockhill`_)
->>>>>>> ca40d9a4
+
+- :class:`mne.Report` now raises an exception if invalid tags were passed (:gh:`9970` by `Richard Höchenberger`_)
 
 API changes
 ~~~~~~~~~~~
