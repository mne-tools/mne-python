trigger:
  # start a new build for every push
  batch: false
  branches:
    include:
      - 'main'
      - 'maint/*'
pr:
  branches:
    include:
      - '*'  # must quote since "*" is a YAML reserved character; we want a string


stages:

  - stage: Check
    jobs:
      - job: Skip
        pool:
          vmImage: 'ubuntu-latest'
        variables:
          DECODE_PERCENTS: 'false'
          RET: 'true'
          BUILD_REASON: $(Build.Reason)
        steps:
          - bash: |
              git_log=`git log --format=oneline -n 1 --skip=1`
              echo "##vso[task.setvariable variable=log]$git_log"
          - bash: echo "##vso[task.setvariable variable=RET]false"
            condition: and(eq(variables.BUILD_REASON, 'PullRequest'), or(contains(variables.log, '[skip azp]'), contains(variables.log, '[azp skip]'), contains(variables.log, '[skip ci]'), contains(variables.log, '[ci skip]')))
          - bash: echo "##vso[task.setvariable variable=start_main;isOutput=true]$RET"
            name: result

  - stage: Style
    variables:
      AZURE_CI: 'true'
    jobs:
      - job: All
        pool:
          vmImage: 'ubuntu-latest'
        variables:
          PYTHON_VERSION: '3.11'
          PYTHON_ARCH: 'x64'
        steps:
          - bash: echo $(COMMIT_MSG)
          - task: UsePythonVersion@0
            inputs:
              versionSpec: $(PYTHON_VERSION)
              architecture: $(PYTHON_ARCH)
              addToPath: true
            displayName: 'Get Python'
          - bash: |
              set -eo pipefail
              python -m pip install --progress-bar off --upgrade pip setuptools wheel
              python -m pip install --progress-bar off -r requirements_base.txt -r requirements_hdf5.txt -r requirements_testing.txt
              python -m pip uninstall -yq pytest-qt  # don't want to set up display, etc. for this
              pre-commit install --install-hooks
            displayName: Install dependencies
          - bash: |
              make pre-commit
            displayName: make pre-commit
            condition: always()
          - bash: |
              make nesting
            displayName: make nesting
            condition: always()
          - bash: |
              make check-manifest
            displayName: make check-manifest
            condition: always()
          - bash: |
              make check-readme
            displayName: make check-readme
            condition: always()

  - stage: Test
    condition: and(succeeded(), eq(dependencies.Check.outputs['Skip.result.start_main'], 'true'))
    dependsOn: ['Style', 'Check']
    variables:
<<<<<<< HEAD
      DISPLAY: ':99'
      OPENBLAS_NUM_THREADS: '1'
    steps:
    - bash: |
        set -e
        ./tools/setup_xvfb.sh
        sudo apt install -yq tcsh
      displayName: 'Install Ubuntu dependencies'
    - bash: |
        source tools/get_minimal_commands.sh
      displayName: 'Install minimal commands'
    - bash: |
        echo $PATH
        mne_surf2bem --version
        fsl_rigid_register --version
      displayName: 'Test minimal commands'
    - task: UsePythonVersion@0
      inputs:
        versionSpec: '3.9'
        architecture: 'x64'
        addToPath: true
      displayName: 'Get Python'
    - bash: |
        set -e
        python -m pip install --progress-bar off --upgrade pip setuptools wheel
        python -m pip install --progress-bar off "mne-qt-browser[opengl] @ git+https://github.com/mne-tools/mne-qt-browser.git@main" pyvista scikit-learn pytest-error-for-skips python-picard "PyQt6!=6.5.1" qtpy
        python -m pip uninstall -yq mne
        python -m pip install --progress-bar off --upgrade -e .[test]
      displayName: 'Install dependencies with pip'
    - bash: |
        set -e
        mne sys_info -pd
        mne sys_info -pd | grep "qtpy .*(PyQt6=.*)$"
      displayName: Print config
    # Uncomment if "xcb not found" Qt errors/segfaults come up again
    # - bash: |
    #     set -e
    #     LD_DEBUG=libs python -c "from PyQt6.QtWidgets import QApplication, QWidget; app = QApplication([]); import matplotlib; matplotlib.use('QtAgg'); import matplotlib.pyplot as plt; plt.figure()"
    - bash: source tools/get_testing_version.sh
      displayName: 'Get testing version'
    - task: Cache@2
      inputs:
        key: $(testing_version)
        path: /home/vsts/mne_data
      displayName: 'Cache testing data'
    - script: python -c "import mne; mne.datasets.testing.data_path(verbose=True)"
      displayName: 'Get test data'
    - script: pytest --error-for-skips -m "ultraslowtest or pgtest" --tb=short --cov=mne --cov-report=xml --cov-report=html -vv mne
      displayName: 'slow and mne-qt-browser tests'
    # Coverage
    - bash: bash <(curl -s https://codecov.io/bash)
      displayName: 'Codecov'
      condition: succeededOrFailed()
    - task: PublishTestResults@2
      inputs:
        testResultsFiles: '**/junit-*.xml'
        testRunTitle: 'Publish test results for $(Agent.JobName)'
        failTaskOnFailedTests: true
      condition: succeededOrFailed()
    - task: PublishCodeCoverageResults@1
      inputs:
        codeCoverageTool: Cobertura
        summaryFileLocation: '$(System.DefaultWorkingDirectory)/**/coverage.xml'
        reportDirectory: '$(System.DefaultWorkingDirectory)/**/htmlcov'
=======
      AZURE_CI: 'true'
    jobs:
      - job: Ultraslow_PG
        pool:
          vmImage: 'ubuntu-22.04'
        variables:
          DISPLAY: ':99'
          OPENBLAS_NUM_THREADS: '1'
        steps:
          - bash: |
              set -e
              ./tools/setup_xvfb.sh
              sudo apt install -yq tcsh
            displayName: 'Install Ubuntu dependencies'
          - bash: |
              source tools/get_minimal_commands.sh
            displayName: 'Install minimal commands'
          - bash: |
              echo $PATH
              mne_surf2bem --version
              fsl_rigid_register --version
            displayName: 'Test minimal commands'
          - task: UsePythonVersion@0
            inputs:
              versionSpec: '3.9'
              architecture: 'x64'
              addToPath: true
            displayName: 'Get Python'
          - bash: |
              set -e
              python -m pip install --progress-bar off --upgrade pip setuptools wheel
              python -m pip install --progress-bar off mne-qt-browser[opengl] pyvista scikit-learn pytest-error-for-skips python-picard "PyQt6!=6.5.1" qtpy
              python -m pip uninstall -yq mne
              python -m pip install --progress-bar off --upgrade -e .[test]
            displayName: 'Install dependencies with pip'
          - bash: |
              set -e
              mne sys_info -pd
              mne sys_info -pd | grep "qtpy .*(PyQt6=.*)$"
            displayName: Print config
          # Uncomment if "xcb not found" Qt errors/segfaults come up again
          # - bash: |
          #     set -e
          #     LD_DEBUG=libs python -c "from PyQt6.QtWidgets import QApplication, QWidget; app = QApplication([]); import matplotlib; matplotlib.use('QtAgg'); import matplotlib.pyplot as plt; plt.figure()"
          - bash: source tools/get_testing_version.sh
            displayName: 'Get testing version'
          - task: Cache@2
            inputs:
              key: $(testing_version)
              path: /home/vsts/mne_data
            displayName: 'Cache testing data'
          - script: python -c "import mne; mne.datasets.testing.data_path(verbose=True)"
            displayName: 'Get test data'
          - script: pytest --error-for-skips -m "ultraslowtest or pgtest" --tb=short --cov=mne --cov-report=xml --cov-report=html -vv mne
            displayName: 'slow and mne-qt-browser tests'
          # Coverage
          - bash: bash <(curl -s https://codecov.io/bash)
            displayName: 'Codecov'
            condition: succeededOrFailed()
          - task: PublishTestResults@2
            inputs:
              testResultsFiles: '**/junit-*.xml'
              testRunTitle: 'Publish test results for $(Agent.JobName)'
              failTaskOnFailedTests: true
            condition: succeededOrFailed()
          - task: PublishCodeCoverageResults@1
            inputs:
              codeCoverageTool: Cobertura
              summaryFileLocation: '$(System.DefaultWorkingDirectory)/**/coverage.xml'
              reportDirectory: '$(System.DefaultWorkingDirectory)/**/htmlcov'
>>>>>>> 2188c25a

      - job: Qt
        pool:
          vmImage: 'ubuntu-22.04'
        variables:
          DISPLAY: ':99'
          OPENBLAS_NUM_THREADS: '1'
          TEST_OPTIONS: "--tb=short --cov=mne --cov-report=xml --cov-report=html --cov-append -vv mne/viz/_brain mne/viz/backends mne/viz/tests/test_evoked.py mne/gui mne/report"
        steps:
          - bash: ./tools/setup_xvfb.sh
            displayName: 'Install Ubuntu dependencies'
          - task: UsePythonVersion@0
            inputs:
              versionSpec: '3.10'
              architecture: 'x64'
              addToPath: true
            displayName: 'Get Python'
          - bash: |
              set -e
              python -m pip install --progress-bar off --upgrade pip setuptools wheel
              python -m pip install --progress-bar off --upgrade --pre --only-binary=\"numpy,scipy,matplotlib,vtk\" numpy scipy matplotlib vtk
              python -c "import vtk"
              python -m pip install --progress-bar off --upgrade -r requirements.txt -r requirements_testing.txt -r requirements_testing_extra.txt
              python -m pip install -e .
            displayName: 'Install dependencies with pip'
          - bash: |
              set -e
              which mne
              mne sys_info -pd
              python ./tools/check_mne_location.py
            displayName: Print config
          - bash: source tools/get_testing_version.sh
            displayName: 'Get testing version'
          - task: Cache@2
            inputs:
              key: $(testing_version)
              path: /home/vsts/mne_data
            displayName: 'Cache testing data'
          - script: python -c "import mne; mne.datasets.testing.data_path(verbose=True)"
            displayName: 'Get test data'
          - bash: |
              set -e
              python -m pip install PyQt6
              # Uncomment if "xcb not found" Qt errors/segfaults come up again
              # LD_DEBUG=libs python -c "from PyQt6.QtWidgets import QApplication, QWidget; app = QApplication([]); import matplotlib; matplotlib.use('QtAgg'); import matplotlib.pyplot as plt; plt.figure()"
              mne sys_info -pd
              mne sys_info -pd | grep "qtpy .* (PyQt6=.*)$"
              PYTEST_QT_API=PyQt6 pytest -m "not slowtest" ${TEST_OPTIONS}
              python -m pip uninstall -yq PyQt6 PyQt6-sip PyQt6-Qt6
            displayName: 'PyQt6'
          - bash: |
              set -e
              python -m pip install PySide6
              mne sys_info -pd
              mne sys_info -pd | grep "qtpy .* (PySide6=.*)$"
              PYTEST_QT_API=PySide6 pytest -m "not slowtest" ${TEST_OPTIONS}
              python -m pip uninstall -yq PySide6
            displayName: 'PySide6'
          - bash: |
              set -e
              python -m pip install PySide2
              mne sys_info -pd
              mne sys_info -pd | grep "qtpy .* (PySide2=.*)$"
              PYTEST_QT_API=PySide2 pytest -m "not slowtest" ${TEST_OPTIONS}
              python -m pip uninstall -yq PySide2
            displayName: 'PySide2'
          # PyQt5 leaves cruft behind, so run it last
          - bash: |
              set -e
              python -m pip install PyQt5
              mne sys_info -pd
              mne sys_info -pd | grep "qtpy .* (PyQt5=.*)$"
              PYTEST_QT_API=PyQt5 pytest -m "not slowtest" ${TEST_OPTIONS}
              python -m pip uninstall -yq PyQt5 PyQt5-sip PyQt5-Qt5
            displayName: 'PyQt5'
          # Coverage
          - bash: bash <(curl -s https://codecov.io/bash)
            displayName: 'Codecov'
            condition: succeededOrFailed()
          - task: PublishTestResults@2
            inputs:
              testResultsFiles: '**/junit-*.xml'
              testRunTitle: 'Publish test results for $(Agent.JobName)'
              failTaskOnFailedTests: true
            condition: succeededOrFailed()
          - task: PublishCodeCoverageResults@1
            inputs:
              codeCoverageTool: Cobertura
              summaryFileLocation: '$(System.DefaultWorkingDirectory)/**/coverage.xml'
              reportDirectory: '$(System.DefaultWorkingDirectory)/**/htmlcov'

      - job: Windows
        pool:
          vmImage: 'windows-latest'
        variables:
          MNE_LOGGING_LEVEL: 'warning'
          MNE_FORCE_SERIAL: 'true'
          OPENBLAS_NUM_THREADS: 2
          OMP_DYNAMIC: 'false'
          PYTHONUNBUFFERED: 1
          PYTHONIOENCODING: 'utf-8'
          AZURE_CI_WINDOWS: 'true'
          PYTHON_ARCH: 'x64'
        timeoutInMinutes: 70
        strategy:
          maxParallel: 4
          matrix:
            3.9 pip:
              TEST_MODE: 'pip'
              PYTHON_VERSION: '3.9'
            3.10 pip pre:
              TEST_MODE: 'pip-pre'
              PYTHON_VERSION: '3.10'
        steps:
          - task: UsePythonVersion@0
            inputs:
              versionSpec: $(PYTHON_VERSION)
              architecture: $(PYTHON_ARCH)
              addToPath: true
            displayName: 'Get Python'
          - bash: |
              set -eo pipefail
              git clone --depth 1 https://github.com/pyvista/gl-ci-helpers.git
              powershell gl-ci-helpers/appveyor/install_opengl.ps1
            displayName: Install OpenGL
          - bash: ./tools/azure_dependencies.sh
            displayName: Install dependencies with pip
          - script: pip install -e .
            displayName: 'Install MNE-Python dev'
          - script: mne sys_info -pd
            displayName: 'Print config'
          - script: python -c "import numpy; numpy.show_config()"
            displayName: Print NumPy config
          - bash: source tools/get_testing_version.sh
            displayName: 'Get testing version'
          - task: Cache@2
            inputs:
              key: $(testing_version)
              path: C:\Users\VssAdministrator\mne_data
            displayName: 'Cache testing data'
          - script: python -c "import mne; mne.datasets.testing.data_path(verbose=True)"
            displayName: 'Get test data'
          - script: pytest -m "not (slowtest or pgtest)" --tb=short --cov=mne --cov-report=xml --cov-report=html -vv mne
            displayName: 'Run tests'
          - bash: bash <(curl -s https://codecov.io/bash)
            displayName: 'Codecov'
            condition: succeededOrFailed()
          - task: PublishTestResults@2
            inputs:
              testResultsFiles: '**/junit-*.xml'
              testRunTitle: 'Publish test results for $(Agent.JobName) $(TEST_MODE) $(PYTHON_VERSION)'
              failTaskOnFailedTests: true
            condition: succeededOrFailed()
          - task: PublishCodeCoverageResults@1
            inputs:
              codeCoverageTool: Cobertura
              summaryFileLocation: '$(System.DefaultWorkingDirectory)/**/coverage.xml'
              reportDirectory: '$(System.DefaultWorkingDirectory)/**/htmlcov'<|MERGE_RESOLUTION|>--- conflicted
+++ resolved
@@ -77,72 +77,6 @@
     condition: and(succeeded(), eq(dependencies.Check.outputs['Skip.result.start_main'], 'true'))
     dependsOn: ['Style', 'Check']
     variables:
-<<<<<<< HEAD
-      DISPLAY: ':99'
-      OPENBLAS_NUM_THREADS: '1'
-    steps:
-    - bash: |
-        set -e
-        ./tools/setup_xvfb.sh
-        sudo apt install -yq tcsh
-      displayName: 'Install Ubuntu dependencies'
-    - bash: |
-        source tools/get_minimal_commands.sh
-      displayName: 'Install minimal commands'
-    - bash: |
-        echo $PATH
-        mne_surf2bem --version
-        fsl_rigid_register --version
-      displayName: 'Test minimal commands'
-    - task: UsePythonVersion@0
-      inputs:
-        versionSpec: '3.9'
-        architecture: 'x64'
-        addToPath: true
-      displayName: 'Get Python'
-    - bash: |
-        set -e
-        python -m pip install --progress-bar off --upgrade pip setuptools wheel
-        python -m pip install --progress-bar off "mne-qt-browser[opengl] @ git+https://github.com/mne-tools/mne-qt-browser.git@main" pyvista scikit-learn pytest-error-for-skips python-picard "PyQt6!=6.5.1" qtpy
-        python -m pip uninstall -yq mne
-        python -m pip install --progress-bar off --upgrade -e .[test]
-      displayName: 'Install dependencies with pip'
-    - bash: |
-        set -e
-        mne sys_info -pd
-        mne sys_info -pd | grep "qtpy .*(PyQt6=.*)$"
-      displayName: Print config
-    # Uncomment if "xcb not found" Qt errors/segfaults come up again
-    # - bash: |
-    #     set -e
-    #     LD_DEBUG=libs python -c "from PyQt6.QtWidgets import QApplication, QWidget; app = QApplication([]); import matplotlib; matplotlib.use('QtAgg'); import matplotlib.pyplot as plt; plt.figure()"
-    - bash: source tools/get_testing_version.sh
-      displayName: 'Get testing version'
-    - task: Cache@2
-      inputs:
-        key: $(testing_version)
-        path: /home/vsts/mne_data
-      displayName: 'Cache testing data'
-    - script: python -c "import mne; mne.datasets.testing.data_path(verbose=True)"
-      displayName: 'Get test data'
-    - script: pytest --error-for-skips -m "ultraslowtest or pgtest" --tb=short --cov=mne --cov-report=xml --cov-report=html -vv mne
-      displayName: 'slow and mne-qt-browser tests'
-    # Coverage
-    - bash: bash <(curl -s https://codecov.io/bash)
-      displayName: 'Codecov'
-      condition: succeededOrFailed()
-    - task: PublishTestResults@2
-      inputs:
-        testResultsFiles: '**/junit-*.xml'
-        testRunTitle: 'Publish test results for $(Agent.JobName)'
-        failTaskOnFailedTests: true
-      condition: succeededOrFailed()
-    - task: PublishCodeCoverageResults@1
-      inputs:
-        codeCoverageTool: Cobertura
-        summaryFileLocation: '$(System.DefaultWorkingDirectory)/**/coverage.xml'
-        reportDirectory: '$(System.DefaultWorkingDirectory)/**/htmlcov'
-=======
       AZURE_CI: 'true'
     jobs:
       - job: Ultraslow_PG
@@ -174,7 +108,7 @@
           - bash: |
               set -e
               python -m pip install --progress-bar off --upgrade pip setuptools wheel
-              python -m pip install --progress-bar off mne-qt-browser[opengl] pyvista scikit-learn pytest-error-for-skips python-picard "PyQt6!=6.5.1" qtpy
+              python -m pip install --progress-bar off "mne-qt-browser[opengl] @ git+https://github.com/mne-tools/mne-qt-browser.git@main" pyvista scikit-learn pytest-error-for-skips python-picard "PyQt6!=6.5.1" qtpy
               python -m pip uninstall -yq mne
               python -m pip install --progress-bar off --upgrade -e .[test]
             displayName: 'Install dependencies with pip'
@@ -213,7 +147,6 @@
               codeCoverageTool: Cobertura
               summaryFileLocation: '$(System.DefaultWorkingDirectory)/**/coverage.xml'
               reportDirectory: '$(System.DefaultWorkingDirectory)/**/htmlcov'
->>>>>>> 2188c25a
 
       - job: Qt
         pool:
