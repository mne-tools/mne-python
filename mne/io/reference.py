--- conflicted
+++ resolved
@@ -345,12 +345,9 @@
     else:
         logger.info('Applying a custom %s '
                     'reference.' % DEFAULTS['titles'][ch_type])
-<<<<<<< HEAD
-=======
 
     return _apply_reference(inst, ref_channels, ch_sel, forward,
                             ch_type=ch_type)
->>>>>>> bd1d1225
 
 
 def _get_ch_type(inst, ch_type):
