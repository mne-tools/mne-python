--- conflicted
+++ resolved
@@ -45,11 +45,7 @@
     "                     time_viewer=True,\n",
     "                     hemi='split')\n",
     "    assert isinstance(brain, brain_class)\n",
-<<<<<<< HEAD
-    "    assert brain._notebook\n",
-=======
     "    assert brain.notebook\n",
->>>>>>> 17666276
     "    interactor = brain._renderer.figure.display\n",
     "    interactor.set_time_point({'new': 0})\n",
     "    brain.close()"
