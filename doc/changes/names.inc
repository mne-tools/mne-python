--- conflicted
+++ resolved
@@ -540,20 +540,6 @@
 
 .. _Yu-Han Luo: https://github.com/yh-luo
 
-<<<<<<< HEAD
 .. _Zhi Zhang: https://github.com/tczhangzhi/
 
-.. _Dinara Issagaliyeva: https://github.com/dissagaliyeva
-
-.. _Jennifer Behnke: https://github.com/JKBehnke
-
-.. _Hakimeh Pourakbari: https://github.com/Hpakbari
-
-.. _Pavel Navratil: https://github.com/navrpa13
-
-.. _Tom Ma: https://github.com/myd7349
-
-.. _Zvi Baratz: https://github.com/ZviBaratz
-=======
-.. _Zhi Zhang: https://github.com/tczhangzhi/
->>>>>>> df2cf84d
+.. _Zvi Baratz: https://github.com/ZviBaratz