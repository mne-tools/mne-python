--- conflicted
+++ resolved
@@ -598,12 +598,7 @@
             return self.figure.viewer.add_scalar_bar(**kwargs)
 
     def show(self):
-<<<<<<< HEAD
         self.figure.plotter.show()
-        return self.scene()
-=======
-        self.plotter.show()
->>>>>>> 2c888c5e
 
     def close(self):
         _close_3d_figure(figure=self.figure)
