# Author: Eric Larson <larson.eric.d@gmail.com>
#
# License: BSD-3-Clause

from contextlib import contextmanager
import inspect
from textwrap import dedent
import gc
import os
import os.path as op
from pathlib import Path
import shutil
import sys
import warnings
import pytest
from pytest import StashKey
from unittest import mock

import numpy as np

import mne
from mne import read_events, pick_types, Epochs
from mne.channels import read_layout
from mne.coreg import create_default_subject
from mne.datasets import testing
from mne.fixes import has_numba, _compare_version
from mne.io import read_raw_fif, read_raw_ctf, read_raw_nirx, read_raw_snirf
from mne.stats import cluster_level
from mne.utils import (
    _pl,
    _assert_no_instances,
    numerics,
    Bunch,
    _check_qt_version,
    _TempDir,
    check_version,
)

# data from sample dataset
from mne.viz._figure import use_browser_backend
from mne.viz.backends._utils import _init_mne_qtapp

test_path = testing.data_path(download=False)
s_path = op.join(test_path, "MEG", "sample")
fname_evoked = op.join(s_path, "sample_audvis_trunc-ave.fif")
fname_cov = op.join(s_path, "sample_audvis_trunc-cov.fif")
fname_fwd = op.join(s_path, "sample_audvis_trunc-meg-eeg-oct-4-fwd.fif")
fname_fwd_full = op.join(s_path, "sample_audvis_trunc-meg-eeg-oct-6-fwd.fif")
bem_path = op.join(test_path, "subjects", "sample", "bem")
fname_bem = op.join(bem_path, "sample-1280-bem.fif")
fname_aseg = op.join(test_path, "subjects", "sample", "mri", "aseg.mgz")
subjects_dir = op.join(test_path, "subjects")
fname_src = op.join(bem_path, "sample-oct-4-src.fif")
fname_trans = op.join(s_path, "sample_audvis_trunc-trans.fif")

ctf_dir = op.join(test_path, "CTF")
fname_ctf_continuous = op.join(ctf_dir, "testdata_ctf.ds")

nirx_path = test_path / "NIRx"
snirf_path = test_path / "SNIRF"
nirsport2 = nirx_path / "nirsport_v2" / "aurora_recording _w_short_and_acc"
nirsport2_snirf = snirf_path / "NIRx" / "NIRSport2" / "1.0.3" / "2021-05-05_001.snirf"
nirsport2_2021_9 = nirx_path / "nirsport_v2" / "aurora_2021_9"
nirsport2_20219_snirf = (
    snirf_path / "NIRx" / "NIRSport2" / "2021.9" / "2021-10-01_002.snirf"
)

# data from mne.io.tests.data
base_dir = op.join(op.dirname(__file__), "io", "tests", "data")
fname_raw_io = op.join(base_dir, "test_raw.fif")
fname_event_io = op.join(base_dir, "test-eve.fif")
fname_cov_io = op.join(base_dir, "test-cov.fif")
fname_evoked_io = op.join(base_dir, "test-ave.fif")
event_id, tmin, tmax = 1, -0.1, 1.0
vv_layout = read_layout("Vectorview-all")

collect_ignore = ["export/_brainvision.py", "export/_eeglab.py", "export/_edf.py"]


def pytest_configure(config):
    """Configure pytest options."""
    # Markers
    for marker in (
        "slowtest",
        "ultraslowtest",
        "pgtest",
        "allow_unclosed",
        "allow_unclosed_pyside2",
    ):
        config.addinivalue_line("markers", marker)

    # Fixtures
    for fixture in (
        "matplotlib_config",
        "close_all",
        "check_verbose",
        "qt_config",
        "protect_config",
    ):
        config.addinivalue_line("usefixtures", fixture)

    # pytest-qt uses PYTEST_QT_API, but let's make it respect qtpy's QT_API
    # if present
    if os.getenv("PYTEST_QT_API") is None and os.getenv("QT_API") is not None:
        os.environ["PYTEST_QT_API"] = os.environ["QT_API"]

    # Warnings
    # - Once SciPy updates not to have non-integer and non-tuple errors (1.2.0)
    #   we should remove them from here.
    # - This list should also be considered alongside reset_warnings in
    #   doc/conf.py.
    if os.getenv("MNE_IGNORE_WARNINGS_IN_TESTS", "") != "true":
        first_kind = "error"
    else:
        first_kind = "always"
    warning_lines = f"    {first_kind}::"
    warning_lines += r"""
    # matplotlib->traitlets (notebook)
    ignore:Passing unrecognized arguments to super.*:DeprecationWarning
    # notebook tests
    ignore:There is no current event loop:DeprecationWarning
    ignore:unclosed <socket\.socket:ResourceWarning
    ignore:unclosed event loop <:ResourceWarning
    # ignore if joblib is missing
    ignore:joblib not installed.*:RuntimeWarning
    # qdarkstyle
    ignore:.*Setting theme=.*:RuntimeWarning
    # scikit-learn using this arg
    ignore:.*The 'sym_pos' keyword is deprecated.*:DeprecationWarning
    # Should be removable by 2022/07/08, SciPy savemat issue
    ignore:.*elementwise comparison failed; returning scalar in.*:FutureWarning
    # numba with NumPy dev
    ignore:`np.MachAr` is deprecated.*:DeprecationWarning
    # matplotlib 3.6 and pyvista/nilearn
    ignore:.*cmap function will be deprecated.*:
    # joblib hasn't updated to avoid distutils
    ignore:.*distutils package is deprecated.*:DeprecationWarning
    ignore:.*distutils Version classes are deprecated.*:DeprecationWarning
    # nbclient
    ignore:Passing a schema to Validator\.iter_errors is deprecated.*:
    ignore:Unclosed context <zmq.asyncio.Context.*:ResourceWarning
    ignore:Jupyter is migrating its paths.*:DeprecationWarning
    ignore:Widget\..* is deprecated\.:DeprecationWarning
    ignore:.*is deprecated in pyzmq.*:DeprecationWarning
    ignore:The `ipykernel.comm.Comm` class has been deprecated.*:DeprecationWarning
    # PySide6
    ignore:Enum value .* is marked as deprecated:DeprecationWarning
    ignore:Function.*is marked as deprecated, please check the documentation.*:DeprecationWarning
    # pkg_resources usage bug
    ignore:Implementing implicit namespace packages.*:DeprecationWarning
    ignore:Deprecated call to `pkg_resources.*:DeprecationWarning
    ignore:pkg_resources is deprecated as an API.*:DeprecationWarning
    # h5py
    ignore:`product` is deprecated as of NumPy.*:DeprecationWarning
    # pandas
    ignore:.*np\.find_common_type is deprecated.*:DeprecationWarning
    # https://github.com/joblib/joblib/issues/1454
    ignore:.*`byte_bounds` is dep.*:DeprecationWarning
    # numpy distutils used by SciPy
    ignore:(\n|.)*numpy\.distutils` is deprecated since NumPy(\n|.)*:DeprecationWarning
    ignore:datetime\.utcfromtimestamp.*is deprecated:DeprecationWarning
    ignore:The numpy\.array_api submodule is still experimental.*:UserWarning
    # tqdm (Fedora)
    ignore:.*'tqdm_asyncio' object has no attribute 'last_print_t':pytest.PytestUnraisableExceptionWarning
    # Until mne-qt-browser > 0.5.2 is released
    ignore:mne\.io\.pick.channel_indices_by_type is deprecated.*:
    """  # noqa: E501
    for warning_line in warning_lines.split("\n"):
        warning_line = warning_line.strip()
        if warning_line and not warning_line.startswith("#"):
            config.addinivalue_line("filterwarnings", warning_line)


# Have to be careful with autouse=True, but this is just an int comparison
# so it shouldn't really add appreciable overhead
@pytest.fixture(autouse=True)
def check_verbose(request):
    """Set to the default logging level to ensure it's tested properly."""
    starting_level = mne.utils.logger.level
    yield
    # ensures that no tests break the global state
    try:
        assert mne.utils.logger.level == starting_level
    except AssertionError:
        pytest.fail(
            ".".join([request.module.__name__, request.function.__name__])
            + " modifies logger.level"
        )


@pytest.fixture(autouse=True)
def close_all():
    """Close all matplotlib plots, regardless of test status."""
    # This adds < 1 µS in local testing, and we have ~2500 tests, so ~2 ms max
    import matplotlib.pyplot as plt

    yield
    plt.close("all")


@pytest.fixture(autouse=True)
def add_mne(doctest_namespace):
    """Add mne to the namespace."""
    doctest_namespace["mne"] = mne


@pytest.fixture(scope="function")
def verbose_debug():
    """Run a test with debug verbosity."""
    with mne.utils.use_log_level("debug"):
        yield


@pytest.fixture(scope="session")
def qt_config():
    """Configure the Qt backend for viz tests."""
    os.environ["_MNE_BROWSER_NO_BLOCK"] = "true"
    if "_MNE_BROWSER_BACK" not in os.environ:
        os.environ["_MNE_BROWSER_BACK"] = "true"


@pytest.fixture(scope="session")
def matplotlib_config():
    """Configure matplotlib for viz tests."""
    import matplotlib
    from matplotlib import cbook

    # Allow for easy interactive debugging with a call like:
    #
    #     $ MNE_MPL_TESTING_BACKEND=Qt5Agg pytest mne/viz/tests/test_raw.py -k annotation -x --pdb  # noqa: E501
    #
    try:
        want = os.environ["MNE_MPL_TESTING_BACKEND"]
    except KeyError:
        want = "agg"  # don't pop up windows
    with warnings.catch_warnings(record=True):  # ignore warning
        warnings.filterwarnings("ignore")
        matplotlib.use(want, force=True)
    import matplotlib.pyplot as plt

    assert plt.get_backend() == want
    # overwrite some params that can horribly slow down tests that
    # users might have changed locally (but should not otherwise affect
    # functionality)
    plt.ioff()
    plt.rcParams["figure.dpi"] = 100
    try:
        plt.rcParams["figure.raise_window"] = False
    except KeyError:  # MPL < 3.3
        pass

    # Make sure that we always reraise exceptions in handlers
    orig = cbook.CallbackRegistry

    class CallbackRegistryReraise(orig):
        def __init__(self, exception_handler=None, signals=None):
            super(CallbackRegistryReraise, self).__init__(exception_handler)

    cbook.CallbackRegistry = CallbackRegistryReraise


@pytest.fixture(scope="session")
def azure_windows():
    """Determine if running on Azure Windows."""
    return os.getenv(
        "AZURE_CI_WINDOWS", "false"
    ).lower() == "true" and sys.platform.startswith("win")


@pytest.fixture(scope="function")
def raw_orig():
    """Get raw data without any change to it from mne.io.tests.data."""
    raw = read_raw_fif(fname_raw_io, preload=True)
    return raw


@pytest.fixture(scope="function")
def raw():
    """
    Get raw data and pick channels to reduce load for testing.

    (from mne.io.tests.data)
    """
    raw = read_raw_fif(fname_raw_io, preload=True)
    # Throws a warning about a changed unit.
    with pytest.warns(RuntimeWarning, match="unit"):
        raw.set_channel_types({raw.ch_names[0]: "ias"})
    raw.pick_channels(raw.ch_names[:9])
    raw.info.normalize_proj()  # Fix projectors after subselection
    return raw


@pytest.fixture(scope="function")
def raw_ctf():
    """Get ctf raw data from mne.io.tests.data."""
    raw_ctf = read_raw_ctf(fname_ctf_continuous, preload=True)
    return raw_ctf


@pytest.fixture(scope="function")
def raw_psds(raw):
    """Get raw with power spectral density computed from mne.io.tests.data."""
    return [raw.compute_psd(method=method) for method in ("welch", "multitaper")]


@pytest.fixture(scope="function")
def events():
    """Get events from mne.io.tests.data."""
    return read_events(fname_event_io)


def _get_epochs(stop=5, meg=True, eeg=False, n_chan=20):
    """Get epochs."""
    raw = read_raw_fif(fname_raw_io)
    events = read_events(fname_event_io)
    picks = pick_types(
        raw.info, meg=meg, eeg=eeg, stim=False, ecg=False, eog=False, exclude="bads"
    )
    # Use a subset of channels for plotting speed
    picks = np.round(np.linspace(0, len(picks) + 1, n_chan)).astype(int)
    with pytest.warns(RuntimeWarning, match="projection"):
        epochs = Epochs(
            raw,
            events[:stop],
            event_id,
            tmin,
            tmax,
            picks=picks,
            proj=False,
            preload=False,
        )
    epochs.info.normalize_proj()  # avoid warnings
    return epochs


@pytest.fixture()
def epochs():
    """
    Get minimal, pre-loaded epochs data suitable for most tests.

    (from mne.io.tests.data)
    """
    return _get_epochs().load_data()


@pytest.fixture()
def epochs_unloaded():
    """Get minimal, unloaded epochs data from mne.io.tests.data."""
    return _get_epochs()


@pytest.fixture()
def epochs_full():
    """Get full, preloaded epochs from mne.io.tests.data."""
    return _get_epochs(None).load_data()


@pytest.fixture()
<<<<<<< HEAD
def epochs_psds():
    """Get epochs with power spectral density computed from mne.io.tests.data."""
    return [
        _get_epochs().load_data().compute_psd(method=method)
        for method in ("welch", "multitaper")
    ]
=======
def epochs_empty():
    """Get empty epochs from mne.io.tests.data."""
    epochs = _get_epochs(meg=True, eeg=True).load_data()
    with pytest.warns(RuntimeWarning, match="were dropped"):
        epochs.drop_bad(reject={"mag": 1e-20})

    return epochs
>>>>>>> fe9358f1


@pytest.fixture(scope="session", params=[testing._pytest_param()])
def _evoked():
    # This one is session scoped, so be sure not to modify it (use evoked
    # instead)
    evoked = mne.read_evokeds(
        fname_evoked, condition="Left Auditory", baseline=(None, 0)
    )
    evoked.crop(0, 0.2)
    return evoked


@pytest.fixture()
def evoked(_evoked):
    """Get evoked data."""
    return _evoked.copy()


@pytest.fixture(scope="function", params=[testing._pytest_param()])
def noise_cov():
    """Get a noise cov from the testing dataset."""
    return mne.read_cov(fname_cov)


@pytest.fixture
def noise_cov_io():
    """Get noise-covariance (from mne.io.tests.data)."""
    return mne.read_cov(fname_cov_io)


@pytest.fixture(scope="function")
def bias_params_free(evoked, noise_cov):
    """Provide inputs for free bias functions."""
    fwd = mne.read_forward_solution(fname_fwd)
    return _bias_params(evoked, noise_cov, fwd)


@pytest.fixture(scope="function")
def bias_params_fixed(evoked, noise_cov):
    """Provide inputs for fixed bias functions."""
    fwd = mne.read_forward_solution(fname_fwd)
    mne.convert_forward_solution(fwd, force_fixed=True, surf_ori=True, copy=False)
    return _bias_params(evoked, noise_cov, fwd)


def _bias_params(evoked, noise_cov, fwd):
    evoked.pick_types(meg=True, eeg=True, exclude=())
    # restrict to limited set of verts (small src here) and one hemi for speed
    vertices = [fwd["src"][0]["vertno"].copy(), []]
    stc = mne.SourceEstimate(
        np.zeros((sum(len(v) for v in vertices), 1)), vertices, 0, 1
    )
    fwd = mne.forward.restrict_forward_to_stc(fwd, stc)
    assert fwd["sol"]["row_names"] == noise_cov["names"]
    assert noise_cov["names"] == evoked.ch_names
    evoked = mne.EvokedArray(fwd["sol"]["data"].copy(), evoked.info)
    data_cov = noise_cov.copy()
    data = fwd["sol"]["data"] @ fwd["sol"]["data"].T
    data *= 1e-14  # 100 nAm at each source, effectively (1e-18 would be 1 nAm)
    # This is rank-deficient, so let's make it actually positive semidefinite
    # by regularizing a tiny bit
    data.flat[:: data.shape[0] + 1] += mne.make_ad_hoc_cov(evoked.info)["data"]
    # Do our projection
    proj, _, _ = mne._fiff.proj.make_projector(data_cov["projs"], data_cov["names"])
    data = proj @ data @ proj.T
    data_cov["data"][:] = data
    assert data_cov["data"].shape[0] == len(noise_cov["names"])
    want = np.arange(fwd["sol"]["data"].shape[1])
    if not mne.forward.is_fixed_orient(fwd):
        want //= 3
    return evoked, fwd, noise_cov, data_cov, want


@pytest.fixture
def garbage_collect():
    """Garbage collect on exit."""
    yield
    gc.collect()


@pytest.fixture
def mpl_backend(garbage_collect):
    """Use for epochs/ica when not implemented with pyqtgraph yet."""
    with use_browser_backend("matplotlib") as backend:
        yield backend
        backend._close_all()


# Skip functions or modules for mne-qt-browser < 0.2.0
pre_2_0_skip_modules = ["mne.viz.tests.test_epochs", "mne.viz.tests.test_ica"]
pre_2_0_skip_funcs = ["test_plot_raw_white", "test_plot_raw_selection"]


def _check_pyqtgraph(request):
    # Check Qt
    qt_version, api = _check_qt_version(return_api=True)
    if (not qt_version) or _compare_version(qt_version, "<", "5.12"):
        pytest.skip(
            f"Qt API {api} has version {qt_version} " f"but pyqtgraph needs >= 5.12!"
        )
    try:
        import mne_qt_browser  # noqa: F401

        # Check mne-qt-browser version
        lower_2_0 = _compare_version(mne_qt_browser.__version__, "<", "0.2.0")
        m_name = request.function.__module__
        f_name = request.function.__name__
        if lower_2_0 and m_name in pre_2_0_skip_modules:
            pytest.skip(
                f'Test-Module "{m_name}" was skipped for' f" mne-qt-browser < 0.2.0"
            )
        elif lower_2_0 and f_name in pre_2_0_skip_funcs:
            pytest.skip(f'Test "{f_name}" was skipped for ' f"mne-qt-browser < 0.2.0")
    except Exception:
        pytest.skip("Requires mne_qt_browser")
    else:
        ver = mne_qt_browser.__version__
        if api != "PyQt5" and _compare_version(ver, "<=", "0.2.6"):
            pytest.skip(f"mne_qt_browser {ver} requires PyQt5, API is {api}")


@pytest.fixture
def pg_backend(request, garbage_collect):
    """Use for pyqtgraph-specific test-functions."""
    _check_pyqtgraph(request)
    from mne_qt_browser._pg_figure import MNEQtBrowser

    with use_browser_backend("qt") as backend:
        backend._close_all()
        yield backend
        backend._close_all()
        # This shouldn't be necessary, but let's make sure nothing is stale
        import mne_qt_browser

        mne_qt_browser._browser_instances.clear()
        if check_version("mne_qt_browser", min_version="0.4"):
            _assert_no_instances(MNEQtBrowser, f"Closure of {request.node.name}")


@pytest.fixture(
    params=[
        "matplotlib",
        pytest.param("qt", marks=pytest.mark.pgtest),
    ]
)
def browser_backend(request, garbage_collect, monkeypatch):
    """Parametrizes the name of the browser backend."""
    backend_name = request.param
    if backend_name == "qt":
        _check_pyqtgraph(request)
    with use_browser_backend(backend_name) as backend:
        backend._close_all()
        monkeypatch.setenv("MNE_BROWSE_RAW_SIZE", "10,10")
        yield backend
        backend._close_all()
        if backend_name == "qt":
            # This shouldn't be necessary, but let's make sure nothing is stale
            import mne_qt_browser

            mne_qt_browser._browser_instances.clear()


@pytest.fixture(params=["pyvistaqt"])
def renderer(request, options_3d, garbage_collect):
    """Yield the 3D backends."""
    with _use_backend(request.param, interactive=False) as renderer:
        yield renderer


@pytest.fixture(params=["pyvistaqt"])
def renderer_pyvistaqt(request, options_3d, garbage_collect):
    """Yield the PyVista backend."""
    with _use_backend(request.param, interactive=False) as renderer:
        yield renderer


@pytest.fixture(params=["notebook"])
def renderer_notebook(request, options_3d):
    """Yield the 3D notebook renderer."""
    with _use_backend(request.param, interactive=False) as renderer:
        yield renderer


@pytest.fixture(params=["pyvistaqt"])
def renderer_interactive_pyvistaqt(request, options_3d, qt_windows_closed):
    """Yield the interactive PyVista backend."""
    with _use_backend(request.param, interactive=True) as renderer:
        yield renderer


@pytest.fixture(params=["pyvistaqt"])
def renderer_interactive(request, options_3d):
    """Yield the interactive 3D backends."""
    with _use_backend(request.param, interactive=True) as renderer:
        yield renderer


@contextmanager
def _use_backend(backend_name, interactive):
    from mne.viz.backends.renderer import _use_test_3d_backend

    _check_skip_backend(backend_name)
    with _use_test_3d_backend(backend_name, interactive=interactive):
        from mne.viz.backends import renderer

        try:
            yield renderer
        finally:
            renderer.backend._close_all()


def _check_skip_backend(name):
    from mne.viz.backends.tests._utils import (
        has_pyvista,
        has_imageio_ffmpeg,
        has_pyvistaqt,
    )
    from mne.viz.backends._utils import _notebook_vtk_works

    if not has_pyvista():
        pytest.skip("Test skipped, requires pyvista.")
    if not has_imageio_ffmpeg():
        pytest.skip("Test skipped, requires imageio-ffmpeg")
    if name == "pyvistaqt":
        if not _check_qt_version():
            pytest.skip("Test skipped, requires Qt.")
        if not has_pyvistaqt():
            pytest.skip("Test skipped, requires pyvistaqt")
    else:
        assert name == "notebook", name
        if not _notebook_vtk_works():
            pytest.skip("Test skipped, requires working notebook vtk")


@pytest.fixture(scope="session")
def pixel_ratio():
    """Get the pixel ratio."""
    from mne.viz.backends.tests._utils import has_pyvista

    # _check_qt_version will init an app for us, so no need for us to do it
    if not has_pyvista() or not _check_qt_version():
        return 1.0
    from qtpy.QtWidgets import QMainWindow
    from qtpy.QtCore import Qt

    app = _init_mne_qtapp()
    app.processEvents()
    window = QMainWindow()
    window.setAttribute(Qt.WA_DeleteOnClose, True)
    ratio = float(window.devicePixelRatio())
    window.close()
    return ratio


@pytest.fixture(scope="function", params=[testing._pytest_param()])
def subjects_dir_tmp(tmp_path):
    """Copy MNE-testing-data subjects_dir to a temp dir for manipulation."""
    for key in ("sample", "fsaverage"):
        shutil.copytree(op.join(subjects_dir, key), str(tmp_path / key))
    return str(tmp_path)


@pytest.fixture(params=[testing._pytest_param()])
def subjects_dir_tmp_few(tmp_path):
    """Copy fewer files to a tmp_path."""
    subjects_path = tmp_path / "subjects"
    os.mkdir(subjects_path)
    # add fsaverage
    create_default_subject(subjects_dir=subjects_path, fs_home=test_path, verbose=True)
    # add sample (with few files)
    sample_path = subjects_path / "sample"
    os.makedirs(sample_path / "bem")
    for dirname in ("mri", "surf"):
        shutil.copytree(
            test_path / "subjects" / "sample" / dirname, sample_path / dirname
        )
    return subjects_path


# Scoping these as session will make things faster, but need to make sure
# not to modify them in-place in the tests, so keep them private
@pytest.fixture(scope="session", params=[testing._pytest_param()])
def _evoked_cov_sphere(_evoked):
    """Compute a small evoked/cov/sphere combo for use with forwards."""
    evoked = _evoked.copy().pick_types(meg=True)
    evoked.pick_channels(evoked.ch_names[::4])
    assert len(evoked.ch_names) == 77
    cov = mne.read_cov(fname_cov)
    sphere = mne.make_sphere_model("auto", "auto", evoked.info)
    return evoked, cov, sphere


@pytest.fixture(scope="session")
def _fwd_surf(_evoked_cov_sphere):
    """Compute a forward for a surface source space."""
    evoked, cov, sphere = _evoked_cov_sphere
    src_surf = mne.read_source_spaces(fname_src)
    return mne.make_forward_solution(
        evoked.info, fname_trans, src_surf, sphere, mindist=5.0
    )


@pytest.fixture(scope="session")
def _fwd_subvolume(_evoked_cov_sphere):
    """Compute a forward for a surface source space."""
    pytest.importorskip("nibabel")
    evoked, cov, sphere = _evoked_cov_sphere
    volume_labels = ["Left-Cerebellum-Cortex", "right-Cerebellum-Cortex"]
    with pytest.raises(ValueError, match=r"Did you mean one of \['Right-Cere"):
        mne.setup_volume_source_space(
            "sample", pos=20.0, volume_label=volume_labels, subjects_dir=subjects_dir
        )
    volume_labels[1] = "R" + volume_labels[1][1:]
    src_vol = mne.setup_volume_source_space(
        "sample",
        pos=20.0,
        volume_label=volume_labels,
        subjects_dir=subjects_dir,
        add_interpolator=False,
    )
    return mne.make_forward_solution(
        evoked.info, fname_trans, src_vol, sphere, mindist=5.0
    )


@pytest.fixture
def fwd_volume_small(_fwd_subvolume):
    """Provide a small volumetric source space."""
    return _fwd_subvolume.copy()


@pytest.fixture(scope="session")
def _all_src_types_fwd(_fwd_surf, _fwd_subvolume):
    """Create all three forward types (surf, vol, mixed)."""
    fwds = dict(surface=_fwd_surf.copy(), volume=_fwd_subvolume.copy())
    with pytest.raises(RuntimeError, match="Invalid source space with kinds"):
        fwds["volume"]["src"] + fwds["surface"]["src"]

    # mixed (4)
    fwd = fwds["surface"].copy()
    f2 = fwds["volume"].copy()
    del _fwd_surf, _fwd_subvolume
    for keys, axis in [
        (("source_rr",), 0),
        (("source_nn",), 0),
        (("sol", "data"), 1),
        (("_orig_sol",), 1),
    ]:
        a, b = fwd, f2
        key = keys[0]
        if len(keys) > 1:
            a, b = a[key], b[key]
            key = keys[1]
        a[key] = np.concatenate([a[key], b[key]], axis=axis)
    fwd["sol"]["ncol"] = fwd["sol"]["data"].shape[1]
    fwd["nsource"] = fwd["sol"]["ncol"] // 3
    fwd["src"] = fwd["src"] + f2["src"]
    fwds["mixed"] = fwd

    return fwds


@pytest.fixture(scope="session")
def _all_src_types_inv_evoked(_evoked_cov_sphere, _all_src_types_fwd):
    """Compute inverses for all source types."""
    evoked, cov, _ = _evoked_cov_sphere
    invs = dict()
    for kind, fwd in _all_src_types_fwd.items():
        assert fwd["src"].kind == kind
        with pytest.warns(RuntimeWarning, match="has been reduced"):
            invs[kind] = mne.minimum_norm.make_inverse_operator(evoked.info, fwd, cov)
    return invs, evoked


@pytest.fixture(scope="function")
def all_src_types_inv_evoked(_all_src_types_inv_evoked):
    """All source types of inverses, allowing for possible modification."""
    invs, evoked = _all_src_types_inv_evoked
    invs = {key: val.copy() for key, val in invs.items()}
    evoked = evoked.copy()
    return invs, evoked


@pytest.fixture(scope="function")
def mixed_fwd_cov_evoked(_evoked_cov_sphere, _all_src_types_fwd):
    """Compute inverses for all source types."""
    evoked, cov, _ = _evoked_cov_sphere
    return _all_src_types_fwd["mixed"].copy(), cov.copy(), evoked.copy()


@pytest.fixture(scope="session")
@pytest.mark.slowtest
@pytest.mark.parametrize(params=[testing._pytest_param()])
def src_volume_labels():
    """Create a 7mm source space with labels."""
    pytest.importorskip("nibabel")
    volume_labels = mne.get_volume_labels_from_aseg(fname_aseg)
    with pytest.warns(RuntimeWarning, match="Found no usable.*Left-vessel.*"):
        src = mne.setup_volume_source_space(
            "sample",
            7.0,
            mri="aseg.mgz",
            volume_label=volume_labels,
            add_interpolator=False,
            bem=fname_bem,
            subjects_dir=subjects_dir,
        )
    lut, _ = mne.read_freesurfer_lut()
    assert len(volume_labels) == 46
    assert volume_labels[0] == "Unknown"
    assert lut["Unknown"] == 0  # it will be excluded during label gen
    return src, tuple(volume_labels), lut


def _fail(*args, **kwargs):
    __tracebackhide__ = True
    raise AssertionError("Test should not download")


@pytest.fixture(scope="function")
def download_is_error(monkeypatch):
    """Prevent downloading by raising an error when it's attempted."""
    import pooch

    monkeypatch.setattr(pooch, "retrieve", _fail)
    yield


@pytest.fixture()
def fake_retrieve(monkeypatch, download_is_error):
    """Monkeypatch pooch.retrieve to avoid downloading (just touch files)."""
    import pooch

    my_func = _FakeFetch()
    monkeypatch.setattr(pooch, "retrieve", my_func)
    monkeypatch.setattr(pooch, "create", my_func)
    yield my_func


class _FakeFetch:
    def __init__(self):
        self.call_args_list = list()

    @property
    def call_count(self):
        return len(self.call_args_list)

    # Wrapper for pooch.retrieve(...) and pooch.create(...)
    def __call__(self, *args, **kwargs):
        assert "path" in kwargs
        if "fname" in kwargs:  # pooch.retrieve(...)
            self.call_args_list.append((args, kwargs))
            path = Path(kwargs["path"], kwargs["fname"])
            path.parent.mkdir(parents=True, exist_ok=True)
            path.write_text("test")
            return path
        else:  # pooch.create(...) has been called
            self.path = kwargs["path"]
            return self

    # Wrappers for Pooch instances (e.g., in eegbci we pooch.create)
    def fetch(self, fname):
        self(path=self.path, fname=fname)

    def load_registry(self, registry):
        assert Path(registry).exists(), registry


# We can't use monkeypatch because its scope (function-level) conflicts with
# the requests fixture (module-level), so we live with a module-scoped version
# that uses mock
@pytest.fixture(scope="module")
def options_3d():
    """Disable advanced 3d rendering."""
    with mock.patch.dict(
        os.environ,
        {
            "MNE_3D_OPTION_ANTIALIAS": "false",
            "MNE_3D_OPTION_DEPTH_PEELING": "false",
            "MNE_3D_OPTION_SMOOTH_SHADING": "false",
        },
    ):
        yield


@pytest.fixture(scope="session")
def protect_config():
    """Protect ~/.mne."""
    temp = _TempDir()
    with mock.patch.dict(os.environ, {"_MNE_FAKE_HOME_DIR": temp}):
        yield


@pytest.fixture()
def brain_gc(request):
    """Ensure that brain can be properly garbage collected."""
    keys = (
        "renderer_interactive",
        "renderer_interactive_pyvistaqt",
        "renderer",
        "renderer_pyvistaqt",
        "renderer_notebook",
    )
    assert set(request.fixturenames) & set(keys) != set()
    for key in keys:
        if key in request.fixturenames:
            is_pv = request.getfixturevalue(key)._get_3d_backend() == "pyvistaqt"
            close_func = request.getfixturevalue(key).backend._close_all
            break
    if not is_pv:
        yield
        return
    from mne.viz import Brain

    ignore = set(id(o) for o in gc.get_objects())
    yield
    close_func()
    # no need to warn if the test itself failed, pytest-harvest helps us here
    try:
        outcome = request.node.harvest_rep_call
    except Exception:
        outcome = "failed"
    if outcome != "passed":
        return
    _assert_no_instances(Brain, "after")
    # Check VTK
    objs = gc.get_objects()
    bad = list()
    for o in objs:
        try:
            name = o.__class__.__name__
        except Exception:  # old Python, probably
            pass
        else:
            if name.startswith("vtk") and id(o) not in ignore:
                bad.append(name)
        del o
    del objs, ignore, Brain
    assert len(bad) == 0, "VTK objects linger:\n" + "\n".join(bad)


_files = list()


def pytest_sessionfinish(session, exitstatus):
    """Handle the end of the session."""
    n = session.config.option.durations
    if n is None:
        return
    print("\n")
    try:
        import pytest_harvest
    except ImportError:
        print("Module-level timings require pytest-harvest")
        return
    # get the number to print
    res = pytest_harvest.get_session_synthesis_dct(session)
    files = dict()
    for key, val in res.items():
        parts = Path(key.split(":")[0]).parts
        # split mne/tests/test_whatever.py into separate categories since these
        # are essentially submodule-level tests. Keeping just [:3] works,
        # except for mne/viz where we want level-4 granulatity
        split_submodules = (("mne", "viz"), ("mne", "preprocessing"))
        parts = parts[: 4 if parts[:2] in split_submodules else 3]
        if not parts[-1].endswith(".py"):
            parts = parts + ("",)
        file_key = "/".join(parts)
        files[file_key] = files.get(file_key, 0) + val["pytest_duration_s"]
    files = sorted(list(files.items()), key=lambda x: x[1])[::-1]
    # print
    _files[:] = files[:n]


def pytest_terminal_summary(terminalreporter, exitstatus, config):
    """Print the module-level timings."""
    writer = terminalreporter
    n = len(_files)
    if n:
        writer.line("")  # newline
        writer.write_sep("=", f"slowest {n} test module{_pl(n)}")
        names, timings = zip(*_files)
        timings = [f"{timing:0.2f}s total" for timing in timings]
        rjust = max(len(timing) for timing in timings)
        timings = [timing.rjust(rjust) for timing in timings]
        for name, timing in zip(names, timings):
            writer.line(f"{timing.ljust(15)}{name}")


@pytest.fixture(scope="function", params=("Numba", "NumPy"))
def numba_conditional(monkeypatch, request):
    """Test both code paths on machines that have Numba."""
    assert request.param in ("Numba", "NumPy")
    if request.param == "NumPy" and has_numba:
        monkeypatch.setattr(
            cluster_level, "_get_buddies", cluster_level._get_buddies_fallback
        )
        monkeypatch.setattr(
            cluster_level, "_get_selves", cluster_level._get_selves_fallback
        )
        monkeypatch.setattr(
            cluster_level, "_where_first", cluster_level._where_first_fallback
        )
        monkeypatch.setattr(numerics, "_arange_div", numerics._arange_div_fallback)
    if request.param == "Numba" and not has_numba:
        pytest.skip("Numba not installed")
    yield request.param


# Create one nbclient and reuse it
@pytest.fixture(scope="session")
def _nbclient():
    try:
        import nbformat
        from jupyter_client import AsyncKernelManager
        from nbclient import NotebookClient
        from ipywidgets import Button  # noqa
        import ipyvtklink  # noqa
    except Exception as exc:
        return pytest.skip(f"Skipping Notebook test: {exc}")
    km = AsyncKernelManager(config=None)
    nb = nbformat.reads(
        """
{
 "cells": [
  {
   "cell_type": "code",
   "execution_count": null,
   "metadata":{},
   "outputs": [],
   "source":[]
  }
 ],
 "metadata": {
  "language_info": {
   "codemirror_mode": {
    "name": "ipython",
    "version":3},
   "file_extension": ".py",
   "mimetype": "text/x-python",
   "name": "python",
   "nbconvert_exporter": "python",
   "pygments_lexer": "ipython3",
   "version": "3.7.5"
  }
 },
 "nbformat": 4,
 "nbformat_minor": 4
}""",
        as_version=4,
    )
    client = NotebookClient(nb, km=km)
    yield client
    try:
        client._cleanup_kernel()
    except Exception:
        pass


@pytest.fixture(scope="function")
def nbexec(_nbclient):
    """Execute Python code in a notebook."""
    # Adapted/simplified from nbclient/client.py (BSD-3-Clause)
    _nbclient._cleanup_kernel()

    def execute(code, reset=False):
        _nbclient.reset_execution_trackers()
        with _nbclient.setup_kernel():
            assert _nbclient.kc is not None
            cell = Bunch(cell_type="code", metadata={}, source=dedent(code))
            _nbclient.execute_cell(cell, 0, execution_count=0)
            _nbclient.set_widgets_metadata()

    yield execute


def pytest_runtest_call(item):
    """Run notebook code written in Python."""
    if "nbexec" in getattr(item, "fixturenames", ()):
        nbexec = item.funcargs["nbexec"]
        code = inspect.getsource(getattr(item.module, item.name.split("[")[0]))
        code = code.splitlines()
        ci = 0
        for ci, c in enumerate(code):
            if c.startswith("    "):  # actual content
                break
        code = "\n".join(code[ci:])

        def run(nbexec=nbexec, code=code):
            nbexec(code)

        item.runtest = run
    return


@pytest.mark.filterwarnings("ignore:.*Extraction of measurement.*:")
@pytest.fixture(
    params=(
        [nirsport2, nirsport2_snirf, testing._pytest_param()],
        [nirsport2_2021_9, nirsport2_20219_snirf, testing._pytest_param()],
    )
)
def nirx_snirf(request):
    """Return a (raw_nirx, raw_snirf) matched pair."""
    pytest.importorskip("h5py")
    skipper = request.param[2].marks[0].mark
    if skipper.args[0]:  # will skip
        pytest.skip(skipper.kwargs["reason"])
    return (
        read_raw_nirx(request.param[0], preload=True),
        read_raw_snirf(request.param[1], preload=True),
    )


@pytest.fixture
def qt_windows_closed(request):
    """Ensure that no new Qt windows are open after a test."""
    _check_skip_backend("pyvistaqt")
    app = _init_mne_qtapp()
    from qtpy import API_NAME

    app.processEvents()
    gc.collect()
    n_before = len(app.topLevelWidgets())
    marks = set(mark.name for mark in request.node.iter_markers())
    yield
    app.processEvents()
    gc.collect()
    if "allow_unclosed" in marks:
        return
    if "allow_unclosed_pyside2" in marks and API_NAME.lower() == "pyside2":
        return
    # Don't check when the test fails
    report = request.node.stash[_phase_report_key]
    if ("call" not in report) or report["call"].failed:
        return
    widgets = app.topLevelWidgets()
    n_after = len(widgets)
    assert n_before == n_after, widgets[-4:]


# https://docs.pytest.org/en/latest/example/simple.html#making-test-result-information-available-in-fixtures  # noqa: E501
_phase_report_key = StashKey()


@pytest.hookimpl(tryfirst=True, hookwrapper=True)
def pytest_runtest_makereport(item, call):
    """Stash the status of each item."""
    outcome = yield
    rep = outcome.get_result()
    item.stash.setdefault(_phase_report_key, {})[rep.when] = rep<|MERGE_RESOLUTION|>--- conflicted
+++ resolved
@@ -356,14 +356,15 @@
 
 
 @pytest.fixture()
-<<<<<<< HEAD
 def epochs_psds():
     """Get epochs with power spectral density computed from mne.io.tests.data."""
     return [
         _get_epochs().load_data().compute_psd(method=method)
         for method in ("welch", "multitaper")
     ]
-=======
+
+
+@pytest.fixture()
 def epochs_empty():
     """Get empty epochs from mne.io.tests.data."""
     epochs = _get_epochs(meg=True, eeg=True).load_data()
@@ -371,7 +372,6 @@
         epochs.drop_bad(reject={"mag": 1e-20})
 
     return epochs
->>>>>>> fe9358f1
 
 
 @pytest.fixture(scope="session", params=[testing._pytest_param()])
