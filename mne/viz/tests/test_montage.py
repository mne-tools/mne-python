# Authors: Denis Engemann <denis.engemann@gmail.com>
#          Alexandre Gramfort <alexandre.gramfort@inria.fr>
#          Teon Brooks <teon.brooks@gmail.com>
#
# License: Simplified BSD

# Set our plotters to test mode
import os.path as op
import numpy as np

import pytest
import matplotlib.pyplot as plt

from mne.channels import (read_dig_montage, read_dig_fif,
                          make_dig_montage, make_standard_montage)

p_dir = op.join(op.dirname(__file__), '..', '..', 'io', 'kit', 'tests', 'data')
elp = op.join(p_dir, 'test_elp.txt')
hsp = op.join(p_dir, 'test_hsp.txt')
hpi = op.join(p_dir, 'test_mrk.sqd')
point_names = ['nasion', 'lpa', 'rpa', '1', '2', '3', '4', '5']
io_dir = op.join(op.dirname(__file__), '..', '..', 'io', 'tests', 'data')
fif_fname = op.join(io_dir, 'test_raw.fif')


def test_plot_montage():
    """Test plotting montages."""
    m = make_standard_montage('easycap-M1')
    m.plot()
    plt.close('all')
    m.plot(kind='3d')
    plt.close('all')
    m.plot(kind='3d', show_names=True)
    plt.close('all')
    m.plot(kind='topomap')
    plt.close('all')
    m.plot(kind='topomap', show_names=True)
    plt.close('all')
    d = read_dig_montage(hsp, hpi, elp, point_names)
    assert '0 channels' in repr(d)
    with pytest.raises(RuntimeError, match='No valid channel positions'):
        d.plot()
    d = read_dig_fif(fname=fif_fname)
    assert '61 channels' in repr(d)
    # XXX this is broken; dm.point_names is used. Sometimes we say this should
    # Just contain the HPI coils, other times that it's all channels (e.g.,
    # EEG channels). But there is redundancy with this and dm.dig_ch_pos.
    # This should be addressed in the pending big refactoring.
    # d.plot()
    # plt.close('all')


@pytest.mark.parametrize('name, n',
                         [('standard_1005', 342),
                          ('standard_postfixed', 85),
                          ('standard_primed', 85),
                          ('standard_1020', 93)])
def test_plot_defect_montage(name, n):
    """Test plotting defect montages (i.e. with duplicate labels)."""
    # montage name and number of unique labels
<<<<<<< HEAD
    m = make_standard_montage(name)
    n -= 3  # new montage does not have fiducials
    fig = m.plot()
    collection = fig.axes[0].collections[0]
    assert collection._edgecolors.shape[0] == n
    assert collection._facecolors.shape[0] == n
    assert collection._offsets.shape[0] == n
=======
    montages = [('standard_1005', 343), ('standard_postfixed', 100),
                ('standard_primed', 100), ('standard_1020', 94)]
    for name, n in montages:
        m = make_standard_montage(name)
        fig = m.plot()
        collection = fig.axes[0].collections[0]
        assert collection._edgecolors.shape[0] == n
        assert collection._facecolors.shape[0] == n
        assert collection._offsets.shape[0] == n
>>>>>>> f1f8e541


def test_plot_digmontage():
    """Test plot DigMontage."""
    montage = make_dig_montage(
        ch_pos=dict(zip(list('abc'), np.eye(3))),
        coord_frame='head'
    )
    montage.plot()
    plt.close('all')<|MERGE_RESOLUTION|>--- conflicted
+++ resolved
@@ -50,15 +50,13 @@
     # plt.close('all')
 
 
-@pytest.mark.parametrize('name, n',
-                         [('standard_1005', 342),
-                          ('standard_postfixed', 85),
-                          ('standard_primed', 85),
-                          ('standard_1020', 93)])
+@pytest.mark.parametrize('name, n', [
+    ('standard_1005', 342), ('standard_postfixed', 85),
+    ('standard_primed', 85), ('standard_1020', 93)
+])
 def test_plot_defect_montage(name, n):
     """Test plotting defect montages (i.e. with duplicate labels)."""
     # montage name and number of unique labels
-<<<<<<< HEAD
     m = make_standard_montage(name)
     n -= 3  # new montage does not have fiducials
     fig = m.plot()
@@ -66,17 +64,6 @@
     assert collection._edgecolors.shape[0] == n
     assert collection._facecolors.shape[0] == n
     assert collection._offsets.shape[0] == n
-=======
-    montages = [('standard_1005', 343), ('standard_postfixed', 100),
-                ('standard_primed', 100), ('standard_1020', 94)]
-    for name, n in montages:
-        m = make_standard_montage(name)
-        fig = m.plot()
-        collection = fig.axes[0].collections[0]
-        assert collection._edgecolors.shape[0] == n
-        assert collection._facecolors.shape[0] == n
-        assert collection._offsets.shape[0] == n
->>>>>>> f1f8e541
 
 
 def test_plot_digmontage():
