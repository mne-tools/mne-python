--- conflicted
+++ resolved
@@ -191,13 +191,11 @@
 
 - Add :func:`mne.preprocessing.ieeg.project_sensors_onto_brain` to project ECoG sensors onto the pial surface to compensate for brain shift (:gh:`9800` by `Alex Rockhill`_)
 
-<<<<<<< HEAD
 - Add support for data acquired with NIRx devices using Aurora software version 2021.9 (:gh:`9800` by `Robert Luke`_)
-=======
+
 - All functions for reading and writing files should now automatically handle ``~`` (the tilde character) and expand it to the user's home directory. Should you come across any function that doesn't do it, please do let us know! (:gh:`9613` by `Richard Höchenberger`_)
 
 - All functions accepting a FreeSurfer subjects directory via a ``subjects_dir`` parameter can now consume :py:class:`pathlib.Path` objects too (used to be only strings) (:gh:`9613` by `Richard Höchenberger`_)
->>>>>>> 4f74ee2a
 
 Bugs
 ~~~~
