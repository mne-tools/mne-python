--- conflicted
+++ resolved
@@ -15,13 +15,11 @@
 Enhancements
 ~~~~~~~~~~~~
 
-<<<<<<< HEAD
+- Speed up :class:`mne.decoding.TimeDelayingRidge` with edge correction using Numba by `Eric Larson`_ (:gh:`8323`)
+
 - The ``max_pca_components`` argument of `~mne.preprocessing.ICA` can now be a float between 0.0 and 1.0, allowing users to specify a relative amount of cumulative explained variance. This can be used to exclude "unimportant" principal components, thereby conducting a rank reduction of the data, by `Richard Höchenberger`_ (:gh:`8321`)
 
 - `~mne.preprocessing.ICA` has gained a new attribute ``max_pca_components_``, which will be set when calling `~mne.preprocessing.ICA.fit`, by `Richard Höchenberger`_ (:gh:`8321`)
-=======
-- Speed up :class:`mne.decoding.TimeDelayingRidge` with edge correction using Numba by `Eric Larson`_ (:gh:`8323`)
->>>>>>> 5fb608a8
 
 Bugs
 ~~~~
