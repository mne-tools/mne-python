--- conflicted
+++ resolved
@@ -1,15 +1,6 @@
-<<<<<<< HEAD
-# Authors: Daniel Strohmeier <daniel.strohmeier@tu-ilmenau.de>
-#          Fahimeh Mamashli <fmamashli@mgh.harvard.edu>
-#          Padma Sundaram <tottochan@gmail.com>
-#          Mohammad Daneshzand <mdaneshzand@mgh.harvard.edu>
-#
-# License: BSD (3-clause)
-=======
 # Authors: The MNE-Python contributors.
 # License: BSD-3-Clause
 # Copyright the MNE-Python contributors.
->>>>>>> f3a7fde5
 
 from pathlib import Path
 
@@ -65,10 +56,11 @@
     assert not np.all(data_from_epochs_fix != 0)
 
     baseline = (-0.1, -0.05)
-    epochs = fix_stim_artifact(epochs, tmin=tmin, tmax=tmax,
-                               baseline=baseline, mode='constant')
-    b_start = int(np.ceil(epochs.info['sfreq'] * baseline[0]))
-    b_end = int(np.ceil(epochs.info['sfreq'] * baseline[1]))
+    epochs = fix_stim_artifact(
+        epochs, tmin=tmin, tmax=tmax, baseline=baseline, mode="constant"
+    )
+    b_start = int(np.ceil(epochs.info["sfreq"] * baseline[0]))
+    b_end = int(np.ceil(epochs.info["sfreq"] * baseline[1]))
     base_t1 = b_start - e_start
     base_t2 = b_end - e_start
     baseline_mean = epochs.get_data()[:, :, base_t1:base_t2].mean(axis=2)[0][0]
@@ -97,24 +89,24 @@
     diff_data0 -= np.mean(diff_data0)
     assert_array_almost_equal(diff_data0, np.zeros(len(diff_data0)))
 
-<<<<<<< HEAD
-    raw = fix_stim_artifact(raw, events, event_id=1, tmin=tmin,
-                            tmax=tmax, mode='window')
-    data, times = raw[:, (tidx + tmin_samp):(tidx + tmax_samp)]
-
-    assert np.all(data) == 0.
-=======
     raw = fix_stim_artifact(
         raw, events, event_id=1, tmin=tmin, tmax=tmax, mode="window"
     )
     data, times = raw[:, (tidx + tmin_samp) : (tidx + tmax_samp)]
+
     assert np.all(data) == 0.0
->>>>>>> f3a7fde5
 
-    raw = fix_stim_artifact(raw, events, event_id=1, tmin=tmin, tmax=tmax,
-                            baseline=baseline, mode='constant')
-    data, times = raw[:, (tidx + tmin_samp):(tidx + tmax_samp)]
-    baseline_mean, _ = raw[:, (tidx + b_start):(tidx + b_end)]
+    raw = fix_stim_artifact(
+        raw,
+        events,
+        event_id=1,
+        tmin=tmin,
+        tmax=tmax,
+        baseline=baseline,
+        mode="constant",
+    )
+    data, times = raw[:, (tidx + tmin_samp) : (tidx + tmax_samp)]
+    baseline_mean, _ = raw[:, (tidx + b_start) : (tidx + b_end)]
     assert baseline_mean.mean(axis=1)[0] == data[0][0]
 
     # get epochs from raw with fixed data
@@ -150,16 +142,13 @@
 
     evoked = fix_stim_artifact(evoked, tmin=tmin, tmax=tmax, mode="window")
     data = evoked.data[:, tmin_samp:tmax_samp]
-<<<<<<< HEAD
-    assert np.all(data) == 0.
+    assert np.all(data) == 0.0
 
-    evoked = fix_stim_artifact(evoked, tmin=tmin, tmax=tmax,
-                               baseline=baseline, mode='constant')
-    base_t1 = int(baseline[0] * evoked.info['sfreq']) - evoked.first
-    base_t2 = int(baseline[1] * evoked.info['sfreq']) - evoked.first
+    evoked = fix_stim_artifact(
+        evoked, tmin=tmin, tmax=tmax, baseline=baseline, mode="constant"
+    )
+    base_t1 = int(baseline[0] * evoked.info["sfreq"]) - evoked.first
+    base_t2 = int(baseline[1] * evoked.info["sfreq"]) - evoked.first
     data = evoked.data[:, tmin_samp:tmax_samp]
     baseline_mean = evoked.data[:, base_t1:base_t2].mean(axis=1)[0]
-    assert data[0][0] == baseline_mean
-=======
-    assert np.all(data) == 0.0
->>>>>>> f3a7fde5
+    assert data[0][0] == baseline_mean