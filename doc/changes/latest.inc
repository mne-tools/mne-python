--- conflicted
+++ resolved
@@ -43,11 +43,8 @@
 - Add :func:`mne.chpi.get_active_chpi` to retrieve the number of active hpi coils for each time point (:gh:`11122` by `Eduard Ort`_)
 - Add example of how to obtain time-frequency decomposition using narrow bandpass Hilbert transforms to :ref:`ex-tfr-comparison` (:gh:`11116` by `Alex Rockhill`_)
 - Add ``==`` and ``!=`` comparison between `mne.Projection` objects (:gh:`11147` by `Mathieu Scheltienne`_)
-<<<<<<< HEAD
 - Parse automatically temperature channel with :func:`mne.io.read_raw_edf` (:gh:`11150` by `Eric Larson`_ and `Alex Gramfort`_)
-=======
 - Add ``encoding`` parameter to :func:`mne.io.read_raw_edf` and :func:`mne.io.read_raw_bdf` to support custom (non-UTF8) annotation channel encodings (:gh:`11154` by `Clemens Brunner`_)
->>>>>>> d74c0fa3
 
 Bugs
 ~~~~
