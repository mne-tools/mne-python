--- conflicted
+++ resolved
@@ -183,11 +183,7 @@
 
 - Add options ``tol`` and ``accuracy`` to :func:`mne.fit_dipole` to control optimization (:gh:`9810` by `Eric Larson`_)
 
-<<<<<<< HEAD
-- Completely revamp the `~mne.Report` experience: new HTML layout, many new methods, more flexibility; the functionality is demonstrated in :ref:`tut-report` (:gh:`9754`, :gh:`9828`, :gh:`9847`, :gh:`9860`, :gh:`9862` by `Richard Höchenberger`_, `Eric Larson`_, and `Alex Gramfort`_)
-=======
-- Completely revamp the `~mne.Report` experience: new HTML layout, many new methods, more flexibility; the functionality is demonstrated in :ref:`tut-report` (:gh:`9754`, :gh:`9828`, :gh:`9847`, :gh:`9860`, :gh:`9861` by `Richard Höchenberger`_, `Eric Larson`_, and `Alex Gramfort`_)
->>>>>>> 668c28b2
+- Completely revamp the `~mne.Report` experience: new HTML layout, many new methods, more flexibility; the functionality is demonstrated in :ref:`tut-report` (:gh:`9754`, :gh:`9828`, :gh:`9847`, :gh:`9860`, :gh:`9861`, :gh:`9862` by `Richard Höchenberger`_, `Eric Larson`_, and `Alex Gramfort`_)
 
 - Add basic HTML representations of `~mne.Forward` and `~mne.minimum_norm.InverseOperator` instances for a nicer Jupyter experience (:gh:`9754` by `Richard Höchenberger`_)
 
