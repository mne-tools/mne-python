# Author: Jean-Remi King <jeanremi.king@gmail.com>
#
# License: BSD-3-Clause

import numpy as np

from .mixin import TransformerMixin
from .base import BaseEstimator, _check_estimator
from ..fixes import _get_check_scoring
from ..parallel import parallel_func
<<<<<<< HEAD
from ..utils import (_validate_type, array_split_idx, ProgressBar,
                     verbose, fill_doc)
=======
from ..utils import (array_split_idx, ProgressBar,
                     verbose, fill_doc, _VerboseDep)
>>>>>>> 820e3ccc


@fill_doc
class SlidingEstimator(BaseEstimator, TransformerMixin):
    """Search Light.

    Fit, predict and score a series of models to each subset of the dataset
    along the last dimension. Each entry in the last dimension is referred
    to as a task.

    Parameters
    ----------
    %(base_estimator)s
    %(scoring)s
    %(n_jobs)s
    %(verbose)s

    Attributes
    ----------
    estimators_ : array-like, shape (n_tasks,)
        List of fitted scikit-learn estimators (one per task).
    """

    @verbose
    def __init__(self, base_estimator, scoring=None, n_jobs=None, *,
                 verbose=None):  # noqa: D102
        _check_estimator(base_estimator)
        self._estimator_type = getattr(base_estimator, "_estimator_type", None)
        self.base_estimator = base_estimator
        self.n_jobs = n_jobs
        self.scoring = scoring

    def __repr__(self):  # noqa: D105
        repr_str = '<' + super(SlidingEstimator, self).__repr__()
        if hasattr(self, 'estimators_'):
            repr_str = repr_str[:-1]
            repr_str += ', fitted with %i estimators' % len(self.estimators_)
        return repr_str + '>'

    def fit(self, X, y, **fit_params):
        """Fit a series of independent estimators to the dataset.

        Parameters
        ----------
        X : array, shape (n_samples, nd_features, n_tasks)
            The training input samples. For each data slice, a clone estimator
            is fitted independently. The feature dimension can be
            multidimensional e.g.
            X.shape = (n_samples, n_features_1, n_features_2, n_tasks).
        y : array, shape (n_samples,) | (n_samples, n_targets)
            The target values.
        **fit_params : dict of string -> object
            Parameters to pass to the fit method of the estimator.

        Returns
        -------
        self : object
            Return self.
        """
        self._check_Xy(X, y)
        parallel, p_func, n_jobs = parallel_func(
            _sl_fit, self.n_jobs, max_jobs=X.shape[-1], verbose=False)
        self.estimators_ = list()
        self.fit_params = fit_params
        # For fitting, the parallelization is across estimators.
        mesg = 'Fitting %s' % (self.__class__.__name__,)
        with ProgressBar(X.shape[-1], mesg=mesg) as pb:
            estimators = parallel(
                p_func(self.base_estimator, split, y, pb.subset(pb_idx),
                       **fit_params)
                for pb_idx, split in array_split_idx(X, n_jobs, axis=-1))

        # Each parallel job can have a different number of training estimators
        # We can't directly concatenate them because of sklearn's Bagging API
        # (see scikit-learn #9720)
        self.estimators_ = np.empty(X.shape[-1], dtype=object)
        idx = 0
        for job_estimators in estimators:
            for est in job_estimators:
                self.estimators_[idx] = est
                idx += 1
        return self

    def fit_transform(self, X, y, **fit_params):
        """Fit and transform a series of independent estimators to the dataset.

        Parameters
        ----------
        X : array, shape (n_samples, nd_features, n_tasks)
            The training input samples. For each task, a clone estimator
            is fitted independently. The feature dimension can be
            multidimensional, e.g.::

                X.shape = (n_samples, n_features_1, n_features_2, n_estimators)
        y : array, shape (n_samples,) | (n_samples, n_targets)
            The target values.
        **fit_params : dict of string -> object
            Parameters to pass to the fit method of the estimator.

        Returns
        -------
        y_pred : array, shape (n_samples, n_tasks) | (n_samples, n_tasks, n_targets)
            The predicted values for each estimator.
        """  # noqa: E501
        return self.fit(X, y, **fit_params).transform(X)

    def _transform(self, X, method):
        """Aux. function to make parallel predictions/transformation."""
        self._check_Xy(X)
        method = _check_method(self.base_estimator, method)
        if X.shape[-1] != len(self.estimators_):
            raise ValueError('The number of estimators does not match '
                             'X.shape[-1]')
        # For predictions/transforms the parallelization is across the data and
        # not across the estimators to avoid memory load.
        parallel, p_func, n_jobs = parallel_func(
            _sl_transform, self.n_jobs, max_jobs=X.shape[-1], verbose=False)
        mesg = 'Transforming %s' % (self.__class__.__name__,)
        X_splits = np.array_split(X, n_jobs, axis=-1)
        idx, est_splits = zip(*array_split_idx(self.estimators_, n_jobs))
        with ProgressBar(X.shape[-1], mesg=mesg) as pb:
            y_pred = parallel(p_func(est, x, method, pb.subset(pb_idx))
                              for pb_idx, est, x in zip(
                                  idx, est_splits, X_splits))

        y_pred = np.concatenate(y_pred, axis=1)
        return y_pred

    def transform(self, X):
        """Transform each data slice/task with a series of independent estimators.

        The number of tasks in X should match the number of tasks/estimators
        given at fit time.

        Parameters
        ----------
        X : array, shape (n_samples, nd_features, n_tasks)
            The input samples. For each data slice/task, the corresponding
            estimator makes a transformation of the data, e.g.
            ``[estimators[ii].transform(X[..., ii]) for ii in range(n_estimators)]``.
            The feature dimension can be multidimensional e.g.
            X.shape = (n_samples, n_features_1, n_features_2, n_tasks).

        Returns
        -------
        Xt : array, shape (n_samples, n_estimators)
            The transformed values generated by each estimator.
        """  # noqa: E501
        return self._transform(X, 'transform')

    def predict(self, X):
        """Predict each data slice/task with a series of independent estimators.

        The number of tasks in X should match the number of tasks/estimators
        given at fit time.

        Parameters
        ----------
        X : array, shape (n_samples, nd_features, n_tasks)
            The input samples. For each data slice, the corresponding estimator
            makes the sample predictions, e.g.:
            ``[estimators[ii].predict(X[..., ii]) for ii in range(n_estimators)]``.
            The feature dimension can be multidimensional e.g.
            X.shape = (n_samples, n_features_1, n_features_2, n_tasks).

        Returns
        -------
        y_pred : array, shape (n_samples, n_estimators) | (n_samples, n_tasks, n_targets)
            Predicted values for each estimator/data slice.
        """  # noqa: E501
        return self._transform(X, 'predict')

    def predict_proba(self, X):
        """Predict each data slice with a series of independent estimators.

        The number of tasks in X should match the number of tasks/estimators
        given at fit time.

        Parameters
        ----------
        X : array, shape (n_samples, nd_features, n_tasks)
            The input samples. For each data slice, the corresponding estimator
            makes the sample probabilistic predictions, e.g.:
            ``[estimators[ii].predict_proba(X[..., ii]) for ii in range(n_estimators)]``.
            The feature dimension can be multidimensional e.g.
            X.shape = (n_samples, n_features_1, n_features_2, n_tasks).

        Returns
        -------
        y_pred : array, shape (n_samples, n_tasks, n_classes)
            Predicted probabilities for each estimator/data slice/task.
        """  # noqa: E501
        return self._transform(X, 'predict_proba')

    def decision_function(self, X):
        """Estimate distances of each data slice to the hyperplanes.

        Parameters
        ----------
        X : array, shape (n_samples, nd_features, n_tasks)
            The input samples. For each data slice, the corresponding estimator
            outputs the distance to the hyperplane, e.g.:
            ``[estimators[ii].decision_function(X[..., ii]) for ii in range(n_estimators)]``.
            The feature dimension can be multidimensional e.g.
            X.shape = (n_samples, n_features_1, n_features_2, n_estimators).

        Returns
        -------
        y_pred : array, shape (n_samples, n_estimators, n_classes * (n_classes-1) // 2)
            Predicted distances for each estimator/data slice.

        Notes
        -----
        This requires base_estimator to have a ``decision_function`` method.
        """  # noqa: E501
        return self._transform(X, 'decision_function')

    def _check_Xy(self, X, y=None):
        """Aux. function to check input data."""
        if y is not None:
            if len(X) != len(y) or len(y) < 1:
                raise ValueError('X and y must have the same length.')
        if X.ndim < 3:
            raise ValueError('X must have at least 3 dimensions.')

    def score(self, X, y):
        """Score each estimator on each task.

        The number of tasks in X should match the number of tasks/estimators
        given at fit time, i.e. we need
        ``X.shape[-1] == len(self.estimators_)``.

        Parameters
        ----------
        X : array, shape (n_samples, nd_features, n_tasks)
            The input samples. For each data slice, the corresponding estimator
            scores the prediction, e.g.:
            ``[estimators[ii].score(X[..., ii], y) for ii in range(n_estimators)]``.
            The feature dimension can be multidimensional e.g.
            X.shape = (n_samples, n_features_1, n_features_2, n_tasks).
        y : array, shape (n_samples,) | (n_samples, n_targets)
            The target values.

        Returns
        -------
        score : array, shape (n_samples, n_estimators)
            Score for each estimator/task.
        """  # noqa: E501
        check_scoring = _get_check_scoring()

        self._check_Xy(X)
        if X.shape[-1] != len(self.estimators_):
            raise ValueError('The number of estimators does not match '
                             'X.shape[-1]')

        scoring = check_scoring(self.base_estimator, self.scoring)
        y = _fix_auc(scoring, y)

        # For predictions/transforms the parallelization is across the data and
        # not across the estimators to avoid memory load.
        parallel, p_func, n_jobs = parallel_func(
            _sl_score, self.n_jobs, max_jobs=X.shape[-1])
        X_splits = np.array_split(X, n_jobs, axis=-1)
        est_splits = np.array_split(self.estimators_, n_jobs)
        score = parallel(p_func(est, scoring, x, y)
                         for (est, x) in zip(est_splits, X_splits))

        score = np.concatenate(score, axis=0)
        return score

    @property
    def classes_(self):
        if not hasattr(self.estimators_[0], 'classes_'):
            raise AttributeError('classes_ attribute available only if '
                                 'base_estimator has it, and estimator %s does'
                                 ' not' % (self.estimators_[0],))
        return self.estimators_[0].classes_


@fill_doc
def _sl_fit(estimator, X, y, pb, **fit_params):
    """Aux. function to fit SlidingEstimator in parallel.

    Fit a clone estimator to each slice of data.

    Parameters
    ----------
    %(base_estimator)s
    X : array, shape (n_samples, nd_features, n_estimators)
        The target data. The feature dimension can be multidimensional e.g.
        X.shape = (n_samples, n_features_1, n_features_2, n_estimators)
    y : array, shape (n_sample, )
        The target values.
    fit_params : dict | None
        Parameters to pass to the fit method of the estimator.

    Returns
    -------
    estimators_ : list of estimators
        The fitted estimators.
    """
    from sklearn.base import clone
    estimators_ = list()
    for ii in range(X.shape[-1]):
        est = clone(estimator)
        est.fit(X[..., ii], y, **fit_params)
        estimators_.append(est)
        pb.update(ii + 1)
    return estimators_


def _sl_transform(estimators, X, method, pb):
    """Aux. function to transform SlidingEstimator in parallel.

    Applies transform/predict/decision_function etc for each slice of data.

    Parameters
    ----------
    estimators : list of estimators
        The fitted estimators.
    X : array, shape (n_samples, nd_features, n_estimators)
        The target data. The feature dimension can be multidimensional e.g.
        X.shape = (n_samples, n_features_1, n_features_2, n_estimators)
    method : str
        The estimator method to use (e.g. 'predict', 'transform').

    Returns
    -------
    y_pred : array, shape (n_samples, n_estimators, n_classes * (n_classes-1) // 2)
        The transformations for each slice of data.
    """  # noqa: E501
    for ii, est in enumerate(estimators):
        transform = getattr(est, method)
        _y_pred = transform(X[..., ii])
        # Initialize array of predictions on the first transform iteration
        if ii == 0:
            y_pred = _sl_init_pred(_y_pred, X)
        y_pred[:, ii, ...] = _y_pred
        pb.update(ii + 1)
    return y_pred


def _sl_init_pred(y_pred, X):
    """Aux. function to SlidingEstimator to initialize y_pred."""
    n_sample, n_tasks = X.shape[0], X.shape[-1]
    y_pred = np.zeros((n_sample, n_tasks) + y_pred.shape[1:], y_pred.dtype)
    return y_pred


def _sl_score(estimators, scoring, X, y):
    """Aux. function to score SlidingEstimator in parallel.

    Predict and score each slice of data.

    Parameters
    ----------
    estimators : list, shape (n_tasks,)
        The fitted estimators.
    X : array, shape (n_samples, nd_features, n_tasks)
        The target data. The feature dimension can be multidimensional e.g.
        X.shape = (n_samples, n_features_1, n_features_2, n_tasks)
    scoring : callable, str or None
        If scoring is None (default), the predictions are internally
        generated by estimator.score(). Else, we must first get the
        predictions to pass them to ad-hoc scorer.
    y : array, shape (n_samples,) | (n_samples, n_targets)
        The target values.

    Returns
    -------
    score : array, shape (n_tasks,)
        The score for each task / slice of data.
    """
    n_tasks = X.shape[-1]
    score = np.zeros(n_tasks)
    for ii, est in enumerate(estimators):
        score[ii] = scoring(est, X[..., ii], y)
    return score


def _check_method(estimator, method):
    """Check that an estimator has the method attribute.

    If method == 'transform'  and estimator does not have 'transform', use
    'predict' instead.
    """
    if method == 'transform' and not hasattr(estimator, 'transform'):
        method = 'predict'
    if not hasattr(estimator, method):
        ValueError('base_estimator does not have `%s` method.' % method)
    return method


@fill_doc
class GeneralizingEstimator(SlidingEstimator):
    """Generalization Light.

    Fit a search-light along the last dimension and use them to apply a
    systematic cross-tasks generalization.

    Parameters
    ----------
    %(base_estimator)s
    %(scoring)s
    %(n_jobs)s
    %(verbose)s
    """

    def __repr__(self):  # noqa: D105
        repr_str = super(GeneralizingEstimator, self).__repr__()
        if hasattr(self, 'estimators_'):
            repr_str = repr_str[:-1]
            repr_str += ', fitted with %i estimators>' % len(self.estimators_)
        return repr_str

    def _transform(self, X, method):
        """Aux. function to make parallel predictions/transformation."""
        self._check_Xy(X)
        method = _check_method(self.base_estimator, method)
        mesg = 'Transforming %s' % (self.__class__.__name__,)
        parallel, p_func, n_jobs = parallel_func(
            _gl_transform, self.n_jobs, max_jobs=X.shape[-1], verbose=False)
        with ProgressBar(X.shape[-1] * len(self.estimators_), mesg=mesg) as pb:
            y_pred = parallel(
                p_func(self.estimators_, x_split, method, pb.subset(pb_idx))
                for pb_idx, x_split in array_split_idx(
                    X, n_jobs, axis=-1, n_per_split=len(self.estimators_)))

        y_pred = np.concatenate(y_pred, axis=2)
        return y_pred

    def transform(self, X):
        """Transform each data slice with all possible estimators.

        Parameters
        ----------
        X : array, shape (n_samples, nd_features, n_slices)
            The input samples. For estimator the corresponding data slice is
            used to make a transformation. The feature dimension can be
            multidimensional e.g.
            X.shape = (n_samples, n_features_1, n_features_2, n_estimators).

        Returns
        -------
        Xt : array, shape (n_samples, n_estimators, n_slices)
            The transformed values generated by each estimator.
        """
        return self._transform(X, 'transform')

    def predict(self, X):
        """Predict each data slice with all possible estimators.

        Parameters
        ----------
        X : array, shape (n_samples, nd_features, n_slices)
            The training input samples. For each data slice, a fitted estimator
            predicts each slice of the data independently. The feature
            dimension can be multidimensional e.g.
            X.shape = (n_samples, n_features_1, n_features_2, n_estimators).

        Returns
        -------
        y_pred : array, shape (n_samples, n_estimators, n_slices) | (n_samples, n_estimators, n_slices, n_targets)
            The predicted values for each estimator.
        """  # noqa: E501
        return self._transform(X, 'predict')

    def predict_proba(self, X):
        """Estimate probabilistic estimates of each data slice with all possible estimators.

        Parameters
        ----------
        X : array, shape (n_samples, nd_features, n_slices)
            The training input samples. For each data slice, a fitted estimator
            predicts a slice of the data. The feature dimension can be
            multidimensional e.g.
            ``X.shape = (n_samples, n_features_1, n_features_2, n_estimators)``.

        Returns
        -------
        y_pred : array, shape (n_samples, n_estimators, n_slices, n_classes)
            The predicted values for each estimator.

        Notes
        -----
        This requires ``base_estimator`` to have a ``predict_proba`` method.
        """  # noqa: E501
        return self._transform(X, 'predict_proba')

    def decision_function(self, X):
        """Estimate distances of each data slice to all hyperplanes.

        Parameters
        ----------
        X : array, shape (n_samples, nd_features, n_slices)
            The training input samples. Each estimator outputs the distance to
            its hyperplane, e.g.:
            ``[estimators[ii].decision_function(X[..., ii]) for ii in range(n_estimators)]``.
            The feature dimension can be multidimensional e.g.
            ``X.shape = (n_samples, n_features_1, n_features_2, n_estimators)``.

        Returns
        -------
        y_pred : array, shape (n_samples, n_estimators, n_slices, n_classes * (n_classes-1) // 2)
            The predicted values for each estimator.

        Notes
        -----
        This requires ``base_estimator`` to have a ``decision_function``
        method.
        """  # noqa: E501
        return self._transform(X, 'decision_function')

    def score(self, X, y):
        """Score each of the estimators on the tested dimensions.

        Parameters
        ----------
        X : array, shape (n_samples, nd_features, n_slices)
            The input samples. For each data slice, the corresponding estimator
            scores the prediction, e.g.:
            ``[estimators[ii].score(X[..., ii], y) for ii in range(n_slices)]``.
            The feature dimension can be multidimensional e.g.
            ``X.shape = (n_samples, n_features_1, n_features_2, n_estimators)``.
        y : array, shape (n_samples,) | (n_samples, n_targets)
            The target values.

        Returns
        -------
        score : array, shape (n_samples, n_estimators, n_slices)
            Score for each estimator / data slice couple.
        """  # noqa: E501
        check_scoring = _get_check_scoring()
        self._check_Xy(X)
        # For predictions/transforms the parallelization is across the data and
        # not across the estimators to avoid memory load.
        mesg = 'Scoring %s' % (self.__class__.__name__,)
        parallel, p_func, n_jobs = parallel_func(
            _gl_score, self.n_jobs, max_jobs=X.shape[-1], verbose=False)
        scoring = check_scoring(self.base_estimator, self.scoring)
        y = _fix_auc(scoring, y)
        with ProgressBar(X.shape[-1] * len(self.estimators_), mesg=mesg) as pb:
            score = parallel(p_func(self.estimators_, scoring, x, y,
                                    pb.subset(pb_idx))
                             for pb_idx, x in array_split_idx(
                                 X, n_jobs, axis=-1,
                                 n_per_split=len(self.estimators_)))

        score = np.concatenate(score, axis=1)
        return score


def _gl_transform(estimators, X, method, pb):
    """Transform the dataset.

    This will apply each estimator to all slices of the data.

    Parameters
    ----------
    X : array, shape (n_samples, nd_features, n_slices)
        The training input samples. For each data slice, a clone estimator
        is fitted independently. The feature dimension can be multidimensional
        e.g. X.shape = (n_samples, n_features_1, n_features_2, n_estimators)

    Returns
    -------
    Xt : array, shape (n_samples, n_slices)
        The transformed values generated by each estimator.
    """
    n_sample, n_iter = X.shape[0], X.shape[-1]
    for ii, est in enumerate(estimators):
        # stack generalized data for faster prediction
        X_stack = X.transpose(np.r_[0, X.ndim - 1, range(1, X.ndim - 1)])
        X_stack = X_stack.reshape(np.r_[n_sample * n_iter, X_stack.shape[2:]])
        transform = getattr(est, method)
        _y_pred = transform(X_stack)
        # unstack generalizations
        if _y_pred.ndim == 2:
            _y_pred = np.reshape(_y_pred, [n_sample, n_iter, _y_pred.shape[1]])
        else:
            shape = np.r_[n_sample, n_iter, _y_pred.shape[1:]].astype(int)
            _y_pred = np.reshape(_y_pred, shape)
        # Initialize array of predictions on the first transform iteration
        if ii == 0:
            y_pred = _gl_init_pred(_y_pred, X, len(estimators))
        y_pred[:, ii, ...] = _y_pred
        pb.update((ii + 1) * n_iter)
    return y_pred


def _gl_init_pred(y_pred, X, n_train):
    """Aux. function to GeneralizingEstimator to initialize y_pred."""
    n_sample, n_iter = X.shape[0], X.shape[-1]
    if y_pred.ndim == 3:
        y_pred = np.zeros((n_sample, n_train, n_iter, y_pred.shape[-1]),
                          y_pred.dtype)
    else:
        y_pred = np.zeros((n_sample, n_train, n_iter), y_pred.dtype)
    return y_pred


def _gl_score(estimators, scoring, X, y, pb):
    """Score GeneralizingEstimator in parallel.

    Predict and score each slice of data.

    Parameters
    ----------
    estimators : list of estimators
        The fitted estimators.
    scoring : callable, string or None
        If scoring is None (default), the predictions are internally
        generated by estimator.score(). Else, we must first get the
        predictions to pass them to ad-hoc scorer.
    X : array, shape (n_samples, nd_features, n_slices)
        The target data. The feature dimension can be multidimensional e.g.
        X.shape = (n_samples, n_features_1, n_features_2, n_estimators)
    y : array, shape (n_samples,) | (n_samples, n_targets)
        The target values.

    Returns
    -------
    score : array, shape (n_estimators, n_slices)
        The score for each slice of data.
    """
    # FIXME: The level parallelization may be a bit high, and might be memory
    # consuming. Perhaps need to lower it down to the loop across X slices.
    score_shape = [len(estimators), X.shape[-1]]
    for jj in range(X.shape[-1]):
        for ii, est in enumerate(estimators):
            _score = scoring(est, X[..., jj], y)
            # Initialize array of predictions on the first score iteration
            if (ii == 0) and (jj == 0):
                dtype = type(_score)
                score = np.zeros(score_shape, dtype)
            score[ii, jj, ...] = _score
            pb.update(jj * len(estimators) + ii + 1)
    return score


def _fix_auc(scoring, y):
    from sklearn.preprocessing import LabelEncoder
    # This fixes sklearn's inability to compute roc_auc when y not in [0, 1]
    # scikit-learn/scikit-learn#6874
    if scoring is not None:
        score_func = getattr(scoring, '_score_func', None)
        kwargs = getattr(scoring, '_kwargs', {})
        if (getattr(score_func, '__name__', '') == 'roc_auc_score' and
                kwargs.get('multi_class', 'raise') == 'raise'):
            if np.ndim(y) != 1 or len(set(y)) != 2:
                raise ValueError('roc_auc scoring can only be computed for '
                                 'two-class problems.')
            y = LabelEncoder().fit_transform(y)
    return y<|MERGE_RESOLUTION|>--- conflicted
+++ resolved
@@ -8,13 +8,8 @@
 from .base import BaseEstimator, _check_estimator
 from ..fixes import _get_check_scoring
 from ..parallel import parallel_func
-<<<<<<< HEAD
-from ..utils import (_validate_type, array_split_idx, ProgressBar,
-                     verbose, fill_doc)
-=======
 from ..utils import (array_split_idx, ProgressBar,
                      verbose, fill_doc, _VerboseDep)
->>>>>>> 820e3ccc
 
 
 @fill_doc
