--- conflicted
+++ resolved
@@ -40,16 +40,7 @@
 echo ""
 
 echo "::group::Installing test dependencies using pip"
-<<<<<<< HEAD
 set -x
 python -m pip install $STD_ARGS $INSTALL_ARGS .$EXTRAS --group=$GROUP
 set +x
-echo "::endgroup::"
-if [[ "${MNE_CI_KIND}" == "pip-pre" ]]; then
-	# https://github.com/python-quantities/python-quantities/issues/262
-	python -m pip uninstall -yq neo
-fi
-=======
-python -m pip install $STD_ARGS $INSTALL_ARGS .[$INSTALL_KIND]
-echo "::endgroup::"
->>>>>>> aa2d977c
+echo "::endgroup::"