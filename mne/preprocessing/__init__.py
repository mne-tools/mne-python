--- conflicted
+++ resolved
@@ -29,8 +29,5 @@
 from ._regress import regress_artifact
 from ._fine_cal import (compute_fine_calibration,  read_fine_calibration,
                         write_fine_calibration)
-<<<<<<< HEAD
 from .annotate_nan import annotate_nan
-=======
-from .interpolate import equalize_bads
->>>>>>> b3cbe527
+from .interpolate import equalize_bads