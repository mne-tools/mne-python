--- conflicted
+++ resolved
@@ -9,17 +9,6 @@
     --only-binary "numpy,dipy,scipy,matplotlib,pandas,statsmodels" \
     "git+https://github.com/mne-tools/mne-bids.git" \
     "git+https://github.com/mne-tools/mne-qt-browser.git" \
-<<<<<<< HEAD
-    \
-    alphaCSC autoreject bycycle conpy curryreader emd fooof meggie \
-    mne-ari mne-bids-pipeline mne-faster mne-features \
-    mne-icalabel mne-lsl mne-microstates mne-nirs mne-rsa \
-    neurodsp neurokit2 niseq nitime pactools mnelab \
-    plotly pycrostates pyprep pyriemann python-picard sesameeg \
-    sleepecg tensorpac yasa meegkit eeg_positions wfdb invertmeeg \
-    curryreader
-=======
     "git+https://github.com/pyvista/pyvista.git" \
     "git+https://github.com/sphinx-gallery/sphinx-gallery.git"
->>>>>>> 1815534a
 python -m pip install --upgrade --progress-bar off --no-deps cross-domain-saliency-maps