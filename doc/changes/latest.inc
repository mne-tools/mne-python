--- conflicted
+++ resolved
@@ -149,11 +149,8 @@
 
 - :func:`mne.io.anonymize_info` now anonymizes also sex and hand fields when ``keep_his`` is ``False`` (:gh:`9103`, :gh:`9175` by |Rotem Falach|_ and `Richard Höchenberger`_)
 
-<<<<<<< HEAD
-=======
 - Add parameter ``theme`` to :class:`mne.viz.Brain` for optional Dark-Mode (:gh:`9149` by `Martin Schulz`_, `Guillaume Favelier`_)
 
->>>>>>> acf25ef4
 Bugs
 ~~~~
 - Fix bug with :func:`mne.viz.plot_evoked_topo` where ``ylim`` was only being applied to the first channel in the dataset (:gh:`9162` **by new contributor** |Ram Pari|_ )
