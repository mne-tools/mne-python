.. NOTE: we use cross-references to highlight new functions and classes.
   Please follow the examples below like :func:`mne.stats.f_mway_rm`, so the
   whats_new page will have a link to the function/class documentation.

.. NOTE: there are 3 separate sections for changes, based on type:
   - "Enhancements" for new features
   - "Bugs" for bug fixes
   - "API changes" for backward-incompatible changes

.. NOTE: changes from first-time contributors should be added to the TOP of
   the relevant section (Enhancements / Bugs / API changes), and should look
   like this (where xxxx is the pull request number):

       - description of enhancement/bugfix/API change (:gh:`xxxx` by
         :newcontrib:`Firstname Lastname`)

   Also add a corresponding entry for yourself in doc/changes/names.inc

.. _current:

Current (1.5.dev0)
------------------

Enhancements
~~~~~~~~~~~~
- Add ``cmap`` argument for the :func:`mne.viz.plot_sensors` (:gh:`11720` by :newcontrib:`Gennadiy Belonosov`)
- When failing to locate a file, we now print the full path in quotation marks to help spot accidentally added trailing spaces (:gh:`11718` by `Richard Höchenberger`_)
- Add standard montage lookup table for ``easycap-M43`` (:gh:`11744` by :newcontrib:`Diptyajit Das`)
- Added :class:`mne.preprocessing.eyetracking.Calibration` to store eye-tracking calibration info, and :func:`mne.preprocessing.eyetracking.read_eyelink_calibration` to read calibration data from EyeLink systems (:gh:`11719` by `Scott Huberty`_)

Bugs
~~~~
- Fix bug that required curv.*h files to create Brain object (:gh:`11704` by :newcontrib:`Aaron Earle-Richardson`)
- Extended test to highlight bug in :func:`mne.stats.permutation_t_test` (:gh:`11575` by :newcontrib:`Joshua Calder-Travis`)
- Fix bug where :meth:`mne.viz.Brain.add_volume_labels` used an incorrect orientation (:gh:`11730` by `Alex Rockhill`_)
- Fix bug with :func:`mne.forward.restrict_forward_to_label` where cortical patch information was not adjusted (:gh:`11694` by `Eric Larson`_)
- Fix bug with PySide6 compatibility (:gh:`11721` by `Eric Larson`_)
- Fix hanging interpreter with matplotlib figures using ``mne/viz/_mpl_figure.py`` in spyder console and jupyter notebooks (:gh:`11696` by `Mathieu Scheltienne`_)
- Fix bug with overlapping text for :meth:`mne.Evoked.plot` (:gh:`11698` by `Alex Rockhill`_)
<<<<<<< HEAD
- Fix bug with :func:`mne.io.read_raw_fil` where datasets without sensor positions would not import (:gh:`11733` by `George O'Neill`_)
=======
- For :func:`mne.io.read_raw_eyelink`, the default value of the ``gap_description`` parameter is now ``'BAD_ACQ_SKIP'``, following MNE convention (:gh:`11719` by `Scott Huberty`_)
>>>>>>> c4464741

API changes
~~~~~~~~~~~
- The ``baseline`` argument can now be array-like (e.g. ``list``, ``tuple``, ``np.ndarray``, ...) instead of only a ``tuple`` (:gh:`11713` by `Clemens Brunner`_)
- Deprecated ``gap_description`` keyword argument of :func:`mne.io.read_raw_eyelink`, which will be removed in mne version 1.6, in favor of using :meth:`mne.Annotations.rename` (:gh:`11719` by `Scott Huberty`_)<|MERGE_RESOLUTION|>--- conflicted
+++ resolved
@@ -37,11 +37,8 @@
 - Fix bug with PySide6 compatibility (:gh:`11721` by `Eric Larson`_)
 - Fix hanging interpreter with matplotlib figures using ``mne/viz/_mpl_figure.py`` in spyder console and jupyter notebooks (:gh:`11696` by `Mathieu Scheltienne`_)
 - Fix bug with overlapping text for :meth:`mne.Evoked.plot` (:gh:`11698` by `Alex Rockhill`_)
-<<<<<<< HEAD
+- For :func:`mne.io.read_raw_eyelink`, the default value of the ``gap_description`` parameter is now ``'BAD_ACQ_SKIP'``, following MNE convention (:gh:`11719` by `Scott Huberty`_)
 - Fix bug with :func:`mne.io.read_raw_fil` where datasets without sensor positions would not import (:gh:`11733` by `George O'Neill`_)
-=======
-- For :func:`mne.io.read_raw_eyelink`, the default value of the ``gap_description`` parameter is now ``'BAD_ACQ_SKIP'``, following MNE convention (:gh:`11719` by `Scott Huberty`_)
->>>>>>> c4464741
 
 API changes
 ~~~~~~~~~~~
