# Authors: Alexandre Gramfort <alexandre.gramfort@inria.fr>
#          Matti Hämäläinen <msh@nmr.mgh.harvard.edu>
#          Martin Luessi <mluessi@nmr.mgh.harvard.edu>
#          Mads Jensen <mje.mads@gmail.com>
#
# License: BSD (3-clause)

import contextlib
import copy
import os.path as op
from types import GeneratorType

import numpy as np
from scipy import linalg, sparse
from scipy.sparse import coo_matrix, block_diag as sparse_block_diag

from .cov import Covariance
from .evoked import _get_peak
from .filter import resample
from .surface import (read_surface, _get_ico_surface, mesh_edges,
                      _project_onto_surface)
from .source_space import (_ensure_src, _get_morph_src_reordering,
                           _ensure_src_subject, SourceSpaces, _get_src_nn,
                           _import_nibabel, _get_mri_info_data,
                           _get_atlas_values, _check_volume_labels,
                           read_freesurfer_lut)
from .transforms import _get_trans, apply_trans
from .utils import (get_subjects_dir, _check_subject, logger, verbose, _pl,
                    _time_mask, warn, copy_function_doc_to_method_doc,
                    fill_doc, _check_option, _validate_type, _check_src_normal,
                    _check_stc_units, _check_pandas_installed,
                    _check_pandas_index_arguments, _convert_times, _ensure_int,
                    _build_data_frame, _check_time_format, _check_path_like,
                    sizeof_fmt, object_size)
from .viz import (plot_source_estimates, plot_vector_source_estimates,
                  plot_volume_source_estimates)
from .io.base import TimeMixin
from .io.meas_info import Info
from .externals.h5io import read_hdf5, write_hdf5


def _read_stc(filename):
    """Aux Function."""
    with open(filename, 'rb') as fid:
        buf = fid.read()

    stc = dict()
    offset = 0
    num_bytes = 4

    # read tmin in ms
    stc['tmin'] = float(np.frombuffer(buf, dtype=">f4", count=1,
                                      offset=offset))
    stc['tmin'] /= 1000.0
    offset += num_bytes

    # read sampling rate in ms
    stc['tstep'] = float(np.frombuffer(buf, dtype=">f4", count=1,
                                       offset=offset))
    stc['tstep'] /= 1000.0
    offset += num_bytes

    # read number of vertices/sources
    vertices_n = int(np.frombuffer(buf, dtype=">u4", count=1, offset=offset))
    offset += num_bytes

    # read the source vector
    stc['vertices'] = np.frombuffer(buf, dtype=">u4", count=vertices_n,
                                    offset=offset)
    offset += num_bytes * vertices_n

    # read the number of timepts
    data_n = int(np.frombuffer(buf, dtype=">u4", count=1, offset=offset))
    offset += num_bytes

    if (vertices_n and  # vertices_n can be 0 (empty stc)
            ((len(buf) // 4 - 4 - vertices_n) % (data_n * vertices_n)) != 0):
        raise ValueError('incorrect stc file size')

    # read the data matrix
    stc['data'] = np.frombuffer(buf, dtype=">f4", count=vertices_n * data_n,
                                offset=offset)
    stc['data'] = stc['data'].reshape([data_n, vertices_n]).T

    return stc


def _write_stc(filename, tmin, tstep, vertices, data):
    """Write an STC file.

    Parameters
    ----------
    filename : string
        The name of the STC file.
    tmin : float
        The first time point of the data in seconds.
    tstep : float
        Time between frames in seconds.
    vertices : array of integers
        Vertex indices (0 based).
    data : 2D array
        The data matrix (nvert * ntime).
    """
    fid = open(filename, 'wb')

    # write start time in ms
    fid.write(np.array(1000 * tmin, dtype='>f4').tobytes())
    # write sampling rate in ms
    fid.write(np.array(1000 * tstep, dtype='>f4').tobytes())
    # write number of vertices
    fid.write(np.array(vertices.shape[0], dtype='>u4').tobytes())
    # write the vertex indices
    fid.write(np.array(vertices, dtype='>u4').tobytes())

    # write the number of timepts
    fid.write(np.array(data.shape[1], dtype='>u4').tobytes())
    #
    # write the data
    #
    fid.write(np.array(data.T, dtype='>f4').tobytes())

    # close the file
    fid.close()


def _read_3(fid):
    """Read 3 byte integer from file."""
    data = np.fromfile(fid, dtype=np.uint8, count=3).astype(np.int32)

    out = np.left_shift(data[0], 16) + np.left_shift(data[1], 8) + data[2]

    return out


def _read_w(filename):
    """Read a w file.

    w files contain activations or source reconstructions for a single time
    point.

    Parameters
    ----------
    filename : string
        The name of the w file.

    Returns
    -------
    data: dict
        The w structure. It has the following keys:
           vertices       vertex indices (0 based)
           data           The data matrix (nvert long)
    """
    with open(filename, 'rb', buffering=0) as fid:  # buffering=0 for np bug
        # skip first 2 bytes
        fid.read(2)

        # read number of vertices/sources (3 byte integer)
        vertices_n = int(_read_3(fid))

        vertices = np.zeros((vertices_n), dtype=np.int32)
        data = np.zeros((vertices_n), dtype=np.float32)

        # read the vertices and data
        for i in range(vertices_n):
            vertices[i] = _read_3(fid)
            data[i] = np.fromfile(fid, dtype='>f4', count=1)[0]

        w = dict()
        w['vertices'] = vertices
        w['data'] = data

    return w


def _write_3(fid, val):
    """Write 3 byte integer to file."""
    f_bytes = np.zeros((3), dtype=np.uint8)
    f_bytes[0] = (val >> 16) & 255
    f_bytes[1] = (val >> 8) & 255
    f_bytes[2] = val & 255
    fid.write(f_bytes.tobytes())


def _write_w(filename, vertices, data):
    """Write a w file.

    w files contain activations or source reconstructions for a single time
    point.

    Parameters
    ----------
    filename: string
        The name of the w file.
    vertices: array of int
        Vertex indices (0 based).
    data: 1D array
        The data array (nvert).
    """
    assert (len(vertices) == len(data))

    fid = open(filename, 'wb')

    # write 2 zero bytes
    fid.write(np.zeros((2), dtype=np.uint8).tobytes())

    # write number of vertices/sources (3 byte integer)
    vertices_n = len(vertices)
    _write_3(fid, vertices_n)

    # write the vertices and data
    for i in range(vertices_n):
        _write_3(fid, vertices[i])
        # XXX: without float() endianness is wrong, not sure why
        fid.write(np.array(float(data[i]), dtype='>f4').tobytes())

    # close the file
    fid.close()


def read_source_estimate(fname, subject=None):
    """Read a source estimate object.

    Parameters
    ----------
    fname : str
        Path to (a) source-estimate file(s).
    subject : str | None
        Name of the subject the source estimate(s) is (are) from.
        It is good practice to set this attribute to avoid combining
        incompatible labels and SourceEstimates (e.g., ones from other
        subjects). Note that due to file specification limitations, the
        subject name isn't saved to or loaded from files written to disk.

    Returns
    -------
    stc : SourceEstimate | VectorSourceEstimate | VolSourceEstimate | MixedSourceEstimate
        The source estimate object loaded from file.

    Notes
    -----
     - for volume source estimates, ``fname`` should provide the path to a
       single file named '*-vl.stc` or '*-vol.stc'
     - for surface source estimates, ``fname`` should either provide the
       path to the file corresponding to a single hemisphere ('*-lh.stc',
       '*-rh.stc') or only specify the asterisk part in these patterns. In any
       case, the function expects files for both hemisphere with names
       following this pattern.
     - for vector surface source estimates, only HDF5 files are supported.
     - for mixed source estimates, only HDF5 files are supported.
     - for single time point .w files, ``fname`` should follow the same
       pattern as for surface estimates, except that files are named
       '*-lh.w' and '*-rh.w'.
    """  # noqa: E501
    fname_arg = fname
    _validate_type(fname, 'path-like', 'fname')
    fname = str(fname)

    # make sure corresponding file(s) can be found
    ftype = None
    if op.exists(fname):
        if fname.endswith('-vl.stc') or fname.endswith('-vol.stc') or \
                fname.endswith('-vl.w') or fname.endswith('-vol.w'):
            ftype = 'volume'
        elif fname.endswith('.stc'):
            ftype = 'surface'
            if fname.endswith(('-lh.stc', '-rh.stc')):
                fname = fname[:-7]
            else:
                err = ("Invalid .stc filename: %r; needs to end with "
                       "hemisphere tag ('...-lh.stc' or '...-rh.stc')"
                       % fname)
                raise IOError(err)
        elif fname.endswith('.w'):
            ftype = 'w'
            if fname.endswith(('-lh.w', '-rh.w')):
                fname = fname[:-5]
            else:
                err = ("Invalid .w filename: %r; needs to end with "
                       "hemisphere tag ('...-lh.w' or '...-rh.w')"
                       % fname)
                raise IOError(err)
        elif fname.endswith('.h5'):
            ftype = 'h5'
            fname = fname[:-3]
        else:
            raise RuntimeError('Unknown extension for file %s' % fname_arg)

    if ftype != 'volume':
        stc_exist = [op.exists(f)
                     for f in [fname + '-rh.stc', fname + '-lh.stc']]
        w_exist = [op.exists(f)
                   for f in [fname + '-rh.w', fname + '-lh.w']]
        if all(stc_exist) and ftype != 'w':
            ftype = 'surface'
        elif all(w_exist):
            ftype = 'w'
        elif op.exists(fname + '.h5'):
            ftype = 'h5'
        elif op.exists(fname + '-stc.h5'):
            ftype = 'h5'
            fname += '-stc'
        elif any(stc_exist) or any(w_exist):
            raise IOError("Hemisphere missing for %r" % fname_arg)
        else:
            raise IOError("SourceEstimate File(s) not found for: %r"
                          % fname_arg)

    # read the files
    if ftype == 'volume':  # volume source space
        if fname.endswith('.stc'):
            kwargs = _read_stc(fname)
        elif fname.endswith('.w'):
            kwargs = _read_w(fname)
            kwargs['data'] = kwargs['data'][:, np.newaxis]
            kwargs['tmin'] = 0.0
            kwargs['tstep'] = 0.0
        else:
            raise IOError('Volume source estimate must end with .stc or .w')
        kwargs['vertices'] = [kwargs['vertices']]
    elif ftype == 'surface':  # stc file with surface source spaces
        lh = _read_stc(fname + '-lh.stc')
        rh = _read_stc(fname + '-rh.stc')
        assert lh['tmin'] == rh['tmin']
        assert lh['tstep'] == rh['tstep']
        kwargs = lh.copy()
        kwargs['data'] = np.r_[lh['data'], rh['data']]
        kwargs['vertices'] = [lh['vertices'], rh['vertices']]
    elif ftype == 'w':  # w file with surface source spaces
        lh = _read_w(fname + '-lh.w')
        rh = _read_w(fname + '-rh.w')
        kwargs = lh.copy()
        kwargs['data'] = np.atleast_2d(np.r_[lh['data'], rh['data']]).T
        kwargs['vertices'] = [lh['vertices'], rh['vertices']]
        # w files only have a single time point
        kwargs['tmin'] = 0.0
        kwargs['tstep'] = 1.0
        ftype = 'surface'
    elif ftype == 'h5':
        kwargs = read_hdf5(fname + '.h5', title='mnepython')
        ftype = kwargs.pop('src_type', 'surface')
        if isinstance(kwargs['vertices'], np.ndarray):
            kwargs['vertices'] = [kwargs['vertices']]

    if ftype != 'volume':
        # Make sure the vertices are ordered
        vertices = kwargs['vertices']
        if any(np.any(np.diff(v.astype(int)) <= 0) for v in vertices):
            sidx = [np.argsort(verts) for verts in vertices]
            vertices = [verts[idx] for verts, idx in zip(vertices, sidx)]
            data = kwargs['data'][np.r_[sidx[0], len(sidx[0]) + sidx[1]]]
            kwargs['vertices'] = vertices
            kwargs['data'] = data

    if 'subject' not in kwargs:
        kwargs['subject'] = subject
    if subject is not None and subject != kwargs['subject']:
        raise RuntimeError('provided subject name "%s" does not match '
                           'subject name from the file "%s'
                           % (subject, kwargs['subject']))

    if ftype in ('volume', 'discrete'):
        klass = VolVectorSourceEstimate
    elif ftype == 'mixed':
        klass = MixedVectorSourceEstimate
    else:
        assert ftype == 'surface'
        klass = VectorSourceEstimate
    if kwargs['data'].ndim < 3:
        klass = klass._scalar_class
    return klass(**kwargs)


def _get_src_type(src, vertices, warn_text=None):
    src_type = None
    if src is None:
        if warn_text is None:
            warn("src should not be None for a robust guess of stc type.")
        else:
            warn(warn_text)
        if isinstance(vertices, list) and len(vertices) == 2:
            src_type = 'surface'
        elif isinstance(vertices, np.ndarray) or isinstance(vertices, list) \
                and len(vertices) == 1:
            src_type = 'volume'
        elif isinstance(vertices, list) and len(vertices) > 2:
            src_type = 'mixed'
    else:
        src_type = src.kind
    assert src_type in ('surface', 'volume', 'mixed', 'discrete')
    return src_type


def _make_stc(data, vertices, src_type=None, tmin=None, tstep=None,
              subject=None, vector=False, source_nn=None, warn_text=None):
    """Generate a surface, vector-surface, volume or mixed source estimate."""
    def guess_src_type():
        return _get_src_type(src=None, vertices=vertices, warn_text=warn_text)

    src_type = guess_src_type() if src_type is None else src_type

    if vector and src_type == 'surface' and source_nn is None:
        raise RuntimeError('No source vectors supplied.')

    # infer Klass from src_type
    if src_type == 'surface':
        Klass = VectorSourceEstimate if vector else SourceEstimate
    elif src_type in ('volume', 'discrete'):
        Klass = VolVectorSourceEstimate if vector else VolSourceEstimate
    elif src_type == 'mixed':
        Klass = MixedVectorSourceEstimate if vector else MixedSourceEstimate
    else:
        raise ValueError('vertices has to be either a list with one or more '
                         'arrays or an array')

    # Rotate back for vector source estimates
    if vector:
        n_vertices = sum(len(v) for v in vertices)
        assert data.shape[0] in (n_vertices, n_vertices * 3)
        if len(data) == n_vertices:
            assert src_type == 'surface'  # should only be possible for this
            assert source_nn.shape == (n_vertices, 3)
            data = data[:, np.newaxis] * source_nn[:, :, np.newaxis]
        else:
            data = data.reshape((-1, 3, data.shape[-1]))
            assert source_nn.shape in ((n_vertices, 3, 3),
                                       (n_vertices * 3, 3))
            # This will be an identity transform for volumes, but let's keep
            # the code simple and general and just do the matrix mult
            data = np.matmul(
                np.transpose(source_nn.reshape(n_vertices, 3, 3),
                             axes=[0, 2, 1]), data)

    return Klass(
        data=data, vertices=vertices, tmin=tmin, tstep=tstep, subject=subject
    )


def _verify_source_estimate_compat(a, b):
    """Make sure two SourceEstimates are compatible for arith. operations."""
    compat = False
    if type(a) != type(b):
        raise ValueError('Cannot combine %s and %s.' % (type(a), type(b)))
    if len(a.vertices) == len(b.vertices):
        if all(np.array_equal(av, vv)
               for av, vv in zip(a.vertices, b.vertices)):
            compat = True
    if not compat:
        raise ValueError('Cannot combine source estimates that do not have '
                         'the same vertices. Consider using stc.expand().')
    if a.subject != b.subject:
        raise ValueError('source estimates do not have the same subject '
                         'names, %r and %r' % (a.subject, b.subject))


class _BaseSourceEstimate(TimeMixin):

    _data_ndim = 2

    @verbose
    def __init__(self, data, vertices, tmin, tstep,
                 subject=None, verbose=None):  # noqa: D102
        assert hasattr(self, '_data_ndim'), self.__class__.__name__
        assert hasattr(self, '_src_type'), self.__class__.__name__
        assert hasattr(self, '_src_count'), self.__class__.__name__
        kernel, sens_data = None, None
        if isinstance(data, tuple):
            if len(data) != 2:
                raise ValueError('If data is a tuple it has to be length 2')
            kernel, sens_data = data
            data = None
            if kernel.shape[1] != sens_data.shape[0]:
                raise ValueError('kernel (%s) and sens_data (%s) have invalid '
                                 'dimensions'
                                 % (kernel.shape, sens_data.shape))
            if sens_data.ndim != 2:
                raise ValueError('The sensor data must have 2 dimensions, got '
                                 '%s' % (sens_data.ndim,))

        _validate_type(vertices, list, 'vertices')
        if self._src_count is not None:
            if len(vertices) != self._src_count:
                raise ValueError('vertices must be a list with %d entries, '
                                 'got %s' % (self._src_count, len(vertices)))
        vertices = [np.array(v, np.int64) for v in vertices]  # makes copy
        if any(np.any(np.diff(v) <= 0) for v in vertices):
            raise ValueError('Vertices must be ordered in increasing order.')

        n_src = sum([len(v) for v in vertices])

        # safeguard the user against doing something silly
        if data is not None:
            if data.ndim not in (self._data_ndim, self._data_ndim - 1):
                raise ValueError('Data (shape %s) must have %s dimensions for '
                                 '%s' % (data.shape, self._data_ndim,
                                         self.__class__.__name__))
            if data.shape[0] != n_src:
                raise ValueError('Number of vertices (%i) and stc.shape[0] '
                                 '(%i) must match' % (n_src, data.shape[0]))
            if self._data_ndim == 3:
                if data.shape[1] != 3:
                    raise ValueError(
                        'Data for VectorSourceEstimate must have '
                        'shape[1] == 3, got shape %s' % (data.shape,))
            if data.ndim == self._data_ndim - 1:  # allow upbroadcasting
                data = data[..., np.newaxis]

        self._data = data
        self._tmin = tmin
        self._tstep = tstep
        self.vertices = vertices
        self.verbose = verbose
        self._kernel = kernel
        self._sens_data = sens_data
        self._kernel_removed = False
        self._times = None
        self._update_times()
        self.subject = _check_subject(None, subject, False)

    def __repr__(self):  # noqa: D105
        s = "%d vertices" % (sum(len(v) for v in self.vertices),)
        if self.subject is not None:
            s += ", subject : %s" % self.subject
        s += ", tmin : %s (ms)" % (1e3 * self.tmin)
        s += ", tmax : %s (ms)" % (1e3 * self.times[-1])
        s += ", tstep : %s (ms)" % (1e3 * self.tstep)
        s += ", data shape : %s" % (self.shape,)
        sz = sum(object_size(x) for x in (self.vertices + [self.data]))
        s += f", ~{sizeof_fmt(sz)}"
        return "<%s | %s>" % (type(self).__name__, s)

    @fill_doc
    def get_peak(self, tmin=None, tmax=None, mode='abs',
                 vert_as_index=False, time_as_index=False):
        """Get location and latency of peak amplitude.

        Parameters
        ----------
        %(get_peak_parameters)s

        Returns
        -------
        pos : int
            The vertex exhibiting the maximum response, either ID or index.
        latency : float
            The latency in seconds.
        """
        stc = self.magnitude() if self._data_ndim == 3 else self
        if self._n_vertices == 0:
            raise RuntimeError('Cannot find peaks with no vertices')
        vert_idx, time_idx, _ = _get_peak(
            stc.data, self.times, tmin, tmax, mode)
        if not vert_as_index:
            vert_idx = np.concatenate(self.vertices)[vert_idx]
        if not time_as_index:
            time_idx = self.times[time_idx]
        return vert_idx, time_idx

    @verbose
    def extract_label_time_course(self, labels, src, mode='auto',
                                  allow_empty=False, verbose=None):
        """Extract label time courses for lists of labels.

        This function will extract one time course for each label. The way the
        time courses are extracted depends on the mode parameter.

        Parameters
        ----------
        %(eltc_labels)s
        %(eltc_src)s
        %(eltc_mode)s
        %(eltc_allow_empty)s
        %(verbose_meth)s

        Returns
        -------
        %(eltc_returns)s

        See Also
        --------
        extract_label_time_course : Extract time courses for multiple STCs.

        Notes
        -----
        %(eltc_mode_notes)s
        """
        return extract_label_time_course(
            self, labels, src, mode=mode, return_generator=False,
            allow_empty=allow_empty, verbose=verbose)

    @verbose
    def save(self, fname, ftype='h5', verbose=None):
        """Save the full source estimate to an HDF5 file.

        Parameters
        ----------
        fname : str
            The file name to write the source estimate to, should end in
            '-stc.h5'.
        ftype : str
            File format to use. Currently, the only allowed values is "h5".
        %(verbose_meth)s
        """
        _validate_type(fname, 'path-like', 'fname')
        fname = str(fname)
        if ftype != 'h5':
            raise ValueError('%s objects can only be written as HDF5 files.'
                             % (self.__class__.__name__,))
        if not fname.endswith('.h5'):
            fname += '-stc.h5'
        write_hdf5(fname,
                   dict(vertices=self.vertices, data=self.data,
                        tmin=self.tmin, tstep=self.tstep, subject=self.subject,
                        src_type=self._src_type),
                   title='mnepython', overwrite=True)

    @copy_function_doc_to_method_doc(plot_source_estimates)
    def plot(self, subject=None, surface='inflated', hemi='lh',
             colormap='auto', time_label='auto', smoothing_steps=10,
             transparent=True, alpha=1.0, time_viewer='auto',
             subjects_dir=None,
             figure=None, views='auto', colorbar=True, clim='auto',
             cortex="classic", size=800, background="black",
             foreground=None, initial_time=None, time_unit='s',
             backend='auto', spacing='oct6', title=None, show_traces='auto',
             src=None, volume_options=1., view_layout='vertical',
             add_data_kwargs=None, verbose=None):
        brain = plot_source_estimates(
            self, subject, surface=surface, hemi=hemi, colormap=colormap,
            time_label=time_label, smoothing_steps=smoothing_steps,
            transparent=transparent, alpha=alpha, time_viewer=time_viewer,
            subjects_dir=subjects_dir, figure=figure, views=views,
            colorbar=colorbar, clim=clim, cortex=cortex, size=size,
            background=background, foreground=foreground,
            initial_time=initial_time, time_unit=time_unit, backend=backend,
            spacing=spacing, title=title, show_traces=show_traces,
            src=src, volume_options=volume_options, view_layout=view_layout,
            add_data_kwargs=add_data_kwargs, verbose=verbose)
        return brain

    @property
    def sfreq(self):
        """Sample rate of the data."""
        return 1. / self.tstep

    @property
    def _n_vertices(self):
        return sum(len(v) for v in self.vertices)

    def _remove_kernel_sens_data_(self):
        """Remove kernel and sensor space data and compute self._data."""
        if self._kernel is not None or self._sens_data is not None:
            self._kernel_removed = True
            self._data = np.dot(self._kernel, self._sens_data)
            self._kernel = None
            self._sens_data = None

    @fill_doc
    def crop(self, tmin=None, tmax=None, include_tmax=True):
        """Restrict SourceEstimate to a time interval.

        Parameters
        ----------
        tmin : float | None
            The first time point in seconds. If None the first present is used.
        tmax : float | None
            The last time point in seconds. If None the last present is used.
        %(include_tmax)s

        Returns
        -------
        stc : instance of SourceEstimate
            The cropped source estimate.
        """
        mask = _time_mask(self.times, tmin, tmax, sfreq=self.sfreq,
                          include_tmax=include_tmax)
        self.tmin = self.times[np.where(mask)[0][0]]
        if self._kernel is not None and self._sens_data is not None:
            self._sens_data = self._sens_data[..., mask]
        else:
            self.data = self.data[..., mask]

        return self  # return self for chaining methods

    @verbose
    def resample(self, sfreq, npad='auto', window='boxcar', n_jobs=1,
                 verbose=None):
        """Resample data.

        Parameters
        ----------
        sfreq : float
            New sample rate to use.
        npad : int | str
            Amount to pad the start and end of the data.
            Can also be "auto" to use a padding that will result in
            a power-of-two size (can be much faster).
        window : str | tuple
            Window to use in resampling. See :func:`scipy.signal.resample`.
        %(n_jobs)s
        %(verbose_meth)s

        Returns
        -------
        stc : instance of SourceEstimate
            The resampled source estimate.

        Notes
        -----
        For some data, it may be more accurate to use npad=0 to reduce
        artifacts. This is dataset dependent -- check your data!

        Note that the sample rate of the original data is inferred from tstep.
        """
        # resampling in sensor instead of source space gives a somewhat
        # different result, so we don't allow it
        self._remove_kernel_sens_data_()

        o_sfreq = 1.0 / self.tstep
        data = self.data
        if data.dtype == np.float32:
            data = data.astype(np.float64)
        self.data = resample(data, sfreq, o_sfreq, npad, n_jobs=n_jobs)

        # adjust indirectly affected variables
        self.tstep = 1.0 / sfreq
        return self

    @property
    def data(self):
        """Numpy array of source estimate data."""
        if self._data is None:
            # compute the solution the first time the data is accessed and
            # remove the kernel and sensor data
            self._remove_kernel_sens_data_()
        return self._data

    @data.setter
    def data(self, value):
        value = np.asarray(value)
        if self._data is not None and value.ndim != self._data.ndim:
            raise ValueError('Data array should have %d dimensions.' %
                             self._data.ndim)
        n_verts = sum(len(v) for v in self.vertices)
        if value.shape[0] != n_verts:
            raise ValueError('The first dimension of the data array must '
                             'match the number of vertices (%d != %d)' %
                             (value.shape[0], n_verts))
        self._data = value
        self._update_times()

    @property
    def shape(self):
        """Shape of the data."""
        if self._data is not None:
            return self._data.shape
        return (self._kernel.shape[0], self._sens_data.shape[1])

    @property
    def tmin(self):
        """The first timestamp."""
        return self._tmin

    @tmin.setter
    def tmin(self, value):
        self._tmin = float(value)
        self._update_times()

    @property
    def tstep(self):
        """The change in time between two consecutive samples (1 / sfreq)."""
        return self._tstep

    @tstep.setter
    def tstep(self, value):
        if value <= 0:
            raise ValueError('.tstep must be greater than 0.')
        self._tstep = float(value)
        self._update_times()

    @property
    def times(self):
        """A timestamp for each sample."""
        return self._times

    @times.setter
    def times(self, value):
        raise ValueError('You cannot write to the .times attribute directly. '
                         'This property automatically updates whenever '
                         '.tmin, .tstep or .data changes.')

    def _update_times(self):
        """Update the times attribute after changing tmin, tmax, or tstep."""
        self._times = self.tmin + (self.tstep * np.arange(self.shape[-1]))
        self._times.flags.writeable = False

    def __add__(self, a):
        """Add source estimates."""
        stc = self.copy()
        stc += a
        return stc

    def __iadd__(self, a):  # noqa: D105
        self._remove_kernel_sens_data_()
        if isinstance(a, _BaseSourceEstimate):
            _verify_source_estimate_compat(self, a)
            self.data += a.data
        else:
            self.data += a
        return self

    def mean(self):
        """Make a summary stc file with mean over time points.

        Returns
        -------
        stc : SourceEstimate | VectorSourceEstimate
            The modified stc.
        """
        out = self.sum()
        out /= len(self.times)
        return out

    def sum(self):
        """Make a summary stc file with sum over time points.

        Returns
        -------
        stc : SourceEstimate | VectorSourceEstimate
            The modified stc.
        """
        data = self.data
        tmax = self.tmin + self.tstep * data.shape[-1]
        tmin = (self.tmin + tmax) / 2.
        tstep = tmax - self.tmin
        sum_stc = self.__class__(self.data.sum(axis=-1, keepdims=True),
                                 vertices=self.vertices, tmin=tmin,
                                 tstep=tstep, subject=self.subject)
        return sum_stc

    def __sub__(self, a):
        """Subtract source estimates."""
        stc = self.copy()
        stc -= a
        return stc

    def __isub__(self, a):  # noqa: D105
        self._remove_kernel_sens_data_()
        if isinstance(a, _BaseSourceEstimate):
            _verify_source_estimate_compat(self, a)
            self.data -= a.data
        else:
            self.data -= a
        return self

    def __truediv__(self, a):  # noqa: D105
        return self.__div__(a)

    def __div__(self, a):  # noqa: D105
        """Divide source estimates."""
        stc = self.copy()
        stc /= a
        return stc

    def __itruediv__(self, a):  # noqa: D105
        return self.__idiv__(a)

    def __idiv__(self, a):  # noqa: D105
        self._remove_kernel_sens_data_()
        if isinstance(a, _BaseSourceEstimate):
            _verify_source_estimate_compat(self, a)
            self.data /= a.data
        else:
            self.data /= a
        return self

    def __mul__(self, a):
        """Multiply source estimates."""
        stc = self.copy()
        stc *= a
        return stc

    def __imul__(self, a):  # noqa: D105
        self._remove_kernel_sens_data_()
        if isinstance(a, _BaseSourceEstimate):
            _verify_source_estimate_compat(self, a)
            self.data *= a.data
        else:
            self.data *= a
        return self

    def __pow__(self, a):  # noqa: D105
        stc = self.copy()
        stc **= a
        return stc

    def __ipow__(self, a):  # noqa: D105
        self._remove_kernel_sens_data_()
        self.data **= a
        return self

    def __radd__(self, a):  # noqa: D105
        return self + a

    def __rsub__(self, a):  # noqa: D105
        return self - a

    def __rmul__(self, a):  # noqa: D105
        return self * a

    def __rdiv__(self, a):  # noqa: D105
        return self / a

    def __neg__(self):  # noqa: D105
        """Negate the source estimate."""
        stc = self.copy()
        stc._remove_kernel_sens_data_()
        stc.data *= -1
        return stc

    def __pos__(self):  # noqa: D105
        return self

    def __abs__(self):
        """Compute the absolute value of the data.

        Returns
        -------
        stc : instance of _BaseSourceEstimate
            A version of the source estimate, where the data attribute is set
            to abs(self.data).
        """
        stc = self.copy()
        stc._remove_kernel_sens_data_()
        stc._data = abs(stc._data)
        return stc

    def sqrt(self):
        """Take the square root.

        Returns
        -------
        stc : instance of SourceEstimate
            A copy of the SourceEstimate with sqrt(data).
        """
        return self ** (0.5)

    def copy(self):
        """Return copy of source estimate instance.

        Returns
        -------
        stc : instance of SourceEstimate
            A copy of the source estimate.
        """
        return copy.deepcopy(self)

    def bin(self, width, tstart=None, tstop=None, func=np.mean):
        """Return a source estimate object with data summarized over time bins.

        Time bins of ``width`` seconds. This method is intended for
        visualization only. No filter is applied to the data before binning,
        making the method inappropriate as a tool for downsampling data.

        Parameters
        ----------
        width : scalar
            Width of the individual bins in seconds.
        tstart : scalar | None
            Time point where the first bin starts. The default is the first
            time point of the stc.
        tstop : scalar | None
            Last possible time point contained in a bin (if the last bin would
            be shorter than width it is dropped). The default is the last time
            point of the stc.
        func : callable
            Function that is applied to summarize the data. Needs to accept a
            numpy.array as first input and an ``axis`` keyword argument.

        Returns
        -------
        stc : SourceEstimate | VectorSourceEstimate
            The binned source estimate.
        """
        if tstart is None:
            tstart = self.tmin
        if tstop is None:
            tstop = self.times[-1]

        times = np.arange(tstart, tstop + self.tstep, width)
        nt = len(times) - 1
        data = np.empty(self.shape[:-1] + (nt,), dtype=self.data.dtype)
        for i in range(nt):
            idx = (self.times >= times[i]) & (self.times < times[i + 1])
            data[..., i] = func(self.data[..., idx], axis=-1)

        tmin = times[0] + width / 2.
        stc = self.copy()
        stc._data = data
        stc.tmin = tmin
        stc.tstep = width
        return stc

    def transform_data(self, func, idx=None, tmin_idx=None, tmax_idx=None):
        """Get data after a linear (time) transform has been applied.

        The transform is applied to each source time course independently.

        Parameters
        ----------
        func : callable
            The transform to be applied, including parameters (see, e.g.,
            :func:`functools.partial`). The first parameter of the function is
            the input data. The first return value is the transformed data,
            remaining outputs are ignored. The first dimension of the
            transformed data has to be the same as the first dimension of the
            input data.
        idx : array | None
            Indicices of source time courses for which to compute transform.
            If None, all time courses are used.
        tmin_idx : int | None
            Index of first time point to include. If None, the index of the
            first time point is used.
        tmax_idx : int | None
            Index of the first time point not to include. If None, time points
            up to (and including) the last time point are included.

        Returns
        -------
        data_t : ndarray
            The transformed data.

        Notes
        -----
        Applying transforms can be significantly faster if the
        SourceEstimate object was created using "(kernel, sens_data)", for
        the "data" parameter as the transform is applied in sensor space.
        Inverse methods, e.g., "apply_inverse_epochs", or "apply_lcmv_epochs"
        do this automatically (if possible).
        """
        if idx is None:
            # use all time courses by default
            idx = slice(None, None)

        if self._kernel is None and self._sens_data is None:
            if self._kernel_removed:
                warn('Performance can be improved by not accessing the data '
                     'attribute before calling this method.')

            # transform source space data directly
            data_t = func(self.data[idx, ..., tmin_idx:tmax_idx])

            if isinstance(data_t, tuple):
                # use only first return value
                data_t = data_t[0]
        else:
            # apply transform in sensor space
            sens_data_t = func(self._sens_data[:, tmin_idx:tmax_idx])

            if isinstance(sens_data_t, tuple):
                # use only first return value
                sens_data_t = sens_data_t[0]

            # apply inverse
            data_shape = sens_data_t.shape
            if len(data_shape) > 2:
                # flatten the last dimensions
                sens_data_t = sens_data_t.reshape(data_shape[0],
                                                  np.prod(data_shape[1:]))

            data_t = np.dot(self._kernel[idx, :], sens_data_t)

            # restore original shape if necessary
            if len(data_shape) > 2:
                data_t = data_t.reshape(data_t.shape[0], *data_shape[1:])

        return data_t

    def transform(self, func, idx=None, tmin=None, tmax=None, copy=False):
        """Apply linear transform.

        The transform is applied to each source time course independently.

        Parameters
        ----------
        func : callable
            The transform to be applied, including parameters (see, e.g.,
            :func:`functools.partial`). The first parameter of the function is
            the input data. The first two dimensions of the transformed data
            should be (i) vertices and (ii) time.  See Notes for details.
        idx : array | None
            Indices of source time courses for which to compute transform.
            If None, all time courses are used.
        tmin : float | int | None
            First time point to include (ms). If None, self.tmin is used.
        tmax : float | int | None
            Last time point to include (ms). If None, self.tmax is used.
        copy : bool
            If True, return a new instance of SourceEstimate instead of
            modifying the input inplace.

        Returns
        -------
        stcs : SourceEstimate | VectorSourceEstimate | list
            The transformed stc or, in the case of transforms which yield
            N-dimensional output (where N > 2), a list of stcs. For a list,
            copy must be True.

        Notes
        -----
        Transforms which yield 3D
        output (e.g. time-frequency transforms) are valid, so long as the
        first two dimensions are vertices and time.  In this case, the
        copy parameter must be True and a list of
        SourceEstimates, rather than a single instance of SourceEstimate,
        will be returned, one for each index of the 3rd dimension of the
        transformed data.  In the case of transforms yielding 2D output
        (e.g. filtering), the user has the option of modifying the input
        inplace (copy = False) or returning a new instance of
        SourceEstimate (copy = True) with the transformed data.

        Applying transforms can be significantly faster if the
        SourceEstimate object was created using "(kernel, sens_data)", for
        the "data" parameter as the transform is applied in sensor space.
        Inverse methods, e.g., "apply_inverse_epochs", or "apply_lcmv_epochs"
        do this automatically (if possible).
        """
        # min and max data indices to include
        times = 1000. * self.times
        t_idx = np.where(_time_mask(times, tmin, tmax, sfreq=self.sfreq))[0]
        if tmin is None:
            tmin_idx = None
        else:
            tmin_idx = t_idx[0]

        if tmax is None:
            tmax_idx = None
        else:
            # +1, because upper boundary needs to include the last sample
            tmax_idx = t_idx[-1] + 1

        data_t = self.transform_data(func, idx=idx, tmin_idx=tmin_idx,
                                     tmax_idx=tmax_idx)

        # account for change in n_vertices
        if idx is not None:
            idx_lh = idx[idx < len(self.lh_vertno)]
            idx_rh = idx[idx >= len(self.lh_vertno)] - len(self.lh_vertno)
            verts_lh = self.lh_vertno[idx_lh]
            verts_rh = self.rh_vertno[idx_rh]
        else:
            verts_lh = self.lh_vertno
            verts_rh = self.rh_vertno
        verts = [verts_lh, verts_rh]

        tmin_idx = 0 if tmin_idx is None else tmin_idx
        tmin = self.times[tmin_idx]

        if data_t.ndim > 2:
            # return list of stcs if transformed data has dimensionality > 2
            if copy:
                stcs = [SourceEstimate(data_t[:, :, a], verts, tmin,
                                       self.tstep, self.subject)
                        for a in range(data_t.shape[-1])]
            else:
                raise ValueError('copy must be True if transformed data has '
                                 'more than 2 dimensions')
        else:
            # return new or overwritten stc
            stcs = self if not copy else self.copy()
            stcs.vertices = verts
            stcs.data = data_t
            stcs.tmin = tmin

        return stcs

    @fill_doc
    def to_data_frame(self, index=None, scalings=None,
                      long_format=False, time_format='ms'):
        """Export data in tabular structure as a pandas DataFrame.

        Vertices are converted to columns in the DataFrame. By default,
        an additional column "time" is added, unless ``index='time'``
        (in which case time values form the DataFrame's index).

        Parameters
        ----------
        %(df_index_evk)s
            Defaults to ``None``.
        %(df_scalings)s
        %(df_longform_stc)s
        %(df_time_format)s

            .. versionadded:: 0.20

        Returns
        -------
        %(df_return)s
        """
        # check pandas once here, instead of in each private utils function
        pd = _check_pandas_installed()  # noqa
        # arg checking
        valid_index_args = ['time', 'subject']
        valid_time_formats = ['ms', 'timedelta']
        index = _check_pandas_index_arguments(index, valid_index_args)
        time_format = _check_time_format(time_format, valid_time_formats)
        # get data
        data = self.data.T
        times = self.times
        # prepare extra columns / multiindex
        mindex = list()
        default_index = ['time']
        if self.subject is not None:
            default_index = ['subject', 'time']
            mindex.append(('subject', np.repeat(self.subject, data.shape[0])))
        times = _convert_times(self, times, time_format)
        mindex.append(('time', times))
        # triage surface vs volume source estimates
        col_names = list()
        kinds = ['VOL'] * len(self.vertices)
        if isinstance(self, (_BaseSurfaceSourceEstimate,
                             _BaseMixedSourceEstimate)):
            kinds[:2] = ['LH', 'RH']
        for ii, (kind, vertno) in enumerate(zip(kinds, self.vertices)):
            col_names.extend(['{}_{}'.format(kind, vert) for vert in vertno])
        # build DataFrame
        df = _build_data_frame(self, data, None, long_format, mindex, index,
                               default_index=default_index,
                               col_names=col_names, col_kind='source')
        return df


def _center_of_mass(vertices, values, hemi, surf, subject, subjects_dir,
                    restrict_vertices):
    """Find the center of mass on a surface."""
    if (values == 0).all() or (values < 0).any():
        raise ValueError('All values must be non-negative and at least one '
                         'must be non-zero, cannot compute COM')
    subjects_dir = get_subjects_dir(subjects_dir, raise_error=True)
    surf = read_surface(op.join(subjects_dir, subject, 'surf',
                                hemi + '.' + surf))
    if restrict_vertices is True:
        restrict_vertices = vertices
    elif restrict_vertices is False:
        restrict_vertices = np.arange(surf[0].shape[0])
    elif isinstance(restrict_vertices, SourceSpaces):
        idx = 1 if restrict_vertices.kind == 'surface' and hemi == 'rh' else 0
        restrict_vertices = restrict_vertices[idx]['vertno']
    else:
        restrict_vertices = np.array(restrict_vertices, int)
    pos = surf[0][vertices, :].T
    c_o_m = np.sum(pos * values, axis=1) / np.sum(values)
    vertex = np.argmin(np.sqrt(np.mean((surf[0][restrict_vertices, :] -
                                        c_o_m) ** 2, axis=1)))
    vertex = restrict_vertices[vertex]
    return vertex


@fill_doc
class _BaseSurfaceSourceEstimate(_BaseSourceEstimate):
    """Abstract base class for surface source estimates.

    Parameters
    ----------
    data : array
        The data in source space.
    vertices : list of array, shape (2,)
        Vertex numbers corresponding to the data. The first element of the list
        contains vertices of left hemisphere and the second element contains
        vertices of right hemisphere.
    tmin : scalar
        Time point of the first sample in data.
    tstep : scalar
        Time step between successive samples in data.
    subject : str | None
        The subject name. While not necessary, it is safer to set the
        subject parameter to avoid analysis errors.
    %(verbose)s

    Attributes
    ----------
    subject : str | None
        The subject name.
    times : array of shape (n_times,)
        The time vector.
    vertices : list of array, shape (2,)
        Vertex numbers corresponding to the data. The first element of the list
        contains vertices of left hemisphere and the second element contains
        vertices of right hemisphere.
    data : array
        The data in source space.
    shape : tuple
        The shape of the data. A tuple of int (n_dipoles, n_times).
    """

    _src_type = 'surface'
    _src_count = 2

    @property
    def lh_data(self):
        """Left hemisphere data."""
        return self.data[:len(self.lh_vertno)]

    @property
    def rh_data(self):
        """Right hemisphere data."""
        return self.data[len(self.lh_vertno):]

    @property
    def lh_vertno(self):
        """Left hemisphere vertno."""
        return self.vertices[0]

    @property
    def rh_vertno(self):
        """Right hemisphere vertno."""
        return self.vertices[1]

    def _hemilabel_stc(self, label):
        if label.hemi == 'lh':
            stc_vertices = self.vertices[0]
        else:
            stc_vertices = self.vertices[1]

        # find index of the Label's vertices
        idx = np.nonzero(np.in1d(stc_vertices, label.vertices))[0]

        # find output vertices
        vertices = stc_vertices[idx]

        # find data
        if label.hemi == 'rh':
            values = self.data[idx + len(self.vertices[0])]
        else:
            values = self.data[idx]

        return vertices, values

    def in_label(self, label):
        """Get a source estimate object restricted to a label.

        SourceEstimate contains the time course of
        activation of all sources inside the label.

        Parameters
        ----------
        label : Label | BiHemiLabel
            The label (as created for example by mne.read_label). If the label
            does not match any sources in the SourceEstimate, a ValueError is
            raised.

        Returns
        -------
        stc : SourceEstimate | VectorSourceEstimate
            The source estimate restricted to the given label.
        """
        # make sure label and stc are compatible
        from .label import Label, BiHemiLabel
        _validate_type(label, (Label, BiHemiLabel), 'label')
        if label.subject is not None and self.subject is not None \
                and label.subject != self.subject:
            raise RuntimeError('label and stc must have same subject names, '
                               'currently "%s" and "%s"' % (label.subject,
                                                            self.subject))

        if label.hemi == 'both':
            lh_vert, lh_val = self._hemilabel_stc(label.lh)
            rh_vert, rh_val = self._hemilabel_stc(label.rh)
            vertices = [lh_vert, rh_vert]
            values = np.vstack((lh_val, rh_val))
        elif label.hemi == 'lh':
            lh_vert, values = self._hemilabel_stc(label)
            vertices = [lh_vert, np.array([], int)]
        else:
            assert label.hemi == 'rh'
            rh_vert, values = self._hemilabel_stc(label)
            vertices = [np.array([], int), rh_vert]

        if sum([len(v) for v in vertices]) == 0:
            raise ValueError('No vertices match the label in the stc file')

        label_stc = self.__class__(values, vertices=vertices, tmin=self.tmin,
                                   tstep=self.tstep, subject=self.subject)
        return label_stc

    def expand(self, vertices):
        """Expand SourceEstimate to include more vertices.

        This will add rows to stc.data (zero-filled) and modify stc.vertices
        to include all vertices in stc.vertices and the input vertices.

        Parameters
        ----------
        vertices : list of array
            New vertices to add. Can also contain old values.

        Returns
        -------
        stc : SourceEstimate | VectorSourceEstimate
            The modified stc (note: method operates inplace).
        """
        if not isinstance(vertices, list):
            raise TypeError('vertices must be a list')
        if not len(self.vertices) == len(vertices):
            raise ValueError('vertices must have the same length as '
                             'stc.vertices')

        # can no longer use kernel and sensor data
        self._remove_kernel_sens_data_()

        inserters = list()
        offsets = [0]
        for vi, (v_old, v_new) in enumerate(zip(self.vertices, vertices)):
            v_new = np.setdiff1d(v_new, v_old)
            inds = np.searchsorted(v_old, v_new)
            # newer numpy might overwrite inds after np.insert, copy here
            inserters += [inds.copy()]
            offsets += [len(v_old)]
            self.vertices[vi] = np.insert(v_old, inds, v_new)
        inds = [ii + offset for ii, offset in zip(inserters, offsets[:-1])]
        inds = np.concatenate(inds)
        new_data = np.zeros((len(inds),) + self.data.shape[1:])
        self.data = np.insert(self.data, inds, new_data, axis=0)
        return self

    @verbose
    def to_original_src(self, src_orig, subject_orig=None,
                        subjects_dir=None, verbose=None):
        """Get a source estimate from morphed source to the original subject.

        Parameters
        ----------
        src_orig : instance of SourceSpaces
            The original source spaces that were morphed to the current
            subject.
        subject_orig : str | None
            The original subject. For most source spaces this shouldn't need
            to be provided, since it is stored in the source space itself.
        %(subjects_dir)s
        %(verbose_meth)s

        Returns
        -------
        stc : SourceEstimate | VectorSourceEstimate
            The transformed source estimate.

        See Also
        --------
        morph_source_spaces

        Notes
        -----
        .. versionadded:: 0.10.0
        """
        if self.subject is None:
            raise ValueError('stc.subject must be set')
        src_orig = _ensure_src(src_orig, kind='surface')
        subject_orig = _ensure_src_subject(src_orig, subject_orig)
        data_idx, vertices = _get_morph_src_reordering(
            self.vertices, src_orig, subject_orig, self.subject, subjects_dir)
        return self.__class__(self._data[data_idx], vertices,
                              self.tmin, self.tstep, subject_orig)

    @fill_doc
    def get_peak(self, hemi=None, tmin=None, tmax=None, mode='abs',
                 vert_as_index=False, time_as_index=False):
        """Get location and latency of peak amplitude.

        Parameters
        ----------
        hemi : {'lh', 'rh', None}
            The hemi to be considered. If None, the entire source space is
            considered.
        %(get_peak_parameters)s

        Returns
        -------
        pos : int
            The vertex exhibiting the maximum response, either ID or index.
        latency : float | int
            The time point of the maximum response, either latency in seconds
            or index.
        """
        _check_option('hemi', hemi, ('lh', 'rh', None))
        vertex_offset = 0
        if hemi is not None:
            if hemi == 'lh':
                data = self.lh_data
                vertices = [self.lh_vertno, []]
            else:
                vertex_offset = len(self.vertices[0])
                data = self.rh_data
                vertices = [[], self.rh_vertno]
            meth = self.__class__(
                data, vertices, self.tmin, self.tstep).get_peak
        else:
            meth = super().get_peak
        out = meth(tmin=tmin, tmax=tmax, mode=mode,
                   vert_as_index=vert_as_index,
                   time_as_index=time_as_index)
        if vertex_offset and vert_as_index:
            out = (out[0] + vertex_offset, out[1])
        return out


@fill_doc
class SourceEstimate(_BaseSurfaceSourceEstimate):
    """Container for surface source estimates.

    Parameters
    ----------
    data : array of shape (n_dipoles, n_times) | tuple, shape (2,)
        The data in source space. When it is a single array, the
        left hemisphere is stored in data[:len(vertices[0])] and the right
        hemisphere is stored in data[-len(vertices[1]):].
        When data is a tuple, it contains two arrays:

        - "kernel" shape (n_vertices, n_sensors) and
        - "sens_data" shape (n_sensors, n_times).

        In this case, the source space data corresponds to
        ``np.dot(kernel, sens_data)``.
    vertices : list of array, shape (2,)
        Vertex numbers corresponding to the data. The first element of the list
        contains vertices of left hemisphere and the second element contains
        vertices of right hemisphere.
    tmin : scalar
        Time point of the first sample in data.
    tstep : scalar
        Time step between successive samples in data.
    subject : str | None
        The subject name. While not necessary, it is safer to set the
        subject parameter to avoid analysis errors.
    %(verbose)s

    Attributes
    ----------
    subject : str | None
        The subject name.
    times : array of shape (n_times,)
        The time vector.
    vertices : list of array, shape (2,)
        The indices of the dipoles in the left and right source space.
    data : array of shape (n_dipoles, n_times)
        The data in source space.
    shape : tuple
        The shape of the data. A tuple of int (n_dipoles, n_times).

    See Also
    --------
    VectorSourceEstimate : A container for vector source estimates.
    VolSourceEstimate : A container for volume source estimates.
    MixedSourceEstimate : A container for mixed surface + volume source
                          estimates.
    """

    @verbose
    def save(self, fname, ftype='stc', verbose=None):
        """Save the source estimates to a file.

        Parameters
        ----------
        fname : str
            The stem of the file name. The file names used for surface source
            spaces are obtained by adding "-lh.stc" and "-rh.stc" (or "-lh.w"
            and "-rh.w") to the stem provided, for the left and the right
            hemisphere, respectively.
        ftype : str
            File format to use. Allowed values are "stc" (default), "w",
            and "h5". The "w" format only supports a single time point.
        %(verbose_meth)s
        """
        _validate_type(fname, 'path-like', 'fname')
        fname = str(fname)
        _check_option('ftype', ftype, ['stc', 'w', 'h5'])

        lh_data = self.data[:len(self.lh_vertno)]
        rh_data = self.data[-len(self.rh_vertno):]

        if ftype == 'stc':
            if np.iscomplexobj(self.data):
                raise ValueError("Cannot save complex-valued STC data in "
                                 "FIFF format; please set ftype='h5' to save "
                                 "in HDF5 format instead, or cast the data to "
                                 "real numbers before saving.")
            logger.info('Writing STC to disk...')
            _write_stc(fname + '-lh.stc', tmin=self.tmin, tstep=self.tstep,
                       vertices=self.lh_vertno, data=lh_data)
            _write_stc(fname + '-rh.stc', tmin=self.tmin, tstep=self.tstep,
                       vertices=self.rh_vertno, data=rh_data)

        elif ftype == 'w':
            if self.shape[1] != 1:
                raise ValueError('w files can only contain a single time '
                                 'point')
            logger.info('Writing STC to disk (w format)...')
            _write_w(fname + '-lh.w', vertices=self.lh_vertno,
                     data=lh_data[:, 0])
            _write_w(fname + '-rh.w', vertices=self.rh_vertno,
                     data=rh_data[:, 0])

        elif ftype == 'h5':
            super().save(fname)
        logger.info('[done]')

    @verbose
    def estimate_snr(self, info, fwd, cov, verbose=None):
        r"""Compute time-varying SNR in the source space.

        This function should only be used with source estimates with units
        nanoAmperes (i.e., MNE-like solutions, *not* dSPM or sLORETA).

        .. warning:: This function currently only works properly for fixed
                     orientation.

        Parameters
        ----------
        info : instance Info
            The measurement info.
        fwd : instance of Forward
            The forward solution used to create the source estimate.
        cov : instance of Covariance
            The noise covariance used to estimate the resting cortical
            activations. Should be an evoked covariance, not empty room.
        %(verbose)s

        Returns
        -------
        snr_stc : instance of SourceEstimate
            The source estimate with the SNR computed.

        Notes
        -----
        We define the SNR in decibels for each source location at each
        time point as:

        .. math::

            {\rm SNR} = 10\log_10[\frac{a^2}{N}\sum_k\frac{b_k^2}{s_k^2}]

        where :math:`\\b_k` is the signal on sensor :math:`k` provided by the
        forward model for a source with unit amplitude, :math:`a` is the
        source amplitude, :math:`N` is the number of sensors, and
        :math:`s_k^2` is the noise variance on sensor :math:`k`.

        References
        ----------
        .. [1] Goldenholz, D. M., Ahlfors, S. P., Hämäläinen, M. S., Sharon,
               D., Ishitobi, M., Vaina, L. M., & Stufflebeam, S. M. (2009).
               Mapping the Signal-To-Noise-Ratios of Cortical Sources in
               Magnetoencephalography and Electroencephalography.
               Human Brain Mapping, 30(4), 1077–1086. doi:10.1002/hbm.20571
        """
        from .forward import convert_forward_solution, Forward
        from .minimum_norm.inverse import _prepare_forward
        _validate_type(fwd, Forward, 'fwd')
        _validate_type(info, Info, 'info')
        _validate_type(cov, Covariance, 'cov')
        _check_stc_units(self)
        if (self.data >= 0).all():
            warn('This STC appears to be from free orientation, currently SNR'
                 ' function is valid only for fixed orientation')

        fwd = convert_forward_solution(fwd, surf_ori=True, force_fixed=False)

        # G is gain matrix [ch x src], cov is noise covariance [ch x ch]
        G, _, _, _, _, _, _, cov, _ = _prepare_forward(
            fwd, info, cov, fixed=True, loose=0, rank=None, pca=False,
            use_cps=True, exp=None, limit_depth_chs=False, combine_xyz='fro',
            allow_fixed_depth=False, limit=None)
        G = G['sol']['data']
        n_channels = cov['dim']  # number of sensors/channels
        b_k2 = (G * G).T
        s_k2 = np.diag(cov['data'])
        scaling = (1 / n_channels) * np.sum(b_k2 / s_k2, axis=1, keepdims=True)
        snr_stc = self.copy()
        snr_stc._data[:] = 10 * np.log10((self.data * self.data) * scaling)
        return snr_stc

    @fill_doc
    def center_of_mass(self, subject=None, hemi=None, restrict_vertices=False,
                       subjects_dir=None, surf='sphere'):
        """Compute the center of mass of activity.

        This function computes the spatial center of mass on the surface
        as well as the temporal center of mass as in [1]_.

        .. note:: All activity must occur in a single hemisphere, otherwise
                  an error is raised. The "mass" of each point in space for
                  computing the spatial center of mass is computed by summing
                  across time, and vice-versa for each point in time in
                  computing the temporal center of mass. This is useful for
                  quantifying spatio-temporal cluster locations, especially
                  when combined with :func:`mne.vertex_to_mni`.

        Parameters
        ----------
        subject : str | None
            The subject the stc is defined for.
        hemi : int, or None
            Calculate the center of mass for the left (0) or right (1)
            hemisphere. If None, one of the hemispheres must be all zeroes,
            and the center of mass will be calculated for the other
            hemisphere (useful for getting COM for clusters).
        restrict_vertices : bool | array of int | instance of SourceSpaces
            If True, returned vertex will be one from stc. Otherwise, it could
            be any vertex from surf. If an array of int, the returned vertex
            will come from that array. If instance of SourceSpaces (as of
            0.13), the returned vertex will be from the given source space.
            For most accuruate estimates, do not restrict vertices.
        %(subjects_dir)s
        surf : str
            The surface to use for Euclidean distance center of mass
            finding. The default here is "sphere", which finds the center
            of mass on the spherical surface to help avoid potential issues
            with cortical folding.

        Returns
        -------
        vertex : int
            Vertex of the spatial center of mass for the inferred hemisphere,
            with each vertex weighted by the sum of the stc across time. For a
            boolean stc, then, this would be weighted purely by the duration
            each vertex was active.
        hemi : int
            Hemisphere the vertex was taken from.
        t : float
            Time of the temporal center of mass (weighted by the sum across
            source vertices).

        See Also
        --------
        mne.Label.center_of_mass
        mne.vertex_to_mni

        References
        ----------
        .. [1] Larson and Lee, "The cortical dynamics underlying effective
               switching of auditory spatial attention", NeuroImage 2012.
        """
        if not isinstance(surf, str):
            raise TypeError('surf must be a string, got %s' % (type(surf),))
        subject = _check_subject(self.subject, subject)
        if np.any(self.data < 0):
            raise ValueError('Cannot compute COM with negative values')
        values = np.sum(self.data, axis=1)  # sum across time
        vert_inds = [np.arange(len(self.vertices[0])),
                     np.arange(len(self.vertices[1])) + len(self.vertices[0])]
        if hemi is None:
            hemi = np.where(np.array([np.sum(values[vi])
                                      for vi in vert_inds]))[0]
            if not len(hemi) == 1:
                raise ValueError('Could not infer hemisphere')
            hemi = hemi[0]
        _check_option('hemi', hemi, [0, 1])
        vertices = self.vertices[hemi]
        values = values[vert_inds[hemi]]  # left or right
        del vert_inds
        vertex = _center_of_mass(
            vertices, values, hemi=['lh', 'rh'][hemi], surf=surf,
            subject=subject, subjects_dir=subjects_dir,
            restrict_vertices=restrict_vertices)
        # do time center of mass by using the values across space
        masses = np.sum(self.data, axis=0).astype(float)
        t_ind = np.sum(masses * np.arange(self.shape[1])) / np.sum(masses)
        t = self.tmin + self.tstep * t_ind
        return vertex, hemi, t


class _BaseVectorSourceEstimate(_BaseSourceEstimate):

    _data_ndim = 3

    @verbose
    def __init__(self, data, vertices=None, tmin=None, tstep=None,
                 subject=None, verbose=None):  # noqa: D102
        assert hasattr(self, '_scalar_class')
        super().__init__(data, vertices, tmin, tstep, subject, verbose)

    def magnitude(self):
        """Compute magnitude of activity without directionality.

        Returns
        -------
        stc : instance of SourceEstimate
            The source estimate without directionality information.
        """
        data_mag = np.linalg.norm(self.data, axis=1)
        return self._scalar_class(
            data_mag, self.vertices, self.tmin, self.tstep, self.subject,
            self.verbose)

    def _get_src_normals(self, src, use_cps):
        normals = np.vstack([_get_src_nn(s, use_cps, v) for s, v in
                            zip(src, self.vertices)])
        return normals

    @fill_doc
    def project(self, directions, src=None, use_cps=True):
        """Project the data for each vertex in a given direction.

        Parameters
        ----------
        directions : ndarray, shape (n_vertices, 3) | str
            Can be:

            - ``'normal'``
                Project onto the source space normals.
            - ``'pca'``
                SVD will be used to project onto the direction of maximal
                power for each source.
            - :class:`~numpy.ndarray`, shape (n_vertices, 3)
                Projection directions for each source.
        src : instance of SourceSpaces | None
            The source spaces corresponding to the source estimate.
            Not used when ``directions`` is an array, optional when
            ``directions='pca'``.
        %(use_cps)s
            Should be the same value that was used when the forward model
            was computed (typically True).

        Returns
        -------
        stc : instance of SourceEstimate
            The projected source estimate.
        directions : ndarray, shape (n_vertices, 3)
            The directions that were computed (or just used).

        Notes
        -----
        When using SVD, there is a sign ambiguity for the direction of maximal
        power. When ``src is None``, the direction is chosen that makes the
        resulting time waveform sum positive (i.e., have positive amplitudes).
        When ``src`` is provided, the directions are flipped in the direction
        of the source normals, i.e., outward from cortex for surface source
        spaces and in the +Z / superior direction for volume source spaces.

        .. versionadded:: 0.21
        """
        _validate_type(directions, (str, np.ndarray), 'directions')
        _validate_type(src, (None, SourceSpaces), 'src')
        if isinstance(directions, str):
            _check_option('directions', directions, ('normal', 'pca'),
                          extra='when str')

            if directions == 'normal':
                if src is None:
                    raise ValueError(
                        'If directions="normal", src cannot be None')
                _check_src_normal('normal', src)
                directions = self._get_src_normals(src, use_cps)
            else:
                assert directions == 'pca'
                x = self.data
                if not np.isrealobj(self.data):
                    _check_option('stc.data.dtype', self.data.dtype,
                                  (np.complex64, np.complex128))
                    dtype = \
                        np.float32 if x.dtype == np.complex64 else np.float64
                    x = x.view(dtype)
                    assert x.shape[-1] == 2 * self.data.shape[-1]
                u, _, v = np.linalg.svd(x, full_matrices=False)
                directions = u[:, :, 0]
                # The sign is arbitrary, so let's flip it in the direction that
                # makes the resulting time series the most positive:
                if src is None:
                    signs = np.sum(v[:, 0].real, axis=1, keepdims=True)
                else:
                    normals = self._get_src_normals(src, use_cps)
                    signs = np.sum(directions * normals, axis=1, keepdims=True)
                assert signs.shape == (self.data.shape[0], 1)
                signs = np.sign(signs)
                signs[signs == 0] = 1.
                directions *= signs
        _check_option(
            'directions.shape', directions.shape, [(self.data.shape[0], 3)])
        data_norm = np.matmul(directions[:, np.newaxis], self.data)[:, 0]
        stc = self._scalar_class(
            data_norm, self.vertices, self.tmin, self.tstep, self.subject,
            self.verbose)
        return stc, directions

    @copy_function_doc_to_method_doc(plot_vector_source_estimates)
    def plot(self, subject=None, hemi='lh', colormap='hot', time_label='auto',
             smoothing_steps=10, transparent=True, brain_alpha=0.4,
             overlay_alpha=None, vector_alpha=1.0, scale_factor=None,
             time_viewer='auto', subjects_dir=None, figure=None,
             views='lateral',
             colorbar=True, clim='auto', cortex='classic', size=800,
             background='black', foreground=None, initial_time=None,
             time_unit='s', show_traces='auto', src=None, volume_options=1.,
             view_layout='vertical', add_data_kwargs=None,
             verbose=None):  # noqa: D102
        return plot_vector_source_estimates(
            self, subject=subject, hemi=hemi, colormap=colormap,
            time_label=time_label, smoothing_steps=smoothing_steps,
            transparent=transparent, brain_alpha=brain_alpha,
            overlay_alpha=overlay_alpha, vector_alpha=vector_alpha,
            scale_factor=scale_factor, time_viewer=time_viewer,
            subjects_dir=subjects_dir, figure=figure, views=views,
            colorbar=colorbar, clim=clim, cortex=cortex, size=size,
            background=background, foreground=foreground,
            initial_time=initial_time, time_unit=time_unit,
            show_traces=show_traces, src=src, volume_options=volume_options,
            view_layout=view_layout, add_data_kwargs=add_data_kwargs,
            verbose=verbose)


class _BaseVolSourceEstimate(_BaseSourceEstimate):

    _src_type = 'volume'
    _src_count = None

    @copy_function_doc_to_method_doc(plot_source_estimates)
    def plot_3d(self, subject=None, surface='white', hemi='both',
                colormap='auto', time_label='auto', smoothing_steps=10,
                transparent=True, alpha=0.1, time_viewer='auto',
                subjects_dir=None,
                figure=None, views='axial', colorbar=True, clim='auto',
                cortex="classic", size=800, background="black",
                foreground=None, initial_time=None, time_unit='s',
                backend='auto', spacing='oct6', title=None, show_traces='auto',
                src=None, volume_options=1., view_layout='vertical',
                add_data_kwargs=None, verbose=None):
        return super().plot(
            subject=subject, surface=surface, hemi=hemi, colormap=colormap,
            time_label=time_label, smoothing_steps=smoothing_steps,
            transparent=transparent, alpha=alpha, time_viewer=time_viewer,
            subjects_dir=subjects_dir,
            figure=figure, views=views, colorbar=colorbar, clim=clim,
            cortex=cortex, size=size, background=background,
            foreground=foreground, initial_time=initial_time,
            time_unit=time_unit, backend=backend, spacing=spacing, title=title,
            show_traces=show_traces, src=src, volume_options=volume_options,
            view_layout=view_layout, add_data_kwargs=add_data_kwargs,
            verbose=verbose)

    @copy_function_doc_to_method_doc(plot_volume_source_estimates)
    def plot(self, src, subject=None, subjects_dir=None, mode='stat_map',
             bg_img='T1.mgz', colorbar=True, colormap='auto', clim='auto',
             transparent='auto', show=True, initial_time=None,
             initial_pos=None, verbose=None):
        data = self.magnitude() if self._data_ndim == 3 else self
        return plot_volume_source_estimates(
            data, src=src, subject=subject, subjects_dir=subjects_dir,
            mode=mode, bg_img=bg_img, colorbar=colorbar, colormap=colormap,
            clim=clim, transparent=transparent, show=show,
            initial_time=initial_time, initial_pos=initial_pos,
            verbose=verbose)

    # Override here to provide the volume-specific options
    @verbose
    def extract_label_time_course(self, labels, src, mode='auto',
                                  allow_empty=False, *, trans=None,
                                  mri_resolution=True, verbose=None):
        """Extract label time courses for lists of labels.

        This function will extract one time course for each label. The way the
        time courses are extracted depends on the mode parameter.

        Parameters
        ----------
        %(eltc_labels)s
        %(eltc_src)s
        %(eltc_mode)s
        %(eltc_allow_empty)s
        %(trans_deprecated)s
        %(eltc_mri_resolution)s
        %(verbose_meth)s

        Returns
        -------
        %(eltc_returns)s

        See Also
        --------
        extract_label_time_course : Extract time courses for multiple STCs.

        Notes
        -----
        %(eltc_mode_notes)s
        """
        return extract_label_time_course(
            self, labels, src, mode=mode, return_generator=False,
            allow_empty=allow_empty, trans=trans,
            mri_resolution=mri_resolution, verbose=verbose)

    @fill_doc
    def in_label(self, label, mri, src, trans=None):
        """Get a source estimate object restricted to a label.

        SourceEstimate contains the time course of
        activation of all sources inside the label.

        Parameters
        ----------
        label : str | int
            The label to use. Can be the name of a label if using a standard
            FreeSurfer atlas, or an integer value to extract from the ``mri``.
        mri : str
            Path to the atlas to use.
        src : instance of SourceSpaces
            The volumetric source space. It must be a single, whole-brain
            volume.
        %(trans_deprecated)s

        Returns
        -------
        stc : VolSourceEstimate | VolVectorSourceEstimate
            The source estimate restricted to the given label.

        Notes
        -----
        .. versionadded:: 0.21.0
        """
        if len(self.vertices) != 1:
            raise RuntimeError('This method can only be used with whole-brain '
                               'volume source spaces')
        _validate_type(label, (str, 'int-like'), 'label')
        if isinstance(label, str):
            volume_label = [label]
        else:
            volume_label = {'Volume ID %s' % (label): _ensure_int(label)}
        _dep_trans(trans)
        label = _volume_labels(src, (mri, volume_label), mri_resolution=False)
        assert len(label) == 1
        label = label[0]
        vertices = label.vertices
        keep = np.in1d(self.vertices[0], label.vertices)
        values, vertices = self.data[keep], [self.vertices[0][keep]]
        label_stc = self.__class__(values, vertices=vertices, tmin=self.tmin,
                                   tstep=self.tstep, subject=self.subject)
        return label_stc

    def save_as_volume(self, fname, src, dest='mri', mri_resolution=False,
                       format='nifti1'):
        """Save a volume source estimate in a NIfTI file.

        Parameters
        ----------
        fname : str
            The name of the generated nifti file.
        src : list
            The list of source spaces (should all be of type volume).
        dest : 'mri' | 'surf'
            If 'mri' the volume is defined in the coordinate system of
            the original T1 image. If 'surf' the coordinate system
            of the FreeSurfer surface is used (Surface RAS).
        mri_resolution : bool
            It True the image is saved in MRI resolution.

            .. warning:: If you have many time points, the file produced can be
                         huge.
        format : str
            Either 'nifti1' (default) or 'nifti2'.

            .. versionadded:: 0.17

        Returns
        -------
        img : instance Nifti1Image
            The image object.

        Notes
        -----
        .. versionadded:: 0.9.0
        """
        import nibabel as nib
        _validate_type(fname, 'path-like', 'fname')
        fname = str(fname)
        img = self.as_volume(src, dest=dest, mri_resolution=mri_resolution,
                             format=format)
        nib.save(img, fname)

    def as_volume(self, src, dest='mri', mri_resolution=False,
                  format='nifti1'):
        """Export volume source estimate as a nifti object.

        Parameters
        ----------
        src : instance of SourceSpaces
            The source spaces (should all be of type volume, or part of a
            mixed source space).
        dest : 'mri' | 'surf'
            If 'mri' the volume is defined in the coordinate system of
            the original T1 image. If 'surf' the coordinate system
            of the FreeSurfer surface is used (Surface RAS).
        mri_resolution : bool
            It True the image is saved in MRI resolution.

            .. warning:: If you have many time points, the file produced can be
                         huge.
        format : str
            Either 'nifti1' (default) or 'nifti2'.

        Returns
        -------
        img : instance of Nifti1Image
            The image object.

        Notes
        -----
        .. versionadded:: 0.9.0
        """
        from .morph import _interpolate_data
        data = self.magnitude() if self._data_ndim == 3 else self
        return _interpolate_data(data, src, mri_resolution=mri_resolution,
                                 mri_space=True, output=format)


@fill_doc
class VolSourceEstimate(_BaseVolSourceEstimate):
    """Container for volume source estimates.

    Parameters
    ----------
    data : array of shape (n_dipoles, n_times) | tuple, shape (2,)
        The data in source space. The data can either be a single array or
        a tuple with two arrays: "kernel" shape (n_vertices, n_sensors) and
        "sens_data" shape (n_sensors, n_times). In this case, the source
        space data corresponds to ``np.dot(kernel, sens_data)``.
    vertices : array of shape (n_dipoles,)
        The indices of the dipoles in the source space.
    tmin : scalar
        Time point of the first sample in data.
    tstep : scalar
        Time step between successive samples in data.
    subject : str | None
        The subject name. While not necessary, it is safer to set the
        subject parameter to avoid analysis errors.
    %(verbose)s

    Attributes
    ----------
    subject : str | None
        The subject name.
    times : array of shape (n_times,)
        The time vector.
    vertices : array of shape (n_dipoles,)
        The indices of the dipoles in the source space.
    data : array of shape (n_dipoles, n_times)
        The data in source space.
    shape : tuple
        The shape of the data. A tuple of int (n_dipoles, n_times).

    See Also
    --------
    SourceEstimate : A container for surface source estimates.
    VolVectorSourceEstimate : A container for volume vector source estimates.
    MixedSourceEstimate : A container for mixed surface + volume source
                          estimates.

    Notes
    -----
    .. versionadded:: 0.9.0
    """

    @verbose
    def save(self, fname, ftype='stc', verbose=None):
        """Save the source estimates to a file.

        Parameters
        ----------
        fname : str
            The stem of the file name. The stem is extended with "-vl.stc"
            or "-vl.w".
        ftype : str
            File format to use. Allowed values are "stc" (default), "w",
            and "h5". The "w" format only supports a single time point.
        %(verbose_meth)s
        """
        _validate_type(fname, 'path-like', 'fname')
        fname = str(fname)
        _check_option('ftype', ftype, ['stc', 'w', 'h5'])
        if ftype != 'h5' and len(self.vertices) != 1:
            raise ValueError('Can only write to .stc or .w if a single volume '
                             'source space was used, use .h5 instead')
        if ftype != 'h5' and self.data.dtype == 'complex':
            raise ValueError('Can only write non-complex data to .stc or .w'
                             ', use .h5 instead')
        if ftype == 'stc':
            logger.info('Writing STC to disk...')
            if not (fname.endswith('-vl.stc') or fname.endswith('-vol.stc')):
                fname += '-vl.stc'
            _write_stc(fname, tmin=self.tmin, tstep=self.tstep,
                       vertices=self.vertices[0], data=self.data)
        elif ftype == 'w':
            logger.info('Writing STC to disk (w format)...')
            if not (fname.endswith('-vl.w') or fname.endswith('-vol.w')):
                fname += '-vl.w'
            _write_w(fname, vertices=self.vertices[0], data=self.data)
        elif ftype == 'h5':
            super().save(fname, 'h5')
        logger.info('[done]')


@fill_doc
class VolVectorSourceEstimate(_BaseVolSourceEstimate,
                              _BaseVectorSourceEstimate):
    """Container for volume source estimates.

    Parameters
    ----------
    data : array of shape (n_dipoles, 3, n_times)
        The data in source space. Each dipole contains three vectors that
        denote the dipole strength in X, Y and Z directions over time.
    vertices : array of shape (n_dipoles,)
        The indices of the dipoles in the source space.
    tmin : scalar
        Time point of the first sample in data.
    tstep : scalar
        Time step between successive samples in data.
    subject : str | None
        The subject name. While not necessary, it is safer to set the
        subject parameter to avoid analysis errors.
    %(verbose)s

    Attributes
    ----------
    subject : str | None
        The subject name.
    times : array of shape (n_times,)
        The time vector.
    vertices : array of shape (n_dipoles,)
        The indices of the dipoles in the source space.
    data : array of shape (n_dipoles, n_times)
        The data in source space.
    shape : tuple
        The shape of the data. A tuple of int (n_dipoles, n_times).

    See Also
    --------
    SourceEstimate : A container for surface source estimates.
    VectorSourceEstimate : A container for vector source estimates.
    MixedSourceEstimate : A container for mixed surface + volume source
                          estimates.

    Notes
    -----
    .. versionadded:: 0.9.0
    """

    _scalar_class = VolSourceEstimate

    # defaults differ: hemi='both', views='axial'
    @copy_function_doc_to_method_doc(plot_vector_source_estimates)
    def plot_3d(self, subject=None, hemi='both', colormap='hot',
                time_label='auto',
                smoothing_steps=10, transparent=True, brain_alpha=0.4,
                overlay_alpha=None, vector_alpha=1.0, scale_factor=None,
                time_viewer='auto', subjects_dir=None, figure=None,
                views='axial',
                colorbar=True, clim='auto', cortex='classic', size=800,
                background='black', foreground=None, initial_time=None,
                time_unit='s', show_traces='auto', src=None,
                volume_options=1., view_layout='vertical',
                add_data_kwargs=None, verbose=None):  # noqa: D102
        return _BaseVectorSourceEstimate.plot(
            self, subject=subject, hemi=hemi, colormap=colormap,
            time_label=time_label, smoothing_steps=smoothing_steps,
            transparent=transparent, brain_alpha=brain_alpha,
            overlay_alpha=overlay_alpha, vector_alpha=vector_alpha,
            scale_factor=scale_factor, time_viewer=time_viewer,
            subjects_dir=subjects_dir, figure=figure, views=views,
            colorbar=colorbar, clim=clim, cortex=cortex, size=size,
            background=background, foreground=foreground,
            initial_time=initial_time, time_unit=time_unit,
            show_traces=show_traces, src=src, volume_options=volume_options,
            view_layout=view_layout, add_data_kwargs=add_data_kwargs,
            verbose=verbose)


@fill_doc
class VectorSourceEstimate(_BaseVectorSourceEstimate,
                           _BaseSurfaceSourceEstimate):
    """Container for vector surface source estimates.

    For each vertex, the magnitude of the current is defined in the X, Y and Z
    directions.

    Parameters
    ----------
    data : array of shape (n_dipoles, 3, n_times)
        The data in source space. Each dipole contains three vectors that
        denote the dipole strength in X, Y and Z directions over time.
    vertices : list of array, shape (2,)
        Vertex numbers corresponding to the data. The first element of the list
        contains vertices of left hemisphere and the second element contains
        vertices of right hemisphere.
    tmin : float
        Time point of the first sample in data.
    tstep : float
        Time step between successive samples in data.
    subject : str | None
        The subject name. While not necessary, it is safer to set the
        subject parameter to avoid analysis errors.
    %(verbose)s

    Attributes
    ----------
    subject : str | None
        The subject name.
    times : array of shape (n_times,)
        The time vector.
    shape : tuple
        The shape of the data. A tuple of int (n_dipoles, n_times).

    See Also
    --------
    SourceEstimate : A container for surface source estimates.
    VolSourceEstimate : A container for volume source estimates.
    MixedSourceEstimate : A container for mixed surface + volume source
                          estimates.

    Notes
    -----
    .. versionadded:: 0.15
    """

    _scalar_class = SourceEstimate


###############################################################################
# Mixed source estimate (two cortical surfs plus other stuff)

class _BaseMixedSourceEstimate(_BaseSourceEstimate):

    _src_type = 'mixed'
    _src_count = None

    @verbose
    def __init__(self, data, vertices=None, tmin=None, tstep=None,
                 subject=None, verbose=None):  # noqa: D102
        if not isinstance(vertices, list) or len(vertices) < 2:
            raise ValueError('Vertices must be a list of numpy arrays with '
                             'one array per source space.')
        super().__init__(data, vertices=vertices, tmin=tmin,
                         tstep=tstep, subject=subject,
                         verbose=verbose)

    @property
    def _n_surf_vert(self):
        return sum(len(v) for v in self.vertices[:2])

    def surface(self):
        """Return the cortical surface source estimate.

        Returns
        -------
        stc : instance of SourceEstimate or VectorSourceEstimate
            The surface source estimate.
        """
        if self._data_ndim == 3:
            klass = VectorSourceEstimate
        else:
            klass = SourceEstimate
        return klass(
            self.data[:self._n_surf_vert], self.vertices[:2],
            self.tmin, self.tstep, self.subject, self.verbose)

    def volume(self):
        """Return the volume surface source estimate.

        Returns
        -------
        stc : instance of VolSourceEstimate or VolVectorSourceEstimate
            The volume source estimate.
        """
        if self._data_ndim == 3:
            klass = VolVectorSourceEstimate
        else:
            klass = VolSourceEstimate
        return klass(
            self.data[self._n_surf_vert:], self.vertices[2:],
            self.tmin, self.tstep, self.subject, self.verbose)


@fill_doc
class MixedSourceEstimate(_BaseMixedSourceEstimate):
    """Container for mixed surface and volume source estimates.

    Parameters
    ----------
    data : array of shape (n_dipoles, n_times) | tuple, shape (2,)
        The data in source space. The data can either be a single array or
        a tuple with two arrays: "kernel" shape (n_vertices, n_sensors) and
        "sens_data" shape (n_sensors, n_times). In this case, the source
        space data corresponds to ``np.dot(kernel, sens_data)``.
    vertices : list of array
        Vertex numbers corresponding to the data. The list contains arrays
        with one array per source space.
    tmin : scalar
        Time point of the first sample in data.
    tstep : scalar
        Time step between successive samples in data.
    subject : str | None
        The subject name. While not necessary, it is safer to set the
        subject parameter to avoid analysis errors.
    %(verbose)s

    Attributes
    ----------
    subject : str | None
        The subject name.
    times : array of shape (n_times,)
        The time vector.
    vertices : list of array
        Vertex numbers corresponding to the data. The list contains arrays
        with one array per source space.
    data : array of shape (n_dipoles, n_times)
        The data in source space.
    shape : tuple
        The shape of the data. A tuple of int (n_dipoles, n_times).

    See Also
    --------
    SourceEstimate : A container for surface source estimates.
    VectorSourceEstimate : A container for vector source estimates.
    VolSourceEstimate : A container for volume source estimates.
    VolVectorSourceEstimate : A container for Volume vector source estimates.

    Notes
    -----
    .. versionadded:: 0.9.0
    """


@fill_doc
class MixedVectorSourceEstimate(_BaseVectorSourceEstimate,
                                _BaseMixedSourceEstimate):
    """Container for volume source estimates.

    Parameters
    ----------
    data : array, shape (n_dipoles, 3, n_times)
        The data in source space. Each dipole contains three vectors that
        denote the dipole strength in X, Y and Z directions over time.
    vertices : list of array, shape (n_src,)
        Vertex numbers corresponding to the data.
    tmin : scalar
        Time point of the first sample in data.
    tstep : scalar
        Time step between successive samples in data.
    subject : str | None
        The subject name. While not necessary, it is safer to set the
        subject parameter to avoid analysis errors.
    %(verbose)s

    Attributes
    ----------
    subject : str | None
        The subject name.
    times : array, shape (n_times,)
        The time vector.
    vertices : array of shape (n_dipoles,)
        The indices of the dipoles in the source space.
    data : array of shape (n_dipoles, n_times)
        The data in source space.
    shape : tuple
        The shape of the data. A tuple of int (n_dipoles, n_times).

    See Also
    --------
    MixedSourceEstimate : A container for mixed surface + volume source
                          estimates.

    Notes
    -----
    .. versionadded:: 0.21.0
    """

    _scalar_class = MixedSourceEstimate


###############################################################################
# Morphing

def _get_vol_mask(src):
    """Get the volume source space mask."""
    assert len(src) == 1  # not a mixed source space
    shape = src[0]['shape'][::-1]
    mask = np.zeros(shape, bool)
    mask.flat[src[0]['vertno']] = True
    return mask


def _spatio_temporal_src_adjacency_vol(src, n_times):
    from sklearn.feature_extraction import grid_to_graph
    mask = _get_vol_mask(src)
    edges = grid_to_graph(*mask.shape, mask=mask)
    adjacency = _get_adjacency_from_edges(edges, n_times)
    return adjacency


def _spatio_temporal_src_adjacency_surf(src, n_times):
    if src[0]['use_tris'] is None:
        # XXX It would be nice to support non oct source spaces too...
        raise RuntimeError("The source space does not appear to be an ico "
                           "surface. adjacency cannot be extracted from"
                           " non-ico source spaces.")
    used_verts = [np.unique(s['use_tris']) for s in src]
    offs = np.cumsum([0] + [len(u_v) for u_v in used_verts])[:-1]
    tris = np.concatenate([np.searchsorted(u_v, s['use_tris']) + off
                           for u_v, s, off in zip(used_verts, src, offs)])
    adjacency = spatio_temporal_tris_adjacency(tris, n_times)

    # deal with source space only using a subset of vertices
    masks = [np.in1d(u, s['vertno']) for s, u in zip(src, used_verts)]
    if sum(u.size for u in used_verts) != adjacency.shape[0] / n_times:
        raise ValueError('Used vertices do not match adjacency shape')
    if [np.sum(m) for m in masks] != [len(s['vertno']) for s in src]:
        raise ValueError('Vertex mask does not match number of vertices')
    masks = np.concatenate(masks)
    missing = 100 * float(len(masks) - np.sum(masks)) / len(masks)
    if missing:
        warn('%0.1f%% of original source space vertices have been'
             ' omitted, tri-based adjacency will have holes.\n'
             'Consider using distance-based adjacency or '
             'morphing data to all source space vertices.' % missing)
        masks = np.tile(masks, n_times)
        masks = np.where(masks)[0]
        adjacency = adjacency.tocsr()
        adjacency = adjacency[masks]
        adjacency = adjacency[:, masks]
        # return to original format
        adjacency = adjacency.tocoo()
    return adjacency


@verbose
def spatio_temporal_src_adjacency(src, n_times, dist=None, verbose=None):
    """Compute adjacency for a source space activation over time.

    Parameters
    ----------
    src : instance of SourceSpaces
        The source space. It can be a surface source space or a
        volume source space.
    n_times : int
        Number of time instants.
    dist : float, or None
        Maximal geodesic distance (in m) between vertices in the
        source space to consider neighbors. If None, immediate neighbors
        are extracted from an ico surface.
    %(verbose)s

    Returns
    -------
    adjacency : ~scipy.sparse.coo_matrix
        The adjacency matrix describing the spatio-temporal
        graph structure. If N is the number of vertices in the
        source space, the N first nodes in the graph are the
        vertices are time 1, the nodes from 2 to 2N are the vertices
        during time 2, etc.
    """
    # XXX we should compute adjacency for each source space and then
    # use scipy.sparse.block_diag to concatenate them
    if src[0]['type'] == 'vol':
        if dist is not None:
            raise ValueError('dist must be None for a volume '
                             'source space. Got %s.' % dist)

        adjacency = _spatio_temporal_src_adjacency_vol(src, n_times)
    elif dist is not None:
        # use distances computed and saved in the source space file
        adjacency = spatio_temporal_dist_adjacency(src, n_times, dist)
    else:
        adjacency = _spatio_temporal_src_adjacency_surf(src, n_times)
    return adjacency


@verbose
def grade_to_tris(grade, verbose=None):
    """Get tris defined for a certain grade.

    Parameters
    ----------
    grade : int
        Grade of an icosahedral mesh.
    %(verbose)s

    Returns
    -------
    tris : list
        2-element list containing Nx3 arrays of tris, suitable for use in
        spatio_temporal_tris_adjacency.
    """
    a = _get_ico_tris(grade, None, False)
    tris = np.concatenate((a, a + (np.max(a) + 1)))
    return tris


@verbose
def spatio_temporal_tris_adjacency(tris, n_times, remap_vertices=False,
                                   verbose=None):
    """Compute adjacency from triangles and time instants.

    Parameters
    ----------
    tris : array
        N x 3 array defining triangles.
    n_times : int
        Number of time points.
    remap_vertices : bool
        Reassign vertex indices based on unique values. Useful
        to process a subset of triangles. Defaults to False.
    %(verbose)s

    Returns
    -------
    adjacency : ~scipy.sparse.coo_matrix
        The adjacency matrix describing the spatio-temporal
        graph structure. If N is the number of vertices in the
        source space, the N first nodes in the graph are the
        vertices are time 1, the nodes from 2 to 2N are the vertices
        during time 2, etc.
    """
    if remap_vertices:
        logger.info('Reassigning vertex indices.')
        tris = np.searchsorted(np.unique(tris), tris)

    edges = mesh_edges(tris)
    edges = (edges + sparse.eye(edges.shape[0], format='csr')).tocoo()
    return _get_adjacency_from_edges(edges, n_times)


@verbose
def spatio_temporal_dist_adjacency(src, n_times, dist, verbose=None):
    """Compute adjacency from distances in a source space and time instants.

    Parameters
    ----------
    src : instance of SourceSpaces
        The source space must have distances between vertices computed, such
        that src['dist'] exists and is useful. This can be obtained
        with a call to :func:`mne.setup_source_space` with the
        ``add_dist=True`` option.
    n_times : int
        Number of time points.
    dist : float
        Maximal geodesic distance (in m) between vertices in the
        source space to consider neighbors.
    %(verbose)s

    Returns
    -------
    adjacency : ~scipy.sparse.coo_matrix
        The adjacency matrix describing the spatio-temporal
        graph structure. If N is the number of vertices in the
        source space, the N first nodes in the graph are the
        vertices are time 1, the nodes from 2 to 2N are the vertices
        during time 2, etc.
    """
    if src[0]['dist'] is None:
        raise RuntimeError('src must have distances included, consider using '
                           'setup_source_space with add_dist=True')
    blocks = [s['dist'][s['vertno'], :][:, s['vertno']] for s in src]
    # Ensure we keep explicit zeros; deal with changes in SciPy
    for block in blocks:
        if isinstance(block, np.ndarray):
            block[block == 0] = -np.inf
        else:
            block.data[block.data == 0] == -1
    edges = sparse_block_diag(blocks)
    edges.data[:] = np.less_equal(edges.data, dist)
    # clean it up and put it in coo format
    edges = edges.tocsr()
    edges.eliminate_zeros()
    edges = edges.tocoo()
    return _get_adjacency_from_edges(edges, n_times)


@verbose
def spatial_src_adjacency(src, dist=None, verbose=None):
    """Compute adjacency for a source space activation.

    Parameters
    ----------
    src : instance of SourceSpaces
        The source space. It can be a surface source space or a
        volume source space.
    dist : float, or None
        Maximal geodesic distance (in m) between vertices in the
        source space to consider neighbors. If None, immediate neighbors
        are extracted from an ico surface.
    %(verbose)s

    Returns
    -------
    adjacency : ~scipy.sparse.coo_matrix
        The adjacency matrix describing the spatial graph structure.
    """
    return spatio_temporal_src_adjacency(src, 1, dist)


@verbose
def spatial_tris_adjacency(tris, remap_vertices=False, verbose=None):
    """Compute adjacency from triangles.

    Parameters
    ----------
    tris : array
        N x 3 array defining triangles.
    remap_vertices : bool
        Reassign vertex indices based on unique values. Useful
        to process a subset of triangles. Defaults to False.
    %(verbose)s

    Returns
    -------
    adjacency : ~scipy.sparse.coo_matrix
        The adjacency matrix describing the spatial graph structure.
    """
    return spatio_temporal_tris_adjacency(tris, 1, remap_vertices)


@verbose
def spatial_dist_adjacency(src, dist, verbose=None):
    """Compute adjacency from distances in a source space.

    Parameters
    ----------
    src : instance of SourceSpaces
        The source space must have distances between vertices computed, such
        that src['dist'] exists and is useful. This can be obtained
        with a call to :func:`mne.setup_source_space` with the
        ``add_dist=True`` option.
    dist : float
        Maximal geodesic distance (in m) between vertices in the
        source space to consider neighbors.
    %(verbose)s

    Returns
    -------
    adjacency : ~scipy.sparse.coo_matrix
        The adjacency matrix describing the spatial graph structure.
    """
    return spatio_temporal_dist_adjacency(src, 1, dist)


@verbose
def spatial_inter_hemi_adjacency(src, dist, verbose=None):
    """Get vertices on each hemisphere that are close to the other hemisphere.

    Parameters
    ----------
    src : instance of SourceSpaces
        The source space. Must be surface type.
    dist : float
        Maximal Euclidean distance (in m) between vertices in one hemisphere
        compared to the other to consider neighbors.
    %(verbose)s

    Returns
    -------
    adjacency : ~scipy.sparse.coo_matrix
        The adjacency matrix describing the spatial graph structure.
        Typically this should be combined (addititively) with another
        existing intra-hemispheric adjacency matrix, e.g. computed
        using geodesic distances.
    """
    from scipy.spatial.distance import cdist
    src = _ensure_src(src, kind='surface')
    adj = cdist(src[0]['rr'][src[0]['vertno']],
                src[1]['rr'][src[1]['vertno']])
    adj = sparse.csr_matrix(adj <= dist, dtype=int)
    empties = [sparse.csr_matrix((nv, nv), dtype=int) for nv in adj.shape]
    adj = sparse.vstack([sparse.hstack([empties[0], adj]),
                         sparse.hstack([adj.T, empties[1]])])
    return adj


@verbose
def _get_adjacency_from_edges(edges, n_times, verbose=None):
    """Given edges sparse matrix, create adjacency matrix."""
    n_vertices = edges.shape[0]
    logger.info("-- number of adjacent vertices : %d" % n_vertices)
    nnz = edges.col.size
    aux = n_vertices * np.tile(np.arange(n_times)[:, None], (1, nnz))
    col = (edges.col[None, :] + aux).ravel()
    row = (edges.row[None, :] + aux).ravel()
    if n_times > 1:  # add temporal edges
        o = (n_vertices * np.arange(n_times - 1)[:, None] +
             np.arange(n_vertices)[None, :]).ravel()
        d = (n_vertices * np.arange(1, n_times)[:, None] +
             np.arange(n_vertices)[None, :]).ravel()
        row = np.concatenate((row, o, d))
        col = np.concatenate((col, d, o))
    data = np.ones(edges.data.size * n_times + 2 * n_vertices * (n_times - 1),
                   dtype=np.int64)
    adjacency = coo_matrix((data, (row, col)),
                           shape=(n_times * n_vertices,) * 2)
    return adjacency


@verbose
def _get_ico_tris(grade, verbose=None, return_surf=False):
    """Get triangles for ico surface."""
    ico = _get_ico_surface(grade)
    if not return_surf:
        return ico['tris']
    else:
        return ico


def _pca_flip(flip, data):
    U, s, V = linalg.svd(data, full_matrices=False)
    # determine sign-flip
    sign = np.sign(np.dot(U[:, 0], flip))
    # use average power in label for scaling
    scale = linalg.norm(s) / np.sqrt(len(data))
    return sign * scale * V[0]


_label_funcs = {
    'mean': lambda flip, data: np.mean(data, axis=0),
    'mean_flip': lambda flip, data: np.mean(flip * data, axis=0),
    'max': lambda flip, data: np.max(np.abs(data), axis=0),
    'pca_flip': _pca_flip,
}


@contextlib.contextmanager
def _temporary_vertices(src, vertices):
    orig_vertices = [s['vertno'] for s in src]
    for s, v in zip(src, vertices):
        s['vertno'] = v
    try:
        yield
    finally:
        for s, v in zip(src, orig_vertices):
            s['vertno'] = v


def _prepare_label_extraction(stc, labels, src, mode, allow_empty, use_sparse):
    """Prepare indices and flips for extract_label_time_course."""
    # If src is a mixed src space, the first 2 src spaces are surf type and
    # the other ones are vol type. For mixed source space n_labels will be
    # given by the number of ROIs of the cortical parcellation plus the number
    # of vol src space.
    # If stc=None (i.e. no activation time courses provided) and mode='mean',
    # only computes vertex indices and label_flip will be list of None.
    from .label import label_sign_flip, Label, BiHemiLabel

    # if source estimate provided in stc, get vertices from source space and
    # check that they are the same as in the stcs
    if stc is not None:
        vertno = stc.vertices

        for s, v, hemi in zip(src, stc.vertices, ('left', 'right')):
            n_missing = (~np.in1d(v, s['vertno'])).sum()
            if n_missing:
                raise ValueError('%d/%d %s hemisphere stc vertices missing '
                                 'from the source space, likely mismatch'
                                 % (n_missing, len(v), hemi))
    else:
        vertno = [s['vertno'] for s in src]

    nvert = [len(vn) for vn in vertno]

    # initialization
    label_flip = list()
    label_vertidx = list()

    bad_labels = list()
    for li, label in enumerate(labels):
        if use_sparse:
            assert isinstance(label, dict)
            vertidx = label['csr']
            # This can happen if some labels aren't present in the space
            if vertidx.shape[0] == 0:
                bad_labels.append(label['name'])
                vertidx = None
            # Efficiency shortcut: use linearity early to avoid redundant
            # calculations
            elif mode == 'mean':
                vertidx = sparse.csr_matrix(vertidx.mean(axis=0))
            label_vertidx.append(vertidx)
            label_flip.append(None)
            continue
        # standard case
        _validate_type(label, (Label, BiHemiLabel), 'labels[%d]' % (li,))

        if label.hemi == 'both':
            # handle BiHemiLabel
            sub_labels = [label.lh, label.rh]
        else:
            sub_labels = [label]
        this_vertidx = list()
        for slabel in sub_labels:
            if slabel.hemi == 'lh':
                this_vertices = np.intersect1d(vertno[0], slabel.vertices)
                vertidx = np.searchsorted(vertno[0], this_vertices)
            elif slabel.hemi == 'rh':
                this_vertices = np.intersect1d(vertno[1], slabel.vertices)
                vertidx = nvert[0] + np.searchsorted(vertno[1], this_vertices)
            else:
                raise ValueError('label %s has invalid hemi' % label.name)
            this_vertidx.append(vertidx)

        # convert it to an array
        this_vertidx = np.concatenate(this_vertidx)
        this_flip = None
        if len(this_vertidx) == 0:
            bad_labels.append(label.name)
            this_vertidx = None  # to later check if label is empty
        elif mode not in ('mean', 'max'):  # mode-dependent initialization
            # label_sign_flip uses two properties:
            #
            # - src[ii]['nn']
            # - src[ii]['vertno']
            #
            # So if we override vertno with the stc vertices, it will pick
            # the correct normals.
            with _temporary_vertices(src, stc.vertices):
                this_flip = label_sign_flip(label, src[:2])[:, None]

        label_vertidx.append(this_vertidx)
        label_flip.append(this_flip)

    if len(bad_labels):
        msg = ('source space does not contain any vertices for %d label%s:\n%s'
               % (len(bad_labels), _pl(bad_labels), bad_labels))
        if not allow_empty:
            raise ValueError(msg)
        else:
            msg += '\nAssigning all-zero time series.'
            if allow_empty == 'ignore':
                logger.info(msg)
            else:
                warn(msg)

    return label_vertidx, label_flip


def _vol_src_rr(src):
    return apply_trans(
        src[0]['src_mri_t'], np.array(
            [d.ravel(order='F')
             for d in np.meshgrid(
                 *(np.arange(s) for s in src[0]['shape']),
                 indexing='ij')],
            float).T)


def _volume_labels(src, labels, mri_resolution):
    # This will create Label objects that should do the right thing for our
    # given volumetric source space when used with extract_label_time_course
    from .label import Label
    assert src.kind == 'volume'
    extra = ' when using a volume source space'
    _import_nibabel('use volume atlas labels')
    _validate_type(labels, ('path-like', list, tuple), 'labels' + extra)
    if _check_path_like(labels):
        mri = labels
        infer_labels = True
    else:
        if len(labels) != 2:
            raise ValueError('labels, if list or tuple, must have length 2, '
                             'got %s' % (len(labels),))
        mri, labels = labels
        infer_labels = False
        _validate_type(mri, 'path-like', 'labels[0]' + extra)
    logger.info('Reading atlas %s' % (mri,))
    vol_info = _get_mri_info_data(str(mri), data=True)
    atlas_data = vol_info['data']
    atlas_values = np.unique(atlas_data)
    if atlas_values.dtype.kind == 'f':  # MGZ will be 'i'
        atlas_values = atlas_values[np.isfinite(atlas_values)]
        if not (atlas_values == np.round(atlas_values)).all():
            raise RuntimeError('Non-integer values present in atlas, cannot '
                               'labelize')
        atlas_values = np.round(atlas_values).astype(np.int64)
    if infer_labels:
        labels = {
            k: v for k, v in read_freesurfer_lut()[0].items()
            if v in atlas_values}
    labels = _check_volume_labels(labels, mri, name='labels[1]')
    assert isinstance(labels, dict)
    del atlas_values

    vox_mri_t = vol_info['vox_mri_t']
    want = src[0].get('vox_mri_t', None)
    if want is None:
        raise RuntimeError(
            'Cannot use volumetric atlas if no mri was supplied during '
            'source space creation')
    vox_mri_t, want = vox_mri_t['trans'], want['trans']
    if not np.allclose(vox_mri_t, want, atol=1e-6):
        raise RuntimeError(
            'atlas vox_mri_t does not match that used to create the source '
            'space')
    src_shape = tuple(src[0]['mri_' + k] for k in ('width', 'height', 'depth'))
    atlas_shape = atlas_data.shape
    if atlas_shape != src_shape:
        raise RuntimeError('atlas shape %s does not match source space MRI '
                           'shape %s' % (atlas_shape, src_shape))
    atlas_data = atlas_data.ravel(order='F')
    if mri_resolution:
        # Upsample then just index
        out_labels = list()
        nnz = 0
        interp = src[0]['interpolator']
        # should be guaranteed by size checks above and our src interp code
        assert interp.shape[0] == np.prod(src_shape)
        assert interp.shape == (atlas_data.size, len(src[0]['rr']))
        interp = interp[:, src[0]['vertno']]
        for k, v in labels.items():
            mask = atlas_data == v
            csr = interp[mask]
            out_labels.append(dict(csr=csr, name=k))
            nnz += csr.shape[0] > 0
    else:
        # Use nearest values
        vertno = src[0]['vertno']
        rr = _vol_src_rr(src)
        del src
        src_values = _get_atlas_values(vol_info, rr[vertno])
        vertices = [vertno[src_values == val] for val in labels.values()]
        out_labels = [Label(v, hemi='lh', name=val)
                      for v, val in zip(vertices, labels.keys())]
        nnz = sum(len(v) != 0 for v in vertices)
    logger.info('%d/%d atlas regions had at least one vertex '
                'in the source space' % (nnz, len(out_labels)))
    return out_labels


def _dep_trans(trans):
    if trans is not None:
        warn('trans is no longer needed and will be removed in 0.23, do not '
             'pass it as an argument', DeprecationWarning)


def _gen_extract_label_time_course(stcs, labels, src, mode='mean',
                                   allow_empty=False, trans=None,
                                   mri_resolution=True, verbose=None):
    # loop through source estimates and extract time series
    _dep_trans(trans)
    _validate_type(src, SourceSpaces)
    _check_option('mode', mode, sorted(_label_funcs.keys()) + ['auto'])

    kind = src.kind
    if kind in ('surface', 'mixed'):
        if not isinstance(labels, list):
            labels = [labels]
        use_sparse = False
    else:
        labels = _volume_labels(src, labels, mri_resolution)
        use_sparse = bool(mri_resolution)
    n_mode = len(labels)  # how many processed with the given mode
    n_mean = len(src[2:]) if kind == 'mixed' else 0
    n_labels = n_mode + n_mean
    vertno = func = None
    for si, stc in enumerate(stcs):
        _validate_type(stc, _BaseSourceEstimate, 'stcs[%d]' % (si,),
                       'source estimate')
        if isinstance(stc, (_BaseVolSourceEstimate,
                            _BaseVectorSourceEstimate)):
            _check_option(
                'mode', mode, ('mean', 'max', 'auto'),
                'when using a vector and/or volume source estimate')
            mode = 'mean' if mode == 'auto' else mode
        else:
            mode = 'mean_flip' if mode == 'auto' else mode
        if vertno is None:
            vertno = copy.deepcopy(stc.vertices)  # avoid keeping a ref
            nvert = np.array([len(v) for v in vertno])
            label_vertidx, src_flip = _prepare_label_extraction(
                stc, labels, src, mode, allow_empty, use_sparse)
            func = _label_funcs[mode]
        # make sure the stc is compatible with the source space
        if len(vertno) != len(stc.vertices):
            raise ValueError('stc not compatible with source space')
        for vn, svn in zip(vertno, stc.vertices):
            if len(vn) != len(svn):
                raise ValueError('stc not compatible with source space. '
                                 'stc has %s time series but there are %s '
                                 'vertices in source space. Ensure you used '
                                 'src from the forward or inverse operator, '
                                 'as forward computation can exclude vertices.'
                                 % (len(svn), len(vn)))
            if not np.array_equal(svn, vn):
                raise ValueError('stc not compatible with source space')

        logger.info('Extracting time courses for %d labels (mode: %s)'
                    % (n_labels, mode))

        # do the extraction
        label_tc = np.zeros((n_labels,) + stc.data.shape[1:],
                            dtype=stc.data.dtype)
        for i, (vertidx, flip) in enumerate(zip(label_vertidx, src_flip)):
            if vertidx is not None:
                if isinstance(vertidx, sparse.csr_matrix):
                    assert mri_resolution
                    assert vertidx.shape[1] == stc.data.shape[0]
                    this_data = np.reshape(stc.data, (stc.data.shape[0], -1))
                    this_data = vertidx @ this_data
                    this_data.shape = \
                        (this_data.shape[0],) + stc.data.shape[1:]
                else:
                    this_data = stc.data[vertidx]
                label_tc[i] = func(flip, this_data)

        # extract label time series for the vol src space (only mean supported)
        offset = nvert[:-n_mean].sum()  # effectively :2 or :0
        for i, nv in enumerate(nvert[2:]):
            if nv != 0:
                v2 = offset + nv
                label_tc[n_mode + i] = np.mean(stc.data[offset:v2], axis=0)
                offset = v2

        # this is a generator!
        yield label_tc


@verbose
def extract_label_time_course(stcs, labels, src, mode='auto',
                              allow_empty=False, return_generator=False,
                              *, trans=None, mri_resolution=True,
                              verbose=None):
    """Extract label time course for lists of labels and source estimates.

    This function will extract one time course for each label and source
    estimate. The way the time courses are extracted depends on the mode
    parameter (see Notes).

    Parameters
    ----------
    stcs : SourceEstimate | list (or generator) of SourceEstimate
        The source estimates from which to extract the time course.
    %(eltc_labels)s
    %(eltc_src)s
    %(eltc_mode)s
    %(eltc_allow_empty)s
    return_generator : bool
        If True, a generator instead of a list is returned.
    %(trans_deprecated)s
    %(eltc_mri_resolution)s
    %(verbose)s

    Returns
    -------
    %(eltc_returns)s

    Notes
    -----
    %(eltc_mode_notes)s

    If encountering a ``ValueError`` due to mismatch between number of
    source points in the subject source space and computed ``stc`` object set
    ``src`` argument to ``fwd['src']`` or ``inv['src']`` to ensure the source
    space is the one actually used by the inverse to compute the source
    time courses.
    """
    # convert inputs to lists
    if not isinstance(stcs, (list, tuple, GeneratorType)):
        stcs = [stcs]
        return_several = False
        return_generator = False
    else:
        return_several = True

    label_tc = _gen_extract_label_time_course(
        stcs, labels, src, mode=mode, allow_empty=allow_empty,
        trans=trans, mri_resolution=mri_resolution)

    if not return_generator:
        # do the extraction and return a list
        label_tc = list(label_tc)

    if not return_several:
        # input was a single SoureEstimate, return single array
        label_tc = label_tc[0]

    return label_tc


@verbose
def stc_near_sensors(evoked, trans, subject, distance=0.01, mode='sum',
                     project=True, subjects_dir=None, src=None,
                     coord_frame='mri', verbose=None):
    """Create a STC from ECoG and sEEG sensor data.

    Parameters
    ----------
    evoked : instance of Evoked
        The evoked data. Must contain ECoG channels.
    %(trans)s
    subject : str
        The subject name.
    distance : float
        Distance (m) defining the activation "ball" of the sensor.
    mode : str
        Can be "sum" to do a linear sum of weights, "nearest" to
        use only the weight of the nearest sensor, or "zero" to use a
        zero-order hold. See Notes.
    project : bool
        If True, project the electrodes to the nearest ``'pial`` surface
        vertex before computing distances.
    %(subjects_dir)s
    src : instance of SourceSpaces
        The source space. If you want to use a SourceMorph, first
        morph the STC to a new subject (see Examples).

        .. versionchanged:: 0.18
           Support for :class:`~nibabel.spatialimages.SpatialImage`.
    %(verbose)s

    Returns
    -------
    stc : instance of SourceEstimate
        The surface source estimate.

    Notes
    -----
    This function projects the ECoG sensors to the pial surface (if
    ``project``), then the activation at each pial surface vertex is given
    by the mode:

    - ``'sum'``
        Activation is the sum across each sensor weighted by the fractional
        ``distance`` from each sensor. A sensor with zero distance gets weight
        1 and a sensor at ``distance`` meters away (or larger) gets weight 0.
        If ``distance`` is less than the distance between any two electrodes,
        this will be the same as ``'nearest'``.
    - ``'weighted'``
        Same as ``'sum'`` except that only the nearest electrode is used,
        rather than summing across electrodes within the ``distance`` radius.
        As as ``'nearest'`` for vertices with distance zero to the projected
        sensor.
    - ``'nearest'``
        The value is given by the value of the nearest sensor, up to a
        ``distance`` (beyond which it is zero).

    .. versionadded:: 0.21
    """
    from scipy.spatial.distance import cdist, pdist
    from .evoked import Evoked
    _validate_type(evoked, Evoked, 'evoked')
    _validate_type(mode, str, 'mode')
    _check_option('mode', mode, ('sum', 'single', 'nearest'))

    # create a copy of Evoked using either ecog or seeg
<<<<<<< HEAD
    if src is None:
        evoked = evoked.copy().pick_types(meg=False, ecog=True)
    else:
        evoked = evoked.copy().pick_types(meg=False, seeg=True)

    # get channel positions that will be used to pinpoint where
    # in the Source space we will use the evoked data
=======
    evoked = evoked.copy().pick_types(ecog=True, seeg=True)
    # get channel positions and coord_frame transformation
    # XXX: how to allow MNI?
>>>>>>> e02fa16e
    pos = evoked._get_channel_positions()

    # coord_frame transformation from native mne "head" to desired coord_frame
    # coord_frame (e.g. 'mni_tal', 'mri', 'fs_tal', etc.)
    trans, _ = _get_trans(trans, 'head', coord_frame, allow_none=True)

    # read surface files
    subject = _check_subject(None, subject, False)
    subjects_dir = get_subjects_dir(subjects_dir, raise_error=True)
    data, vertices = list(), list()
    rrs = [read_surface(op.join(subjects_dir, subject,
                                'surf', f'{hemi}.pial'))[0]
           for hemi in ('lh', 'rh')]
    offset = len(rrs[0])
    rrs = np.concatenate(rrs)
    rrs /= 1000.

    # convert head positions -> native coord_frame MRI
    pos = apply_trans(trans, pos)
    logger.info(
        f'Projecting {len(pos)} sensors onto {len(rrs)} vertices: {mode} mode')
    if project:
        logger.info('    Projecting electrodes onto surface')
        pos = _project_onto_surface(pos, dict(rr=rrs), project_rrs=True,
                                    method='nearest')[2]
    min_dist = pdist(pos).min() * 1000
    logger.info(
        f'    Projected sensors have minimum distance {min_dist:0.1f} mm')
    dists = cdist(rrs, pos)
    assert dists.shape == (len(rrs), len(pos))
    vertices = np.where((dists <= distance).any(-1))[0]
    logger.info(f'    {len(vertices)} / {len(rrs)} non-zero vertices')
    w = np.maximum(1. - dists[vertices] / distance, 0)
    # now we triage based on mode
    if mode in ('single', 'nearest'):
        range_ = np.arange(w.shape[0])
        idx = np.argmax(w, axis=1)
        vals = w[range_, idx] if mode == 'single' else 1.
        w.fill(0)
        w[range_, idx] = vals
    missing = np.where(~np.any(w, axis=0))[0]
    if len(missing):
        warn(f'Channel{_pl(missing)} missing in STC: '
             f'{", ".join(evoked.ch_names[mi] for mi in missing)}')
    data = w @ evoked.data
    vertices = [vertices[vertices < offset],
                vertices[vertices >= offset] - offset]
    if src:
        return VolSourceEstimate(
            data, vertices=vertices, tmin=evoked.times[0], tstep=1. / evoked.info['sfreq'],
            subject=subject, verbose=verbose
        )
    else:
        return SourceEstimate(
            data, vertices, evoked.times[0], 1. / evoked.info['sfreq'],
            subject=subject)<|MERGE_RESOLUTION|>--- conflicted
+++ resolved
@@ -3239,30 +3239,24 @@
     _validate_type(mode, str, 'mode')
     _check_option('mode', mode, ('sum', 'single', 'nearest'))
 
-    # create a copy of Evoked using either ecog or seeg
-<<<<<<< HEAD
-    if src is None:
-        evoked = evoked.copy().pick_types(meg=False, ecog=True)
-    else:
-        evoked = evoked.copy().pick_types(meg=False, seeg=True)
+    # create a copy of Evoked using ecog and seeg
+    evoked = evoked.copy().pick_types(meg=False, ecog=True,
+                                      seeg=True)
 
     # get channel positions that will be used to pinpoint where
     # in the Source space we will use the evoked data
-=======
-    evoked = evoked.copy().pick_types(ecog=True, seeg=True)
-    # get channel positions and coord_frame transformation
-    # XXX: how to allow MNI?
->>>>>>> e02fa16e
     pos = evoked._get_channel_positions()
 
     # coord_frame transformation from native mne "head" to desired coord_frame
     # coord_frame (e.g. 'mni_tal', 'mri', 'fs_tal', etc.)
     trans, _ = _get_trans(trans, 'head', coord_frame, allow_none=True)
 
+    # convert head positions -> native coord_frame MRI
+    pos = apply_trans(trans, pos)
+
     # read surface files
     subject = _check_subject(None, subject, False)
     subjects_dir = get_subjects_dir(subjects_dir, raise_error=True)
-    data, vertices = list(), list()
     rrs = [read_surface(op.join(subjects_dir, subject,
                                 'surf', f'{hemi}.pial'))[0]
            for hemi in ('lh', 'rh')]
@@ -3270,8 +3264,6 @@
     rrs = np.concatenate(rrs)
     rrs /= 1000.
 
-    # convert head positions -> native coord_frame MRI
-    pos = apply_trans(trans, pos)
     logger.info(
         f'Projecting {len(pos)} sensors onto {len(rrs)} vertices: {mode} mode')
     if project:
@@ -3300,6 +3292,8 @@
     data = w @ evoked.data
     vertices = [vertices[vertices < offset],
                 vertices[vertices >= offset] - offset]
+
+    # either return a surface, or volume SourceEstimate
     if src:
         return VolSourceEstimate(
             data, vertices=vertices, tmin=evoked.times[0], tstep=1. / evoked.info['sfreq'],
