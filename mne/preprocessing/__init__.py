--- conflicted
+++ resolved
@@ -33,8 +33,5 @@
 from .interpolate import equalize_bads, interpolate_bridged_electrodes
 from . import ieeg
 from ._css import cortical_signal_suppression
-<<<<<<< HEAD
 from .hfc import apply_hfc, FieldCorrector, read_field_corrector
-=======
-from . import eyetracking
->>>>>>> 623895d0
+from . import eyetracking