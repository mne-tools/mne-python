.. NOTE: we are now using links to highlight new functions and classes.
   Please follow the examples below like :func:`mne.stats.f_mway_rm`, so the
   whats_new page will have a link to the function/class documentation.

.. NOTE: there are 3 separate sections for changes, based on type:
   - "Enhancements" for new features
   - "Bugs" for bug fixes
   - "API changes" for backward-incompatible changes

.. _current:

Current (0.22.dev0)
-------------------

.. |Eduard Ort| replace:: **Eduard Ort**

.. |Aniket Pradhan| replace:: **Aniket Pradhan**

.. |Tod Flak| replace:: **Tod Flak**

.. |Victoria Peterson| replace:: **Victoria Peterson**

    
Enhancements
~~~~~~~~~~~~
<<<<<<< HEAD
- Add options to use labels in :func:`mne.minimum_norm.get_point_spread` and :func:`mne.minimum_norm.get_cross_talk` (:gh:`8275` by `Olaf Hauk`_)
=======
- Add :class:`mne.decoding.SSD` for spatial filtering with spatio-spectral-decomposition (:gh:`7070` **by new contributor** |Victoria Peterson|_ and `Denis Engemann`_)
>>>>>>> 8cf161ee

- Update ``surfaces`` argument in :func:`mne.viz.plot_alignment` to allow dict for transparency values, and set default for sEEG data to have transparency (:gh:`8445` by `Keith Doelling`_)

- Add ``n_pca_components`` argument to :func:`mne.viz.plot_ica_overlay` (:gh:`8351` by `Eric Larson`_)

- Add :func:`mne.stc_near_sensors` to facilitate plotting ECoG data (:gh:`8190` by `Eric Larson`_)

- Add ``proj`` argument to :func:`mne.make_fixed_length_epochs` (:gh:`8351` by `Eric Larson`_)

- Reduce memory usage of volume source spaces (:gh:`8379` by `Eric Larson`_)

- Speed up heavy use of :meth:`mne.SourceMorph.apply` for volumetric source spaces by use of the method :meth:`mne.SourceMorph.compute_vol_morph_mat` (:gh:`8366` by `Eric Larson`_)

- Add support for non-uniform ``zooms`` (e.g., when using a surrogate MRI via :func:`mne.scale_mri`) in volumetric morphing  (:gh:`8642` by `Eric Larson`_)

- In :func:`mne.compute_source_morph` ``zooms`` are no longer required to match the spacing of ``src_to``, which is useful to ensure the morphing is accurate when the ``src_to`` spacing is large (e.g., 1 cm) (:gh:`8642` by `Eric Larson`_)

- Add volumetric source space support to :func:`mne.labels_to_stc` (:gh:`8447` by `Eric Larson`_)

- Speed up :class:`mne.decoding.TimeDelayingRidge` with edge correction using Numba (:gh:`8323` by `Eric Larson`_)

- Add :meth:`mne.Epochs.reset_drop_log_selection` to facilitate writing epochs with many ignored entries in their drop log (:gh:`8449` by `Eric Larson`_)

- Add sEEG source visualization using :func:`mne.stc_near_sensors` and sEEG working tutorial (:gh:`8402` by `Eric Larson`_ and `Adam Li`_)

- Add :meth:`mne.channels.DigMontage.get_positions`, which will return a dictionary of channel positions, coordinate frame and fiducial locations (:gh:`8460` by `Adam Li`_)

- Add ``picks`` parameter to :func:`mne.preprocessing.fix_stim_artifact` to specify which channel needs to be fixed (:gh:`8482` by `Alex Gramfort`_)

- Further improved documentation building instructions and execution on Windows (:gh:`8502` by `kalenkovich`_ and `Eric Larson`_)

- `mne.preprocessing.ICA.plot_sources` now displays an `mne.preprocessing.ICA.plot_properties` window when right-clicking on component names on the y-axis (:gh:`8381` by `Daniel McCloy`_)


Bugs
~~~~
- Fix :func:`mne.io.read_raw_curry` to deal with Curry datasets that have channels that are listed in the labels file, but which are absent from the saved data file (e.g. 'Ref' channel).  Also now populates info['meas_date'] if possible (:gh:`8400` **by new contributor** |Tod Flak|_)

- Fix bug with mne.io.egi.tests/test_egi.py where it mandatorily downloaded testing data when it was not necessary (:gh:`8474` **by new contributor** |Aniket Pradhan|_)

- Fix bug with reading split files that have dashes in the filename (:gh:`8339` **by new contributor** |Eduard Ort|_)

- Fix bug with `~mne.viz.plot_epochs_image` when ``order`` is supplied and multiple conditions are plotted (:gh:`8377` by `Daniel McCloy`_ )

- Fix bug with :func:`mne.viz.plot_source_estimates` when using the PyVista backend where singleton time points were not handled properly (:gh:`8285` by `Eric Larson`_)

- Fix bug when passing ``axes`` to plotting functions, :func:`matplotlib.pyplot.tight_layout` will not be called when the figure was created using a constrained layout (:gh:`8344` by `Eric Larson`_)

- Fix bug with compensated CTF data when picking channels without preload (:gh:`8318` by `Eric Larson`_)

- Fix bug when merging fNIRS channels in :func:`mne.viz.plot_evoked_topomap` and related functions (:gh:`8306` by `Robert Luke`_)

- Fix bug where events could overflow when writing to FIF (:gh:`8448` by `Eric Larson`_)

- :func:`mne.io.read_raw_edf` now supports EDF files with invalid recording dates (:gh:`8283` by `Clemens Brunner`_)

- Fix bug with :func:`mne.io.Raw.save` when using ``split_naming='bids'`` where non-split files would still be named ``name_split-01_meg.fif`` instead of the requested ``name_meg.fif`` (:gh:`8464` by `Alex Gramfort`_ and `Eric Larson`_)

- Fix bug with :class:`mne.preprocessing.ICA` where ``n_pca_components`` as a :class:`python:float` would give the number of components that explained less than or equal to the given variance. It now gives greater than the given number for better usability and consistency with :class:`sklearn.decomposition.PCA`. Generally this will mean that one more component will be included (:gh:`8326` by `Eric Larson`_)

- Fix bug with :class:`mne.preprocessing.ICA` where projections were not tracked properly (:gh:`8343` by `Eric Larson`_)

- Fix bug with :func:`mne.preprocessing.read_ica_eeglab` where full-rank data were not handled properly (:gh:`8326` by `Eric Larson`_)

- Fix bug with :ref:`somato-dataset` where the BEM was not included (:gh:`8317` by `Eric Larson`_)

- Fix bug with coordinate frames when performing volumetric morphs via :func:`mne.compute_source_morph` and :meth:`mne.SourceMorph.apply` that could lead to ~5 mm bias (:gh:`8642` by `Eric Larson`_)

- Fix missing documentation of :func:`mne.io.read_raw_nihon` in :ref:`tut-imorting-eeg-data` (:gh`8320` by `Adam Li`_)

- Fix bug with :func:`mne.add_reference_channels` when :func:`mne.io.Raw.reorder_channels` or related methods are used afterward (:gh:`8303`, :gh:`#8484` by `Eric Larson`_)

- Fix bug where the ``verbose`` arguments to :meth:`mne.Evoked.apply_baseline` and :meth:`mne.Epochs.apply_baseline` were not keyword-only (:gh:`8349` by `Eric Larson`_)

- ``ICA.max_pca_components`` will not be altered by calling `~mne.preprocessing.ICA.fit` anymore. Instead, the new attribute ``ICA.max_pca_components_`` will be set (:gh:`8321` by `Richard Höchenberger`_)

- Fix bug that `~mne.viz.plot_ica_overlay` would sometimes not create red traces (:gh:`8341` by `Richard Höchenberger`_)

- Fix bug with :class:`~mne.preprocessing.ICA` where ``n_components=None, n_pca_components=None`` could lead to unstable unmixing matrix inversion by making ``n_components=None`` also use the lesser of ``n_components=0.999999`` and ``n_components=n_pca_components`` (:gh:`8351` by `Eric Larson`_)

- The ``ica.n_pca_components`` property is no longer be updated during :meth:`mne.preprocessing.ICA.fit`, instead ``ica.n_components_`` will be added to the instance (:gh:`8351` by `Eric Larson`_)

- Pass ``rank`` everyhwere in forward preparation for source imaging. This bug affected sparse solvers when using maxfilter data  (:gh:`8368` by `Alex Gramfort`_)

- Fix bug in :func:`mne.viz.plot_alignment` where ECoG and sEEG channels were not plotted and fNIRS channels were always plotted in the head coordinate frame (:gh:`8393` by `Eric Larson`_)

- Fix bug in :func:`mne.set_bipolar_reference` where ``ch_info`` could contain invalid channel information keys (:gh:`8416` by `Eric Larson`_)

- When reading BrainVision raw data, the channel units and types were sometimes not inferred correctly (:gh:`8434` by `Richard Höchenberger`_)

- Attempting to remove baseline correction from preloaded `~mne.Epochs` will now raise an exception (:gh:`8435` by `Richard Höchenberger`_)

- :meth:`mne.Report.parse_folder` will now correctly handle split FIFF files (:gh:`8486`, :gh:`8491` by `Richard Höchenberger`_)

- Fix bug where BrainVision channel names, event types, and event descriptions containing commas were incorrectly parsed (:gh:`8492` by `Stefan Appelhoff`_)

- Fix bug in :func:`mne.io.read_raw_eeglab` where empty event durations led to an error (:gh:`8384` by `Mikołaj Magnuski`_)

API changes
~~~~~~~~~~~

- Added `mne.SourceEstimate.apply_baseline` method for baseline-correction of source estimates, (:gh:`8452` by `Olaf Hauk`_)

- Minimum required versions were increased for core dependencies NumPy (1.15.4), SciPy (1.1.0), and Matplotlib (3.0) and for the optional dependencies scikit-learn (0.20.2) and pandas (0.23.4) (:gh:`8374` by `Eric Larson`_)

- The parameter ``on_split_missing`` has been added to :func:`mne.io.read_raw_fif` and its default will change from ``'warn'`` to ``'raise'`` in 0.23, by (:gh:`8357` `Eric Larson`_)

- The ``max_pca_components`` argument of :class:`~mne.preprocessing.ICA` has been deprecated, use ``n_components`` during initialization and ``n_pca_components`` in :meth:`~mne.preprocessing.ICA.apply` instead (:gh:`8351` by `Eric Larson`_)

- The ``n_pca_components`` argument of :class:`~mne.preprocessing.ICA` has been deprecated, use ``n_pca_components`` in :meth:`~mne.preprocessing.ICA.apply` (:gh:`8356` by `Eric Larson`_)

- The ``trans`` argument of :func:`mne.extract_label_time_course` is deprecated and will be removed in 0.23 as it is no longer necessary (:gh:`8389` by `Eric Larson`_)

- New `mne.viz.Brain.set_time` method to set the displayed time in seconds (:gh:`8415` by `Daniel McCloy`_)

- Update the ``backend`` parameter of :func:`mne.viz.plot_source_estimates` to integrate ``pyvista`` (:gh:`8395` by `Guillaume Favelier`_)

- Add ``group_by`` parameter to `mne.viz.plot_epochs` and `mne.Epochs.plot` to allow displaying channel data by sensor position (:gh:`8381` by `Daniel McCloy`_)

- Parameter ``event_colors`` in `mne.viz.plot_epochs` and `mne.Epochs.plot` is deprecated, replaced by ``event_color`` which is consistent with `mne.viz.plot_raw` and provides greater flexibility (:gh:`8381` by `Daniel McCloy`_)<|MERGE_RESOLUTION|>--- conflicted
+++ resolved
@@ -23,11 +23,9 @@
     
 Enhancements
 ~~~~~~~~~~~~
-<<<<<<< HEAD
+- Add :class:`mne.decoding.SSD` for spatial filtering with spatio-spectral-decomposition (:gh:`7070` **by new contributor** |Victoria Peterson|_ and `Denis Engemann`_)
+
 - Add options to use labels in :func:`mne.minimum_norm.get_point_spread` and :func:`mne.minimum_norm.get_cross_talk` (:gh:`8275` by `Olaf Hauk`_)
-=======
-- Add :class:`mne.decoding.SSD` for spatial filtering with spatio-spectral-decomposition (:gh:`7070` **by new contributor** |Victoria Peterson|_ and `Denis Engemann`_)
->>>>>>> 8cf161ee
 
 - Update ``surfaces`` argument in :func:`mne.viz.plot_alignment` to allow dict for transparency values, and set default for sEEG data to have transparency (:gh:`8445` by `Keith Doelling`_)
 
