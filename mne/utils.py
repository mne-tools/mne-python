--- conflicted
+++ resolved
@@ -3207,11 +3207,8 @@
 
 
 class GetEpochsMixin(object):
-<<<<<<< HEAD
-=======
     """Class to add epoch selection and metadata to certain classes."""
 
->>>>>>> 87c0563c
     def __getitem__(self, item):
         """Return an Epochs object with a copied subset of epochs.
 
@@ -3339,12 +3336,8 @@
         if drop_event_id:
             # update event id to reflect new content of inst
             inst.event_id = dict((k, v) for k, v in inst.event_id.items()
-<<<<<<< HEAD
-                                   if v in inst.events[:, 2])
-=======
                                  if v in inst.events[:, 2])
 
->>>>>>> 87c0563c
         if return_indices:
             return inst, select
         else:
@@ -3352,11 +3345,7 @@
 
     def _keys_to_idx(self, keys):
         """Find entries in event dict."""
-<<<<<<< HEAD
-        keys = [keys] if not isinstance(keys, (list, tuple)) else keys
-=======
         keys = keys if isinstance(keys, (list, tuple)) else [keys]
->>>>>>> 87c0563c
         try:
             # Assume it's a condition name
             return np.where(np.any(
@@ -3503,16 +3492,11 @@
                                      % (len(metadata), len(self.events)))
                 if reset_index:
                     if hasattr(self, 'selection'):
-<<<<<<< HEAD
-                        metadata = metadata.reset_index(drop=True)  # makes a copy
-                        metadata.index = self.selection
-=======
                         # makes a copy
                         metadata = metadata.reset_index(drop=True)
                         metadata.index = self.selection
                     else:
                         metadata = deepcopy(metadata)
->>>>>>> 87c0563c
             else:
                 _validate_type(metadata, types=list,
                                item_name='metadata')
