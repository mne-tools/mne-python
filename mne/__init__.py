--- conflicted
+++ resolved
@@ -27,201 +27,6 @@
     except ImportError:
         __version__ = "0.0.0"
 
-<<<<<<< HEAD
-=======
-# have to import verbose first since it's needed by many things
-from .utils import (
-    set_log_level,
-    set_log_file,
-    verbose,
-    set_config,
-    get_config,
-    get_config_path,
-    set_cache_dir,
-    set_memmap_min_size,
-    grand_average,
-    sys_info,
-    open_docs,
-    use_log_level,
-)
-from ._fiff.pick import (
-    pick_types,
-    pick_channels,
-    pick_channels_regexp,
-    pick_channels_forward,
-    pick_types_forward,
-    pick_channels_cov,
-    pick_info,
-    channel_type,
-    channel_indices_by_type,
-)
-from .io.base import concatenate_raws, match_channel_orders
-from ._fiff.meas_info import create_info, Info
-from ._fiff.proj import Projection
-from .io.kit import read_epochs_kit
-from .io.eeglab import read_epochs_eeglab
-from ._fiff.reference import (
-    set_eeg_reference,
-    set_bipolar_reference,
-    add_reference_channels,
-)
-from ._fiff.what import what
-from .bem import (
-    make_sphere_model,
-    make_bem_model,
-    make_bem_solution,
-    read_bem_surfaces,
-    write_bem_surfaces,
-    write_head_bem,
-    read_bem_solution,
-    write_bem_solution,
-)
-from .cov import (
-    read_cov,
-    write_cov,
-    Covariance,
-    compute_raw_covariance,
-    compute_covariance,
-    whiten_evoked,
-    make_ad_hoc_cov,
-)
-from .event import (
-    read_events,
-    write_events,
-    find_events,
-    merge_events,
-    pick_events,
-    make_fixed_length_events,
-    concatenate_events,
-    find_stim_steps,
-    AcqParserFIF,
-    count_events,
-)
-from ._freesurfer import (
-    head_to_mni,
-    head_to_mri,
-    read_talxfm,
-    get_volume_labels_from_aseg,
-    read_freesurfer_lut,
-    vertex_to_mni,
-    read_lta,
-)
-from .forward import (
-    read_forward_solution,
-    apply_forward,
-    apply_forward_raw,
-    average_forward_solutions,
-    Forward,
-    write_forward_solution,
-    make_forward_solution,
-    convert_forward_solution,
-    make_field_map,
-    make_forward_dipole,
-    use_coil_def,
-)
-from .source_estimate import (
-    read_source_estimate,
-    SourceEstimate,
-    VectorSourceEstimate,
-    VolSourceEstimate,
-    VolVectorSourceEstimate,
-    MixedSourceEstimate,
-    MixedVectorSourceEstimate,
-    grade_to_tris,
-    spatial_src_adjacency,
-    spatial_tris_adjacency,
-    spatial_dist_adjacency,
-    spatial_inter_hemi_adjacency,
-    spatio_temporal_src_adjacency,
-    spatio_temporal_tris_adjacency,
-    spatio_temporal_dist_adjacency,
-    extract_label_time_course,
-    stc_near_sensors,
-)
-from .surface import (
-    read_surface,
-    write_surface,
-    decimate_surface,
-    read_tri,
-    get_head_surf,
-    get_meg_helmet_surf,
-    dig_mri_distances,
-    get_montage_volume_labels,
-)
-from .morph_map import read_morph_map
-from .morph import (
-    SourceMorph,
-    read_source_morph,
-    grade_to_vertices,
-    compute_source_morph,
-)
-from .source_space import (
-    read_source_spaces,
-    write_source_spaces,
-    setup_source_space,
-    setup_volume_source_space,
-    SourceSpaces,
-    add_source_space_distances,
-    morph_source_spaces,
-    get_volume_labels_from_src,
-)
-from .annotations import (
-    Annotations,
-    read_annotations,
-    annotations_from_events,
-    events_from_annotations,
-    count_annotations,
-)
-from .epochs import (
-    BaseEpochs,
-    Epochs,
-    EpochsArray,
-    read_epochs,
-    concatenate_epochs,
-    make_fixed_length_epochs,
-)
-from .evoked import Evoked, EvokedArray, read_evokeds, write_evokeds, combine_evoked
-from .label import (
-    read_label,
-    label_sign_flip,
-    write_label,
-    stc_to_label,
-    grow_labels,
-    Label,
-    split_label,
-    BiHemiLabel,
-    read_labels_from_annot,
-    write_labels_to_annot,
-    random_parcellation,
-    morph_labels,
-    labels_to_stc,
-)
-from .misc import parse_config, read_reject_parameters
-from .coreg import (
-    create_default_subject,
-    scale_bem,
-    scale_mri,
-    scale_labels,
-    scale_source_space,
-)
-from .transforms import read_trans, write_trans, transform_surface_to, Transform
-from .proj import (
-    read_proj,
-    write_proj,
-    compute_proj_epochs,
-    compute_proj_evoked,
-    compute_proj_raw,
-    sensitivity_map,
-)
-from .dipole import read_dipole, Dipole, DipoleFixed, fit_dipole
-from .channels import (
-    equalize_channels,
-    rename_channels,
-    find_layout,
-    read_vectorview_selection,
-)
-from .report import Report, open_report
->>>>>>> 1e3206b2
 
 __getattr__, __dir__, __all__ = lazy.attach(
     __name__,
@@ -362,11 +167,11 @@
         "io.kit": [
             "read_epochs_kit",
         ],
-        "io.meas_info": [
+        "_fiff.meas_info": [
             "Info",
             "create_info",
         ],
-        "io.pick": [
+        "_fiff.pick": [
             "channel_indices_by_type",
             "channel_type",
             "pick_channels_cov",
@@ -377,15 +182,15 @@
             "pick_types_forward",
             "pick_types",
         ],
-        "io.proj": [
+        "_fiff.proj": [
             "Projection",
         ],
-        "io.reference": [
+        "_fiff.reference": [
             "add_reference_channels",
             "set_bipolar_reference",
             "set_eeg_reference",
         ],
-        "io.what": [
+        "_fiff.what": [
             "what",
         ],
         "label": [
