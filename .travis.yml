language: generic
dist: bionic
cache:
  pip: true
addons:
  apt:
    packages:
      - libxkbcommon-x11-0
      - libxcb*
      - libosmesa6
      - libglx-mesa0
      - libopengl0
      - libglx0
      - libdbus-1-3
env:
    # OPENBLAS_NUM_THREADS=1 avoid slowdowns:
    # https://github.com/xianyi/OpenBLAS/issues/731
    global: PYTHON_VERSION=3.7 DISPLAY=:99.0 MNE_LOGGING_LEVEL=warning
            CONDA_VERSION=">=4.3.27" OPENBLAS_NUM_THREADS=1 PYTHONUNBUFFERED=1

matrix:
    include:
        # Linux
        - os: linux
          env: CONDA_ENV="environment.yml"

        # OSX conda
        - os: osx
          env: CONDA_ENV="environment.yml"

        # PIP + non-default stim channel + log level info
        - os: linux
          env: MNE_STIM_CHANNEL=STI101 MNE_LOGGING_LEVEL=info
          language: python
          python: "3.8"

        # Old dependencies
        - os: linux
          env: PYTHON_VERSION=3.6
               CONDA_DEPENDENCIES="numpy=1.13 scipy=1.0 matplotlib=2.1 pandas=0.21 scikit-learn=0.19"
               CONDA_CHANNELS="conda-forge"

        # Minimal (runs with and without testing data)
        - os: linux
          env: DEPS=minimial
               CONDA_DEPENDENCIES="numpy scipy matplotlib"
               MNE_DONTWRITE_HOME=true MNE_FORCE_SERIAL=true MNE_SKIP_NETWORK_TEST=1

# Setup anaconda
before_install:
    - if [ "${TRAVIS_OS_NAME}" == "linux" ]; then
        /sbin/start-stop-daemon --start --quiet --pidfile /tmp/custom_xvfb_99.pid --make-pidfile --background --exec /usr/bin/Xvfb -- :99 -screen 0 1400x900x24 -ac +extension GLX +render -noreset;
      fi;
    - |
      if [ -z "$CONDA_ENV" ] && [ -z "$CONDA_DEPENDENCIES" ]; then
        pip uninstall -yq numpy
        pip install -i "https://pypi.anaconda.org/scipy-wheels-nightly/simple" --pre numpy
        pip install -f "https://7933911d6844c6c53a7d-47bd50c35cd79bd838daf386af554a83.ssl.cf2.rackcdn.com" scipy pandas scikit-learn matplotlib h5py Pillow
        pip install --upgrade -r requirements.txt
      else
        git clone https://github.com/astropy/ci-helpers.git
        source ci-helpers/travis/setup_conda.sh
        if [ ! -z "$CONDA_ENV" ]; then
          conda env update --file $CONDA_ENV
          conda activate mne
          pip uninstall -yq mne
        fi
      fi
    # Always install these via pip so we get the latest possible versions (testing bugfixes)
    - pip install --upgrade -r requirements_testing.txt codecov
    - if [ "${DEPS}" != "minimal" ]; then
        pip install nitime;
      fi
    # Don't source mne_setup_sh here because changing PATH etc. can't be done in a script
    - if [ "${DEPS}" != "minimal" ]; then
        source tools/get_minimal_commands.sh;
        mne_surf2bem --version;
      fi;

install:
    # Rvm overrides cd with a function so that it can hook into it to run
    # some scripts, see https://github.com/travis-ci/travis-ci/issues/8703
    - if [ "${TRAVIS_OS_NAME}" == "osx" ]; then
        unset -f cd;
      fi;
    # Suppress the parallel outputs for logging cleanliness
    - python setup.py build
    - python setup.py install
    - mne sys_info
    - python -c "import numpy; numpy.show_config()"
    - SRC_DIR=$(pwd)
    - cd ~
    # Trigger download of testing data
    - if [ "${DEPS}" != "minimal" ]; then
        python -c 'import mne; mne.datasets.testing.data_path(verbose=True)';
      fi;
    - cd ${SRC_DIR}


script:
    - echo "Print locale "
    - locale
    - echo "Other stuff"
    # OSX runs ~2x slower than Linux on Travis, so skip any slow ones there
    # Until https://github.com/numpy/numpy/issues/15580 is resolved we also
    # need the --pre wheels to skip slow ones.
    - if [ "${TRAVIS_OS_NAME}" == "osx" ]; then
        CONDITION='not slowtest';
      else
        CONDITION='not ultraslowtest';
      fi;
    # Determine directories to test (could use SPLIT=0 SPLIT=1 but currently
    # we are fast enough, so disable it)
    - if [ -z ${SPLIT} ]; then
        USE_DIRS="mne/";
      else
        if [ "${SPLIT}" == "0" ]; then
          MNE_DIRS=". beamformer channels commands connectivity datasets decoding forward gui inverse_sparse io";
        elif [ "${SPLIT}" == "1" ]; then
          MNE_DIRS="minimum_norm preprocessing realtime simulation stats time_frequency viz";
        elif [ "${SPLIT}" == "2" ]; then
          MNE_DIRS=".";
        else
          MNE_DIRS="beamformer channels commands connectivity datasets decoding forward gui inverse_sparse io";
        fi;
        USE_DIRS="";
        for DIR in ${MNE_DIRS}; do
          if [ "${DIR}" == "." ]; then
            USE_DIRS="mne/tests mne/*.py ${USE_DIRS}";
          else
            USE_DIRS="mne/${DIR}/ ${USE_DIRS}";
          fi;
        done;
      fi;
    # Remove numpydoc tests on older Python (builtin docstrings not as good)
    - if [ "${PYTHON_VERSION}" == "3.6" ]; then
        pip uninstall -yq numpydoc;
      fi;
    # Test run_tests_if_main
    - if [ "${DEPS}" == "minimal" ]; then
        pip uninstall -yq mne;
        pip install -e .;
        python mne/tests/test_evoked.py;
      fi;
<<<<<<< HEAD
    - echo 'pytest -m "${CONDITION}" --cov=mne mne/viz'
    - pytest -v mne/viz
=======
    - echo 'pytest -m "${CONDITION}" --cov=mne -vv ${USE_DIRS}'
    - pytest -m "${CONDITION}" --tb=short --cov=mne -vv ${USE_DIRS}
>>>>>>> f7c898ac
    # run the minimal one with the testing data
    - if [ "${DEPS}" == "minimal" ]; then
        export MNE_SKIP_TESTING_DATASET_TESTS=false;
        python -c 'import mne; mne.datasets.testing.data_path(verbose=True)';
      fi;
    - if [ "${DEPS}" == "minimal" ]; then
        pytest -m "${CONDITION}" --tb=short --cov=mne -vv ${USE_DIRS};
      fi;

after_script:
    # Need to run from source dir to exectue "git" commands
    - cd ${SRC_DIR};
    - codecov;<|MERGE_RESOLUTION|>--- conflicted
+++ resolved
@@ -142,13 +142,8 @@
         pip install -e .;
         python mne/tests/test_evoked.py;
       fi;
-<<<<<<< HEAD
-    - echo 'pytest -m "${CONDITION}" --cov=mne mne/viz'
+    - echo 'pytest -v mne/viz'
     - pytest -v mne/viz
-=======
-    - echo 'pytest -m "${CONDITION}" --cov=mne -vv ${USE_DIRS}'
-    - pytest -m "${CONDITION}" --tb=short --cov=mne -vv ${USE_DIRS}
->>>>>>> f7c898ac
     # run the minimal one with the testing data
     - if [ "${DEPS}" == "minimal" ]; then
         export MNE_SKIP_TESTING_DATASET_TESTS=false;
