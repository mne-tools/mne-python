.. NOTE: we are now using links to highlight new functions and classes.
   Please follow the examples below like :func:`mne.stats.f_mway_rm`, so the
   whats_new page will have a link to the function/class documentation.

.. NOTE: there are 3 separate sections for changes, based on type:
   - "Enhancements" for new features
   - "Bugs" for bug fixes
   - "API changes" for backward-incompatible changes

.. NOTE: changes from first-time contributors should be added to the TOP of
   the relevant section (Enhancements / Bugs / API changes), and should look
   like this (where xxxx is the pull request number):
   - description of enhancement/bugfix/API change (:gh:`xxxx` **by new contributor** |Firstname Lastname|_)

.. _current:

Current (0.24.dev0)
-------------------

.. |New Contributor| replace:: **New Contributor**

.. |David Julien| replace:: **David Julien**

.. |Romain Derollepot| replace:: **Romain Derollepot**

.. |Jan Sosulski| replace:: **Jan Sosulski**

.. |Xiaokai Xia| replace:: **Xiaokai Xia**

.. |Marian Dovgialo| replace:: **Marian Dovgialo**

Enhancements
~~~~~~~~~~~~
.. - Add something cool (:gh:`9192` **by new contributor** |New Contributor|_)

- New function :func:`mne.chpi.get_chpi_info` to retrieve basic information about the cHPI system used when recording MEG data (:gh:`9369` by `Richard Höchenberger`_)

- Add support for NIRSport and NIRSport2 devices to `mne.io.read_raw_nirx` (:gh:`9348` and :gh:`9401` **by new contributor** |David Julien|_, **new contributor** |Romain Derollepot|_, `Robert Luke`_, and `Eric Larson`_)

- New function :func:`mne.label.find_pos_in_annot` to get atlas label for MRI coordinates.  (:gh:`9376` by **by new contributor** |Marian Dovgialo|_)

- New namespace `mne.export` created to contain functions (such as `mne.export.export_raw` and `mne.export.export_epochs`) for exporting data to non-FIF formats (:gh:`9427` by `Eric Larson`_)

- Add support for Hitachi fNIRS devices in `mne.io.read_raw_hitachi` (:gh:`9391` by `Eric Larson`_)

- Add support for ``picks`` in :func:`mne.stc_near_sensors` (:gh:`9396` by `Eric Larson`_)

- Add projections when printing a :class:`mne.Info` in the notebook (:gh:`9403` by `Alex Gramfort`_)

- Add support for interpolating oxy and deoxyhaemoglobin data types (:gh:`9431` by `Robert Luke`_)

- Add support for SNIRF files in :class:`mne.Report` (:gh:`9443` by `Robert Luke`_)

- Add support for exporting MFF evoked files using `mne.export.export_evokeds` and `mne.export.export_evokeds_mff` (:gh:`9406` by `Evan Hathaway`_)

- :func:`mne.concatenate_raws`, :func:`mne.concatenate_epochs`, and func:`mne.write_evokeds` gained a new parameter ``on_mismatch``, which controls behavior in case not all of the supplied instances share the same device-to-head transformation (:gh:`9438` by `Richard Höchenberger`_)
  
- Add support for multiple datablocks (acquistions with pauses) in :func:`mne.io.read_raw_nihon` (:gh:`9437` by `Federico Raimondo`_)

<<<<<<< HEAD
- Add "time_format" to :meth:`mne.io.Raw.plot` and :meth:`mne.preprocessing.ICA.plot_sources` to display acquisition time on x-axis (:gh:`9419` by `Martin Schulz`_)
=======
- Add new function :func:`mne.preprocessing.annotate_break` to automatically detect and mark "break" periods without any marked experimental events in the continuous data (:gh:`9445` by `Richard Höchenberger`_)
>>>>>>> 07af2f95

Bugs
~~~~
- Fix bug with :meth:`mne.Epochs.crop` and :meth:`mne.Evoked.crop` when ``include_tmax=False``, where the last sample was always cut off, even when ``tmax > epo.times[-1]`` (:gh:`9378` **by new contributor** |Jan Sosulski|_)

- Fix bug with `mne.io.read_raw_curry` to allow reading Curry 8 event files with '.cdt.ceo' extension (:gh:`9381` by **new contributor** |Xiaokai Xia|_ and `Daniel McCloy`_)

- Fix bug with :func:`mne.io.read_raw_nihon` where latin-1 annotations could not be read (:gh:`9384` by `Alex Gramfort`_)

- Fix bug when printing a :class:`mne.io.RawArray` in the notebook (:gh:`9404` by `Alex Gramfort`_)

- Fix bug when computing rank from info for SSS data with only gradiometers or magnetometers (:gh:`9435` by `Alex Gramfort`_)

- Fix bug with `mne.io.Raw.set_montage` and related functions where the channel coordinate frame was not properly set to head (:gh:`9447` by `Eric Larson`_)

- Fix bug with `mne.io.read_raw_fieldtrip` and `mne.read_epochs_fieldtrip` where channel positions were not set properly (:gh:`9447` by `Eric Larson`_)

- :func:`mne.concatenate_raws` now raises an exception if ``raw.info['dev_head_t']`` differs between files. This behavior can be controlled using the new ``on_mismatch`` parameter (:gh:`9438` by `Richard Höchenberger`_)

API changes
~~~~~~~~~~~
- Nothing yet<|MERGE_RESOLUTION|>--- conflicted
+++ resolved
@@ -57,11 +57,9 @@
   
 - Add support for multiple datablocks (acquistions with pauses) in :func:`mne.io.read_raw_nihon` (:gh:`9437` by `Federico Raimondo`_)
 
-<<<<<<< HEAD
+- Add new function :func:`mne.preprocessing.annotate_break` to automatically detect and mark "break" periods without any marked experimental events in the continuous data (:gh:`9445` by `Richard Höchenberger`_)
+  
 - Add "time_format" to :meth:`mne.io.Raw.plot` and :meth:`mne.preprocessing.ICA.plot_sources` to display acquisition time on x-axis (:gh:`9419` by `Martin Schulz`_)
-=======
-- Add new function :func:`mne.preprocessing.annotate_break` to automatically detect and mark "break" periods without any marked experimental events in the continuous data (:gh:`9445` by `Richard Höchenberger`_)
->>>>>>> 07af2f95
 
 Bugs
 ~~~~
