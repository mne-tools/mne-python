"""Container classes for spectral data."""

# Authors: Dan McCloy <dan@mccloy.info>
#
# License: BSD-3-Clause

from copy import deepcopy
from functools import partial
from inspect import signature

import numpy as np

from ..channels.channels import UpdateChannelsMixin
from ..channels.layout import _merge_ch_data, find_layout
from ..defaults import (
    _BORDER_DEFAULT,
    _EXTRAPOLATE_DEFAULT,
    _INTERPOLATION_DEFAULT,
    _handle_default,
)
from ..html_templates import _get_html_template
from .._fiff.meas_info import ContainsMixin, Info
from .._fiff.pick import _pick_data_channels, _picks_to_idx, pick_info
from ..utils import (
    GetEpochsMixin,
    _build_data_frame,
    _check_pandas_index_arguments,
    _check_pandas_installed,
    _check_sphere,
    _time_mask,
    _validate_type,
    fill_doc,
    legacy,
    logger,
    object_diff,
    repr_html,
    verbose,
    warn,
)
from ..utils.check import (
    _check_fname,
    _check_option,
    _import_h5io_funcs,
    _is_numeric,
    check_fname,
)
from ..utils.misc import _pl
from ..utils.spectrum import _split_psd_kwargs
from ..viz.topo import _plot_timeseries, _plot_timeseries_unified, _plot_topo
from ..viz.topomap import _make_head_outlines, _prepare_topomap_plot, plot_psds_topomap
from ..viz.utils import (
    _format_units_psd,
    _plot_psd,
    _prepare_sensor_names,
    plt_show,
    _get_plot_ch_type,
)
from .multitaper import psd_array_multitaper
from .psd import psd_array_welch, _check_nfft


def _identity_function(x):
    return x


class SpectrumMixin:
    """Mixin providing spectral plotting methods to sensor-space containers."""

    @legacy(alt=".compute_psd().plot()")
    @verbose
    def plot_psd(
        self,
        fmin=0,
        fmax=np.inf,
        tmin=None,
        tmax=None,
        picks=None,
        proj=False,
        reject_by_annotation=True,
        *,
        method="auto",
        average=False,
        dB=True,
        estimate="auto",
        xscale="linear",
        area_mode="std",
        area_alpha=0.33,
        color="black",
        line_alpha=None,
        spatial_colors=True,
        sphere=None,
        exclude="bads",
        ax=None,
        show=True,
        n_jobs=1,
        verbose=None,
        **method_kw,
    ):
        """%(plot_psd_doc)s.

        Parameters
        ----------
        %(fmin_fmax_psd)s
        %(tmin_tmax_psd)s
        %(picks_good_data_noref)s
        %(proj_psd)s
        %(reject_by_annotation_psd)s
        %(method_plot_psd_auto)s
        %(average_plot_psd)s
        %(dB_plot_psd)s
        %(estimate_plot_psd)s
        %(xscale_plot_psd)s
        %(area_mode_plot_psd)s
        %(area_alpha_plot_psd)s
        %(color_plot_psd)s
        %(line_alpha_plot_psd)s
        %(spatial_colors_psd)s
        %(sphere_topomap_auto)s

            .. versionadded:: 0.22.0
        exclude : list of str | 'bads'
            Channels names to exclude from being shown. If 'bads', the bad
            channels are excluded. Pass an empty list to plot all channels
            (including channels marked "bad", if any).

            .. versionadded:: 0.24.0
        %(ax_plot_psd)s
        %(show)s
        %(n_jobs)s
        %(verbose)s
        %(method_kw_psd)s

        Returns
        -------
        fig : instance of Figure
            Figure with frequency spectra of the data channels.

        Notes
        -----
        %(notes_plot_psd_meth)s
        """
        init_kw, plot_kw = _split_psd_kwargs(plot_fun=Spectrum.plot)
        return self.compute_psd(**init_kw).plot(**plot_kw)

    @legacy(alt=".compute_psd().plot_topo()")
    @verbose
    def plot_psd_topo(
        self,
        tmin=None,
        tmax=None,
        fmin=0,
        fmax=100,
        proj=False,
        *,
        method="auto",
        dB=True,
        layout=None,
        color="w",
        fig_facecolor="k",
        axis_facecolor="k",
        axes=None,
        block=False,
        show=True,
        n_jobs=None,
        verbose=None,
        **method_kw,
    ):
        """Plot power spectral density, separately for each channel.

        Parameters
        ----------
        %(tmin_tmax_psd)s
        %(fmin_fmax_psd_topo)s
        %(proj_psd)s
        %(method_plot_psd_auto)s
        %(dB_spectrum_plot_topo)s
        %(layout_spectrum_plot_topo)s
        %(color_spectrum_plot_topo)s
        %(fig_facecolor)s
        %(axis_facecolor)s
        %(axes_spectrum_plot_topo)s
        %(block)s
        %(show)s
        %(n_jobs)s
        %(verbose)s
        %(method_kw_psd)s Defaults to ``dict(n_fft=2048)``.

        Returns
        -------
        fig : instance of matplotlib.figure.Figure
            Figure distributing one image per channel across sensor topography.
        """
        init_kw, plot_kw = _split_psd_kwargs(plot_fun=Spectrum.plot_topo)
        return self.compute_psd(**init_kw).plot_topo(**plot_kw)

    @legacy(alt=".compute_psd().plot_topomap()")
    @verbose
    def plot_psd_topomap(
        self,
        bands=None,
        tmin=None,
        tmax=None,
        ch_type=None,
        *,
        proj=False,
        method="auto",
        normalize=False,
        agg_fun=None,
        dB=False,
        sensors=True,
        show_names=False,
        mask=None,
        mask_params=None,
        contours=0,
        outlines="head",
        sphere=None,
        image_interp=_INTERPOLATION_DEFAULT,
        extrapolate=_EXTRAPOLATE_DEFAULT,
        border=_BORDER_DEFAULT,
        res=64,
        size=1,
        cmap=None,
        vlim=(None, None),
        cnorm=None,
        colorbar=True,
        cbar_fmt="auto",
        units=None,
        axes=None,
        show=True,
        n_jobs=None,
        verbose=None,
        **method_kw,
    ):
        """Plot scalp topography of PSD for chosen frequency bands.

        Parameters
        ----------
        %(bands_psd_topo)s
        %(tmin_tmax_psd)s
        %(ch_type_topomap_psd)s
        %(proj_psd)s
        %(method_plot_psd_auto)s
        %(normalize_psd_topo)s
        %(agg_fun_psd_topo)s
        %(dB_plot_topomap)s
        %(sensors_topomap)s
        %(show_names_topomap)s
        %(mask_evoked_topomap)s
        %(mask_params_topomap)s
        %(contours_topomap)s
        %(outlines_topomap)s
        %(sphere_topomap_auto)s
        %(image_interp_topomap)s
        %(extrapolate_topomap)s
        %(border_topomap)s
        %(res_topomap)s
        %(size_topomap)s
        %(cmap_topomap)s
        %(vlim_plot_topomap_psd)s
        %(cnorm)s

            .. versionadded:: 1.2
        %(colorbar_topomap)s
        %(cbar_fmt_topomap_psd)s
        %(units_topomap)s
        %(axes_spectrum_plot_topomap)s
        %(show)s
        %(n_jobs)s
        %(verbose)s
        %(method_kw_psd)s

        Returns
        -------
        fig : instance of Figure
            Figure showing one scalp topography per frequency band.
        """
        init_kw, plot_kw = _split_psd_kwargs(plot_fun=Spectrum.plot_topomap)
        return self.compute_psd(**init_kw).plot_topomap(**plot_kw)

    def _set_legacy_nfft_default(self, tmin, tmax, method, method_kw):
        """Update method_kw with legacy n_fft default for plot_psd[_topo]().

        This method returns ``None`` and has a side effect of (maybe) updating
        the ``method_kw`` dict.
        """
        if method == "welch" and method_kw.get("n_fft", None) is None:
            tm = _time_mask(self.times, tmin, tmax, sfreq=self.info["sfreq"])
            method_kw["n_fft"] = min(np.sum(tm), 2048)


class BaseSpectrum(ContainsMixin, UpdateChannelsMixin):
    """Base class for Spectrum and EpochsSpectrum."""

    def __init__(
        self,
        inst,
        method,
        fmin,
        fmax,
        tmin,
        tmax,
        picks,
        exclude,
        proj,
        remove_dc,
        *,
        n_jobs,
        verbose=None,
        **method_kw,
    ):
        # arg checking
        self._sfreq = inst.info["sfreq"]
        if np.isfinite(fmax) and (fmax > self.sfreq / 2):
            raise ValueError(
                f"Requested fmax ({fmax} Hz) must not exceed ½ the sampling "
                f'frequency of the data ({0.5 * inst.info["sfreq"]} Hz).'
            )
        # method
        self._inst_type = type(inst)
        method = _validate_method(method, self._get_instance_type_string())
        # don't allow complex output
        psd_funcs = dict(welch=psd_array_welch, multitaper=psd_array_multitaper)
        if method_kw.get("output", "") == "complex":
            warn(
                f"Complex output support in {type(self).__name__} objects is "
                "deprecated and will be removed in version 1.7. If you need complex "
                f"output please use mne.time_frequency.{psd_funcs[method].__name__}() "
                "instead.",
                FutureWarning,
            )
        # triage method and kwargs. partial() doesn't check validity of kwargs,
        # so we do it manually to save compute time if any are invalid.
        invalid_ix = np.isin(
            list(method_kw), list(signature(psd_funcs[method]).parameters), invert=True
        )
        if invalid_ix.any():
            invalid_kw = np.array(list(method_kw))[invalid_ix].tolist()
            s = _pl(invalid_kw)
            raise TypeError(
                f'Got unexpected keyword argument{s} {", ".join(invalid_kw)} '
                f'for PSD method "{method}".'
            )
        self._psd_func = partial(psd_funcs[method], remove_dc=remove_dc, **method_kw)

        # apply proj if desired
        if proj:
            inst = inst.copy().apply_proj()
        self.inst = inst

        # prep times and picks
        self._time_mask = _time_mask(inst.times, tmin, tmax, sfreq=self.sfreq)
<<<<<<< HEAD
        self._picks = _picks_to_idx(inst.info, picks, "data",exclude, with_ref_meg=False)
=======
        self._picks = _picks_to_idx(
            inst.info, picks, "data", exclude, with_ref_meg=False
        )
>>>>>>> 9740158c

        # add the info object. bads and non-data channels were dropped by
        # _picks_to_idx() so we update the info accordingly:
        self.info = pick_info(inst.info, sel=self._picks, copy=True)

        # assign some attributes
        self.preload = True  # needed for __getitem__, doesn't mean anything
        self._method = method
        # self._dims may also get updated by child classes
        self._dims = (
            "channel",
            "freq",
        )
        if method_kw.get("average", "") in (None, False):
            self._dims += ("segment",)
        if self._returns_complex_tapers(**method_kw):
            self._dims = self._dims[:-1] + ("taper",) + self._dims[-1:]
        # record data type (for repr and html_repr)
        self._data_type = (
            "Fourier Coefficients" if "taper" in self._dims else "Power Spectrum"
        )

    def __eq__(self, other):
        """Test equivalence of two Spectrum instances."""
        return object_diff(vars(self), vars(other)) == ""

    def __getstate__(self):
        """Prepare object for serialization."""
        inst_type_str = self._get_instance_type_string()
        out = dict(
            method=self.method,
            data=self._data,
            sfreq=self.sfreq,
            dims=self._dims,
            freqs=self.freqs,
            inst_type_str=inst_type_str,
            data_type=self._data_type,
            info=self.info,
        )
        return out

    def __setstate__(self, state):
        """Unpack from serialized format."""
        from ..epochs import Epochs
        from ..evoked import Evoked
        from ..io import Raw

        self._method = state["method"]
        self._data = state["data"]
        self._freqs = state["freqs"]
        self._dims = state["dims"]
        self._sfreq = state["sfreq"]
        self.info = Info(**state["info"])
        self._data_type = state["data_type"]
        self.preload = True
        # instance type
        inst_types = dict(Raw=Raw, Epochs=Epochs, Evoked=Evoked, Array=np.ndarray)
        self._inst_type = inst_types[state["inst_type_str"]]
        if "weights" in state and state["weights"] is not None:
            self._mt_weights = state["weights"]

    def __repr__(self):
        """Build string representation of the Spectrum object."""
        inst_type_str = self._get_instance_type_string()
        # shape & dimension names
        dims = " × ".join(
            [f"{dim[0]} {dim[1]}s" for dim in zip(self.shape, self._dims)]
        )
        freq_range = f"{self.freqs[0]:0.1f}-{self.freqs[-1]:0.1f} Hz"
        return (
            f"<{self._data_type} (from {inst_type_str}, "
            f"{self.method} method) | {dims}, {freq_range}>"
        )

    @repr_html
    def _repr_html_(self, caption=None):
        """Build HTML representation of the Spectrum object."""
        inst_type_str = self._get_instance_type_string()
        units = [f"{ch_type}: {unit}" for ch_type, unit in self.units().items()]
        t = _get_html_template("repr", "spectrum.html.jinja")
        t = t.render(spectrum=self, inst_type=inst_type_str, units=units)
        return t

    def _check_values(self):
        """Check PSD results for correct shape and bad values."""
        assert len(self._dims) == self._data.ndim, (self._dims, self._data.ndim)
        assert self._data.shape == self._shape
        # negative values OK if the spectrum is really fourier coefficients
        if "taper" in self._dims:
            return
        # TODO: should this be more fine-grained (report "chan X in epoch Y")?
        ch_dim = self._dims.index("channel")
        dims = np.arange(self._data.ndim).tolist()
        dims.pop(ch_dim)
        # take min() across all but the channel axis
        bad_value = self._data.min(axis=tuple(dims)) <= 0
        if bad_value.any():
            chs = np.array(self.ch_names)[bad_value].tolist()
            s = _pl(bad_value.sum())
            warn(f'Zero value in spectrum for channel{s} {", ".join(chs)}', UserWarning)

    def _returns_complex_tapers(self, **method_kw):
        return method_kw.get("output", "") == "complex" and self.method == "multitaper"

    def _compute_spectra(self, data, fmin, fmax, n_jobs, method_kw, verbose):
        # make the spectra
        result = self._psd_func(
            data, self.sfreq, fmin=fmin, fmax=fmax, n_jobs=n_jobs, verbose=verbose
        )
        # assign ._data (handling unaggregated multitaper output)
        if self._returns_complex_tapers(**method_kw):
            fourier_coefs, freqs, weights = result
            self._data = fourier_coefs
            self._mt_weights = weights
        else:
            psds, freqs = result
            self._data = psds
        # assign properties (._data already assigned above)
        self._freqs = freqs
        # this is *expected* shape, it gets asserted later in _check_values()
        # (and then deleted afterwards)
        self._shape = (len(self.ch_names), len(self.freqs))
        # append n_welch_segments
        if method_kw.get("average", "") in (None, False):
            n_welch_segments = _compute_n_welch_segments(data.shape[-1], method_kw)
            self._shape += (n_welch_segments,)
        # insert n_tapers
        if self._returns_complex_tapers(**method_kw):
            self._shape = self._shape[:-1] + (self._mt_weights.size,) + self._shape[-1:]
        # we don't need these anymore, and they make save/load harder
        del self._picks
        del self._psd_func
        del self._time_mask

    def _get_instance_type_string(self):
        """Get string representation of the originating instance type."""
        from ..epochs import BaseEpochs
        from ..evoked import Evoked, EvokedArray
        from ..io import BaseRaw

        parent_classes = self._inst_type.__bases__
        if BaseRaw in parent_classes:
            inst_type_str = "Raw"
        elif BaseEpochs in parent_classes:
            inst_type_str = "Epochs"
        elif self._inst_type in (Evoked, EvokedArray):
            inst_type_str = "Evoked"
        elif self._inst_type is np.ndarray:
            inst_type_str = "Array"
        else:
            raise RuntimeError(f"Unknown instance type {self._inst_type} in Spectrum")
        return inst_type_str

    @property
    def _detrend_picks(self):
        """Provide compatibility with __iter__."""
        return list()

    @property
    def ch_names(self):
        return self.info["ch_names"]

    @property
    def freqs(self):
        return self._freqs

    @property
    def method(self):
        return self._method

    @property
    def sfreq(self):
        return self._sfreq

    @property
    def shape(self):
        return self._data.shape

    def copy(self):
        """Return copy of the Spectrum instance.

        Returns
        -------
        spectrum : instance of Spectrum
            A copy of the object.
        """
        return deepcopy(self)

    @fill_doc
    def get_data(
        self, picks=None, exclude="bads", fmin=0, fmax=np.inf, return_freqs=False
    ):
        """Get spectrum data in NumPy array format.

        Parameters
        ----------
        %(picks_good_data_noref)s
        %(exclude_spectrum_get_data)s
        %(fmin_fmax_psd)s
        return_freqs : bool
            Whether to return the frequency bin values for the requested
            frequency range. Default is ``False``.

        Returns
        -------
        data : array
            The requested data in a NumPy array.
        freqs : array
            The frequency values for the requested range. Only returned if
            ``return_freqs`` is ``True``.
        """
        picks = _picks_to_idx(
            self.info, picks, "data_or_ica", exclude=exclude, with_ref_meg=False
        )
        fmin_idx = np.searchsorted(self.freqs, fmin)
        fmax_idx = np.searchsorted(self.freqs, fmax, side="right")
        freq_picks = np.arange(fmin_idx, fmax_idx)
        freq_axis = self._dims.index("freq")
        chan_axis = self._dims.index("channel")
        # normally there's a risk of np.take reducing array dimension if there
        # were only one channel or frequency selected, but `_picks_to_idx`
        # always returns an array of picks, and np.arange always returns an
        # array of freq bin indices, so we're safe; the result will always be
        # 2D.
        data = self._data.take(picks, chan_axis).take(freq_picks, freq_axis)
        if return_freqs:
            freqs = self._freqs[fmin_idx:fmax_idx]
            return (data, freqs)
        return data

    @fill_doc
    def plot(
        self,
        *,
        picks=None,
        average=False,
        dB=True,
        amplitude="auto",
        xscale="linear",
        ci="sd",
        ci_alpha=0.3,
        color="black",
        alpha=None,
        spatial_colors=True,
        sphere=None,
        exclude=(),
        axes=None,
        show=True,
    ):
        """%(plot_psd_doc)s.

        Parameters
        ----------
        %(picks_all_data_noref)s

            .. versionchanged:: 1.5
                In version 1.5, the default behavior changed so that all
                :term:`data channels` (not just "good" data channels) are shown
                by default.
        average : bool
            Whether to average across channels before plotting. If ``True``,
            interactive plotting of scalp topography is disabled, and
            parameters ``ci`` and ``ci_alpha`` control the style of the
            confidence band around the mean. Default is ``False``.
        %(dB_spectrum_plot)s
        amplitude : bool | 'auto'
            Whether to plot an amplitude spectrum (``True``) or power spectrum
            (``False``). If ``'auto'``, will plot a power spectrum when
            ``dB=True`` and an amplitude spectrum otherwise. Default is
            ``'auto'``.
        %(xscale_plot_psd)s
        ci : float | 'sd' | 'range' | None
            Type of confidence band drawn around the mean when
            ``average=True``. If ``'sd'`` the band spans ±1 standard deviation
            across channels. If ``'range'`` the band spans the range across
            channels at each frequency. If a :class:`float`, it indicates the
            (bootstrapped) confidence interval to display, and must satisfy
            ``0 < ci <= 100``. If ``None``, no band is drawn. Default is
            ``sd``.
        ci_alpha : float
            Opacity of the confidence band. Must satisfy
            ``0 <= ci_alpha <= 1``. Default is 0.3.
        %(color_plot_psd)s
        alpha : float | None
            Opacity of the spectrum line(s). If :class:`float`, must satisfy
            ``0 <= alpha <= 1``. If ``None``, opacity will be ``1`` when
            ``average=True`` and ``0.1`` when ``average=False``. Default is
            ``None``.
        %(spatial_colors_psd)s
        %(sphere_topomap_auto)s
        %(exclude_spectrum_plot)s

            .. versionchanged:: 1.5
                In version 1.5, the default behavior changed from
                ``exclude='bads'`` to ``exclude=()``.
        %(axes_spectrum_plot_topomap)s
        %(show)s

        Returns
        -------
        fig : instance of matplotlib.figure.Figure
            Figure with spectra plotted in separate subplots for each channel
            type.
        """
        # Must nest this _mpl_figure import because of the BACKEND global
        # stuff
        from .multitaper import _psd_from_mt
        from ..viz._mpl_figure import _line_figure, _split_picks_by_type

        # arg checking
        ci = _check_ci(ci)
        _check_option("xscale", xscale, ("log", "linear"))
        sphere = _check_sphere(sphere, self.info)
        # defaults
        scalings = _handle_default("scalings", None)
        titles = _handle_default("titles", None)
        units = _handle_default("units", None)
        if amplitude == "auto":
            estimate = "power" if dB else "amplitude"
        else:  # amplitude is boolean
            estimate = "amplitude" if amplitude else "power"
        # split picks by channel type
        picks = _picks_to_idx(
            self.info, picks, "data", exclude=exclude, with_ref_meg=False
        )
        (picks_list, units_list, scalings_list, titles_list) = _split_picks_by_type(
            self, picks, units, scalings, titles
        )
        # handle unaggregated multitaper
        if hasattr(self, "_mt_weights"):
            logger.info("Aggregating multitaper estimates before plotting...")
            _f = partial(_psd_from_mt, weights=self._mt_weights)
        # handle unaggregated Welch
        elif "segment" in self._dims:
            logger.info("Aggregating Welch estimates (median) before plotting...")
            seg_axis = self._dims.index("segment")
            _f = partial(np.nanmedian, axis=seg_axis)
        else:  # "normal" cases
            _f = _identity_function
        ch_axis = self._dims.index("channel")
        psd_list = [_f(self._data.take(_p, axis=ch_axis)) for _p in picks_list]
        # handle epochs
        if "epoch" in self._dims:
            # XXX TODO FIXME decide how to properly aggregate across repeated
            # measures (epochs) and non-repeated but correlated measures
            # (channels) when calculating stddev or a CI. For across-channel
            # aggregation, doi:10.1007/s10162-012-0321-8 used hotellings T**2
            # with a correction factor that estimated data rank using monte
            # carlo simulations; seems like we could use our own data rank
            # estimation methods to similar effect. Their exact approach used
            # complex spectra though, here we've already converted to power;
            # not sure if that makes an important difference? Anyway that
            # aggregation would need to happen in the _plot_psd function
            # though, not here... for now we just average like we always did.

            # only log message if averaging will actually have an effect
            if self._data.shape[0] > 1:
                logger.info("Averaging across epochs...")
            # epoch axis should always be the first axis
            psd_list = [_p.mean(axis=0) for _p in psd_list]
        # initialize figure
        fig, axes = _line_figure(self, axes, picks=picks)
        # don't add ylabels & titles if figure has unexpected number of axes
        make_label = len(axes) == len(fig.axes)
        # Plot Frequency [Hz] xlabel only on the last axis
        xlabels_list = [False] * (len(axes) - 1) + [True]
        # plot
        _plot_psd(
            self,
            fig,
            self.freqs,
            psd_list,
            picks_list,
            titles_list,
            units_list,
            scalings_list,
            axes,
            make_label,
            color,
            area_mode=ci,
            area_alpha=ci_alpha,
            dB=dB,
            estimate=estimate,
            average=average,
            spatial_colors=spatial_colors,
            xscale=xscale,
            line_alpha=alpha,
            sphere=sphere,
            xlabels_list=xlabels_list,
        )
        fig.subplots_adjust(hspace=0.3)
        plt_show(show, fig)
        return fig

    @fill_doc
    def plot_topo(
        self,
        *,
        dB=True,
        layout=None,
        color="w",
        fig_facecolor="k",
        axis_facecolor="k",
        axes=None,
        block=False,
        show=True,
    ):
        """Plot power spectral density, separately for each channel.

        Parameters
        ----------
        %(dB_spectrum_plot_topo)s
        %(layout_spectrum_plot_topo)s
        %(color_spectrum_plot_topo)s
        %(fig_facecolor)s
        %(axis_facecolor)s
        %(axes_spectrum_plot_topo)s
        %(block)s
        %(show)s

        Returns
        -------
        fig : instance of matplotlib.figure.Figure
            Figure distributing one image per channel across sensor topography.
        """
        if layout is None:
            layout = find_layout(self.info)

        psds, freqs = self.get_data(return_freqs=True)
        if "epoch" in self._dims:
            psds = np.mean(psds, axis=self._dims.index("epoch"))
        if dB:
            psds = 10 * np.log10(psds)
            y_label = "dB"
        else:
            y_label = "Power"
        show_func = partial(
            _plot_timeseries_unified, data=[psds], color=color, times=[freqs]
        )
        click_func = partial(_plot_timeseries, data=[psds], color=color, times=[freqs])
        picks = _pick_data_channels(self.info)
        info = pick_info(self.info, picks)
        fig = _plot_topo(
            info,
            times=freqs,
            show_func=show_func,
            click_func=click_func,
            layout=layout,
            axis_facecolor=axis_facecolor,
            fig_facecolor=fig_facecolor,
            x_label="Frequency (Hz)",
            unified=True,
            y_label=y_label,
            axes=axes,
        )
        plt_show(show, block=block)
        return fig

    @fill_doc
    def plot_topomap(
        self,
        bands=None,
        ch_type=None,
        *,
        normalize=False,
        agg_fun=None,
        dB=False,
        sensors=True,
        show_names=False,
        mask=None,
        mask_params=None,
        contours=6,
        outlines="head",
        sphere=None,
        image_interp=_INTERPOLATION_DEFAULT,
        extrapolate=_EXTRAPOLATE_DEFAULT,
        border=_BORDER_DEFAULT,
        res=64,
        size=1,
        cmap=None,
        vlim=(None, None),
        cnorm=None,
        colorbar=True,
        cbar_fmt="auto",
        units=None,
        axes=None,
        show=True,
    ):
        """Plot scalp topography of PSD for chosen frequency bands.

        Parameters
        ----------
        %(bands_psd_topo)s
        %(ch_type_topomap_psd)s
        %(normalize_psd_topo)s
        %(agg_fun_psd_topo)s
        %(dB_plot_topomap)s
        %(sensors_topomap)s
        %(show_names_topomap)s
        %(mask_evoked_topomap)s
        %(mask_params_topomap)s
        %(contours_topomap)s
        %(outlines_topomap)s
        %(sphere_topomap_auto)s
        %(image_interp_topomap)s
        %(extrapolate_topomap)s
        %(border_topomap)s
        %(res_topomap)s
        %(size_topomap)s
        %(cmap_topomap)s
        %(vlim_plot_topomap_psd)s
        %(cnorm)s
        %(colorbar_topomap)s
        %(cbar_fmt_topomap_psd)s
        %(units_topomap)s
        %(axes_spectrum_plot_topomap)s
        %(show)s

        Returns
        -------
        fig : instance of Figure
            Figure showing one scalp topography per frequency band.
        """
        ch_type = _get_plot_ch_type(self, ch_type)
        if units is None:
            units = _handle_default("units", None)
        unit = units[ch_type] if hasattr(units, "keys") else units
        scalings = _handle_default("scalings", None)
        scaling = scalings[ch_type]

        (
            picks,
            pos,
            merge_channels,
            names,
            ch_type,
            sphere,
            clip_origin,
        ) = _prepare_topomap_plot(self, ch_type, sphere=sphere)
        outlines = _make_head_outlines(sphere, pos, outlines, clip_origin)

        psds, freqs = self.get_data(picks=picks, return_freqs=True)
        if "epoch" in self._dims:
            psds = np.mean(psds, axis=self._dims.index("epoch"))
        psds *= scaling**2

        if merge_channels:
            psds, names = _merge_ch_data(psds, ch_type, names, method="mean")

        names = _prepare_sensor_names(names, show_names)
        return plot_psds_topomap(
            psds=psds,
            freqs=freqs,
            pos=pos,
            bands=bands,
            ch_type=ch_type,
            normalize=normalize,
            agg_fun=agg_fun,
            dB=dB,
            sensors=sensors,
            names=names,
            mask=mask,
            mask_params=mask_params,
            contours=contours,
            outlines=outlines,
            sphere=sphere,
            image_interp=image_interp,
            extrapolate=extrapolate,
            border=border,
            res=res,
            size=size,
            cmap=cmap,
            vlim=vlim,
            cnorm=cnorm,
            colorbar=colorbar,
            cbar_fmt=cbar_fmt,
            unit=unit,
            axes=axes,
            show=show,
        )

    @verbose
    def save(self, fname, *, overwrite=False, verbose=None):
        """Save spectrum data to disk (in HDF5 format).

        Parameters
        ----------
        fname : path-like
            Path of file to save to.
        %(overwrite)s
        %(verbose)s

        See Also
        --------
        mne.time_frequency.read_spectrum
        """
        _, write_hdf5 = _import_h5io_funcs()
        check_fname(fname, "spectrum", (".h5", ".hdf5"))
        fname = _check_fname(fname, overwrite=overwrite, verbose=verbose)
        out = self.__getstate__()
        write_hdf5(fname, out, overwrite=overwrite, title="mnepython")

    @verbose
    def to_data_frame(
        self, picks=None, index=None, copy=True, long_format=False, *, verbose=None
    ):
        """Export data in tabular structure as a pandas DataFrame.

        Channels are converted to columns in the DataFrame. By default,
        an additional column "freq" is added, unless ``index='freq'``
        (in which case frequency values form the DataFrame's index).

        Parameters
        ----------
        %(picks_all)s
        index : str | list of str | None
            Kind of index to use for the DataFrame. If ``None``, a sequential
            integer index (:class:`pandas.RangeIndex`) will be used. If a
            :class:`str`, a :class:`pandas.Index` will be used (see Notes). If
            a list of two or more string values, a :class:`pandas.MultiIndex`
            will be used. Defaults to ``None``.
        %(copy_df)s
        %(long_format_df_spe)s
        %(verbose)s

        Returns
        -------
        %(df_return)s

        Notes
        -----
        Valid values for ``index`` depend on whether the Spectrum was created
        from continuous data (:class:`~mne.io.Raw`, :class:`~mne.Evoked`) or
        discontinuous data (:class:`~mne.Epochs`). For continuous data, only
        ``None`` or ``'freq'`` is supported. For discontinuous data, additional
        valid values are ``'epoch'`` and ``'condition'``, or a :class:`list`
        comprising some of the valid string values (e.g.,
        ``['freq', 'epoch']``).
        """
        # check pandas once here, instead of in each private utils function
        pd = _check_pandas_installed()  # noqa
        # triage for Epoch-derived or unaggregated spectra
        from_epo = self._dims[0] == "epoch"
        unagg_welch = "segment" in self._dims
        unagg_mt = "taper" in self._dims
        # arg checking
        valid_index_args = ["freq"]
        if from_epo:
            valid_index_args += ["epoch", "condition"]
        index = _check_pandas_index_arguments(index, valid_index_args)
        # get data
        picks = _picks_to_idx(self.info, picks, "all", exclude=())
        data = self.get_data(picks)
        if copy:
            data = data.copy()
        # reshape
        if unagg_mt:
            data = np.moveaxis(data, self._dims.index("freq"), -2)
        if from_epo:
            n_epochs, n_picks, n_freqs = data.shape[:3]
        else:
            n_epochs, n_picks, n_freqs = (1,) + data.shape[:2]
        n_segs = data.shape[-1] if unagg_mt or unagg_welch else 1
        data = np.moveaxis(data, self._dims.index("channel"), -1)
        # at this point, should be ([epoch], freq, [segment/taper], channel)
        data = data.reshape(n_epochs * n_freqs * n_segs, n_picks)
        # prepare extra columns / multiindex
        mindex = list()
        default_index = list()
        if from_epo:
            rev_event_id = {v: k for k, v in self.event_id.items()}
            _conds = [rev_event_id[k] for k in self.events[:, 2]]
            conditions = np.repeat(_conds, n_freqs * n_segs)
            epoch_nums = np.repeat(self.selection, n_freqs * n_segs)
            mindex.extend([("condition", conditions), ("epoch", epoch_nums)])
            default_index.extend(["condition", "epoch"])
        freqs = np.tile(np.repeat(self.freqs, n_segs), n_epochs)
        mindex.append(("freq", freqs))
        default_index.append("freq")
        if unagg_mt or unagg_welch:
            name = "taper" if unagg_mt else "segment"
            seg_nums = np.tile(np.arange(n_segs), n_epochs * n_freqs)
            mindex.append((name, seg_nums))
            default_index.append(name)
        # build DataFrame
        df = _build_data_frame(
            self, data, picks, long_format, mindex, index, default_index=default_index
        )
        return df

    def units(self, latex=False):
        """Get the spectrum units for each channel type.

        Parameters
        ----------
        latex : bool
            Whether to format the unit strings as LaTeX. Default is ``False``.

        Returns
        -------
        units : dict
            Mapping from channel type to a string representation of the units
            for that channel type.
        """
        units = _handle_default("si_units", None)
        power = not hasattr(self, "_mt_weights")
        return {
            ch_type: _format_units_psd(units[ch_type], power=power, latex=latex)
            for ch_type in sorted(self.get_channel_types(unique=True))
        }


@fill_doc
class Spectrum(BaseSpectrum):
    """Data object for spectral representations of continuous data.

    .. warning:: The preferred means of creating Spectrum objects from
                 continuous or averaged data is via the instance methods
                 :meth:`mne.io.Raw.compute_psd` or
                 :meth:`mne.Evoked.compute_psd`. Direct class instantiation
                 is not supported.

    Parameters
    ----------
    inst : instance of Raw or Evoked
        The data from which to compute the frequency spectrum.
    %(method_psd_auto)s
        ``'auto'`` (default) uses Welch's method for continuous data
        and multitaper for :class:`~mne.Evoked` data.
    %(fmin_fmax_psd)s
    %(tmin_tmax_psd)s
    %(picks_good_data_noref)s
    %(proj_psd)s
    %(remove_dc)s
    %(reject_by_annotation_psd)s
    %(n_jobs)s
    %(verbose)s
    %(method_kw_psd)s

    Attributes
    ----------
    ch_names : list
        The channel names.
    freqs : array
        Frequencies at which the amplitude, power, or fourier coefficients
        have been computed.
    %(info_not_none)s
    method : str
        The method used to compute the spectrum (``'welch'`` or
        ``'multitaper'``).

    See Also
    --------
    EpochsSpectrum
    SpectrumArray
    mne.io.Raw.compute_psd
    mne.Epochs.compute_psd
    mne.Evoked.compute_psd

    References
    ----------
    .. footbibliography::
    """

    def __init__(
        self,
        inst,
        method,
        fmin,
        fmax,
        tmin,
        tmax,
        picks,
        exclude,
        proj,
        remove_dc,
        reject_by_annotation,
        *,
        n_jobs,
        verbose=None,
        **method_kw,
    ):
        from ..io import BaseRaw

        # triage reading from file
        if isinstance(inst, dict):
            self.__setstate__(inst)
            return
        # do the basic setup
        super().__init__(
            inst,
            method,
            fmin,
            fmax,
            tmin,
            tmax,
            picks,
            exclude,
            proj,
            remove_dc,
            n_jobs=n_jobs,
            verbose=verbose,
            **method_kw,
        )
        # get just the data we want
        if isinstance(self.inst, BaseRaw):
            start, stop = np.where(self._time_mask)[0][[0, -1]]
            rba = "NaN" if reject_by_annotation else None
            data = self.inst.get_data(
                self._picks, start, stop + 1, reject_by_annotation=rba
            )
        else:  # Evoked
            data = self.inst.data[self._picks][:, self._time_mask]
        # compute the spectra
        self._compute_spectra(data, fmin, fmax, n_jobs, method_kw, verbose)
        # check for correct shape and bad values
        self._check_values()
        del self._shape
        # save memory
        del self.inst

    def __getitem__(self, item):
        """Get Spectrum data.

        Parameters
        ----------
        item : int | slice | array-like
            Indexing is similar to a :class:`NumPy array<numpy.ndarray>`; see
            Notes.

        Returns
        -------
        %(getitem_spectrum_return)s

        Notes
        -----
        Integer-, list-, and slice-based indexing is possible:

        - ``spectrum[0]`` gives all frequency bins in the first channel
        - ``spectrum[:3]`` gives all frequency bins in the first 3 channels
        - ``spectrum[[0, 2], 5]`` gives the value in the sixth frequency bin of
          the first and third channels
        - ``spectrum[(4, 7)]`` is the same as ``spectrum[4, 7]``.

        .. note::

           Unlike :class:`~mne.io.Raw` objects (which returns a tuple of the
           requested data values and the corresponding times), accessing
           :class:`~mne.time_frequency.Spectrum` values via subscript does
           **not** return the corresponding frequency bin values. If you need
           them, use ``spectrum.freqs[freq_indices]``.
        """
        from ..io import BaseRaw

        self._parse_get_set_params = partial(BaseRaw._parse_get_set_params, self)
        return BaseRaw._getitem(self, item, return_times=False)


def _check_data_shape(data, freqs, info, ndim):
    if data.ndim != ndim:
        raise ValueError(f"Data must be a {ndim}D array.")
    want_n_chan = _pick_data_channels(info).size
    want_n_freq = freqs.size
    got_n_chan, got_n_freq = data.shape[-2:]
    if got_n_chan != want_n_chan:
        raise ValueError(
            f"The number of channels in `data` ({got_n_chan}) must match the "
            f"number of good data channels in `info` ({want_n_chan})."
        )
    if got_n_freq != want_n_freq:
        raise ValueError(
            f"The last dimension of `data` ({got_n_freq}) must have the same "
            f"number of elements as `freqs` ({want_n_freq})."
        )


@fill_doc
class SpectrumArray(Spectrum):
    """Data object for precomputed spectral data (in NumPy array format).

    Parameters
    ----------
    data : array, shape (n_channels, n_freqs)
        The power spectral density for each channel.
    %(info_not_none)s
    %(freqs_tfr)s
    %(verbose)s

    See Also
    --------
    mne.create_info
    mne.EvokedArray
    mne.io.RawArray
    EpochsSpectrumArray

    Notes
    -----
    %(notes_spectrum_array)s

        .. versionadded:: 1.6
    """

    @verbose
    def __init__(
        self,
        data,
        info,
        freqs,
        *,
        verbose=None,
    ):
        _check_data_shape(data, freqs, info, ndim=2)

        self.__setstate__(
            dict(
                method="unknown",
                data=data,
                sfreq=info["sfreq"],
                dims=("channel", "freq"),
                freqs=freqs,
                inst_type_str="Array",
                data_type="Power Spectrum",
                info=info,
            )
        )


@fill_doc
class EpochsSpectrum(BaseSpectrum, GetEpochsMixin):
    """Data object for spectral representations of epoched data.

    .. warning:: The preferred means of creating Spectrum objects from Epochs
                 is via the instance method :meth:`mne.Epochs.compute_psd`.
                 Direct class instantiation is not supported.

    Parameters
    ----------
    inst : instance of Epochs
        The data from which to compute the frequency spectrum.
    %(method_psd)s
    %(fmin_fmax_psd)s
    %(tmin_tmax_psd)s
    %(picks_good_data_noref)s
    %(proj_psd)s
    %(remove_dc)s
    %(n_jobs)s
    %(verbose)s
    %(method_kw_psd)s

    Attributes
    ----------
    ch_names : list
        The channel names.
    freqs : array
        Frequencies at which the amplitude, power, or fourier coefficients
        have been computed.
    %(info_not_none)s
    method : str
        The method used to compute the spectrum ('welch' or 'multitaper').

    See Also
    --------
    EpochsSpectrumArray
    Spectrum
    mne.Epochs.compute_psd

    References
    ----------
    .. footbibliography::
    """

    def __init__(
        self,
        inst,
        method,
        fmin,
        fmax,
        tmin,
        tmax,
        picks,
        proj,
        remove_dc,
        *,
        n_jobs,
        verbose=None,
        **method_kw,
    ):
        # triage reading from file
        if isinstance(inst, dict):
            self.__setstate__(inst)
            return
        # do the basic setup
        super().__init__(
            inst,
            method,
            fmin,
            fmax,
            tmin,
            tmax,
            picks,
            proj,
            remove_dc,
            n_jobs=n_jobs,
            verbose=verbose,
            **method_kw,
        )
        # get just the data we want
        data = self.inst._get_data(picks=self._picks, on_empty="raise")[
            :, :, self._time_mask
        ]
        # compute the spectra
        self._compute_spectra(data, fmin, fmax, n_jobs, method_kw, verbose)
        self._dims = ("epoch",) + self._dims
        self._shape = (len(self.inst),) + self._shape
        # check for correct shape and bad values
        self._check_values()
        del self._shape
        # we need these for to_data_frame()
        self.event_id = self.inst.event_id.copy()
        self.events = self.inst.events.copy()
        self.selection = self.inst.selection.copy()
        # we need these for __getitem__()
        self.drop_log = deepcopy(self.inst.drop_log)
        self._metadata = self.inst.metadata
        # save memory
        del self.inst

    def __getitem__(self, item):
        """Subselect epochs from an EpochsSpectrum.

        Parameters
        ----------
        item : int | slice | array-like | str
            Access options are the same as for :class:`~mne.Epochs` objects,
            see the docstring of :meth:`mne.Epochs.__getitem__` for
            explanation.

        Returns
        -------
        %(getitem_epochspectrum_return)s
        """
        return super().__getitem__(item)

    def __getstate__(self):
        """Prepare object for serialization."""
        out = super().__getstate__()
        out.update(
            metadata=self._metadata,
            drop_log=self.drop_log,
            event_id=self.event_id,
            events=self.events,
            selection=self.selection,
        )
        return out

    def __setstate__(self, state):
        """Unpack from serialized format."""
        super().__setstate__(state)
        self._metadata = state["metadata"]
        self.drop_log = state["drop_log"]
        self.event_id = state["event_id"]
        self.events = state["events"]
        self.selection = state["selection"]

    def average(self, method="mean"):
        """Average the spectra across epochs.

        Parameters
        ----------
        method : 'mean' | 'median' | callable
            How to aggregate spectra across epochs. If callable, must take a
            :class:`NumPy array<numpy.ndarray>` of shape
            ``(n_epochs, n_channels, n_freqs)`` and return an array of shape
            ``(n_channels, n_freqs)``. Default is ``'mean'``.

        Returns
        -------
        spectrum : instance of Spectrum
            The aggregated spectrum object.
        """
        if isinstance(method, str):
            method = getattr(np, method)  # mean, median, std, etc
            method = partial(method, axis=0)
        if not callable(method):
            raise ValueError(
                '"method" must be a valid string or callable, '
                f"got a {type(method).__name__} ({method})."
            )
        # averaging unaggregated spectral estimates are not supported
        if hasattr(self, "_mt_weights"):
            raise NotImplementedError(
                "Averaging complex spectra is not supported. Consider "
                "averaging the signals before computing the complex spectrum."
            )
        elif "segment" in self._dims:
            raise NotImplementedError(
                "Averaging individual Welch segments across epochs is not "
                "supported. Consider averaging the signals before computing "
                "the Welch spectrum estimates."
            )
        # serialize the object and update data, dims, and data type
        state = super().__getstate__()
        state["data"] = method(state["data"])
        state["dims"] = state["dims"][1:]
        state["data_type"] = f'Averaged {state["data_type"]}'
        defaults = dict(
            method=None,
            fmin=None,
            fmax=None,
            tmin=None,
            tmax=None,
            picks=None,
            proj=None,
            remove_dc=None,
            reject_by_annotation=None,
            n_jobs=None,
            verbose=None,
        )
        return Spectrum(state, **defaults)


@fill_doc
class EpochsSpectrumArray(EpochsSpectrum):
    """Data object for precomputed epoched spectral data (in NumPy array format).

    Parameters
    ----------
    data : array, shape (n_epochs, n_channels, n_freqs)
        The power spectral density for each channel in each epoch.
    %(info_not_none)s
    %(freqs_tfr)s
    %(events_epochs)s
    %(event_id)s
    %(verbose)s

    See Also
    --------
    mne.create_info
    mne.EpochsArray
    SpectrumArray

    Notes
    -----
    %(notes_spectrum_array)s

        .. versionadded:: 1.6
    """

    @verbose
    def __init__(
        self,
        data,
        info,
        freqs,
        events=None,
        event_id=None,
        *,
        verbose=None,
    ):
        _check_data_shape(data, freqs, info, ndim=3)
        if events is not None and data.shape[0] != events.shape[0]:
            raise ValueError(
                f"The first dimension of `data` ({data.shape[0]}) must match the "
                f"first dimension of `events` ({events.shape[0]})."
            )

        self.__setstate__(
            dict(
                method="unknown",
                data=data,
                sfreq=info["sfreq"],
                dims=("epoch", "channel", "freq"),
                freqs=freqs,
                inst_type_str="Array",
                data_type="Power Spectrum",
                info=info,
                events=events,
                event_id=event_id,
                metadata=None,
                selection=np.arange(data.shape[0]),
                drop_log=tuple(tuple() for _ in range(data.shape[0])),
            )
        )


def read_spectrum(fname):
    """Load a :class:`mne.time_frequency.Spectrum` object from disk.

    Parameters
    ----------
    fname : path-like
        Path to a spectrum file in HDF5 format.

    Returns
    -------
    spectrum : instance of Spectrum
        The loaded Spectrum object.

    See Also
    --------
    mne.time_frequency.Spectrum.save
    """
    read_hdf5, _ = _import_h5io_funcs()
    _validate_type(fname, "path-like", "fname")
    fname = _check_fname(fname=fname, overwrite="read", must_exist=False)
    # read it in
    hdf5_dict = read_hdf5(fname, title="mnepython")
    defaults = dict(
        method=None,
        fmin=None,
        fmax=None,
        tmin=None,
        tmax=None,
        picks=None,
        proj=None,
        remove_dc=None,
        reject_by_annotation=None,
        n_jobs=None,
        verbose=None,
    )
    Klass = EpochsSpectrum if hdf5_dict["inst_type_str"] == "Epochs" else Spectrum
    return Klass(hdf5_dict, **defaults)


def _check_ci(ci):
    ci = "sd" if ci == "std" else ci  # be forgiving
    if _is_numeric(ci):
        if not (0 < ci <= 100):
            raise ValueError(f"ci must satisfy 0 < ci <= 100, got {ci}")
        ci /= 100.0
    else:
        _check_option("ci", ci, [None, "sd", "range"])
    return ci


def _compute_n_welch_segments(n_times, method_kw):
    # get default values from psd_array_welch
    _defaults = dict()
    for param in ("n_fft", "n_per_seg", "n_overlap"):
        _defaults[param] = signature(psd_array_welch).parameters[param].default
    # override defaults with user-specified values
    for key, val in _defaults.items():
        _defaults.update({key: method_kw.get(key, val)})
    # sanity check values / replace `None`s with real numbers
    n_fft, n_per_seg, n_overlap = _check_nfft(n_times, **_defaults)
    # compute expected number of segments
    step = n_per_seg - n_overlap
    return (n_times - n_overlap) // step


def _validate_method(method, instance_type):
    """Convert 'auto' to a real method name, and validate."""
    if method == "auto":
        method = "welch" if instance_type.startswith("Raw") else "multitaper"
    _check_option("method", method, ("welch", "multitaper"))
    return method<|MERGE_RESOLUTION|>--- conflicted
+++ resolved
@@ -349,13 +349,9 @@
 
         # prep times and picks
         self._time_mask = _time_mask(inst.times, tmin, tmax, sfreq=self.sfreq)
-<<<<<<< HEAD
-        self._picks = _picks_to_idx(inst.info, picks, "data",exclude, with_ref_meg=False)
-=======
         self._picks = _picks_to_idx(
             inst.info, picks, "data", exclude, with_ref_meg=False
         )
->>>>>>> 9740158c
 
         # add the info object. bads and non-data channels were dropped by
         # _picks_to_idx() so we update the info accordingly:
