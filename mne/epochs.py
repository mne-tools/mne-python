"""Tools for working with epoched data."""

# Authors: Alexandre Gramfort <alexandre.gramfort@inria.fr>
#          Matti Hämäläinen <msh@nmr.mgh.harvard.edu>
#          Daniel Strohmeier <daniel.strohmeier@tu-ilmenau.de>
#          Denis Engemann <denis.engemann@gmail.com>
#          Mainak Jas <mainak@neuro.hut.fi>
#          Stefan Appelhoff <stefan.appelhoff@mailbox.org>
#
# License: BSD-3-Clause

from functools import partial
from collections import Counter
from copy import deepcopy

import json
import operator
import os.path as op

import numpy as np
from scipy.interpolate import interp1d

from ._fiff.utils import _make_split_fnames
from ._fiff.write import (
    start_and_end_file,
    start_block,
    end_block,
    write_int,
    write_float,
    write_float_matrix,
    write_double_matrix,
    write_complex_float_matrix,
    write_complex_double_matrix,
    write_id,
    write_string,
    _get_split_size,
    _NEXT_FILE_BUFFER,
    INT32_MAX,
)
from ._fiff.meas_info import (
    read_meas_info,
    write_meas_info,
    _ensure_infos_match,
    ContainsMixin,
)
from ._fiff.open import fiff_open, _get_next_fname
from ._fiff.tree import dir_tree_find
from ._fiff.tag import read_tag, read_tag_info
from ._fiff.constants import FIFF
from ._fiff.pick import (
    channel_indices_by_type,
    channel_type,
    pick_channels,
    pick_info,
    _pick_data_channels,
    _DATA_CH_TYPES_SPLIT,
    _picks_to_idx,
)
from ._fiff.proj import setup_proj, ProjMixin
from ._fiff.meas_info import SetChannelsMixin
from .bem import _check_origin
from .evoked import EvokedArray
from .baseline import rescale, _log_rescale, _check_baseline
from .html_templates import _get_html_template
from .channels.channels import UpdateChannelsMixin, InterpolationMixin, ReferenceMixin
from .filter import detrend, FilterMixin, _check_fun
from .parallel import parallel_func

from .fixes import rng_uniform
from .time_frequency.spectrum import EpochsSpectrum, SpectrumMixin, _validate_method
from .viz import plot_epochs, plot_epochs_image, plot_topo_image_epochs, plot_drop_log
from .utils import (
    _check_fname,
    check_fname,
    logger,
    verbose,
    repr_html,
    check_random_state,
    warn,
    _pl,
    sizeof_fmt,
    SizeMixin,
    copy_function_doc_to_method_doc,
    _check_pandas_installed,
    _check_preload,
    GetEpochsMixin,
    _prepare_read_metadata,
    _prepare_write_metadata,
    _check_event_id,
    _gen_events,
    _check_option,
    _check_combine,
    _build_data_frame,
    _check_pandas_index_arguments,
    _convert_times,
    _scale_dataframe_data,
    _check_time_format,
    object_size,
    _on_missing,
    _validate_type,
    _ensure_events,
    _path_like,
    ExtendedTimeMixin,
)
from .utils.docs import fill_doc
from .annotations import (
    _write_annotations,
    _read_annotations_fif,
    EpochAnnotationsMixin,
)


def _pack_reject_params(epochs):
    reject_params = dict()
    for key in ("reject", "flat", "reject_tmin", "reject_tmax"):
        val = getattr(epochs, key, None)
        if val is not None:
            reject_params[key] = val
    return reject_params


def _save_split(epochs, split_fnames, part_idx, n_parts, fmt, overwrite):
    """Split epochs.

    Anything new added to this function also needs to be added to
    BaseEpochs.save to account for new file sizes.
    """
    # insert index in filename
    this_fname = split_fnames[part_idx]
    _check_fname(this_fname, overwrite=overwrite)

    next_fname, next_idx = None, None
    if part_idx < n_parts - 1:
        next_idx = part_idx + 1
        next_fname = split_fnames[next_idx]

    with start_and_end_file(this_fname) as fid:
        _save_part(fid, epochs, fmt, n_parts, next_fname, next_idx)


def _save_part(fid, epochs, fmt, n_parts, next_fname, next_idx):
    info = epochs.info
    meas_id = info["meas_id"]

    start_block(fid, FIFF.FIFFB_MEAS)
    write_id(fid, FIFF.FIFF_BLOCK_ID)
    if info["meas_id"] is not None:
        write_id(fid, FIFF.FIFF_PARENT_BLOCK_ID, info["meas_id"])

    # Write measurement info
    write_meas_info(fid, info)

    # One or more evoked data sets
    start_block(fid, FIFF.FIFFB_PROCESSED_DATA)
    start_block(fid, FIFF.FIFFB_MNE_EPOCHS)

    # write events out after getting data to ensure bad events are dropped
    data = epochs.get_data()

    _check_option("fmt", fmt, ["single", "double"])

    if np.iscomplexobj(data):
        if fmt == "single":
            write_function = write_complex_float_matrix
        elif fmt == "double":
            write_function = write_complex_double_matrix
    else:
        if fmt == "single":
            write_function = write_float_matrix
        elif fmt == "double":
            write_function = write_double_matrix

    # Epoch annotations are written if there are any
    annotations = getattr(epochs, "annotations", [])
    if annotations is not None and len(annotations):
        _write_annotations(fid, annotations)

    # write Epoch event windows
    start_block(fid, FIFF.FIFFB_MNE_EVENTS)
    write_int(fid, FIFF.FIFF_MNE_EVENT_LIST, epochs.events.T)
    write_string(fid, FIFF.FIFF_DESCRIPTION, _event_id_string(epochs.event_id))
    end_block(fid, FIFF.FIFFB_MNE_EVENTS)

    # Metadata
    if epochs.metadata is not None:
        start_block(fid, FIFF.FIFFB_MNE_METADATA)
        metadata = _prepare_write_metadata(epochs.metadata)
        write_string(fid, FIFF.FIFF_DESCRIPTION, metadata)
        end_block(fid, FIFF.FIFFB_MNE_METADATA)

    # First and last sample
    first = int(round(epochs.tmin * info["sfreq"]))  # round just to be safe
    last = first + len(epochs.times) - 1
    write_int(fid, FIFF.FIFF_FIRST_SAMPLE, first)
    write_int(fid, FIFF.FIFF_LAST_SAMPLE, last)

    # write raw original sampling rate
    write_float(fid, FIFF.FIFF_MNE_EPOCHS_RAW_SFREQ, epochs._raw_sfreq)

    # save baseline
    if epochs.baseline is not None:
        bmin, bmax = epochs.baseline
        write_float(fid, FIFF.FIFF_MNE_BASELINE_MIN, bmin)
        write_float(fid, FIFF.FIFF_MNE_BASELINE_MAX, bmax)

    # The epochs itself
    decal = np.empty(info["nchan"])
    for k in range(info["nchan"]):
        decal[k] = 1.0 / (info["chs"][k]["cal"] * info["chs"][k].get("scale", 1.0))

    data *= decal[np.newaxis, :, np.newaxis]

    write_function(fid, FIFF.FIFF_EPOCH, data)

    # undo modifications to data
    data /= decal[np.newaxis, :, np.newaxis]

    write_string(fid, FIFF.FIFF_MNE_EPOCHS_DROP_LOG, json.dumps(epochs.drop_log))

    reject_params = _pack_reject_params(epochs)
    if reject_params:
        write_string(fid, FIFF.FIFF_MNE_EPOCHS_REJECT_FLAT, json.dumps(reject_params))

    write_int(fid, FIFF.FIFF_MNE_EPOCHS_SELECTION, epochs.selection)

    # And now write the next file info in case epochs are split on disk
    if next_fname is not None and n_parts > 1:
        start_block(fid, FIFF.FIFFB_REF)
        write_int(fid, FIFF.FIFF_REF_ROLE, FIFF.FIFFV_ROLE_NEXT_FILE)
        write_string(fid, FIFF.FIFF_REF_FILE_NAME, op.basename(next_fname))
        if meas_id is not None:
            write_id(fid, FIFF.FIFF_REF_FILE_ID, meas_id)
        write_int(fid, FIFF.FIFF_REF_FILE_NUM, next_idx)
        end_block(fid, FIFF.FIFFB_REF)

    end_block(fid, FIFF.FIFFB_MNE_EPOCHS)
    end_block(fid, FIFF.FIFFB_PROCESSED_DATA)
    end_block(fid, FIFF.FIFFB_MEAS)


def _event_id_string(event_id):
    return ";".join([k + ":" + str(v) for k, v in event_id.items()])


def _merge_events(events, event_id, selection):
    """Merge repeated events."""
    event_id = event_id.copy()
    new_events = events.copy()
    event_idxs_to_delete = list()
    unique_events, counts = np.unique(events[:, 0], return_counts=True)
    for ev in unique_events[counts > 1]:
        # indices at which the non-unique events happened
        idxs = (events[:, 0] == ev).nonzero()[0]

        # Figure out new value for events[:, 1]. Set to 0, if mixed vals exist
        unique_priors = np.unique(events[idxs, 1])
        new_prior = unique_priors[0] if len(unique_priors) == 1 else 0

        # If duplicate time samples have same event val, "merge" == "drop"
        # and no new event_id key will be created
        ev_vals = np.unique(events[idxs, 2])
        if len(ev_vals) <= 1:
            new_event_val = ev_vals[0]

        # Else, make a new event_id for the merged event
        else:
            # Find all event_id keys involved in duplicated events. These
            # keys will be merged to become a new entry in "event_id"
            event_id_keys = list(event_id.keys())
            event_id_vals = list(event_id.values())
            new_key_comps = [
                event_id_keys[event_id_vals.index(value)] for value in ev_vals
            ]

            # Check if we already have an entry for merged keys of duplicate
            # events ... if yes, reuse it
            for key in event_id:
                if set(key.split("/")) == set(new_key_comps):
                    new_event_val = event_id[key]
                    break

            # Else, find an unused value for the new key and make an entry into
            # the event_id dict
            else:
                ev_vals = np.unique(
                    np.concatenate(
                        (list(event_id.values()), events[:, 1:].flatten()), axis=0
                    )
                )
                if ev_vals[0] > 1:
                    new_event_val = 1
                else:
                    diffs = np.diff(ev_vals)
                    idx = np.where(diffs > 1)[0]
                    idx = -1 if len(idx) == 0 else idx[0]
                    new_event_val = ev_vals[idx] + 1

                new_event_id_key = "/".join(sorted(new_key_comps))
                event_id[new_event_id_key] = int(new_event_val)

        # Replace duplicate event times with merged event and remember which
        # duplicate indices to delete later
        new_events[idxs[0], 1] = new_prior
        new_events[idxs[0], 2] = new_event_val
        event_idxs_to_delete.extend(idxs[1:])

    # Delete duplicate event idxs
    new_events = np.delete(new_events, event_idxs_to_delete, 0)
    new_selection = np.delete(selection, event_idxs_to_delete, 0)

    return new_events, event_id, new_selection


def _handle_event_repeated(events, event_id, event_repeated, selection, drop_log):
    """Handle repeated events.

    Note that drop_log will be modified inplace
    """
    assert len(events) == len(selection)
    selection = np.asarray(selection)

    unique_events, u_ev_idxs = np.unique(events[:, 0], return_index=True)

    # Return early if no duplicates
    if len(unique_events) == len(events):
        return events, event_id, selection, drop_log

    # Else, we have duplicates. Triage ...
    _check_option("event_repeated", event_repeated, ["error", "drop", "merge"])
    drop_log = list(drop_log)
    if event_repeated == "error":
        raise RuntimeError(
            "Event time samples were not unique. Consider "
            'setting the `event_repeated` parameter."'
        )

    elif event_repeated == "drop":
        logger.info(
            "Multiple event values for single event times found. "
            "Keeping the first occurrence and dropping all others."
        )
        new_events = events[u_ev_idxs]
        new_selection = selection[u_ev_idxs]
        drop_ev_idxs = np.setdiff1d(selection, new_selection)
        for idx in drop_ev_idxs:
            drop_log[idx] = drop_log[idx] + ("DROP DUPLICATE",)
        selection = new_selection
    elif event_repeated == "merge":
        logger.info(
            "Multiple event values for single event times found. "
            "Creating new event value to reflect simultaneous events."
        )
        new_events, event_id, new_selection = _merge_events(events, event_id, selection)
        drop_ev_idxs = np.setdiff1d(selection, new_selection)
        for idx in drop_ev_idxs:
            drop_log[idx] = drop_log[idx] + ("MERGE DUPLICATE",)
        selection = new_selection
    drop_log = tuple(drop_log)

    # Remove obsolete kv-pairs from event_id after handling
    keys = new_events[:, 1:].flatten()
    event_id = {k: v for k, v in event_id.items() if v in keys}

    return new_events, event_id, selection, drop_log


@fill_doc
class BaseEpochs(
    ProjMixin,
    ContainsMixin,
    UpdateChannelsMixin,
    ReferenceMixin,
    SetChannelsMixin,
    InterpolationMixin,
    FilterMixin,
    ExtendedTimeMixin,
    SizeMixin,
    GetEpochsMixin,
    EpochAnnotationsMixin,
    SpectrumMixin,
):
    """Abstract base class for `~mne.Epochs`-type classes.

    .. note::
        This class should not be instantiated directly via
        ``mne.BaseEpochs(...)``. Instead, use one of the functions listed in
        the See Also section below.

    Parameters
    ----------
    %(info_not_none)s
    data : ndarray | None
        If ``None``, data will be read from the Raw object. If ndarray, must be
        of shape (n_epochs, n_channels, n_times).
    %(events_epochs)s
    %(event_id)s
    %(epochs_tmin_tmax)s
    %(baseline_epochs)s
        Defaults to ``(None, 0)``, i.e. beginning of the the data until
        time point zero.
    %(raw_epochs)s
    %(picks_all)s
    %(reject_epochs)s
    %(flat)s
    %(decim)s
    %(epochs_reject_tmin_tmax)s
    %(detrend_epochs)s
    %(proj_epochs)s
    %(on_missing_epochs)s
    preload_at_end : bool
        %(epochs_preload)s
    %(selection)s

        .. versionadded:: 0.16
    %(drop_log)s
    filename : str | None
        The filename (if the epochs are read from disk).
    %(metadata_epochs)s
    %(event_repeated_epochs)s
    %(raw_sfreq)s
    annotations : instance of mne.Annotations | None
        Annotations to set.
    %(verbose)s

    See Also
    --------
    Epochs
    EpochsArray
    make_fixed_length_epochs

    Notes
    -----
    The ``BaseEpochs`` class is public to allow for stable type-checking in
    user code (i.e., ``isinstance(my_epochs, BaseEpochs)``) but should not be
    used as a constructor for Epochs objects (use instead :class:`mne.Epochs`).
    """

    @verbose
    def __init__(
        self,
        info,
        data,
        events,
        event_id=None,
        tmin=-0.2,
        tmax=0.5,
        baseline=(None, 0),
        raw=None,
        picks=None,
        reject=None,
        flat=None,
        decim=1,
        reject_tmin=None,
        reject_tmax=None,
        detrend=None,
        proj=True,
        on_missing="raise",
        preload_at_end=False,
        selection=None,
        drop_log=None,
        filename=None,
        metadata=None,
        event_repeated="error",
        *,
        raw_sfreq=None,
        annotations=None,
        verbose=None,
    ):  # noqa: D102
        if events is not None:  # RtEpochs can have events=None
            events = _ensure_events(events)
            # Allow reading empty epochs (ToDo: Maybe not anymore in the future)
            if events.shape == (0, 3):
                self._allow_empty = True
                selection = None
            else:
                self._allow_empty = False
                events_max = events.max()
                if events_max > INT32_MAX:
                    raise ValueError(
                        f"events array values must not exceed {INT32_MAX}, "
                        f"got {events_max}"
                    )
        event_id = _check_event_id(event_id, events)
        self.event_id = event_id
        del event_id

        if events is not None:  # RtEpochs can have events=None
            for key, val in self.event_id.items():
                if val not in events[:, 2]:
                    msg = "No matching events found for %s " "(event id %i)" % (
                        key,
                        val,
                    )
                    _on_missing(on_missing, msg)

            # ensure metadata matches original events size
            self.selection = np.arange(len(events))
            self.events = events

            # same as self.metadata = metadata, but suppress log in favor
            # of logging below (after setting self.selection)
            GetEpochsMixin.metadata.fset(self, metadata, verbose=False)
            del events

            values = list(self.event_id.values())
            selected = np.where(np.in1d(self.events[:, 2], values))[0]
            if selection is None:
                selection = selected
            else:
                selection = np.array(selection, int)
            if selection.shape != (len(selected),):
                raise ValueError(
                    "selection must be shape %s got shape %s"
                    % (selected.shape, selection.shape)
                )
            self.selection = selection
            if drop_log is None:
                self.drop_log = tuple(
                    () if k in self.selection else ("IGNORED",)
                    for k in range(max(len(self.events), max(self.selection) + 1))
                )
            else:
                self.drop_log = drop_log

            self.events = self.events[selected]

            (
                self.events,
                self.event_id,
                self.selection,
                self.drop_log,
            ) = _handle_event_repeated(
                self.events,
                self.event_id,
                event_repeated,
                self.selection,
                self.drop_log,
            )

            # then subselect
            sub = np.where(np.in1d(selection, self.selection))[0]
            if isinstance(metadata, list):
                metadata = [metadata[s] for s in sub]
            elif metadata is not None:
                metadata = metadata.iloc[sub]

            # Remove temporarily set metadata from above, and set
            # again to get the correct log ("adding metadata", instead of
            # "replacing existing metadata")
            GetEpochsMixin.metadata.fset(self, None, verbose=False)
            self.metadata = metadata
            del metadata

            n_events = len(self.events)
            if n_events > 1:
                if np.diff(self.events.astype(np.int64)[:, 0]).min() <= 0:
                    warn(
                        "The events passed to the Epochs constructor are not "
                        "chronologically ordered.",
                        RuntimeWarning,
                    )

            if n_events > 0:
                logger.info("%d matching events found" % n_events)
            else:
                # Allow reading empty epochs (ToDo: Maybe not anymore in the future)
                if not self._allow_empty:
                    raise ValueError("No desired events found.")
        else:
            self.drop_log = tuple()
            self.selection = np.array([], int)
            self.metadata = metadata
            # do not set self.events here, let subclass do it

        if (detrend not in [None, 0, 1]) or isinstance(detrend, bool):
            raise ValueError("detrend must be None, 0, or 1")
        self.detrend = detrend

        self._raw = raw
        info._check_consistency()
        self.picks = _picks_to_idx(
            info, picks, none="all", exclude=(), allow_empty=False
        )
        self.info = pick_info(info, self.picks)
        del info
        self._current = 0

        if data is None:
            self.preload = False
            self._data = None
            self._do_baseline = True
        else:
            assert decim == 1
            if (
                data.ndim != 3
                or data.shape[2] != round((tmax - tmin) * self.info["sfreq"]) + 1
            ):
                raise RuntimeError("bad data shape")
            if data.shape[0] != len(self.events):
                raise ValueError(
                    "The number of epochs and the number of events must match"
                )
            self.preload = True
            self._data = data
            self._do_baseline = False
        self._offset = None

        if tmin > tmax:
            raise ValueError("tmin has to be less than or equal to tmax")

        # Handle times
        sfreq = float(self.info["sfreq"])
        start_idx = int(round(tmin * sfreq))
        self._raw_times = np.arange(start_idx, int(round(tmax * sfreq)) + 1) / sfreq
        self._set_times(self._raw_times)

        # check reject_tmin and reject_tmax
        if reject_tmin is not None:
            if np.isclose(reject_tmin, tmin):
                # adjust for potential small deviations due to sampling freq
                reject_tmin = self.tmin
            elif reject_tmin < tmin:
                raise ValueError(
                    f"reject_tmin needs to be None or >= tmin " f"(got {reject_tmin})"
                )

        if reject_tmax is not None:
            if np.isclose(reject_tmax, tmax):
                # adjust for potential small deviations due to sampling freq
                reject_tmax = self.tmax
            elif reject_tmax > tmax:
                raise ValueError(
                    f"reject_tmax needs to be None or <= tmax " f"(got {reject_tmax})"
                )

        if (reject_tmin is not None) and (reject_tmax is not None):
            if reject_tmin >= reject_tmax:
                raise ValueError(
                    f"reject_tmin ({reject_tmin}) needs to be "
                    f" < reject_tmax ({reject_tmax})"
                )

        self.reject_tmin = reject_tmin
        self.reject_tmax = reject_tmax

        # decimation
        self._decim = 1
        self.decimate(decim)

        # baseline correction: replace `None` tuple elements  with actual times
        self.baseline = _check_baseline(
            baseline, times=self.times, sfreq=self.info["sfreq"]
        )
        if self.baseline is not None and self.baseline != baseline:
            logger.info(
                f"Setting baseline interval to "
                f"[{self.baseline[0]}, {self.baseline[1]}] s"
            )

        logger.info(_log_rescale(self.baseline))

        # setup epoch rejection
        self.reject = None
        self.flat = None
        self._reject_setup(reject, flat)

        # do the rest
        valid_proj = [True, "delayed", False]
        if proj not in valid_proj:
            raise ValueError('"proj" must be one of %s, not %s' % (valid_proj, proj))
        if proj == "delayed":
            self._do_delayed_proj = True
            logger.info("Entering delayed SSP mode.")
        else:
            self._do_delayed_proj = False
        activate = False if self._do_delayed_proj else proj
        self._projector, self.info = setup_proj(self.info, False, activate=activate)
        if preload_at_end:
            assert self._data is None
            assert self.preload is False
            self.load_data()  # this will do the projection
        elif proj is True and self._projector is not None and data is not None:
            # let's make sure we project if data was provided and proj
            # requested
            # we could do this with np.einsum, but iteration should be
            # more memory safe in most instances
            for ii, epoch in enumerate(self._data):
                self._data[ii] = np.dot(self._projector, epoch)
        self._filename = str(filename) if filename is not None else filename
        if raw_sfreq is None:
            raw_sfreq = self.info["sfreq"]
        self._raw_sfreq = raw_sfreq
        self._check_consistency()
        self.set_annotations(annotations)

    def _check_consistency(self):
        """Check invariants of epochs object."""
        if hasattr(self, "events"):
            assert len(self.selection) == len(self.events)
            assert len(self.drop_log) >= len(self.events)
        assert len(self.selection) == sum((len(dl) == 0 for dl in self.drop_log))
        assert hasattr(self, "_times_readonly")
        assert not self.times.flags["WRITEABLE"]
        assert isinstance(self.drop_log, tuple)
        assert all(isinstance(log, tuple) for log in self.drop_log)
        assert all(isinstance(s, str) for log in self.drop_log for s in log)

    def reset_drop_log_selection(self):
        """Reset the drop_log and selection entries.

        This method will simplify ``self.drop_log`` and ``self.selection``
        so that they are meaningless (tuple of empty tuples and increasing
        integers, respectively). This can be useful when concatenating
        many Epochs instances, as ``drop_log`` can accumulate many entries
        which can become problematic when saving.
        """
        self.selection = np.arange(len(self.events))
        self.drop_log = (tuple(),) * len(self.events)
        self._check_consistency()

    def load_data(self):
        """Load the data if not already preloaded.

        Returns
        -------
        epochs : instance of Epochs
            The epochs object.

        Notes
        -----
        This function operates in-place.

        .. versionadded:: 0.10.0
        """
        if self.preload:
            return self
        self._data = self._get_data()
        self.preload = True
        self._do_baseline = False
        self._decim_slice = slice(None, None, None)
        self._decim = 1
        self._raw_times = self.times
        assert self._data.shape[-1] == len(self.times)
        self._raw = None  # shouldn't need it anymore
        return self

    @verbose
    def apply_baseline(self, baseline=(None, 0), *, verbose=None):
        """Baseline correct epochs.

        Parameters
        ----------
        %(baseline_epochs)s
            Defaults to ``(None, 0)``, i.e. beginning of the the data until
            time point zero.
        %(verbose)s

        Returns
        -------
        epochs : instance of Epochs
            The baseline-corrected Epochs object.

        Notes
        -----
        Baseline correction can be done multiple times, but can never be
        reverted once the data has been loaded.

        .. versionadded:: 0.10.0
        """
        baseline = _check_baseline(baseline, times=self.times, sfreq=self.info["sfreq"])

        if self.preload:
            if self.baseline is not None and baseline is None:
                raise RuntimeError(
                    "You cannot remove baseline correction "
                    "from preloaded data once it has been "
                    "applied."
                )
            self._do_baseline = True
            picks = self._detrend_picks
            rescale(self._data, self.times, baseline, copy=False, picks=picks)
            self._do_baseline = False
        else:  # logging happens in "rescale" in "if" branch
            logger.info(_log_rescale(baseline))
            # For EpochsArray and Epochs, this is already True:
            # assert self._do_baseline is True
            # ... but for EpochsFIF it's not, so let's set it explicitly
            self._do_baseline = True
        self.baseline = baseline
        return self

    def _reject_setup(self, reject, flat):
        """Set self._reject_time and self._channel_type_idx."""
        idx = channel_indices_by_type(self.info)
        reject = deepcopy(reject) if reject is not None else dict()
        flat = deepcopy(flat) if flat is not None else dict()
        for rej, kind in zip((reject, flat), ("reject", "flat")):
            if not isinstance(rej, dict):
                raise TypeError(
                    "reject and flat must be dict or None, not %s" % type(rej)
                )
            bads = set(rej.keys()) - set(idx.keys())
            if len(bads) > 0:
                raise KeyError("Unknown channel types found in %s: %s" % (kind, bads))

        for key in idx.keys():
            # don't throw an error if rejection/flat would do nothing
            if len(idx[key]) == 0 and (
                np.isfinite(reject.get(key, np.inf)) or flat.get(key, -1) >= 0
            ):
                # This is where we could eventually add e.g.
                # self.allow_missing_reject_keys check to allow users to
                # provide keys that don't exist in data
                raise ValueError(
                    "No %s channel found. Cannot reject based on "
                    "%s." % (key.upper(), key.upper())
                )

        # check for invalid values
        for rej, kind in zip((reject, flat), ("Rejection", "Flat")):
            for key, val in rej.items():
                if val is None or val < 0:
                    raise ValueError(
                        '%s value must be a number >= 0, not "%s"' % (kind, val)
                    )

        # now check to see if our rejection and flat are getting more
        # restrictive
        old_reject = self.reject if self.reject is not None else dict()
        old_flat = self.flat if self.flat is not None else dict()
        bad_msg = (
            '{kind}["{key}"] == {new} {op} {old} (old value), new '
            "{kind} values must be at least as stringent as "
            "previous ones"
        )

        # copy thresholds for channel types that were used previously, but not
        # passed this time
        for key in set(old_reject) - set(reject):
            reject[key] = old_reject[key]
        # make sure new thresholds are at least as stringent as the old ones
        for key in reject:
            if key in old_reject and reject[key] > old_reject[key]:
                raise ValueError(
                    bad_msg.format(
                        kind="reject",
                        key=key,
                        new=reject[key],
                        old=old_reject[key],
                        op=">",
                    )
                )

        # same for flat thresholds
        for key in set(old_flat) - set(flat):
            flat[key] = old_flat[key]
        for key in flat:
            if key in old_flat and flat[key] < old_flat[key]:
                raise ValueError(
                    bad_msg.format(
                        kind="flat", key=key, new=flat[key], old=old_flat[key], op="<"
                    )
                )

        # after validation, set parameters
        self._bad_dropped = False
        self._channel_type_idx = idx
        self.reject = reject if len(reject) > 0 else None
        self.flat = flat if len(flat) > 0 else None

        if (self.reject_tmin is None) and (self.reject_tmax is None):
            self._reject_time = None
        else:
            if self.reject_tmin is None:
                reject_imin = None
            else:
                idxs = np.nonzero(self.times >= self.reject_tmin)[0]
                reject_imin = idxs[0]
            if self.reject_tmax is None:
                reject_imax = None
            else:
                idxs = np.nonzero(self.times <= self.reject_tmax)[0]
                reject_imax = idxs[-1]
            self._reject_time = slice(reject_imin, reject_imax)

    @verbose  # verbose is used by mne-realtime
    def _is_good_epoch(self, data, verbose=None):
        """Determine if epoch is good."""
        if isinstance(data, str):
            return False, (data,)
        if data is None:
            return False, ("NO_DATA",)
        n_times = len(self.times)
        if data.shape[1] < n_times:
            # epoch is too short ie at the end of the data
            return False, ("TOO_SHORT",)
        if self.reject is None and self.flat is None:
            return True, None
        else:
            if self._reject_time is not None:
                data = data[:, self._reject_time]

            return _is_good(
                data,
                self.ch_names,
                self._channel_type_idx,
                self.reject,
                self.flat,
                full_report=True,
                ignore_chs=self.info["bads"],
            )

    @verbose
    def _detrend_offset_decim(self, epoch, picks, verbose=None):
        """Aux Function: detrend, baseline correct, offset, decim.

        Note: operates inplace
        """
        if (epoch is None) or isinstance(epoch, str):
            return epoch

        # Detrend
        if self.detrend is not None:
            # We explicitly detrend just data channels (not EMG, ECG, EOG which
            # are processed by baseline correction)
            use_picks = _pick_data_channels(self.info, exclude=())
            epoch[use_picks] = detrend(epoch[use_picks], self.detrend, axis=1)

        # Baseline correct
        if self._do_baseline:
            rescale(
                epoch,
                self._raw_times,
                self.baseline,
                picks=picks,
                copy=False,
                verbose=False,
            )

        # Decimate if necessary (i.e., epoch not preloaded)
        epoch = epoch[:, self._decim_slice]

        # handle offset
        if self._offset is not None:
            epoch += self._offset

        return epoch

    def iter_evoked(self, copy=False):
        """Iterate over epochs as a sequence of Evoked objects.

        The Evoked objects yielded will each contain a single epoch (i.e., no
        averaging is performed).

        This method resets the object iteration state to the first epoch.

        Parameters
        ----------
        copy : bool
            If False copies of data and measurement info will be omitted
            to save time.
        """
        self.__iter__()

        while True:
            try:
                out = self.__next__(True)
            except StopIteration:
                break
            data, event_id = out
            tmin = self.times[0]
            info = self.info
            if copy:
                info = deepcopy(self.info)
                data = data.copy()

            yield EvokedArray(data, info, tmin, comment=str(event_id))

    def subtract_evoked(self, evoked=None):
        """Subtract an evoked response from each epoch.

        Can be used to exclude the evoked response when analyzing induced
        activity, see e.g. [1]_.

        Parameters
        ----------
        evoked : instance of Evoked | None
            The evoked response to subtract. If None, the evoked response
            is computed from Epochs itself.

        Returns
        -------
        self : instance of Epochs
            The modified instance (instance is also modified inplace).

        References
        ----------
        .. [1] David et al. "Mechanisms of evoked and induced responses in
               MEG/EEG", NeuroImage, vol. 31, no. 4, pp. 1580-1591, July 2006.
        """
        logger.info("Subtracting Evoked from Epochs")
        if evoked is None:
            picks = _pick_data_channels(self.info, exclude=[])
            evoked = self.average(picks)

        # find the indices of the channels to use
        picks = pick_channels(evoked.ch_names, include=self.ch_names, ordered=False)

        # make sure the omitted channels are not data channels
        if len(picks) < len(self.ch_names):
            sel_ch = [evoked.ch_names[ii] for ii in picks]
            diff_ch = list(set(self.ch_names).difference(sel_ch))
            diff_idx = [self.ch_names.index(ch) for ch in diff_ch]
            diff_types = [channel_type(self.info, idx) for idx in diff_idx]
            bad_idx = [
                diff_types.index(t) for t in diff_types if t in _DATA_CH_TYPES_SPLIT
            ]
            if len(bad_idx) > 0:
                bad_str = ", ".join([diff_ch[ii] for ii in bad_idx])
                raise ValueError(
                    "The following data channels are missing "
                    "in the evoked response: %s" % bad_str
                )
            logger.info(
                "    The following channels are not included in the "
                "subtraction: %s" % ", ".join(diff_ch)
            )

        # make sure the times match
        if (
            len(self.times) != len(evoked.times)
            or np.max(np.abs(self.times - evoked.times)) >= 1e-7
        ):
            raise ValueError(
                "Epochs and Evoked object do not contain " "the same time points."
            )

        # handle SSPs
        if not self.proj and evoked.proj:
            warn("Evoked has SSP applied while Epochs has not.")
        if self.proj and not evoked.proj:
            evoked = evoked.copy().apply_proj()

        # find the indices of the channels to use in Epochs
        ep_picks = [self.ch_names.index(evoked.ch_names[ii]) for ii in picks]

        # do the subtraction
        if self.preload:
            self._data[:, ep_picks, :] -= evoked.data[picks][None, :, :]
        else:
            if self._offset is None:
                self._offset = np.zeros(
                    (len(self.ch_names), len(self.times)), dtype=np.float64
                )
            self._offset[ep_picks] -= evoked.data[picks]
        logger.info("[done]")

        return self

    @fill_doc
    def average(self, picks=None, method="mean", by_event_type=False):
        """Compute an average over epochs.

        Parameters
        ----------
        %(picks_all_data)s
        method : str | callable
            How to combine the data. If "mean"/"median", the mean/median
            are returned.
            Otherwise, must be a callable which, when passed an array of shape
            (n_epochs, n_channels, n_time) returns an array of shape
            (n_channels, n_time).
            Note that due to file type limitations, the kind for all
            these will be "average".
        %(by_event_type)s

        Returns
        -------
        %(evoked_by_event_type_returns)s

        Notes
        -----
        Computes an average of all epochs in the instance, even if
        they correspond to different conditions. To average by condition,
        do ``epochs[condition].average()`` for each condition separately.

        When picks is None and epochs contain only ICA channels, no channels
        are selected, resulting in an error. This is because ICA channels
        are not considered data channels (they are of misc type) and only data
        channels are selected when picks is None.

        The ``method`` parameter allows e.g. robust averaging.
        For example, one could do:

            >>> from scipy.stats import trim_mean  # doctest:+SKIP
            >>> trim = lambda x: trim_mean(x, 0.1, axis=0)  # doctest:+SKIP
            >>> epochs.average(method=trim)  # doctest:+SKIP

        This would compute the trimmed mean.
        """
        self._handle_empty("raise", "average")
        if by_event_type:
            evokeds = list()
            for event_type in self.event_id.keys():
                ev = self[event_type]._compute_aggregate(picks=picks, mode=method)
                ev.comment = event_type
                evokeds.append(ev)
        else:
            evokeds = self._compute_aggregate(picks=picks, mode=method)
        return evokeds

    @fill_doc
    def standard_error(self, picks=None, by_event_type=False):
        """Compute standard error over epochs.

        Parameters
        ----------
        %(picks_all_data)s
        %(by_event_type)s

        Returns
        -------
        %(std_err_by_event_type_returns)s
        """
        return self.average(picks=picks, method="std", by_event_type=by_event_type)

    def _compute_aggregate(self, picks, mode="mean"):
        """Compute the mean, median, or std over epochs and return Evoked."""
        # if instance contains ICA channels they won't be included unless picks
        # is specified
        if picks is None:
            check_ICA = [x.startswith("ICA") for x in self.ch_names]
            if np.all(check_ICA):
                raise TypeError(
                    "picks must be specified (i.e. not None) for " "ICA channel data"
                )
            elif np.any(check_ICA):
                warn(
                    "ICA channels will not be included unless explicitly "
                    "selected in picks"
                )

        n_channels = len(self.ch_names)
        n_times = len(self.times)

        if self.preload:
            n_events = len(self.events)
            fun = _check_combine(mode, valid=("mean", "median", "std"))
            data = fun(self._data)
            assert len(self.events) == len(self._data)
            if data.shape != self._data.shape[1:]:
                raise RuntimeError(
                    "You passed a function that resulted n data of shape {}, "
                    "but it should be {}.".format(data.shape, self._data.shape[1:])
                )
        else:
            if mode not in {"mean", "std"}:
                raise ValueError(
                    "If data are not preloaded, can only compute "
                    "mean or standard deviation."
                )
            data = np.zeros((n_channels, n_times))
            n_events = 0

            for e in self:
                if np.iscomplexobj(e):
                    data = data.astype(np.complex128)
                data += e
                n_events += 1

            if n_events > 0:
                data /= n_events
            else:
                data.fill(np.nan)

            # convert to stderr if requested, could do in one pass but do in
            # two (slower) in case there are large numbers
            if mode == "std":
                data_mean = data.copy()
                data.fill(0.0)
                for e in self:
                    data += (e - data_mean) ** 2
                data = np.sqrt(data / n_events)

        if mode == "std":
            kind = "standard_error"
            data /= np.sqrt(n_events)
        else:
            kind = "average"

        return self._evoked_from_epoch_data(
            data, self.info, picks, n_events, kind, self._name
        )

    @property
    def _name(self):
        """Give a nice string representation based on event ids."""
        return self._get_name()

    def _get_name(self, count="frac", ms="×", sep="+"):
        """Generate human-readable name for epochs and evokeds from event_id.

        Parameters
        ----------
        count : 'frac' | 'total'
            Whether to include the fraction or total number of epochs that each
            event type contributes to the number of all epochs.
            Ignored if only one event type is present.
        ms : str | None
            The multiplication sign to use. Pass ``None`` to omit the sign.
            Ignored if only one event type is present.
        sep : str
            How to separate the different events names. Ignored if only one
            event type is present.
        """
        _check_option("count", value=count, allowed_values=["frac", "total"])

        if len(self.event_id) == 1:
            comment = next(iter(self.event_id.keys()))
        else:
            counter = Counter(self.events[:, 2])
            comments = list()

            # Take care of padding
            if ms is None:
                ms = " "
            else:
                ms = f" {ms} "

            for event_name, event_code in self.event_id.items():
                if count == "frac":
                    frac = float(counter[event_code]) / len(self.events)
                    comment = f"{frac:.2f}{ms}{event_name}"
                else:  # 'total'
                    comment = f"{counter[event_code]}{ms}{event_name}"
                comments.append(comment)

            comment = f" {sep} ".join(comments)
        return comment

    def _evoked_from_epoch_data(self, data, info, picks, n_events, kind, comment):
        """Create an evoked object from epoch data."""
        info = deepcopy(info)
        # don't apply baseline correction; we'll set evoked.baseline manually
        evoked = EvokedArray(
            data,
            info,
            tmin=self.times[0],
            comment=comment,
            nave=n_events,
            kind=kind,
            baseline=None,
        )
        evoked.baseline = self.baseline

        # the above constructor doesn't recreate the times object precisely
        # due to numerical precision issues
        evoked._set_times(self.times.copy())

        # pick channels
        picks = _picks_to_idx(self.info, picks, "data_or_ica", ())
        ch_names = [evoked.ch_names[p] for p in picks]
        evoked.pick_channels(ch_names)

        if len(evoked.info["ch_names"]) == 0:
            raise ValueError("No data channel found when averaging.")

        if evoked.nave < 1:
            warn("evoked object is empty (based on less than 1 epoch)")

        return evoked

    @property
    def ch_names(self):
        """Channel names."""
        return self.info["ch_names"]

    @copy_function_doc_to_method_doc(plot_epochs)
    def plot(
        self,
        picks=None,
        scalings=None,
        n_epochs=20,
        n_channels=20,
        title=None,
        events=False,
        event_color=None,
        order=None,
        show=True,
        block=False,
        decim="auto",
        noise_cov=None,
        butterfly=False,
        show_scrollbars=True,
        show_scalebars=True,
        epoch_colors=None,
        event_id=None,
        group_by="type",
        precompute=None,
        use_opengl=None,
        *,
        theme=None,
        overview_mode=None,
    ):
        return plot_epochs(
            self,
            picks=picks,
            scalings=scalings,
            n_epochs=n_epochs,
            n_channels=n_channels,
            title=title,
            events=events,
            event_color=event_color,
            order=order,
            show=show,
            block=block,
            decim=decim,
            noise_cov=noise_cov,
            butterfly=butterfly,
            show_scrollbars=show_scrollbars,
            show_scalebars=show_scalebars,
            epoch_colors=epoch_colors,
            event_id=event_id,
            group_by=group_by,
            precompute=precompute,
            use_opengl=use_opengl,
            theme=theme,
            overview_mode=overview_mode,
        )

    @copy_function_doc_to_method_doc(plot_topo_image_epochs)
    def plot_topo_image(
        self,
        layout=None,
        sigma=0.0,
        vmin=None,
        vmax=None,
        colorbar=None,
        order=None,
        cmap="RdBu_r",
        layout_scale=0.95,
        title=None,
        scalings=None,
        border="none",
        fig_facecolor="k",
        fig_background=None,
        font_color="w",
        show=True,
    ):
        return plot_topo_image_epochs(
            self,
            layout=layout,
            sigma=sigma,
            vmin=vmin,
            vmax=vmax,
            colorbar=colorbar,
            order=order,
            cmap=cmap,
            layout_scale=layout_scale,
            title=title,
            scalings=scalings,
            border=border,
            fig_facecolor=fig_facecolor,
            fig_background=fig_background,
            font_color=font_color,
            show=show,
        )

    @verbose
    def drop_bad(self, reject="existing", flat="existing", verbose=None):
        """Drop bad epochs without retaining the epochs data.

        Should be used before slicing operations.

        .. warning:: This operation is slow since all epochs have to be read
                     from disk. To avoid reading epochs from disk multiple
                     times, use :meth:`mne.Epochs.load_data()`.

        .. note:: To constrain the time period used for estimation of signal
                  quality, set ``epochs.reject_tmin`` and
                  ``epochs.reject_tmax``, respectively.

        Parameters
        ----------
        %(reject_drop_bad)s
        %(flat_drop_bad)s
        %(verbose)s

        Returns
        -------
        epochs : instance of Epochs
            The epochs with bad epochs dropped. Operates in-place.

        Notes
        -----
        Dropping bad epochs can be done multiple times with different
        ``reject`` and ``flat`` parameters. However, once an epoch is
        dropped, it is dropped forever, so if more lenient thresholds may
        subsequently be applied, `epochs.copy <mne.Epochs.copy>` should be
        used.
        """
        if reject == "existing":
            if flat == "existing" and self._bad_dropped:
                return
            reject = self.reject
        if flat == "existing":
            flat = self.flat
        if any(isinstance(rej, str) and rej != "existing" for rej in (reject, flat)):
            raise ValueError('reject and flat, if strings, must be "existing"')
        self._reject_setup(reject, flat)
        self._get_data(out=False, verbose=verbose)
        return self

    def drop_log_stats(self, ignore=("IGNORED",)):
        """Compute the channel stats based on a drop_log from Epochs.

        Parameters
        ----------
        ignore : list
            The drop reasons to ignore.

        Returns
        -------
        perc : float
            Total percentage of epochs dropped.

        See Also
        --------
        plot_drop_log
        """
        return _drop_log_stats(self.drop_log, ignore)

    @copy_function_doc_to_method_doc(plot_drop_log)
    def plot_drop_log(
        self,
        threshold=0,
        n_max_plot=20,
        subject=None,
        color=(0.9, 0.9, 0.9),
        width=0.8,
        ignore=("IGNORED",),
        show=True,
    ):
        if not self._bad_dropped:
            raise ValueError(
                "You cannot use plot_drop_log since bad "
                "epochs have not yet been dropped. "
                "Use epochs.drop_bad()."
            )
        return plot_drop_log(
            self.drop_log,
            threshold,
            n_max_plot,
            subject,
            color=color,
            width=width,
            ignore=ignore,
            show=show,
        )

    @copy_function_doc_to_method_doc(plot_epochs_image)
    def plot_image(
        self,
        picks=None,
        sigma=0.0,
        vmin=None,
        vmax=None,
        colorbar=True,
        order=None,
        show=True,
        units=None,
        scalings=None,
        cmap=None,
        fig=None,
        axes=None,
        overlay_times=None,
        combine=None,
        group_by=None,
        evoked=True,
        ts_args=None,
        title=None,
        clear=False,
    ):
        return plot_epochs_image(
            self,
            picks=picks,
            sigma=sigma,
            vmin=vmin,
            vmax=vmax,
            colorbar=colorbar,
            order=order,
            show=show,
            units=units,
            scalings=scalings,
            cmap=cmap,
            fig=fig,
            axes=axes,
            overlay_times=overlay_times,
            combine=combine,
            group_by=group_by,
            evoked=evoked,
            ts_args=ts_args,
            title=title,
            clear=clear,
        )

    @verbose
    def drop(self, indices, reason="USER", verbose=None):
        """Drop epochs based on indices or boolean mask.

        .. note:: The indices refer to the current set of undropped epochs
                  rather than the complete set of dropped and undropped epochs.
                  They are therefore not necessarily consistent with any
                  external indices (e.g., behavioral logs). To drop epochs
                  based on external criteria, do not use the ``preload=True``
                  flag when constructing an Epochs object, and call this
                  method before calling the :meth:`mne.Epochs.drop_bad` or
                  :meth:`mne.Epochs.load_data` methods.

        Parameters
        ----------
        indices : array of int or bool
            Set epochs to remove by specifying indices to remove or a boolean
            mask to apply (where True values get removed). Events are
            correspondingly modified.
        reason : str
            Reason for dropping the epochs ('ECG', 'timeout', 'blink' etc).
            Default: 'USER'.
        %(verbose)s

        Returns
        -------
        epochs : instance of Epochs
            The epochs with indices dropped. Operates in-place.
        """
        indices = np.atleast_1d(indices)

        if indices.ndim > 1:
            raise ValueError("indices must be a scalar or a 1-d array")

        if indices.dtype == bool:
            indices = np.where(indices)[0]
        try_idx = np.where(indices < 0, indices + len(self.events), indices)

        out_of_bounds = (try_idx < 0) | (try_idx >= len(self.events))
        if out_of_bounds.any():
            first = indices[out_of_bounds][0]
            raise IndexError("Epoch index %d is out of bounds" % first)
        keep = np.setdiff1d(np.arange(len(self.events)), try_idx)
        self._getitem(keep, reason, copy=False, drop_event_id=False)
        count = len(try_idx)
        logger.info(
            "Dropped %d epoch%s: %s"
            % (count, _pl(count), ", ".join(map(str, np.sort(try_idx))))
        )

        return self

    def _get_epoch_from_raw(self, idx, verbose=None):
        """Get a given epoch from disk."""
        raise NotImplementedError

    def _project_epoch(self, epoch):
        """Process a raw epoch based on the delayed param."""
        # whenever requested, the first epoch is being projected.
        if (epoch is None) or isinstance(epoch, str):
            # can happen if t < 0 or reject based on annotations
            return epoch
        proj = self._do_delayed_proj or self.proj
        if self._projector is not None and proj is True:
            epoch = np.dot(self._projector, epoch)
        return epoch

    def _handle_empty(self, on_empty, msg):
        if len(self.events) == 0:
            msg = (
                f"epochs.{msg}() can't run because this Epochs-object is empty.\n"
                f"You might want to check Epochs.drop_log or Epochs.plot_drop_log()"
                f" to see why epochs were dropped."
            )
            _on_missing(on_empty, msg, error_klass=RuntimeError)

    @verbose
    def _get_data(
        self,
        out=True,
        picks=None,
        item=None,
        *,
        units=None,
        tmin=None,
        tmax=None,
        on_empty="warn",
        verbose=None,
    ):
        """Load all data, dropping bad epochs along the way.

        Parameters
        ----------
        out : bool
            Return the data. Setting this to False is used to reject bad
            epochs without caching all the data, which saves memory.
        %(picks_all)s
        item : slice | array-like | str | list | None
            See docstring of get_data method.
        %(units)s
        tmin : int | float | None
            Start time of data to get in seconds.
        tmax : int | float | None
            End time of data to get in seconds.
        %(verbose)s
        """
<<<<<<< HEAD
        # Handle empty epochs
        self._handle_empty(on_empty, "_get_data")
=======
        from .io.base import _get_ch_factors

>>>>>>> 22ffe6f7
        # if called with 'out=False', the call came from 'drop_bad()'
        # if no reasons to drop, just declare epochs as good and return
        if not out:
            # make sure first and last epoch not out of bounds of raw
            in_bounds = self.preload or (
                self._get_epoch_from_raw(idx=0) is not None
                and self._get_epoch_from_raw(idx=-1) is not None
            )
            # might be BaseEpochs or Epochs, only the latter has the attribute
            reject_by_annotation = getattr(self, "reject_by_annotation", False)
            if (
                self.reject is None
                and self.flat is None
                and in_bounds
                and self._reject_time is None
                and not reject_by_annotation
            ):
                logger.debug("_get_data is a noop, returning")
                self._bad_dropped = True
                return None
        start, stop = self._handle_tmin_tmax(tmin, tmax)

        if item is None:
            item = slice(None)
        elif not self._bad_dropped:
            raise ValueError(
                "item must be None in epochs.get_data() unless bads have been "
                "dropped. Consider using epochs.drop_bad()."
            )
        select = self._item_to_select(item)  # indices or slice
        use_idx = np.arange(len(self.events))[select]
        n_events = len(use_idx)
        # in case there are no good events
        if self.preload:
            # we will store our result in our existing array
            data = self._data
        else:
            # we start out with an empty array, allocate only if necessary
            data = np.empty((0, len(self.info["ch_names"]), len(self.times)))
            msg = (
                f"for {n_events} events and {len(self._raw_times)} "
                "original time points"
            )
            if self._decim > 1:
                msg += " (prior to decimation)"
            if getattr(self._raw, "preload", False):
                logger.info(f"Using data from preloaded Raw {msg} ...")
            else:
                logger.info(f"Loading data {msg} ...")

        orig_picks = picks
        if orig_picks is None:
            picks = _picks_to_idx(self.info, picks, "all", exclude=())
        else:
            picks = _picks_to_idx(self.info, picks)

        # handle units param only if we are going to return data (out==True)
        if (units is not None) and out:
            ch_factors = _get_ch_factors(self, units, picks)

        if self._bad_dropped:
            if not out:
                return
            if self.preload:
                data = data[select]
                if orig_picks is not None:
                    data = data[:, picks]
                if units is not None:
                    data *= ch_factors[:, np.newaxis]
                if start != 0 or stop != self.times.size:
                    data = data[..., start:stop]
                return data

            # we need to load from disk, drop, and return data
            detrend_picks = self._detrend_picks
            for ii, idx in enumerate(use_idx):
                # faster to pre-allocate memory here
                epoch_noproj = self._get_epoch_from_raw(idx)
                epoch_noproj = self._detrend_offset_decim(epoch_noproj, detrend_picks)
                if self._do_delayed_proj:
                    epoch_out = epoch_noproj
                else:
                    epoch_out = self._project_epoch(epoch_noproj)
                if ii == 0:
                    data = np.empty(
                        (n_events, len(self.ch_names), len(self.times)),
                        dtype=epoch_out.dtype,
                    )
                data[ii] = epoch_out
        else:
            # bads need to be dropped, this might occur after a preload
            # e.g., when calling drop_bad w/new params
            good_idx = []
            n_out = 0
            drop_log = list(self.drop_log)
            assert n_events == len(self.selection)
            if not self.preload:
                detrend_picks = self._detrend_picks
            for idx, sel in enumerate(self.selection):
                if self.preload:  # from memory
                    if self._do_delayed_proj:
                        epoch_noproj = self._data[idx]
                        epoch = self._project_epoch(epoch_noproj)
                    else:
                        epoch_noproj = None
                        epoch = self._data[idx]
                else:  # from disk
                    epoch_noproj = self._get_epoch_from_raw(idx)
                    epoch_noproj = self._detrend_offset_decim(
                        epoch_noproj, detrend_picks
                    )
                    epoch = self._project_epoch(epoch_noproj)

                epoch_out = epoch_noproj if self._do_delayed_proj else epoch
                is_good, bad_tuple = self._is_good_epoch(epoch, verbose=verbose)
                if not is_good:
                    assert isinstance(bad_tuple, tuple)
                    assert all(isinstance(x, str) for x in bad_tuple)
                    drop_log[sel] = drop_log[sel] + bad_tuple
                    continue
                good_idx.append(idx)

                # store the epoch if there is a reason to (output or update)
                if out or self.preload:
                    # faster to pre-allocate, then trim as necessary
                    if n_out == 0 and not self.preload:
                        data = np.empty(
                            (n_events, epoch_out.shape[0], epoch_out.shape[1]),
                            dtype=epoch_out.dtype,
                            order="C",
                        )
                    data[n_out] = epoch_out
                    n_out += 1
            self.drop_log = tuple(drop_log)
            del drop_log

            self._bad_dropped = True
            n_bads_dropped = n_events - len(good_idx)
            logger.info(f"{n_bads_dropped} bad epochs dropped")

            if n_bads_dropped == n_events:
                warn(
                    "All epochs were dropped!\n"
                    "You might need to alter reject/flat-criteria "
                    "or drop bad channels to avoid this.\n"
                    "Tip: With Epochs.plot_drop_log() you can see which "
                    "channels are responsible for the dropping of epochs."
                )

            # adjust the data size if there is a reason to (output or update)
            if out or self.preload:
                if data.flags["OWNDATA"] and data.flags["C_CONTIGUOUS"]:
                    data.resize((n_out,) + data.shape[1:], refcheck=False)
                else:
                    data = data[:n_out]
                    if self.preload:
                        self._data = data

            # Now update our properties (excepd data, which is already fixed)
            self._getitem(
                good_idx, None, copy=False, drop_event_id=False, select_data=False
            )

        if out:
            if orig_picks is not None:
                data = data[:, picks]
            if units is not None:
                data *= ch_factors[:, np.newaxis]
            if start != 0 or stop != self.times.size:
                data = data[..., start:stop]
            return data
        else:
            return None

    @property
    def _detrend_picks(self):
        if self._do_baseline:
            return _pick_data_channels(
                self.info, with_ref_meg=True, with_aux=True, exclude=()
            )
        else:
            return []

    @fill_doc
    def get_data(self, picks=None, item=None, units=None, tmin=None, tmax=None):
        """Get all epochs as a 3D array.

        Parameters
        ----------
        %(picks_all)s
        item : slice | array-like | str | list | None
            The items to get. See :meth:`mne.Epochs.__getitem__` for
            a description of valid options. This can be substantially faster
            for obtaining an ndarray than :meth:`~mne.Epochs.__getitem__`
            for repeated access on large Epochs objects.
            None (default) is an alias for ``slice(None)``.

            .. versionadded:: 0.20
        %(units)s

            .. versionadded:: 0.24
        tmin : int | float | None
            Start time of data to get in seconds.

            .. versionadded:: 0.24.0
        tmax : int | float | None
            End time of data to get in seconds.

            .. versionadded:: 0.24.0

        Returns
        -------
        data : array of shape (n_epochs, n_channels, n_times)
            A view on epochs data.
        """
        return self._get_data(picks=picks, item=item, units=units, tmin=tmin, tmax=tmax)

    @verbose
    def apply_function(
        self,
        fun,
        picks=None,
        dtype=None,
        n_jobs=None,
        channel_wise=True,
        verbose=None,
        **kwargs,
    ):
        """Apply a function to a subset of channels.

        %(applyfun_summary_epochs)s

        Parameters
        ----------
        %(fun_applyfun)s
        %(picks_all_data_noref)s
        %(dtype_applyfun)s
        %(n_jobs)s Ignored if ``channel_wise=False`` as the workload
            is split across channels.
        %(channel_wise_applyfun_epo)s
        %(verbose)s
        %(kwargs_fun)s

        Returns
        -------
        self : instance of Epochs
            The epochs object with transformed data.
        """
        _check_preload(self, "epochs.apply_function")
        picks = _picks_to_idx(self.info, picks, exclude=(), with_ref_meg=False)

        if not callable(fun):
            raise ValueError("fun needs to be a function")

        data_in = self._data
        if dtype is not None and dtype != self._data.dtype:
            self._data = self._data.astype(dtype)

        if channel_wise:
            parallel, p_fun, n_jobs = parallel_func(_check_fun, n_jobs)
            if n_jobs == 1:
                _fun = partial(_check_fun, fun, **kwargs)
                # modify data inplace to save memory
                for idx in picks:
                    self._data[:, idx, :] = np.apply_along_axis(
                        _fun, -1, data_in[:, idx, :]
                    )
            else:
                # use parallel function
                data_picks_new = parallel(
                    p_fun(fun, data_in[:, p, :], **kwargs) for p in picks
                )
                for pp, p in enumerate(picks):
                    self._data[:, p, :] = data_picks_new[pp]
        else:
            self._data = _check_fun(fun, data_in, **kwargs)

        return self

    @property
    def filename(self):
        """The filename."""
        return self._filename

    def __repr__(self):
        """Build string representation."""
        s = " %s events " % len(self.events)
        s += "(all good)" if self._bad_dropped else "(good & bad)"
        s += ", %g – %g s" % (self.tmin, self.tmax)
        s += ", baseline "
        if self.baseline is None:
            s += "off"
        else:
            s += f"{self.baseline[0]:g} – {self.baseline[1]:g} s"
            if self.baseline != _check_baseline(
                self.baseline,
                times=self.times,
                sfreq=self.info["sfreq"],
                on_baseline_outside_data="adjust",
            ):
                s += " (baseline period was cropped after baseline correction)"

        s += ", ~%s" % (sizeof_fmt(self._size),)
        s += ", data%s loaded" % ("" if self.preload else " not")
        s += ", with metadata" if self.metadata is not None else ""
        max_events = 10
        counts = [
            "%r: %i" % (k, sum(self.events[:, 2] == v))
            for k, v in list(self.event_id.items())[:max_events]
        ]
        if len(self.event_id) > 0:
            s += "," + "\n ".join([""] + counts)
        if len(self.event_id) > max_events:
            not_shown_events = len(self.event_id) - max_events
            s += f"\n and {not_shown_events} more events ..."
        class_name = self.__class__.__name__
        class_name = "Epochs" if class_name == "BaseEpochs" else class_name
        return "<%s | %s>" % (class_name, s)

    @repr_html
    def _repr_html_(self):
        if self.baseline is None:
            baseline = "off"
        else:
            baseline = tuple([f"{b:.3f}" for b in self.baseline])
            baseline = f"{baseline[0]} – {baseline[1]} s"

        if isinstance(self.event_id, dict):
            event_strings = []
            for k, v in sorted(self.event_id.items()):
                n_events = sum(self.events[:, 2] == v)
                event_strings.append(f"{k}: {n_events}")
        elif isinstance(self.event_id, list):
            event_strings = []
            for k in self.event_id:
                n_events = sum(self.events[:, 2] == k)
                event_strings.append(f"{k}: {n_events}")
        elif isinstance(self.event_id, int):
            n_events = len(self.events[:, 2])
            event_strings = [f"{self.event_id}: {n_events}"]
        else:
            event_strings = None

        t = _get_html_template("repr", "epochs.html.jinja")
        t = t.render(epochs=self, baseline=baseline, events=event_strings)
        return t

    @verbose
    def crop(self, tmin=None, tmax=None, include_tmax=True, verbose=None):
        """Crop a time interval from the epochs.

        Parameters
        ----------
        tmin : float | None
            Start time of selection in seconds.
        tmax : float | None
            End time of selection in seconds.
        %(include_tmax)s
        %(verbose)s

        Returns
        -------
        epochs : instance of Epochs
            The cropped epochs object, modified in-place.

        Notes
        -----
        %(notes_tmax_included_by_default)s
        """
        # XXX this could be made to work on non-preloaded data...
        _check_preload(self, "Modifying data of epochs")

        super().crop(tmin=tmin, tmax=tmax, include_tmax=include_tmax)

        # Adjust rejection period
        if self.reject_tmin is not None and self.reject_tmin < self.tmin:
            logger.info(
                f"reject_tmin is not in epochs time interval. "
                f"Setting reject_tmin to epochs.tmin ({self.tmin} s)"
            )
            self.reject_tmin = self.tmin
        if self.reject_tmax is not None and self.reject_tmax > self.tmax:
            logger.info(
                f"reject_tmax is not in epochs time interval. "
                f"Setting reject_tmax to epochs.tmax ({self.tmax} s)"
            )
            self.reject_tmax = self.tmax
        return self

    def copy(self):
        """Return copy of Epochs instance.

        Returns
        -------
        epochs : instance of Epochs
            A copy of the object.
        """
        return deepcopy(self)

    def __deepcopy__(self, memodict):
        """Make a deepcopy."""
        cls = self.__class__
        result = cls.__new__(cls)
        for k, v in self.__dict__.items():
            # drop_log is immutable and _raw is private (and problematic to
            # deepcopy)
            if k in ("drop_log", "_raw", "_times_readonly"):
                memodict[id(v)] = v
            else:
                v = deepcopy(v, memodict)
            result.__dict__[k] = v
        return result

    @verbose
    def save(
        self,
        fname,
        split_size="2GB",
        fmt="single",
        overwrite=False,
        split_naming="neuromag",
        verbose=None,
    ):
        """Save epochs in a fif file.

        Parameters
        ----------
        fname : path-like
            The name of the file, which should end with ``-epo.fif`` or
            ``-epo.fif.gz``.
        split_size : str | int
            Large raw files are automatically split into multiple pieces. This
            parameter specifies the maximum size of each piece. If the
            parameter is an integer, it specifies the size in Bytes. It is
            also possible to pass a human-readable string, e.g., 100MB.
            Note: Due to FIFF file limitations, the maximum split size is 2GB.

            .. versionadded:: 0.10.0
        fmt : str
            Format to save data. Valid options are 'double' or
            'single' for 64- or 32-bit float, or for 128- or
            64-bit complex numbers respectively. Note: Data are processed with
            double precision. Choosing single-precision, the saved data
            will slightly differ due to the reduction in precision.

            .. versionadded:: 0.17
        %(overwrite)s
            To overwrite original file (the same one that was loaded),
            data must be preloaded upon reading. This defaults to True in 0.18
            but will change to False in 0.19.

            .. versionadded:: 0.18
        %(split_naming)s

            .. versionadded:: 0.24
        %(verbose)s

        Notes
        -----
        Bad epochs will be dropped before saving the epochs to disk.
        """
        check_fname(
            fname, "epochs", ("-epo.fif", "-epo.fif.gz", "_epo.fif", "_epo.fif.gz")
        )

        # check for file existence and expand `~` if present
        fname = str(_check_fname(fname=fname, overwrite=overwrite))

        split_size_bytes = _get_split_size(split_size)

        _check_option("fmt", fmt, ["single", "double"])

        # to know the length accurately. The get_data() call would drop
        # bad epochs anyway
        self.drop_bad()
        # total_size tracks sizes that get split
        # over_size tracks overhead (tags, things that get written to each)
        if len(self) == 0:
            warn("Saving epochs with no data")
            total_size = 0
        else:
            d = self[0].get_data()
            # this should be guaranteed by subclasses
            assert d.dtype in (">f8", "<f8", ">c16", "<c16")
            total_size = d.nbytes * len(self)
        self._check_consistency()
        over_size = 0
        if fmt == "single":
            total_size //= 2  # 64bit data converted to 32bit before writing.
        over_size += 32  # FIF tags
        # Account for all the other things we write, too
        # 1. meas_id block plus main epochs block
        over_size += 132
        # 2. measurement info (likely slight overestimate, but okay)
        over_size += object_size(self.info) + 16 * len(self.info)
        # 3. events and event_id in its own block
        total_size += self.events.size * 4
        over_size += len(_event_id_string(self.event_id)) + 72
        # 4. Metadata in a block of its own
        if self.metadata is not None:
            total_size += len(_prepare_write_metadata(self.metadata))
        over_size += 56
        # 5. first sample, last sample, baseline
        over_size += 40 * (self.baseline is not None) + 40
        # 6. drop log: gets written to each, with IGNORE for ones that are
        #    not part of it. So make a fake one with all having entries.
        drop_size = len(json.dumps(self.drop_log)) + 16
        drop_size += 8 * (len(self.selection) - 1)  # worst case: all but one
        over_size += drop_size
        # 7. reject params
        reject_params = _pack_reject_params(self)
        if reject_params:
            over_size += len(json.dumps(reject_params)) + 16
        # 8. selection
        total_size += self.selection.size * 4
        over_size += 16
        # 9. end of file tags
        over_size += _NEXT_FILE_BUFFER
        logger.debug(f"    Overhead size:   {str(over_size).rjust(15)}")
        logger.debug(f"    Splittable size: {str(total_size).rjust(15)}")
        logger.debug(f"    Split size:      {str(split_size_bytes).rjust(15)}")
        # need at least one per
        n_epochs = len(self)
        n_per = total_size // n_epochs if n_epochs else 0
        min_size = n_per + over_size
        if split_size_bytes < min_size:
            raise ValueError(
                f"The split size {split_size} is too small to safely write "
                "the epochs contents, minimum split size is "
                f"{sizeof_fmt(min_size)} ({min_size} bytes)"
            )

        # This is like max(int(ceil(total_size / split_size)), 1) but cleaner
        n_parts = max((total_size - 1) // (split_size_bytes - over_size) + 1, 1)
        assert n_parts >= 1, n_parts
        if n_parts > 1:
            logger.info(f"Splitting into {n_parts} parts")
            if n_parts > 100:  # This must be an error
                raise ValueError(
                    f"Split size {split_size} would result in writing "
                    f"{n_parts} files"
                )

        if len(self.drop_log) > 100000:
            warn(
                f"epochs.drop_log contains {len(self.drop_log)} entries "
                f"which will incur up to a {sizeof_fmt(drop_size)} writing "
                f"overhead (per split file), consider using "
                f"epochs.reset_drop_log_selection() prior to writing"
            )

        epoch_idxs = np.array_split(np.arange(n_epochs), n_parts)

        _check_option("split_naming", split_naming, ("neuromag", "bids"))
        split_fnames = _make_split_fnames(fname, n_parts, split_naming)
        for part_idx, epoch_idx in enumerate(epoch_idxs):
            this_epochs = self[epoch_idx] if n_parts > 1 else self
            # avoid missing event_ids in splits
            this_epochs.event_id = self.event_id

            _save_split(this_epochs, split_fnames, part_idx, n_parts, fmt, overwrite)

    @verbose
    def export(self, fname, fmt="auto", *, overwrite=False, verbose=None):
        """Export Epochs to external formats.

        %(export_fmt_support_epochs)s

        %(export_warning)s

        Parameters
        ----------
        %(fname_export_params)s
        %(export_fmt_params_epochs)s
        %(overwrite)s

            .. versionadded:: 0.24.1
        %(verbose)s

        Notes
        -----
        .. versionadded:: 0.24

        %(export_warning_note_epochs)s
        %(export_eeglab_note)s
        """
        from .export import export_epochs

        export_epochs(fname, self, fmt, overwrite=overwrite, verbose=verbose)

    def equalize_event_counts(self, event_ids=None, method="mintime"):
        """Equalize the number of trials in each condition.

        It tries to make the remaining epochs occurring as close as possible in
        time. This method works based on the idea that if there happened to be
        some time-varying (like on the scale of minutes) noise characteristics
        during a recording, they could be compensated for (to some extent) in
        the equalization process. This method thus seeks to reduce any of
        those effects by minimizing the differences in the times of the events
        within a `~mne.Epochs` instance. For example, if one event type
        occurred at time points ``[1, 2, 3, 4, 120, 121]`` and the another one
        at ``[3.5, 4.5, 120.5, 121.5]``, this method would remove the events at
        times ``[1, 2]`` for the first event type – and not the events at times
        ``[120, 121]``.

        Parameters
        ----------
        event_ids : None | list | dict
            The event types to equalize.

            If ``None`` (default), equalize the counts of **all** event types
            present in the `~mne.Epochs` instance.

            If a list, each element can either be a string (event name) or a
            list of strings. In the case where one of the entries is a list of
            strings, event types in that list will be grouped together before
            equalizing trial counts across conditions.

            If a dictionary, the keys are considered as the event names whose
            counts to equalize, i.e., passing ``dict(A=1, B=2)`` will have the
            same effect as passing ``['A', 'B']``. This is useful if you intend
            to pass an ``event_id`` dictionary that was used when creating
            `~mne.Epochs`.

            In the case where partial matching is used (using ``/`` in
            the event names), the event types will be matched according to the
            provided tags, that is, processing works as if the ``event_ids``
            matched by the provided tags had been supplied instead.
            The ``event_ids`` must identify non-overlapping subsets of the
            epochs.
        method : str
            If ``'truncate'``, events will be truncated from the end of each
            type of events. If ``'mintime'``, timing differences between each
            event type will be minimized.

        Returns
        -------
        epochs : instance of Epochs
            The modified instance. It is modified in-place.
        indices : array of int
            Indices from the original events list that were dropped.

        Notes
        -----
        For example (if ``epochs.event_id`` was ``{'Left': 1, 'Right': 2,
        'Nonspatial':3}``:

            epochs.equalize_event_counts([['Left', 'Right'], 'Nonspatial'])

        would equalize the number of trials in the ``'Nonspatial'`` condition
        with the total number of trials in the ``'Left'`` and ``'Right'``
        conditions combined.

        If multiple indices are provided (e.g. ``'Left'`` and ``'Right'`` in
        the example above), it is not guaranteed that after equalization the
        conditions will contribute equally. E.g., it is possible to end up
        with 70 ``'Nonspatial'`` epochs, 69 ``'Left'`` and 1 ``'Right'``.

        .. versionchanged:: 0.23
            Default to equalizing all events in the passed instance if no
            event names were specified explicitly.
        """
        from collections.abc import Iterable

        _validate_type(
            event_ids,
            types=(Iterable, None),
            item_name="event_ids",
            type_name="list-like or None",
        )
        if isinstance(event_ids, str):
            raise TypeError(
                f"event_ids must be list-like or None, but "
                f"received a string: {event_ids}"
            )

        if event_ids is None:
            event_ids = list(self.event_id)
        elif not event_ids:
            raise ValueError("event_ids must have at least one element")

        if not self._bad_dropped:
            self.drop_bad()
        # figure out how to equalize
        eq_inds = list()

        # deal with hierarchical tags
        ids = self.event_id
        orig_ids = list(event_ids)
        tagging = False
        if "/" in "".join(ids):
            # make string inputs a list of length 1
            event_ids = [[x] if isinstance(x, str) else x for x in event_ids]
            for ids_ in event_ids:  # check if tagging is attempted
                if any([id_ not in ids for id_ in ids_]):
                    tagging = True
            # 1. treat everything that's not in event_id as a tag
            # 2a. for tags, find all the event_ids matched by the tags
            # 2b. for non-tag ids, just pass them directly
            # 3. do this for every input
            event_ids = [
                [
                    k for k in ids if all((tag in k.split("/") for tag in id_))
                ]  # ids matching all tags
                if all(id__ not in ids for id__ in id_)
                else id_  # straight pass for non-tag inputs
                for id_ in event_ids
            ]
            for ii, id_ in enumerate(event_ids):
                if len(id_) == 0:
                    raise KeyError(
                        f"{orig_ids[ii]} not found in the epoch " "object's event_id."
                    )
                elif len({sub_id in ids for sub_id in id_}) != 1:
                    err = (
                        "Don't mix hierarchical and regular event_ids"
                        " like in '%s'." % ", ".join(id_)
                    )
                    raise ValueError(err)

            # raise for non-orthogonal tags
            if tagging is True:
                events_ = [set(self[x].events[:, 0]) for x in event_ids]
                doubles = events_[0].intersection(events_[1])
                if len(doubles):
                    raise ValueError(
                        "The two sets of epochs are "
                        "overlapping. Provide an "
                        "orthogonal selection."
                    )

        for eq in event_ids:
            eq_inds.append(self._keys_to_idx(eq))

        event_times = [self.events[e, 0] for e in eq_inds]
        indices = _get_drop_indices(event_times, method)
        # need to re-index indices
        indices = np.concatenate([e[idx] for e, idx in zip(eq_inds, indices)])
        self.drop(indices, reason="EQUALIZED_COUNT")
        # actually remove the indices
        return self, indices

    @verbose
    def compute_psd(
        self,
        method="multitaper",
        fmin=0,
        fmax=np.inf,
        tmin=None,
        tmax=None,
        picks=None,
        proj=False,
        remove_dc=True,
        *,
        n_jobs=1,
        verbose=None,
        **method_kw,
    ):
        """Perform spectral analysis on sensor data.

        Parameters
        ----------
        %(method_psd)s
            Default is ``'multitaper'``.
        %(fmin_fmax_psd)s
        %(tmin_tmax_psd)s
        %(picks_good_data_noref)s
        %(proj_psd)s
        %(remove_dc)s
        %(n_jobs)s
        %(verbose)s
        %(method_kw_psd)s

        Returns
        -------
        spectrum : instance of EpochsSpectrum
            The spectral representation of each epoch.

        Notes
        -----
        .. versionadded:: 1.2

        References
        ----------
        .. footbibliography::
        """
        method = _validate_method(method, type(self).__name__)
        self._set_legacy_nfft_default(tmin, tmax, method, method_kw)

        return EpochsSpectrum(
            self,
            method=method,
            fmin=fmin,
            fmax=fmax,
            tmin=tmin,
            tmax=tmax,
            picks=picks,
            proj=proj,
            remove_dc=remove_dc,
            n_jobs=n_jobs,
            verbose=verbose,
            **method_kw,
        )

    @verbose
    def plot_psd(
        self,
        fmin=0,
        fmax=np.inf,
        tmin=None,
        tmax=None,
        picks=None,
        proj=False,
        *,
        method="auto",
        average=False,
        dB=True,
        estimate="auto",
        xscale="linear",
        area_mode="std",
        area_alpha=0.33,
        color="black",
        line_alpha=None,
        spatial_colors=True,
        sphere=None,
        exclude="bads",
        ax=None,
        show=True,
        n_jobs=1,
        verbose=None,
        **method_kw,
    ):
        """%(plot_psd_doc)s.

        Parameters
        ----------
        %(fmin_fmax_psd)s
        %(tmin_tmax_psd)s
        %(picks_good_data_noref)s
        %(proj_psd)s
        %(method_plot_psd_auto)s
        %(average_plot_psd)s
        %(dB_plot_psd)s
        %(estimate_plot_psd)s
        %(xscale_plot_psd)s
        %(area_mode_plot_psd)s
        %(area_alpha_plot_psd)s
        %(color_plot_psd)s
        %(line_alpha_plot_psd)s
        %(spatial_colors_psd)s
        %(sphere_topomap_auto)s

            .. versionadded:: 0.22.0
        exclude : list of str | 'bads'
            Channels names to exclude from being shown. If 'bads', the bad
            channels are excluded. Pass an empty list to plot all channels
            (including channels marked "bad", if any).

            .. versionadded:: 0.24.0
        %(ax_plot_psd)s
        %(show)s
        %(n_jobs)s
        %(verbose)s
        %(method_kw_psd)s

        Returns
        -------
        fig : instance of Figure
            Figure with frequency spectra of the data channels.

        Notes
        -----
        %(notes_plot_psd_meth)s
        """
        return super().plot_psd(
            fmin=fmin,
            fmax=fmax,
            tmin=tmin,
            tmax=tmax,
            picks=picks,
            proj=proj,
            reject_by_annotation=False,
            method=method,
            average=average,
            dB=dB,
            estimate=estimate,
            xscale=xscale,
            area_mode=area_mode,
            area_alpha=area_alpha,
            color=color,
            line_alpha=line_alpha,
            spatial_colors=spatial_colors,
            sphere=sphere,
            exclude=exclude,
            ax=ax,
            show=show,
            n_jobs=n_jobs,
            verbose=verbose,
            **method_kw,
        )

    @verbose
    def to_data_frame(
        self,
        picks=None,
        index=None,
        scalings=None,
        copy=True,
        long_format=False,
        time_format=None,
        *,
        verbose=None,
    ):
        """Export data in tabular structure as a pandas DataFrame.

        Channels are converted to columns in the DataFrame. By default,
        additional columns "time", "epoch" (epoch number), and "condition"
        (epoch event description) are added, unless ``index`` is not ``None``
        (in which case the columns specified in ``index`` will be used to form
        the DataFrame's index instead).

        Parameters
        ----------
        %(picks_all)s
        %(index_df_epo)s
            Valid string values are 'time', 'epoch', and 'condition'.
            Defaults to ``None``.
        %(scalings_df)s
        %(copy_df)s
        %(long_format_df_epo)s
        %(time_format_df)s

            .. versionadded:: 0.20
        %(verbose)s

        Returns
        -------
        %(df_return)s
        """
        # check pandas once here, instead of in each private utils function
        pd = _check_pandas_installed()  # noqa
        # arg checking
        valid_index_args = ["time", "epoch", "condition"]
        valid_time_formats = ["ms", "timedelta"]
        index = _check_pandas_index_arguments(index, valid_index_args)
        time_format = _check_time_format(time_format, valid_time_formats)
        # get data
        picks = _picks_to_idx(self.info, picks, "all", exclude=())
        data = self._get_data(on_empty="raise")[:, picks, :]
        times = self.times
        n_epochs, n_picks, n_times = data.shape
        data = np.hstack(data).T  # (time*epochs) x signals
        if copy:
            data = data.copy()
        data = _scale_dataframe_data(self, data, picks, scalings)
        # prepare extra columns / multiindex
        mindex = list()
        times = np.tile(times, n_epochs)
        times = _convert_times(self, times, time_format)
        mindex.append(("time", times))
        rev_event_id = {v: k for k, v in self.event_id.items()}
        conditions = [rev_event_id[k] for k in self.events[:, 2]]
        mindex.append(("condition", np.repeat(conditions, n_times)))
        mindex.append(("epoch", np.repeat(self.selection, n_times)))
        assert all(len(mdx) == len(mindex[0]) for mdx in mindex)
        # build DataFrame
        df = _build_data_frame(
            self,
            data,
            picks,
            long_format,
            mindex,
            index,
            default_index=["condition", "epoch", "time"],
        )
        return df

    def as_type(self, ch_type="grad", mode="fast"):
        """Compute virtual epochs using interpolated fields.

        .. Warning:: Using virtual epochs to compute inverse can yield
            unexpected results. The virtual channels have ``'_v'`` appended
            at the end of the names to emphasize that the data contained in
            them are interpolated.

        Parameters
        ----------
        ch_type : str
            The destination channel type. It can be 'mag' or 'grad'.
        mode : str
            Either ``'accurate'`` or ``'fast'``, determines the quality of the
            Legendre polynomial expansion used. ``'fast'`` should be sufficient
            for most applications.

        Returns
        -------
        epochs : instance of mne.EpochsArray
            The transformed epochs object containing only virtual channels.

        Notes
        -----
        This method returns a copy and does not modify the data it
        operates on. It also returns an EpochsArray instance.

        .. versionadded:: 0.20.0
        """
        from .forward import _as_meg_type_inst

        self._handle_empty("raise", "as_type")
        return _as_meg_type_inst(self, ch_type=ch_type, mode=mode)


def _drop_log_stats(drop_log, ignore=("IGNORED",)):
    """Compute drop log stats.

    Parameters
    ----------
    drop_log : list of list
        Epoch drop log from Epochs.drop_log.
    ignore : list
        The drop reasons to ignore.

    Returns
    -------
    perc : float
        Total percentage of epochs dropped.
    """
    if (
        not isinstance(drop_log, tuple)
        or not all(isinstance(d, tuple) for d in drop_log)
        or not all(isinstance(s, str) for d in drop_log for s in d)
    ):
        raise TypeError("drop_log must be a tuple of tuple of str")
    perc = 100 * np.mean(
        [len(d) > 0 for d in drop_log if not any(r in ignore for r in d)]
    )
    return perc


def make_metadata(
    events,
    event_id,
    tmin,
    tmax,
    sfreq,
    row_events=None,
    keep_first=None,
    keep_last=None,
):
    """Generate metadata from events for use with `mne.Epochs`.

    This function mimics the epoching process (it constructs time windows
    around time-locked "events of interest") and collates information about
    any other events that occurred within those time windows. The information
    is returned as a :class:`pandas.DataFrame` suitable for use as
    `~mne.Epochs` metadata: one row per time-locked event, and columns
    indicating presence/absence and latency of each ancillary event type.

    The function will also return a new ``events`` array and ``event_id``
    dictionary that correspond to the generated metadata.

    Parameters
    ----------
    events : array, shape (m, 3)
        The :term:`events array <events>`. By default, the returned metadata
        :class:`~pandas.DataFrame` will have as many rows as the events array.
        To create rows for only a subset of events, pass the ``row_events``
        parameter.
    event_id : dict
        A mapping from event names (keys) to event IDs (values). The event
        names will be incorporated as columns of the returned metadata
        :class:`~pandas.DataFrame`.
    tmin, tmax : float
        Start and end of the time interval for metadata generation in seconds,
        relative to the time-locked event of the respective time window.

        .. note::
           If you are planning to attach the generated metadata to
           `~mne.Epochs` and intend to include only events that fall inside
           your epochs time interval, pass the same ``tmin`` and ``tmax``
           values here as you use for your epochs.

    sfreq : float
        The sampling frequency of the data from which the events array was
        extracted.
    row_events : list of str | str | None
        Event types around which to create the time windows / for which to
        create **rows** in the returned metadata :class:`pandas.DataFrame`. If
        provided, the string(s) must be keys of ``event_id``. If ``None``
        (default), rows are created for **all** event types present in
        ``event_id``.
    keep_first : str | list of str | None
        Specify subsets of :term:`hierarchical event descriptors` (HEDs,
        inspired by :footcite:`BigdelyShamloEtAl2013`) matching events of which
        the **first occurrence** within each time window shall be stored in
        addition to the original events.

        .. note::
           There is currently no way to retain **all** occurrences of a
           repeated event. The ``keep_first`` parameter can be used to specify
           subsets of HEDs, effectively creating a new event type that is the
           union of all events types described by the matching HED pattern.
           Only the very first event of this set will be kept.

        For example, you might have two response events types,
        ``response/left`` and ``response/right``; and in trials with both
        responses occurring, you want to keep only the first response. In this
        case, you can pass ``keep_first='response'``. This will add two new
        columns to the metadata: ``response``, indicating at what **time** the
        event  occurred, relative to the time-locked event; and
        ``first_response``, stating which **type** (``'left'`` or ``'right'``)
        of event occurred.
        To match specific subsets of HEDs describing different sets of events,
        pass a list of these subsets, e.g.
        ``keep_first=['response', 'stimulus']``. If ``None`` (default), no
        event aggregation will take place and no new columns will be created.

        .. note::
           By default, this function will always retain  the first instance
           of any event in each time window. For example, if a time window
           contains two ``'response'`` events, the generated ``response``
           column will automatically refer to the first of the two events. In
           this specific case, it is therefore **not** necessary to make use of
           the ``keep_first`` parameter – unless you need to differentiate
           between two types of responses, like in the example above.

    keep_last : list of str | None
        Same as ``keep_first``, but for keeping only the **last**  occurrence
        of matching events. The column indicating the **type** of an event
        ``myevent`` will be named ``last_myevent``.

    Returns
    -------
    metadata : pandas.DataFrame
        Metadata for each row event, with the following columns:

        - ``event_name``, with strings indicating the name of the time-locked
          event ("row event") for that specific time window

        - one column per event type in ``event_id``, with the same name; floats
          indicating the latency of the event in seconds, relative to the
          time-locked event

        - if applicable, additional columns named after the ``keep_first`` and
          ``keep_last`` event types; floats indicating the latency  of the
          event in seconds, relative to the time-locked event

        - if applicable, additional columns ``first_{event_type}`` and
          ``last_{event_type}`` for ``keep_first`` and ``keep_last`` event
          types, respetively; the values will be strings indicating which event
          types were matched by the provided HED patterns

    events : array, shape (n, 3)
        The events corresponding to the generated metadata, i.e. one
        time-locked event per row.
    event_id : dict
        The event dictionary corresponding to the new events array. This will
        be identical to the input dictionary unless ``row_events`` is supplied,
        in which case it will only contain the events provided there.

    Notes
    -----
    The time window used for metadata generation need not correspond to the
    time window used to create the `~mne.Epochs`, to which the metadata will
    be attached; it may well be much shorter or longer, or not overlap at all,
    if desired. The can be useful, for example, to include events that occurred
    before or after an epoch, e.g. during the inter-trial interval.

    .. versionadded:: 0.23

    References
    ----------
    .. footbibliography::
    """
    from .event import match_event_names

    pd = _check_pandas_installed()

    _validate_type(event_id, types=(dict,), item_name="event_id")
    _validate_type(row_events, types=(None, str, list, tuple), item_name="row_events")
    _validate_type(keep_first, types=(None, str, list, tuple), item_name="keep_first")
    _validate_type(keep_last, types=(None, str, list, tuple), item_name="keep_last")

    if not event_id:
        raise ValueError("event_id dictionary must contain at least one entry")

    def _ensure_list(x):
        if x is None:
            return []
        elif isinstance(x, str):
            return [x]
        else:
            return list(x)

    row_events = _ensure_list(row_events)
    keep_first = _ensure_list(keep_first)
    keep_last = _ensure_list(keep_last)

    keep_first_and_last = set(keep_first) & set(keep_last)
    if keep_first_and_last:
        raise ValueError(
            f"The event names in keep_first and keep_last must "
            f"be mutually exclusive. Specified in both: "
            f'{", ".join(sorted(keep_first_and_last))}'
        )
    del keep_first_and_last

    for param_name, values in dict(keep_first=keep_first, keep_last=keep_last).items():
        for first_last_event_name in values:
            try:
                match_event_names(event_id, [first_last_event_name])
            except KeyError:
                raise ValueError(
                    f'Event "{first_last_event_name}", specified in '
                    f"{param_name}, cannot be found in event_id dictionary"
                )

    event_name_diff = sorted(set(row_events) - set(event_id.keys()))
    if event_name_diff:
        raise ValueError(
            f"Present in row_events, but missing from event_id: "
            f'{", ".join(event_name_diff)}'
        )
    del event_name_diff

    # First and last sample of each epoch, relative to the time-locked event
    # This follows the approach taken in mne.Epochs
    start_sample = int(round(tmin * sfreq))
    stop_sample = int(round(tmax * sfreq)) + 1

    # Make indexing easier
    # We create the DataFrame before subsetting the events so we end up with
    # indices corresponding to the original event indices. Not used for now,
    # but might come in handy sometime later
    events_df = pd.DataFrame(events, columns=("sample", "prev_id", "id"))
    id_to_name_map = {v: k for k, v in event_id.items()}

    # Only keep events that are of interest
    events = events[np.in1d(events[:, 2], list(event_id.values()))]
    events_df = events_df.loc[events_df["id"].isin(event_id.values()), :]

    # Prepare & condition the metadata DataFrame

    # Avoid column name duplications if the exact same event name appears in
    # event_id.keys() and keep_first / keep_last simultaneously
    keep_first_cols = [col for col in keep_first if col not in event_id]
    keep_last_cols = [col for col in keep_last if col not in event_id]
    first_cols = [f"first_{col}" for col in keep_first_cols]
    last_cols = [f"last_{col}" for col in keep_last_cols]

    columns = [
        "event_name",
        *event_id.keys(),
        *keep_first_cols,
        *keep_last_cols,
        *first_cols,
        *last_cols,
    ]

    data = np.empty((len(events_df), len(columns)))
    metadata = pd.DataFrame(data=data, columns=columns, index=events_df.index)

    # Event names
    metadata.iloc[:, 0] = ""

    # Event times
    start_idx = 1
    stop_idx = start_idx + len(event_id.keys()) + len(keep_first_cols + keep_last_cols)
    metadata.iloc[:, start_idx:stop_idx] = np.nan

    # keep_first and keep_last names
    start_idx = stop_idx
    metadata.iloc[:, start_idx:] = None

    # We're all set, let's iterate over all eventns and fill in in the
    # respective cells in the metadata. We will subset this to include only
    # `row_events` later
    for row_event in events_df.itertuples(name="RowEvent"):
        row_idx = row_event.Index
        metadata.loc[row_idx, "event_name"] = id_to_name_map[row_event.id]

        # Determine which events fall into the current epoch
        window_start_sample = row_event.sample + start_sample
        window_stop_sample = row_event.sample + stop_sample
        events_in_window = events_df.loc[
            (events_df["sample"] >= window_start_sample)
            & (events_df["sample"] <= window_stop_sample),
            :,
        ]

        assert not events_in_window.empty

        # Store the metadata
        for event in events_in_window.itertuples(name="Event"):
            event_sample = event.sample - row_event.sample
            event_time = event_sample / sfreq
            event_time = 0 if np.isclose(event_time, 0) else event_time
            event_name = id_to_name_map[event.id]

            if not np.isnan(metadata.loc[row_idx, event_name]):
                # Event already exists in current time window!
                assert metadata.loc[row_idx, event_name] <= event_time

                if event_name not in keep_last:
                    continue

            metadata.loc[row_idx, event_name] = event_time

            # Handle keep_first and keep_last event aggregation
            for event_group_name in keep_first + keep_last:
                if event_name not in match_event_names(event_id, [event_group_name]):
                    continue

                if event_group_name in keep_first:
                    first_last_col = f"first_{event_group_name}"
                else:
                    first_last_col = f"last_{event_group_name}"

                old_time = metadata.loc[row_idx, event_group_name]
                if not np.isnan(old_time):
                    if (event_group_name in keep_first and old_time <= event_time) or (
                        event_group_name in keep_last and old_time >= event_time
                    ):
                        continue

                if event_group_name not in event_id:
                    # This is an HED. Strip redundant information from the
                    # event name
                    name = (
                        event_name.replace(event_group_name, "")
                        .replace("//", "/")
                        .strip("/")
                    )
                    metadata.loc[row_idx, first_last_col] = name
                    del name

                metadata.loc[row_idx, event_group_name] = event_time

    # Only keep rows of interest
    if row_events:
        event_id_timelocked = {
            name: val for name, val in event_id.items() if name in row_events
        }
        events = events[np.in1d(events[:, 2], list(event_id_timelocked.values()))]
        metadata = metadata.loc[metadata["event_name"].isin(event_id_timelocked)]
        assert len(events) == len(metadata)
        event_id = event_id_timelocked

    return metadata, events, event_id


@fill_doc
class Epochs(BaseEpochs):
    """Epochs extracted from a Raw instance.

    Parameters
    ----------
    %(raw_epochs)s
    %(events_epochs)s
    %(event_id)s
    %(epochs_tmin_tmax)s
    %(baseline_epochs)s
        Defaults to ``(None, 0)``, i.e. beginning of the the data until
        time point zero.
    %(picks_all)s
    preload : bool
        %(epochs_preload)s
    %(reject_epochs)s
    %(flat)s
    %(proj_epochs)s
    %(decim)s
    %(epochs_reject_tmin_tmax)s
    %(detrend_epochs)s
    %(on_missing_epochs)s
    %(reject_by_annotation_epochs)s
    %(metadata_epochs)s
    %(event_repeated_epochs)s
    %(verbose)s

    Attributes
    ----------
    %(info_not_none)s
    event_id : dict
        Names of conditions corresponding to event_ids.
    ch_names : list of string
        List of channel names.
    selection : array
        List of indices of selected events (not dropped or ignored etc.). For
        example, if the original event array had 4 events and the second event
        has been dropped, this attribute would be np.array([0, 2, 3]).
    preload : bool
        Indicates whether epochs are in memory.
    drop_log : tuple of tuple
        A tuple of the same length as the event array used to initialize the
        Epochs object. If the i-th original event is still part of the
        selection, drop_log[i] will be an empty tuple; otherwise it will be
        a tuple of the reasons the event is not longer in the selection, e.g.:

        - 'IGNORED'
            If it isn't part of the current subset defined by the user
        - 'NO_DATA' or 'TOO_SHORT'
            If epoch didn't contain enough data names of channels that exceeded
            the amplitude threshold
        - 'EQUALIZED_COUNTS'
            See :meth:`~mne.Epochs.equalize_event_counts`
        - 'USER'
            For user-defined reasons (see :meth:`~mne.Epochs.drop`).
    filename : str
        The filename of the object.
    times :  ndarray
        Time vector in seconds. Goes from ``tmin`` to ``tmax``. Time interval
        between consecutive time samples is equal to the inverse of the
        sampling frequency.

    See Also
    --------
    mne.epochs.combine_event_ids
    mne.Epochs.equalize_event_counts

    Notes
    -----
    When accessing data, Epochs are detrended, baseline-corrected, and
    decimated, then projectors are (optionally) applied.

    For indexing and slicing using ``epochs[...]``, see
    :meth:`mne.Epochs.__getitem__`.

    All methods for iteration over objects (using :meth:`mne.Epochs.__iter__`,
    :meth:`mne.Epochs.iter_evoked` or :meth:`mne.Epochs.next`) use the same
    internal state.

    If ``event_repeated`` is set to ``'merge'``, the coinciding events
    (duplicates) will be merged into a single event_id and assigned a new
    id_number as::

        event_id['{event_id_1}/{event_id_2}/...'] = new_id_number

    For example with the event_id ``{'aud': 1, 'vis': 2}`` and the events
    ``[[0, 0, 1], [0, 0, 2]]``, the "merge" behavior will update both event_id
    and events to be: ``{'aud/vis': 3}`` and ``[[0, 0, 3]]`` respectively.

    There is limited support for :class:`~mne.Annotations` in the
    :class:`~mne.Epochs` class. Currently annotations that are present in the
    :class:`~mne.io.Raw` object will be preserved in the resulting
    :class:`~mne.Epochs` object, but:

    1. It is not yet possible to add annotations
       to the Epochs object programmatically (via code) or interactively
       (through the plot window)
    2. Concatenating :class:`~mne.Epochs` objects
       that contain annotations is not supported, and any annotations will
       be dropped when concatenating.
    3. Annotations will be lost on save.
    """

    @verbose
    def __init__(
        self,
        raw,
        events,
        event_id=None,
        tmin=-0.2,
        tmax=0.5,
        baseline=(None, 0),
        picks=None,
        preload=False,
        reject=None,
        flat=None,
        proj=True,
        decim=1,
        reject_tmin=None,
        reject_tmax=None,
        detrend=None,
        on_missing="raise",
        reject_by_annotation=True,
        metadata=None,
        event_repeated="error",
        verbose=None,
    ):  # noqa: D102
        from .io import BaseRaw

        if not isinstance(raw, BaseRaw):
            raise ValueError(
                "The first argument to `Epochs` must be an "
                "instance of mne.io.BaseRaw"
            )
        info = deepcopy(raw.info)

        # proj is on when applied in Raw
        proj = proj or raw.proj

        self.reject_by_annotation = reject_by_annotation

        # keep track of original sfreq (needed for annotations)
        raw_sfreq = raw.info["sfreq"]

        # call BaseEpochs constructor
        super(Epochs, self).__init__(
            info,
            None,
            events,
            event_id,
            tmin,
            tmax,
            metadata=metadata,
            baseline=baseline,
            raw=raw,
            picks=picks,
            reject=reject,
            flat=flat,
            decim=decim,
            reject_tmin=reject_tmin,
            reject_tmax=reject_tmax,
            detrend=detrend,
            proj=proj,
            on_missing=on_missing,
            preload_at_end=preload,
            event_repeated=event_repeated,
            verbose=verbose,
            raw_sfreq=raw_sfreq,
            annotations=raw.annotations,
        )

    @verbose
    def _get_epoch_from_raw(self, idx, verbose=None):
        """Load one epoch from disk.

        Returns
        -------
        data : array | str | None
            If string, it's details on rejection reason.
            If array, it's the data in the desired range (good segment)
            If None, it means no data is available.
        """
        if self._raw is None:
            # This should never happen, as raw=None only if preload=True
            raise ValueError(
                "An error has occurred, no valid raw file found. "
                "Please report this to the mne-python "
                "developers."
            )
        sfreq = self._raw.info["sfreq"]
        event_samp = self.events[idx, 0]
        # Read a data segment from "start" to "stop" in samples
        first_samp = self._raw.first_samp
        start = int(round(event_samp + self._raw_times[0] * sfreq))
        start -= first_samp
        stop = start + len(self._raw_times)

        # reject_tmin, and reject_tmax need to be converted to samples to
        # check the reject_by_annotation boundaries: reject_start, reject_stop
        reject_tmin = self.reject_tmin
        if reject_tmin is None:
            reject_tmin = self._raw_times[0]
        reject_start = int(round(event_samp + reject_tmin * sfreq))
        reject_start -= first_samp

        reject_tmax = self.reject_tmax
        if reject_tmax is None:
            reject_tmax = self._raw_times[-1]
        diff = int(round((self._raw_times[-1] - reject_tmax) * sfreq))
        reject_stop = stop - diff

        logger.debug("    Getting epoch for %d-%d" % (start, stop))
        data = self._raw._check_bad_segment(
            start,
            stop,
            self.picks,
            reject_start,
            reject_stop,
            self.reject_by_annotation,
        )
        return data


@fill_doc
class EpochsArray(BaseEpochs):
    """Epochs object from numpy array.

    Parameters
    ----------
    data : array, shape (n_epochs, n_channels, n_times)
        The channels' time series for each epoch. See notes for proper units of
        measure.
    %(info_not_none)s Consider using :func:`mne.create_info` to populate this
        structure.
    events : None | array of int, shape (n_events, 3)
        The events typically returned by the read_events function.
        If some events don't match the events of interest as specified
        by event_id, they will be marked as 'IGNORED' in the drop log.
        If None (default), all event values are set to 1 and event time-samples
        are set to range(n_epochs).
    tmin : float
        Start time before event. If nothing provided, defaults to 0.
    event_id : int | list of int | dict | None
        The id of the event to consider. If dict,
        the keys can later be used to access associated events. Example:
        dict(auditory=1, visual=3). If int, a dict will be created with
        the id as string. If a list, all events with the IDs specified
        in the list are used. If None, all events will be used with
        and a dict is created with string integer names corresponding
        to the event id integers.
    %(reject_epochs)s
    %(flat)s
    reject_tmin : scalar | None
        Start of the time window used to reject epochs (with the default None,
        the window will start with tmin).
    reject_tmax : scalar | None
        End of the time window used to reject epochs (with the default None,
        the window will end with tmax).
    %(baseline_epochs)s
        Defaults to ``None``, i.e. no baseline correction.
    proj : bool | 'delayed'
        Apply SSP projection vectors. See :class:`mne.Epochs` for details.
    on_missing : str
        See :class:`mne.Epochs` docstring for details.
    metadata : instance of pandas.DataFrame | None
        See :class:`mne.Epochs` docstring for details.

        .. versionadded:: 0.16
    %(selection)s
    %(drop_log)s

        .. versionadded:: 1.3
    %(raw_sfreq)s

        .. versionadded:: 1.3
    %(verbose)s

    See Also
    --------
    create_info
    EvokedArray
    io.RawArray

    Notes
    -----
    Proper units of measure:

    * V: eeg, eog, seeg, dbs, emg, ecg, bio, ecog
    * T: mag
    * T/m: grad
    * M: hbo, hbr
    * Am: dipole
    * AU: misc

    EpochsArray does not set `Annotations`. If you would like to create
    simulated data with Annotations that are then preserved in the Epochs
    object, you would use `mne.io.RawArray` first and then create an
    `mne.Epochs` object.
    """

    @verbose
    def __init__(
        self,
        data,
        info,
        events=None,
        tmin=0,
        event_id=None,
        reject=None,
        flat=None,
        reject_tmin=None,
        reject_tmax=None,
        baseline=None,
        proj=True,
        on_missing="raise",
        metadata=None,
        selection=None,
        *,
        drop_log=None,
        raw_sfreq=None,
        verbose=None,
    ):  # noqa: D102
        dtype = np.complex128 if np.any(np.iscomplex(data)) else np.float64
        data = np.asanyarray(data, dtype=dtype)
        if data.ndim != 3:
            raise ValueError(
                "Data must be a 3D array of shape (n_epochs, " "n_channels, n_samples)"
            )

        if len(info["ch_names"]) != data.shape[1]:
            raise ValueError("Info and data must have same number of " "channels.")
        if events is None:
            n_epochs = len(data)
            events = _gen_events(n_epochs)
        info = info.copy()  # do not modify original info
        tmax = (data.shape[2] - 1) / info["sfreq"] + tmin

        super(EpochsArray, self).__init__(
            info,
            data,
            events,
            event_id,
            tmin,
            tmax,
            baseline,
            reject=reject,
            flat=flat,
            reject_tmin=reject_tmin,
            reject_tmax=reject_tmax,
            decim=1,
            metadata=metadata,
            selection=selection,
            proj=proj,
            on_missing=on_missing,
            drop_log=drop_log,
            raw_sfreq=raw_sfreq,
            verbose=verbose,
        )
        if self.baseline is not None:
            self._do_baseline = True
        if (
            len(events)
            != np.in1d(self.events[:, 2], list(self.event_id.values())).sum()
        ):
            raise ValueError(
                "The events must only contain event numbers from " "event_id"
            )
        detrend_picks = self._detrend_picks
        for e in self._data:
            # This is safe without assignment b/c there is no decim
            self._detrend_offset_decim(e, detrend_picks)
        self.drop_bad()


def combine_event_ids(epochs, old_event_ids, new_event_id, copy=True):
    """Collapse event_ids from an epochs instance into a new event_id.

    Parameters
    ----------
    epochs : instance of Epochs
        The epochs to operate on.
    old_event_ids : str, or list
        Conditions to collapse together.
    new_event_id : dict, or int
        A one-element dict (or a single integer) for the new
        condition. Note that for safety, this cannot be any
        existing id (in epochs.event_id.values()).
    copy : bool
        Whether to return a new instance or modify in place.

    Returns
    -------
    epochs : instance of Epochs
        The modified epochs.

    Notes
    -----
    This For example (if epochs.event_id was ``{'Left': 1, 'Right': 2}``::

        combine_event_ids(epochs, ['Left', 'Right'], {'Directional': 12})

    would create a 'Directional' entry in epochs.event_id replacing
    'Left' and 'Right' (combining their trials).
    """
    epochs = epochs.copy() if copy else epochs
    old_event_ids = np.asanyarray(old_event_ids)
    if isinstance(new_event_id, int):
        new_event_id = {str(new_event_id): new_event_id}
    else:
        if not isinstance(new_event_id, dict):
            raise ValueError("new_event_id must be a dict or int")
        if not len(list(new_event_id.keys())) == 1:
            raise ValueError("new_event_id dict must have one entry")
    new_event_num = list(new_event_id.values())[0]
    new_event_num = operator.index(new_event_num)
    if new_event_num in epochs.event_id.values():
        raise ValueError("new_event_id value must not already exist")
    # could use .pop() here, but if a latter one doesn't exist, we're
    # in trouble, so run them all here and pop() later
    old_event_nums = np.array([epochs.event_id[key] for key in old_event_ids])
    # find the ones to replace
    inds = np.any(
        epochs.events[:, 2][:, np.newaxis] == old_event_nums[np.newaxis, :], axis=1
    )
    # replace the event numbers in the events list
    epochs.events[inds, 2] = new_event_num
    # delete old entries
    for key in old_event_ids:
        epochs.event_id.pop(key)
    # add the new entry
    epochs.event_id.update(new_event_id)
    return epochs


def equalize_epoch_counts(epochs_list, method="mintime"):
    """Equalize the number of trials in multiple Epoch instances.

    Parameters
    ----------
    epochs_list : list of Epochs instances
        The Epochs instances to equalize trial counts for.
    method : str
        If 'truncate', events will be truncated from the end of each event
        list. If 'mintime', timing differences between each event list will be
        minimized.

    Notes
    -----
    This tries to make the remaining epochs occurring as close as possible in
    time. This method works based on the idea that if there happened to be some
    time-varying (like on the scale of minutes) noise characteristics during
    a recording, they could be compensated for (to some extent) in the
    equalization process. This method thus seeks to reduce any of those effects
    by minimizing the differences in the times of the events in the two sets of
    epochs. For example, if one had event times [1, 2, 3, 4, 120, 121] and the
    other one had [3.5, 4.5, 120.5, 121.5], it would remove events at times
    [1, 2] in the first epochs and not [120, 121].

    Examples
    --------
    >>> equalize_epoch_counts([epochs1, epochs2])  # doctest: +SKIP
    """
    if not all(isinstance(e, BaseEpochs) for e in epochs_list):
        raise ValueError("All inputs must be Epochs instances")

    # make sure bad epochs are dropped
    for e in epochs_list:
        if not e._bad_dropped:
            e.drop_bad()
    event_times = [e.events[:, 0] for e in epochs_list]
    indices = _get_drop_indices(event_times, method)
    for e, inds in zip(epochs_list, indices):
        e.drop(inds, reason="EQUALIZED_COUNT")


def _get_drop_indices(event_times, method):
    """Get indices to drop from multiple event timing lists."""
    small_idx = np.argmin([e.shape[0] for e in event_times])
    small_e_times = event_times[small_idx]
    _check_option("method", method, ["mintime", "truncate"])
    indices = list()
    for e in event_times:
        if method == "mintime":
            mask = _minimize_time_diff(small_e_times, e)
        else:
            mask = np.ones(e.shape[0], dtype=bool)
            mask[small_e_times.shape[0] :] = False
        indices.append(np.where(np.logical_not(mask))[0])

    return indices


def _minimize_time_diff(t_shorter, t_longer):
    """Find a boolean mask to minimize timing differences."""
    keep = np.ones((len(t_longer)), dtype=bool)
    # special case: length zero or one
    if len(t_shorter) < 2:  # interp1d won't work
        keep.fill(False)
        if len(t_shorter) == 1:
            idx = np.argmin(np.abs(t_longer - t_shorter))
            keep[idx] = True
        return keep
    scores = np.ones((len(t_longer)))
    x1 = np.arange(len(t_shorter))
    # The first set of keep masks to test
    kwargs = dict(copy=False, bounds_error=False, assume_sorted=True)
    shorter_interp = interp1d(x1, t_shorter, fill_value=t_shorter[-1], **kwargs)
    for ii in range(len(t_longer) - len(t_shorter)):
        scores.fill(np.inf)
        # set up the keep masks to test, eliminating any rows that are already
        # gone
        keep_mask = ~np.eye(len(t_longer), dtype=bool)[keep]
        keep_mask[:, ~keep] = False
        # Check every possible removal to see if it minimizes
        x2 = np.arange(len(t_longer) - ii - 1)
        t_keeps = np.array([t_longer[km] for km in keep_mask])
        longer_interp = interp1d(
            x2, t_keeps, axis=1, fill_value=t_keeps[:, -1], **kwargs
        )
        d1 = longer_interp(x1) - t_shorter
        d2 = shorter_interp(x2) - t_keeps
        scores[keep] = np.abs(d1, d1).sum(axis=1) + np.abs(d2, d2).sum(axis=1)
        keep[np.argmin(scores)] = False
    return keep


@verbose
def _is_good(
    e,
    ch_names,
    channel_type_idx,
    reject,
    flat,
    full_report=False,
    ignore_chs=[],
    verbose=None,
):
    """Test if data segment e is good according to reject and flat.

    If full_report=True, it will give True/False as well as a list of all
    offending channels.
    """
    bad_tuple = tuple()
    has_printed = False
    checkable = np.ones(len(ch_names), dtype=bool)
    checkable[np.array([c in ignore_chs for c in ch_names], dtype=bool)] = False
    for refl, f, t in zip([reject, flat], [np.greater, np.less], ["", "flat"]):
        if refl is not None:
            for key, thresh in refl.items():
                idx = channel_type_idx[key]
                name = key.upper()
                if len(idx) > 0:
                    e_idx = e[idx]
                    deltas = np.max(e_idx, axis=1) - np.min(e_idx, axis=1)
                    checkable_idx = checkable[idx]
                    idx_deltas = np.where(
                        np.logical_and(f(deltas, thresh), checkable_idx)
                    )[0]

                    if len(idx_deltas) > 0:
                        bad_names = [ch_names[idx[i]] for i in idx_deltas]
                        if not has_printed:
                            logger.info(
                                "    Rejecting %s epoch based on %s : "
                                "%s" % (t, name, bad_names)
                            )
                            has_printed = True
                        if not full_report:
                            return False
                        else:
                            bad_tuple += tuple(bad_names)

    if not full_report:
        return True
    else:
        if bad_tuple == ():
            return True, None
        else:
            return False, bad_tuple


def _read_one_epoch_file(f, tree, preload):
    """Read a single FIF file."""
    from .event import _read_events_fif

    with f as fid:
        #   Read the measurement info
        info, meas = read_meas_info(fid, tree, clean_bads=True)

        # read in the Annotations if they exist
        annotations = _read_annotations_fif(fid, tree)
        try:
            events, mappings = _read_events_fif(fid, tree)
        except ValueError as e:
            # Allow reading empty epochs (ToDo: Maybe not anymore in the future)
            if str(e) == "Could not find any events":
                events = np.empty((0, 3), dtype=np.int32)
                mappings = dict()
            else:
                raise e
        #   Metadata
        metadata = None
        metadata_tree = dir_tree_find(tree, FIFF.FIFFB_MNE_METADATA)
        if len(metadata_tree) > 0:
            for dd in metadata_tree[0]["directory"]:
                kind = dd.kind
                pos = dd.pos
                if kind == FIFF.FIFF_DESCRIPTION:
                    metadata = read_tag(fid, pos).data
                    metadata = _prepare_read_metadata(metadata)
                    break

        #   Locate the data of interest
        processed = dir_tree_find(meas, FIFF.FIFFB_PROCESSED_DATA)
        del meas
        if len(processed) == 0:
            raise ValueError("Could not find processed data")

        epochs_node = dir_tree_find(tree, FIFF.FIFFB_MNE_EPOCHS)
        if len(epochs_node) == 0:
            # before version 0.11 we errantly saved with this tag instead of
            # an MNE tag
            epochs_node = dir_tree_find(tree, FIFF.FIFFB_MNE_EPOCHS)
            if len(epochs_node) == 0:
                epochs_node = dir_tree_find(tree, 122)  # 122 used before v0.11
                if len(epochs_node) == 0:
                    raise ValueError("Could not find epochs data")

        my_epochs = epochs_node[0]

        # Now find the data in the block
        data = None
        data_tag = None
        bmin, bmax = None, None
        baseline = None
        selection = None
        drop_log = None
        raw_sfreq = None
        reject_params = {}
        for k in range(my_epochs["nent"]):
            kind = my_epochs["directory"][k].kind
            pos = my_epochs["directory"][k].pos
            if kind == FIFF.FIFF_FIRST_SAMPLE:
                tag = read_tag(fid, pos)
                first = int(tag.data.item())
            elif kind == FIFF.FIFF_LAST_SAMPLE:
                tag = read_tag(fid, pos)
                last = int(tag.data.item())
            elif kind == FIFF.FIFF_EPOCH:
                # delay reading until later
                fid.seek(pos, 0)
                data_tag = read_tag_info(fid)
                data_tag.pos = pos
                data_tag.type = data_tag.type ^ (1 << 30)
            elif kind in [FIFF.FIFF_MNE_BASELINE_MIN, 304]:
                # Constant 304 was used before v0.11
                tag = read_tag(fid, pos)
                bmin = float(tag.data.item())
            elif kind in [FIFF.FIFF_MNE_BASELINE_MAX, 305]:
                # Constant 305 was used before v0.11
                tag = read_tag(fid, pos)
                bmax = float(tag.data.item())
            elif kind == FIFF.FIFF_MNE_EPOCHS_SELECTION:
                tag = read_tag(fid, pos)
                selection = np.array(tag.data)
            elif kind == FIFF.FIFF_MNE_EPOCHS_DROP_LOG:
                tag = read_tag(fid, pos)
                drop_log = tag.data
                drop_log = json.loads(drop_log)
                drop_log = tuple(tuple(x) for x in drop_log)
            elif kind == FIFF.FIFF_MNE_EPOCHS_REJECT_FLAT:
                tag = read_tag(fid, pos)
                reject_params = json.loads(tag.data)
            elif kind == FIFF.FIFF_MNE_EPOCHS_RAW_SFREQ:
                tag = read_tag(fid, pos)
                raw_sfreq = tag.data

        if bmin is not None or bmax is not None:
            baseline = (bmin, bmax)

        n_samp = last - first + 1
        logger.info("    Found the data of interest:")
        logger.info(
            "        t = %10.2f ... %10.2f ms"
            % (1000 * first / info["sfreq"], 1000 * last / info["sfreq"])
        )
        if info["comps"] is not None:
            logger.info(
                "        %d CTF compensation matrices available" % len(info["comps"])
            )

        # Inspect the data
        if data_tag is None:
            raise ValueError("Epochs data not found")
        epoch_shape = (len(info["ch_names"]), n_samp)
        size_expected = len(events) * np.prod(epoch_shape)
        # on read double-precision is always used
        if data_tag.type == FIFF.FIFFT_FLOAT:
            datatype = np.float64
            fmt = ">f4"
        elif data_tag.type == FIFF.FIFFT_DOUBLE:
            datatype = np.float64
            fmt = ">f8"
        elif data_tag.type == FIFF.FIFFT_COMPLEX_FLOAT:
            datatype = np.complex128
            fmt = ">c8"
        elif data_tag.type == FIFF.FIFFT_COMPLEX_DOUBLE:
            datatype = np.complex128
            fmt = ">c16"
        fmt_itemsize = np.dtype(fmt).itemsize
        assert fmt_itemsize in (4, 8, 16)
        size_actual = data_tag.size // fmt_itemsize - 16 // fmt_itemsize

        if not size_actual == size_expected:
            raise ValueError(
                "Incorrect number of samples (%d instead of %d)"
                % (size_actual, size_expected)
            )

        # Calibration factors
        cals = np.array(
            [
                [info["chs"][k]["cal"] * info["chs"][k].get("scale", 1.0)]
                for k in range(info["nchan"])
            ],
            np.float64,
        )

        # Read the data
        if preload:
            data = read_tag(fid, data_tag.pos).data.astype(datatype)
            data *= cals

        # Put it all together
        tmin = first / info["sfreq"]
        tmax = last / info["sfreq"]
        event_id = (
            {str(e): e for e in np.unique(events[:, 2])}
            if mappings is None
            else mappings
        )
        # In case epochs didn't have a FIFF.FIFF_MNE_EPOCHS_SELECTION tag
        # (version < 0.8):
        if selection is None:
            selection = np.arange(len(events))
        if drop_log is None:
            drop_log = ((),) * len(events)

    return (
        info,
        data,
        data_tag,
        events,
        event_id,
        metadata,
        tmin,
        tmax,
        baseline,
        selection,
        drop_log,
        epoch_shape,
        cals,
        reject_params,
        fmt,
        annotations,
        raw_sfreq,
    )


@verbose
def read_epochs(fname, proj=True, preload=True, verbose=None):
    """Read epochs from a fif file.

    Parameters
    ----------
    %(fname_epochs)s
    %(proj_epochs)s
    preload : bool
        If True, read all epochs from disk immediately. If ``False``, epochs
        will be read on demand.
    %(verbose)s

    Returns
    -------
    epochs : instance of Epochs
        The epochs.
    """
    return EpochsFIF(fname, proj, preload, verbose)


class _RawContainer:
    """Helper for a raw data container."""

    def __init__(
        self, fid, data_tag, event_samps, epoch_shape, cals, fmt
    ):  # noqa: D102
        self.fid = fid
        self.data_tag = data_tag
        self.event_samps = event_samps
        self.epoch_shape = epoch_shape
        self.cals = cals
        self.proj = False
        self.fmt = fmt

    def __del__(self):  # noqa: D105
        self.fid.close()


@fill_doc
class EpochsFIF(BaseEpochs):
    """Epochs read from disk.

    Parameters
    ----------
    %(fname_epochs)s
    %(proj_epochs)s
    preload : bool
        If True, read all epochs from disk immediately. If False, epochs will
        be read on demand.
    %(verbose)s

    See Also
    --------
    mne.Epochs
    mne.epochs.combine_event_ids
    mne.Epochs.equalize_event_counts
    """

    @verbose
    def __init__(self, fname, proj=True, preload=True, verbose=None):  # noqa: D102
        from .io.base import _get_fname_rep

        if _path_like(fname):
            check_fname(
                fname=fname,
                filetype="epochs",
                endings=("-epo.fif", "-epo.fif.gz", "_epo.fif", "_epo.fif.gz"),
            )
            fname = str(_check_fname(fname=fname, must_exist=True, overwrite="read"))
        elif not preload:
            raise ValueError("preload must be used with file-like objects")

        fnames = [fname]
        ep_list = list()
        raw = list()
        for fname in fnames:
            fname_rep = _get_fname_rep(fname)
            logger.info("Reading %s ..." % fname_rep)
            fid, tree, _ = fiff_open(fname, preload=preload)
            next_fname = _get_next_fname(fid, fname, tree)
            (
                info,
                data,
                data_tag,
                events,
                event_id,
                metadata,
                tmin,
                tmax,
                baseline,
                selection,
                drop_log,
                epoch_shape,
                cals,
                reject_params,
                fmt,
                annotations,
                raw_sfreq,
            ) = _read_one_epoch_file(fid, tree, preload)

            if (events[:, 0] < 0).any():
                events = events.copy()
                warn(
                    "Incorrect events detected on disk, setting event "
                    "numbers to consecutive increasing integers"
                )
                events[:, 0] = np.arange(1, len(events) + 1)
            # here we ignore missing events, since users should already be
            # aware of missing events if they have saved data that way
            # we also retain original baseline without re-applying baseline
            # correction (data is being baseline-corrected when written to
            # disk)
            epoch = BaseEpochs(
                info,
                data,
                events,
                event_id,
                tmin,
                tmax,
                baseline=None,
                metadata=metadata,
                on_missing="ignore",
                selection=selection,
                drop_log=drop_log,
                proj=False,
                verbose=False,
                raw_sfreq=raw_sfreq,
            )
            epoch.baseline = baseline
            epoch._do_baseline = False  # might be superfluous but won't hurt
            ep_list.append(epoch)

            if not preload:
                # store everything we need to index back to the original data
                raw.append(
                    _RawContainer(
                        fiff_open(fname)[0],
                        data_tag,
                        events[:, 0].copy(),
                        epoch_shape,
                        cals,
                        fmt,
                    )
                )

            if next_fname is not None:
                fnames.append(next_fname)

        unsafe_annot_add = raw_sfreq is None
        (
            info,
            data,
            raw_sfreq,
            events,
            event_id,
            tmin,
            tmax,
            metadata,
            baseline,
            selection,
            drop_log,
        ) = _concatenate_epochs(
            ep_list,
            with_data=preload,
            add_offset=False,
            on_mismatch="raise",
        )
        # we need this uniqueness for non-preloaded data to work properly
        if len(np.unique(events[:, 0])) != len(events):
            raise RuntimeError("Event time samples were not unique")

        # correct the drop log
        assert len(drop_log) % len(fnames) == 0
        step = len(drop_log) // len(fnames)
        offsets = np.arange(step, len(drop_log) + 1, step)
        drop_log = list(drop_log)
        for i1, i2 in zip(offsets[:-1], offsets[1:]):
            other_log = drop_log[i1:i2]
            for k, (a, b) in enumerate(zip(drop_log, other_log)):
                if a == ("IGNORED",) and b != ("IGNORED",):
                    drop_log[k] = b
        drop_log = tuple(drop_log[:step])

        # call BaseEpochs constructor
        # again, ensure we're retaining the baseline period originally loaded
        # from disk without trying to re-apply baseline correction
        super(EpochsFIF, self).__init__(
            info,
            data,
            events,
            event_id,
            tmin,
            tmax,
            baseline=None,
            raw=raw,
            proj=proj,
            preload_at_end=False,
            on_missing="ignore",
            selection=selection,
            drop_log=drop_log,
            filename=fname_rep,
            metadata=metadata,
            verbose=verbose,
            raw_sfreq=raw_sfreq,
            annotations=annotations,
            **reject_params,
        )
        self.baseline = baseline
        self._do_baseline = False
        # use the private property instead of drop_bad so that epochs
        # are not all read from disk for preload=False
        self._bad_dropped = True
        # private property to suggest that people re-save epochs if they add
        # annotations
        self._unsafe_annot_add = unsafe_annot_add

    @verbose
    def _get_epoch_from_raw(self, idx, verbose=None):
        """Load one epoch from disk."""
        # Find the right file and offset to use
        event_samp = self.events[idx, 0]
        for raw in self._raw:
            idx = np.where(raw.event_samps == event_samp)[0]
            if len(idx) == 1:
                fmt = raw.fmt
                idx = idx[0]
                size = np.prod(raw.epoch_shape) * np.dtype(fmt).itemsize
                offset = idx * size + 16  # 16 = Tag header
                break
        else:
            # read the correct subset of the data
            raise RuntimeError(
                "Correct epoch could not be found, please "
                "contact mne-python developers"
            )
        # the following is equivalent to this, but faster:
        #
        # >>> data = read_tag(raw.fid, raw.data_tag.pos).data.astype(float)
        # >>> data *= raw.cals[np.newaxis, :, :]
        # >>> data = data[idx]
        #
        # Eventually this could be refactored in io/tag.py if other functions
        # could make use of it
        raw.fid.seek(raw.data_tag.pos + offset, 0)
        if fmt == ">c8":
            read_fmt = ">f4"
        elif fmt == ">c16":
            read_fmt = ">f8"
        else:
            read_fmt = fmt
        data = np.frombuffer(raw.fid.read(size), read_fmt)
        if read_fmt != fmt:
            data = data.view(fmt)
            data = data.astype(np.complex128)
        else:
            data = data.astype(np.float64)

        data.shape = raw.epoch_shape
        data *= raw.cals
        return data


@fill_doc
def bootstrap(epochs, random_state=None):
    """Compute epochs selected by bootstrapping.

    Parameters
    ----------
    epochs : Epochs instance
        epochs data to be bootstrapped
    %(random_state)s

    Returns
    -------
    epochs : Epochs instance
        The bootstrap samples
    """
    if not epochs.preload:
        raise RuntimeError(
            "Modifying data of epochs is only supported "
            "when preloading is used. Use preload=True "
            "in the constructor."
        )

    rng = check_random_state(random_state)
    epochs_bootstrap = epochs.copy()
    n_events = len(epochs_bootstrap.events)
    idx = rng_uniform(rng)(0, n_events, n_events)
    epochs_bootstrap = epochs_bootstrap[idx]
    return epochs_bootstrap


def _check_merge_epochs(epochs_list):
    """Aux function."""
    if len({tuple(epochs.event_id.items()) for epochs in epochs_list}) != 1:
        raise NotImplementedError("Epochs with unequal values for event_id")
    if len({epochs.tmin for epochs in epochs_list}) != 1:
        raise NotImplementedError("Epochs with unequal values for tmin")
    if len({epochs.tmax for epochs in epochs_list}) != 1:
        raise NotImplementedError("Epochs with unequal values for tmax")
    if len({epochs.baseline for epochs in epochs_list}) != 1:
        raise NotImplementedError("Epochs with unequal values for baseline")


def _concatenate_epochs(
    epochs_list, *, with_data=True, add_offset=True, on_mismatch="raise"
):
    """Auxiliary function for concatenating epochs."""
    if not isinstance(epochs_list, (list, tuple)):
        raise TypeError(
            "epochs_list must be a list or tuple, got %s" % (type(epochs_list),)
        )

    # to make warning messages only occur once during concatenation
    warned = False

    for ei, epochs in enumerate(epochs_list):
        if not isinstance(epochs, BaseEpochs):
            raise TypeError(
                "epochs_list[%d] must be an instance of Epochs, "
                "got %s" % (ei, type(epochs))
            )

        if (
            getattr(epochs, "annotations", None) is not None
            and len(epochs.annotations) > 0
            and not warned
        ):
            warned = True
            warn(
                "Concatenation of Annotations within Epochs is not supported "
                "yet. All annotations will be dropped."
            )

            # create a copy, so that the Annotations are not modified in place
            # from the original object
            epochs = epochs.copy()
            epochs.set_annotations(None)
    out = epochs_list[0]
    offsets = [0]
    if with_data:
        out.drop_bad()
        offsets.append(len(out))
    events = [out.events]
    metadata = [out.metadata]
    baseline, tmin, tmax = out.baseline, out.tmin, out.tmax
    raw_sfreq = out._raw_sfreq
    info = deepcopy(out.info)
    drop_log = out.drop_log
    event_id = deepcopy(out.event_id)
    selection = out.selection
    # offset is the last epoch + tmax + 10 second
    shift = int((10 + tmax) * out.info["sfreq"])
    # Allow reading empty epochs (ToDo: Maybe not anymore in the future)
    if out._allow_empty:
        events_offset = 0
    else:
        events_offset = int(np.max(events[0][:, 0])) + shift
    events_overflow = False
    warned = False
    for ii, epochs in enumerate(epochs_list[1:], 1):
        _ensure_infos_match(epochs.info, info, f"epochs[{ii}]", on_mismatch=on_mismatch)
        if not np.allclose(epochs.times, epochs_list[0].times):
            raise ValueError("Epochs must have same times")

        if epochs.baseline != baseline:
            raise ValueError("Baseline must be same for all epochs")

        if epochs._raw_sfreq != raw_sfreq and not warned:
            warned = True
            warn(
                "The original raw sampling rate of the Epochs does not "
                "match for all Epochs. Please proceed cautiously."
            )

        # compare event_id
        common_keys = list(set(event_id).intersection(set(epochs.event_id)))
        for key in common_keys:
            if not event_id[key] == epochs.event_id[key]:
                msg = (
                    "event_id values must be the same for identical keys "
                    'for all concatenated epochs. Key "{}" maps to {} in '
                    "some epochs and to {} in others."
                )
                raise ValueError(msg.format(key, event_id[key], epochs.event_id[key]))

        if with_data:
            epochs.drop_bad()
            offsets.append(len(epochs))
        evs = epochs.events.copy()
        if len(epochs.events) == 0:
            warn("One of the Epochs objects to concatenate was empty.")
        elif add_offset:
            # We need to cast to a native Python int here to detect an
            # overflow of a numpy int32 (which is the default on windows)
            max_timestamp = int(np.max(evs[:, 0]))
            evs[:, 0] += events_offset
            events_offset += max_timestamp + shift
            if events_offset > INT32_MAX:
                warn(
                    f"Event number greater than {INT32_MAX} created, "
                    "events[:, 0] will be assigned consecutive increasing "
                    "integer values"
                )
                events_overflow = True
                add_offset = False  # we no longer need to add offset
        events.append(evs)
        selection = np.concatenate((selection, epochs.selection))
        drop_log = drop_log + epochs.drop_log
        event_id.update(epochs.event_id)
        metadata.append(epochs.metadata)
    events = np.concatenate(events, axis=0)
    # check to see if we exceeded our maximum event offset
    if events_overflow:
        events[:, 0] = np.arange(1, len(events) + 1)

    # Create metadata object (or make it None)
    n_have = sum(this_meta is not None for this_meta in metadata)
    if n_have == 0:
        metadata = None
    elif n_have != len(metadata):
        raise ValueError(
            "%d of %d epochs instances have metadata, either "
            "all or none must have metadata" % (n_have, len(metadata))
        )
    else:
        pd = _check_pandas_installed(strict=False)
        if pd is not False:
            metadata = pd.concat(metadata)
        else:  # dict of dicts
            metadata = sum(metadata, list())
    assert len(offsets) == (len(epochs_list) if with_data else 0) + 1
    data = None
    if with_data:
        offsets = np.cumsum(offsets)
        for start, stop, epochs in zip(offsets[:-1], offsets[1:], epochs_list):
            this_data = epochs.get_data()
            if data is None:
                data = np.empty(
                    (offsets[-1], len(out.ch_names), len(out.times)),
                    dtype=this_data.dtype,
                )
            data[start:stop] = this_data
    return (
        info,
        data,
        raw_sfreq,
        events,
        event_id,
        tmin,
        tmax,
        metadata,
        baseline,
        selection,
        drop_log,
    )


@verbose
def concatenate_epochs(
    epochs_list, add_offset=True, *, on_mismatch="raise", verbose=None
):
    """Concatenate a list of `~mne.Epochs` into one `~mne.Epochs` object.

    .. note:: Unlike `~mne.concatenate_raws`, this function does **not**
              modify any of the input data.

    Parameters
    ----------
    epochs_list : list
        List of `~mne.Epochs` instances to concatenate (in that order).
    add_offset : bool
        If True, a fixed offset is added to the event times from different
        Epochs sets, such that they are easy to distinguish after the
        concatenation.
        If False, the event times are unaltered during the concatenation.
    %(on_mismatch_info)s
    %(verbose)s

        .. versionadded:: 0.24

    Returns
    -------
    epochs : instance of EpochsArray
        The result of the concatenation. All data will be loaded into memory.

    Notes
    -----
    .. versionadded:: 0.9.0
    """
    (
        info,
        data,
        raw_sfreq,
        events,
        event_id,
        tmin,
        tmax,
        metadata,
        baseline,
        selection,
        drop_log,
    ) = _concatenate_epochs(
        epochs_list,
        with_data=True,
        add_offset=add_offset,
        on_mismatch=on_mismatch,
    )
    selection = np.where([len(d) == 0 for d in drop_log])[0]
    out = EpochsArray(
        data=data,
        info=info,
        events=events,
        event_id=event_id,
        tmin=tmin,
        baseline=baseline,
        selection=selection,
        drop_log=drop_log,
        proj=False,
        on_missing="ignore",
        metadata=metadata,
        raw_sfreq=raw_sfreq,
    )
    out.drop_bad()
    return out


@verbose
def average_movements(
    epochs,
    head_pos=None,
    orig_sfreq=None,
    picks=None,
    origin="auto",
    weight_all=True,
    int_order=8,
    ext_order=3,
    destination=None,
    ignore_ref=False,
    return_mapping=False,
    mag_scale=100.0,
    verbose=None,
):
    """Average data using Maxwell filtering, transforming using head positions.

    Parameters
    ----------
    epochs : instance of Epochs
        The epochs to operate on.
    %(head_pos_maxwell)s
    orig_sfreq : float | None
        The original sample frequency of the data (that matches the
        event sample numbers in ``epochs.events``). Can be ``None``
        if data have not been decimated or resampled.
    %(picks_all_data)s
    %(origin_maxwell)s
    weight_all : bool
        If True, all channels are weighted by the SSS basis weights.
        If False, only MEG channels are weighted, other channels
        receive uniform weight per epoch.
    %(int_order_maxwell)s
    %(ext_order_maxwell)s
    %(destination_maxwell_dest)s
    %(ignore_ref_maxwell)s
    return_mapping : bool
        If True, return the mapping matrix.
    %(mag_scale_maxwell)s

        .. versionadded:: 0.13
    %(verbose)s

    Returns
    -------
    evoked : instance of Evoked
        The averaged epochs.

    See Also
    --------
    mne.preprocessing.maxwell_filter
    mne.chpi.read_head_pos

    Notes
    -----
    The Maxwell filtering version of this algorithm is described in [1]_,
    in section V.B "Virtual signals and movement correction", equations
    40-44. For additional validation, see [2]_.

    Regularization has not been added because in testing it appears to
    decrease dipole localization accuracy relative to using all components.
    Fine calibration and cross-talk cancellation, however, could be added
    to this algorithm based on user demand.

    .. versionadded:: 0.11

    References
    ----------
    .. [1] Taulu S. and Kajola M. "Presentation of electromagnetic
           multichannel data: The signal space separation method,"
           Journal of Applied Physics, vol. 97, pp. 124905 1-10, 2005.
    .. [2] Wehner DT, Hämäläinen MS, Mody M, Ahlfors SP. "Head movements
           of children in MEG: Quantification, effects on source
           estimation, and compensation. NeuroImage 40:541–550, 2008.
    """  # noqa: E501
    from .preprocessing.maxwell import (
        _trans_sss_basis,
        _reset_meg_bads,
        _check_usable,
        _col_norm_pinv,
        _get_n_moments,
        _get_mf_picks_fix_mags,
        _prep_mf_coils,
        _check_destination,
        _remove_meg_projs_comps,
        _get_coil_scale,
        _get_sensor_operator,
    )

    if head_pos is None:
        raise TypeError("head_pos must be provided and cannot be None")
    from .chpi import head_pos_to_trans_rot_t

    if not isinstance(epochs, BaseEpochs):
        raise TypeError(
            "epochs must be an instance of Epochs, not %s" % (type(epochs),)
        )
    orig_sfreq = epochs.info["sfreq"] if orig_sfreq is None else orig_sfreq
    orig_sfreq = float(orig_sfreq)
    if isinstance(head_pos, np.ndarray):
        head_pos = head_pos_to_trans_rot_t(head_pos)
    trn, rot, t = head_pos
    del head_pos
    _check_usable(epochs, ignore_ref)
    origin = _check_origin(origin, epochs.info, "head")
    recon_trans = _check_destination(destination, epochs.info, True)

    logger.info("Aligning and averaging up to %s epochs" % (len(epochs.events)))
    if not np.array_equal(epochs.events[:, 0], np.unique(epochs.events[:, 0])):
        raise RuntimeError("Epochs must have monotonically increasing events")
    info_to = epochs.info.copy()
    meg_picks, mag_picks, grad_picks, good_mask, _ = _get_mf_picks_fix_mags(
        info_to, int_order, ext_order, ignore_ref
    )
    coil_scale, mag_scale = _get_coil_scale(
        meg_picks, mag_picks, grad_picks, mag_scale, info_to
    )
    mult = _get_sensor_operator(epochs, meg_picks)
    n_channels, n_times = len(epochs.ch_names), len(epochs.times)
    other_picks = np.setdiff1d(np.arange(n_channels), meg_picks)
    data = np.zeros((n_channels, n_times))
    count = 0
    # keep only MEG w/bad channels marked in "info_from"
    info_from = pick_info(info_to, meg_picks[good_mask], copy=True)
    all_coils_recon = _prep_mf_coils(info_to, ignore_ref=ignore_ref)
    all_coils = _prep_mf_coils(info_from, ignore_ref=ignore_ref)
    # remove MEG bads in "to" info
    _reset_meg_bads(info_to)
    # set up variables
    w_sum = 0.0
    n_in, n_out = _get_n_moments([int_order, ext_order])
    S_decomp = 0.0  # this will end up being a weighted average
    last_trans = None
    decomp_coil_scale = coil_scale[good_mask]
    exp = dict(int_order=int_order, ext_order=ext_order, head_frame=True, origin=origin)
    n_in = _get_n_moments(int_order)
    for ei, epoch in enumerate(epochs):
        event_time = epochs.events[epochs._current - 1, 0] / orig_sfreq
        use_idx = np.where(t <= event_time)[0]
        if len(use_idx) == 0:
            trans = info_to["dev_head_t"]["trans"]
        else:
            use_idx = use_idx[-1]
            trans = np.vstack(
                [np.hstack([rot[use_idx], trn[[use_idx]].T]), [[0.0, 0.0, 0.0, 1.0]]]
            )
        loc_str = ", ".join("%0.1f" % tr for tr in (trans[:3, 3] * 1000))
        if last_trans is None or not np.allclose(last_trans, trans):
            logger.info(
                "    Processing epoch %s (device location: %s mm)" % (ei + 1, loc_str)
            )
            reuse = False
            last_trans = trans
        else:
            logger.info("    Processing epoch %s (device location: same)" % (ei + 1,))
            reuse = True
        epoch = epoch.copy()  # because we operate inplace
        if not reuse:
            S = _trans_sss_basis(exp, all_coils, trans, coil_scale=decomp_coil_scale)
            # Get the weight from the un-regularized version (eq. 44)
            weight = np.linalg.norm(S[:, :n_in])
            # XXX Eventually we could do cross-talk and fine-cal here
            S *= weight
        S_decomp += S  # eq. 41
        epoch[slice(None) if weight_all else meg_picks] *= weight
        data += epoch  # eq. 42
        w_sum += weight
        count += 1
    del info_from
    mapping = None
    if count == 0:
        data.fill(np.nan)
    else:
        data[meg_picks] /= w_sum
        data[other_picks] /= w_sum if weight_all else count
        # Finalize weighted average decomp matrix
        S_decomp /= w_sum
        # Get recon matrix
        # (We would need to include external here for regularization to work)
        exp["ext_order"] = 0
        S_recon = _trans_sss_basis(exp, all_coils_recon, recon_trans)
        if mult is not None:
            S_decomp = mult @ S_decomp
            S_recon = mult @ S_recon
        exp["ext_order"] = ext_order
        # We could determine regularization on basis of destination basis
        # matrix, restricted to good channels, as regularizing individual
        # matrices within the loop above does not seem to work. But in
        # testing this seemed to decrease localization quality in most cases,
        # so we do not provide the option here.
        S_recon /= coil_scale
        # Invert
        pS_ave = _col_norm_pinv(S_decomp)[0][:n_in]
        pS_ave *= decomp_coil_scale.T
        # Get mapping matrix
        mapping = np.dot(S_recon, pS_ave)
        # Apply mapping
        data[meg_picks] = np.dot(mapping, data[meg_picks[good_mask]])
    info_to["dev_head_t"] = recon_trans  # set the reconstruction transform
    evoked = epochs._evoked_from_epoch_data(
        data, info_to, picks, n_events=count, kind="average", comment=epochs._name
    )
    _remove_meg_projs_comps(evoked, ignore_ref)
    logger.info("Created Evoked dataset from %s epochs" % (count,))
    return (evoked, mapping) if return_mapping else evoked


@verbose
def make_fixed_length_epochs(
    raw,
    duration=1.0,
    preload=False,
    reject_by_annotation=True,
    proj=True,
    overlap=0.0,
    id=1,
    verbose=None,
):
    """Divide continuous raw data into equal-sized consecutive epochs.

    Parameters
    ----------
    raw : instance of Raw
        Raw data to divide into segments.
    duration : float
        Duration of each epoch in seconds. Defaults to 1.
    %(preload)s
    %(reject_by_annotation_epochs)s

        .. versionadded:: 0.21.0
    %(proj_epochs)s

        .. versionadded:: 0.22.0
    overlap : float
        The overlap between epochs, in seconds. Must be
        ``0 <= overlap < duration``. Default is 0, i.e., no overlap.

        .. versionadded:: 0.23.0
    id : int
        The id to use (default 1).

        .. versionadded:: 0.24.0
    %(verbose)s

    Returns
    -------
    epochs : instance of Epochs
        Segmented data.

    Notes
    -----
    .. versionadded:: 0.20
    """
    from .event import make_fixed_length_events

    events = make_fixed_length_events(raw, id=id, duration=duration, overlap=overlap)
    delta = 1.0 / raw.info["sfreq"]
    return Epochs(
        raw,
        events,
        event_id=[id],
        tmin=0,
        tmax=duration - delta,
        baseline=None,
        preload=preload,
        reject_by_annotation=reject_by_annotation,
        proj=proj,
        verbose=verbose,
    )<|MERGE_RESOLUTION|>--- conflicted
+++ resolved
@@ -1610,13 +1610,10 @@
             End time of data to get in seconds.
         %(verbose)s
         """
-<<<<<<< HEAD
+        from .io.base import _get_ch_factors
+
         # Handle empty epochs
         self._handle_empty(on_empty, "_get_data")
-=======
-        from .io.base import _get_ch_factors
-
->>>>>>> 22ffe6f7
         # if called with 'out=False', the call came from 'drop_bad()'
         # if no reasons to drop, just declare epochs as good and return
         if not out:
