--- conflicted
+++ resolved
@@ -2,15 +2,10 @@
 #
 # License: BSD-3-Clause
 
-<<<<<<< HEAD
 from contextlib import contextmanager
 from functools import partial
-import os.path as op
-=======
->>>>>>> 57f5ce30
 import pathlib
 import re
-from contextlib import contextmanager
 from pathlib import Path
 
 import numpy as np
