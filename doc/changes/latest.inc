--- conflicted
+++ resolved
@@ -37,11 +37,8 @@
 - Allow :func:`mne.beamformer.make_dics` to take ``pick_ori='vector'`` to compute vector source estimates (:gh:`19080` by `Alex Rockhill`_)
 - Add ``units`` parameter to :func:`mne.io.read_raw_edf` in case units are missing from the file (:gh:`11099` by `Alex Gramfort`_)
 - Add ``on_missing`` functionality to all of our classes that have a ``drop_channels`` method, to control what happens when channel names are not in the object (:gh:`11077` by `Andrew Quinn`_)
-<<<<<<< HEAD
 - Improve interpolation of bridged electrodes with `~mne.preprocessing.interpolate_bridged_electrodes` (:gh:`11094` by `Mathieu Scheltienne`_)
-=======
 - Add :func:`mne.minimum_norm.apply_inverse_tfr_epochs` to apply inverse methods to time-frequency resolved epochs (:gh:`11095` by `Alex Rockhill`_)
->>>>>>> d587b891
 
 Bugs
 ~~~~
