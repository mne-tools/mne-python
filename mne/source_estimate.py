# Authors: Alexandre Gramfort <alexandre.gramfort@inria.fr>
#          Matti Hämäläinen <msh@nmr.mgh.harvard.edu>
#          Martin Luessi <mluessi@nmr.mgh.harvard.edu>
#          Mads Jensen <mje.mads@gmail.com>
#
# License: BSD (3-clause)

import contextlib
import copy
import os.path as op
import numpy as np
from scipy import linalg, sparse
from scipy.sparse import coo_matrix, block_diag as sparse_block_diag

from .cov import Covariance
from .evoked import _get_peak
from .filter import resample
from .fixes import einsum
from .surface import read_surface, _get_ico_surface, mesh_edges
from .source_space import (_ensure_src, _get_morph_src_reordering,
                           _ensure_src_subject, SourceSpaces)
from .utils import (get_subjects_dir, _check_subject, logger, verbose,
                    _time_mask, warn as warn_, copy_function_doc_to_method_doc,
                    fill_doc, _check_option, _validate_type, _check_src_normal,
                    _check_stc_units, _check_pandas_installed,
                    _check_pandas_index_arguments, _convert_times,
                    _build_data_frame, _check_time_format, _check_scaling_time)
from .viz import (plot_source_estimates, plot_vector_source_estimates,
                  plot_volume_source_estimates)
from .io.base import TimeMixin
from .io.meas_info import Info
from .externals.h5io import read_hdf5, write_hdf5


def _read_stc(filename):
    """Aux Function."""
    with open(filename, 'rb') as fid:
        buf = fid.read()

    stc = dict()
    offset = 0
    num_bytes = 4

    # read tmin in ms
    stc['tmin'] = float(np.frombuffer(buf, dtype=">f4", count=1,
                                      offset=offset))
    stc['tmin'] /= 1000.0
    offset += num_bytes

    # read sampling rate in ms
    stc['tstep'] = float(np.frombuffer(buf, dtype=">f4", count=1,
                                       offset=offset))
    stc['tstep'] /= 1000.0
    offset += num_bytes

    # read number of vertices/sources
    vertices_n = int(np.frombuffer(buf, dtype=">u4", count=1, offset=offset))
    offset += num_bytes

    # read the source vector
    stc['vertices'] = np.frombuffer(buf, dtype=">u4", count=vertices_n,
                                    offset=offset)
    offset += num_bytes * vertices_n

    # read the number of timepts
    data_n = int(np.frombuffer(buf, dtype=">u4", count=1, offset=offset))
    offset += num_bytes

    if (vertices_n and  # vertices_n can be 0 (empty stc)
            ((len(buf) // 4 - 4 - vertices_n) % (data_n * vertices_n)) != 0):
        raise ValueError('incorrect stc file size')

    # read the data matrix
    stc['data'] = np.frombuffer(buf, dtype=">f4", count=vertices_n * data_n,
                                offset=offset)
    stc['data'] = stc['data'].reshape([data_n, vertices_n]).T

    return stc


def _write_stc(filename, tmin, tstep, vertices, data):
    """Write an STC file.

    Parameters
    ----------
    filename : string
        The name of the STC file.
    tmin : float
        The first time point of the data in seconds.
    tstep : float
        Time between frames in seconds.
    vertices : array of integers
        Vertex indices (0 based).
    data : 2D array
        The data matrix (nvert * ntime).
    """
    fid = open(filename, 'wb')

    # write start time in ms
    fid.write(np.array(1000 * tmin, dtype='>f4').tostring())
    # write sampling rate in ms
    fid.write(np.array(1000 * tstep, dtype='>f4').tostring())
    # write number of vertices
    fid.write(np.array(vertices.shape[0], dtype='>u4').tostring())
    # write the vertex indices
    fid.write(np.array(vertices, dtype='>u4').tostring())

    # write the number of timepts
    fid.write(np.array(data.shape[1], dtype='>u4').tostring())
    #
    # write the data
    #
    fid.write(np.array(data.T, dtype='>f4').tostring())

    # close the file
    fid.close()


def _read_3(fid):
    """Read 3 byte integer from file."""
    data = np.fromfile(fid, dtype=np.uint8, count=3).astype(np.int32)

    out = np.left_shift(data[0], 16) + np.left_shift(data[1], 8) + data[2]

    return out


def _read_w(filename):
    """Read a w file.

    w files contain activations or source reconstructions for a single time
    point.

    Parameters
    ----------
    filename : string
        The name of the w file.

    Returns
    -------
    data: dict
        The w structure. It has the following keys:
           vertices       vertex indices (0 based)
           data           The data matrix (nvert long)
    """
    with open(filename, 'rb', buffering=0) as fid:  # buffering=0 for np bug
        # skip first 2 bytes
        fid.read(2)

        # read number of vertices/sources (3 byte integer)
        vertices_n = int(_read_3(fid))

        vertices = np.zeros((vertices_n), dtype=np.int32)
        data = np.zeros((vertices_n), dtype=np.float32)

        # read the vertices and data
        for i in range(vertices_n):
            vertices[i] = _read_3(fid)
            data[i] = np.fromfile(fid, dtype='>f4', count=1)[0]

        w = dict()
        w['vertices'] = vertices
        w['data'] = data

    return w


def _write_3(fid, val):
    """Write 3 byte integer to file."""
    f_bytes = np.zeros((3), dtype=np.uint8)
    f_bytes[0] = (val >> 16) & 255
    f_bytes[1] = (val >> 8) & 255
    f_bytes[2] = val & 255
    fid.write(f_bytes.tostring())


def _write_w(filename, vertices, data):
    """Write a w file.

    w files contain activations or source reconstructions for a single time
    point.

    Parameters
    ----------
    filename: string
        The name of the w file.
    vertices: array of int
        Vertex indices (0 based).
    data: 1D array
        The data array (nvert).
    """
    assert (len(vertices) == len(data))

    fid = open(filename, 'wb')

    # write 2 zero bytes
    fid.write(np.zeros((2), dtype=np.uint8).tostring())

    # write number of vertices/sources (3 byte integer)
    vertices_n = len(vertices)
    _write_3(fid, vertices_n)

    # write the vertices and data
    for i in range(vertices_n):
        _write_3(fid, vertices[i])
        # XXX: without float() endianness is wrong, not sure why
        fid.write(np.array(float(data[i]), dtype='>f4').tostring())

    # close the file
    fid.close()


def read_source_estimate(fname, subject=None):
    """Read a source estimate object.

    Parameters
    ----------
    fname : str
        Path to (a) source-estimate file(s).
    subject : str | None
        Name of the subject the source estimate(s) is (are) from.
        It is good practice to set this attribute to avoid combining
        incompatible labels and SourceEstimates (e.g., ones from other
        subjects). Note that due to file specification limitations, the
        subject name isn't saved to or loaded from files written to disk.

    Returns
    -------
    stc : SourceEstimate | VectorSourceEstimate | VolSourceEstimate | MixedSourceEstimate
        The source estimate object loaded from file.

    Notes
    -----
     - for volume source estimates, ``fname`` should provide the path to a
       single file named '*-vl.stc` or '*-vol.stc'
     - for surface source estimates, ``fname`` should either provide the
       path to the file corresponding to a single hemisphere ('*-lh.stc',
       '*-rh.stc') or only specify the asterisk part in these patterns. In any
       case, the function expects files for both hemisphere with names
       following this pattern.
     - for vector surface source estimates, only HDF5 files are supported.
     - for mixed source estimates, only HDF5 files are supported.
     - for single time point .w files, ``fname`` should follow the same
       pattern as for surface estimates, except that files are named
       '*-lh.w' and '*-rh.w'.
    """  # noqa: E501
    fname_arg = fname
    _validate_type(fname, 'path-like', 'fname')
    fname = str(fname)

    # make sure corresponding file(s) can be found
    ftype = None
    if op.exists(fname):
        if fname.endswith('-vl.stc') or fname.endswith('-vol.stc') or \
                fname.endswith('-vl.w') or fname.endswith('-vol.w'):
            ftype = 'volume'
        elif fname.endswith('.stc'):
            ftype = 'surface'
            if fname.endswith(('-lh.stc', '-rh.stc')):
                fname = fname[:-7]
            else:
                err = ("Invalid .stc filename: %r; needs to end with "
                       "hemisphere tag ('...-lh.stc' or '...-rh.stc')"
                       % fname)
                raise IOError(err)
        elif fname.endswith('.w'):
            ftype = 'w'
            if fname.endswith(('-lh.w', '-rh.w')):
                fname = fname[:-5]
            else:
                err = ("Invalid .w filename: %r; needs to end with "
                       "hemisphere tag ('...-lh.w' or '...-rh.w')"
                       % fname)
                raise IOError(err)
        elif fname.endswith('.h5'):
            ftype = 'h5'
            fname = fname[:-3]
        else:
            raise RuntimeError('Unknown extension for file %s' % fname_arg)

    if ftype != 'volume':
        stc_exist = [op.exists(f)
                     for f in [fname + '-rh.stc', fname + '-lh.stc']]
        w_exist = [op.exists(f)
                   for f in [fname + '-rh.w', fname + '-lh.w']]
        if all(stc_exist) and ftype != 'w':
            ftype = 'surface'
        elif all(w_exist):
            ftype = 'w'
        elif op.exists(fname + '.h5'):
            ftype = 'h5'
        elif op.exists(fname + '-stc.h5'):
            ftype = 'h5'
            fname += '-stc'
        elif any(stc_exist) or any(w_exist):
            raise IOError("Hemisphere missing for %r" % fname_arg)
        else:
            raise IOError("SourceEstimate File(s) not found for: %r"
                          % fname_arg)

    # read the files
    if ftype == 'volume':  # volume source space
        if fname.endswith('.stc'):
            kwargs = _read_stc(fname)
        elif fname.endswith('.w'):
            kwargs = _read_w(fname)
            kwargs['data'] = kwargs['data'][:, np.newaxis]
            kwargs['tmin'] = 0.0
            kwargs['tstep'] = 0.0
        else:
            raise IOError('Volume source estimate must end with .stc or .w')
    elif ftype == 'surface':  # stc file with surface source spaces
        lh = _read_stc(fname + '-lh.stc')
        rh = _read_stc(fname + '-rh.stc')
        assert lh['tmin'] == rh['tmin']
        assert lh['tstep'] == rh['tstep']
        kwargs = lh.copy()
        kwargs['data'] = np.r_[lh['data'], rh['data']]
        kwargs['vertices'] = [lh['vertices'], rh['vertices']]
    elif ftype == 'w':  # w file with surface source spaces
        lh = _read_w(fname + '-lh.w')
        rh = _read_w(fname + '-rh.w')
        kwargs = lh.copy()
        kwargs['data'] = np.atleast_2d(np.r_[lh['data'], rh['data']]).T
        kwargs['vertices'] = [lh['vertices'], rh['vertices']]
        # w files only have a single time point
        kwargs['tmin'] = 0.0
        kwargs['tstep'] = 1.0
        ftype = 'surface'
    elif ftype == 'h5':
        kwargs = read_hdf5(fname + '.h5', title='mnepython')
        ftype = kwargs.pop('src_type', 'surface')

    if ftype != 'volume':
        # Make sure the vertices are ordered
        vertices = kwargs['vertices']
        if any(np.any(np.diff(v.astype(int)) <= 0) for v in vertices):
            sidx = [np.argsort(verts) for verts in vertices]
            vertices = [verts[idx] for verts, idx in zip(vertices, sidx)]
            data = kwargs['data'][np.r_[sidx[0], len(sidx[0]) + sidx[1]]]
            kwargs['vertices'] = vertices
            kwargs['data'] = data

    if 'subject' not in kwargs:
        kwargs['subject'] = subject
    if subject is not None and subject != kwargs['subject']:
        raise RuntimeError('provided subject name "%s" does not match '
                           'subject name from the file "%s'
                           % (subject, kwargs['subject']))

    vector = kwargs['data'].ndim == 3
    if ftype in ('volume', 'discrete'):
        klass = VolVectorSourceEstimate if vector else VolSourceEstimate
    elif ftype == 'mixed':
        if vector:
            # XXX we should really support this at some point
            raise NotImplementedError('Vector mixed source estimates not yet '
                                      'supported')
        klass = MixedSourceEstimate
    else:
        assert ftype == 'surface'
        klass = VectorSourceEstimate if vector else SourceEstimate
    return klass(**kwargs)


def _get_src_type(src, vertices, warn_text=None):
    src_type = None
    if src is None:
        if warn_text is None:
            warn_("src should not be None for a robust guess of stc type.")
        else:
            warn_(warn_text)
        if isinstance(vertices, list) and len(vertices) == 2:
            src_type = 'surface'
        elif isinstance(vertices, np.ndarray) or isinstance(vertices, list) \
                and len(vertices) == 1:
            src_type = 'volume'
        elif isinstance(vertices, list) and len(vertices) > 2:
            src_type = 'mixed'
    else:
        src_type = src.kind
    assert src_type in ('surface', 'volume', 'mixed', 'discrete')
    return src_type


def _make_stc(data, vertices, src_type=None, tmin=None, tstep=None,
              subject=None, vector=False, source_nn=None, warn_text=None):
    """Generate a surface, vector-surface, volume or mixed source estimate."""
    def guess_src_type():
        return _get_src_type(src=None, vertices=vertices, warn_text=warn_text)

    src_type = guess_src_type() if src_type is None else src_type

    if vector and src_type == 'mixed':  # XXX this should be supported someday
        raise NotImplementedError(
            'Vector source estimates for mixed source spaces are not supported'
        )

    if vector and src_type == 'surface' and source_nn is None:
        raise RuntimeError('No source vectors supplied.')

    # infer Klass from src_type
    if src_type == 'surface':
        Klass = VectorSourceEstimate if vector else SourceEstimate
    elif src_type in ('volume', 'discrete'):
        Klass = VolVectorSourceEstimate if vector else VolSourceEstimate
    elif src_type == 'mixed':
        Klass = MixedSourceEstimate
    else:
        raise ValueError('vertices has to be either a list with one or more '
                         'arrays or an array')

    # massage the data
    if src_type == 'surface' and vector:
        n_vertices = len(vertices[0]) + len(vertices[1])
        data = np.matmul(
            np.transpose(source_nn.reshape(n_vertices, 3, 3), axes=[0, 2, 1]),
            data.reshape(n_vertices, 3, -1)
        )
    elif src_type in ('volume', 'discrete') and vector:
        data = data.reshape((-1, 3, data.shape[-1]))
    else:
        pass  # noqa

    return Klass(
        data=data, vertices=vertices, tmin=tmin, tstep=tstep, subject=subject
    )


def _verify_source_estimate_compat(a, b):
    """Make sure two SourceEstimates are compatible for arith. operations."""
    compat = False
    if type(a) != type(b):
        raise ValueError('Cannot combine %s and %s.' % (type(a), type(b)))
    if len(a.vertices) == len(b.vertices):
        if all(np.array_equal(av, vv)
               for av, vv in zip(a.vertices, b.vertices)):
            compat = True
    if not compat:
        raise ValueError('Cannot combine source estimates that do not have '
                         'the same vertices. Consider using stc.expand().')
    if a.subject != b.subject:
        raise ValueError('source estimates do not have the same subject '
                         'names, %r and %r' % (a.subject, b.subject))


class _BaseSourceEstimate(TimeMixin):
    """Base class for all source estimates.

    Parameters
    ----------
    data : array, shape (n_dipoles, n_times) | tuple, shape (2,)
        The data in source space. The data can either be a single array or
        a tuple with two arrays: "kernel" shape (n_vertices, n_sensors) and
        "sens_data" shape (n_sensors, n_times). In this case, the source
        space data corresponds to ``np.dot(kernel, sens_data)``.
    vertices : array | list of array
        Vertex numbers corresponding to the data.
    tmin : float
        Time point of the first sample in data.
    tstep : float
        Time step between successive samples in data.
    subject : str | None
        The subject name. While not necessary, it is safer to set the
        subject parameter to avoid analysis errors.
    %(verbose)s

    Attributes
    ----------
    subject : str | None
        The subject name.
    times : array, shape (n_times,)
        The time vector.
    vertices : array | list of array of shape (n_dipoles,)
        The indices of the dipoles in the different source spaces. Can
        be an array if there is only one source space (e.g., for volumes).
    data : array of shape (n_dipoles, n_times)
        The data in source space.
    shape : tuple
        The shape of the data. A tuple of int (n_dipoles, n_times).
    """

    @verbose
    def __init__(self, data, vertices=None, tmin=None, tstep=None,
                 subject=None, verbose=None):  # noqa: D102
        assert hasattr(self, '_data_ndim'), self.__class__.__name__
        assert hasattr(self, '_src_type'), self.__class__.__name__
        kernel, sens_data = None, None
        if isinstance(data, tuple):
            if len(data) != 2:
                raise ValueError('If data is a tuple it has to be length 2')
            kernel, sens_data = data
            data = None
            if kernel.shape[1] != sens_data.shape[0]:
                raise ValueError('kernel and sens_data have invalid '
                                 'dimensions')
            if sens_data.ndim != 2:
                raise ValueError('The sensor data must have 2 dimensions, got '
                                 '%s' % (sens_data.ndim,))

        if isinstance(vertices, list):
            vertices = [np.asarray(v, int) for v in vertices]
            if any(np.any(np.diff(v.astype(int)) <= 0) for v in vertices):
                raise ValueError('Vertices must be ordered in increasing '
                                 'order.')

            n_src = sum([len(v) for v in vertices])

            if len(vertices) == 1:
                vertices = vertices[0]
        elif isinstance(vertices, np.ndarray):
            n_src = len(vertices)
        else:
            raise ValueError('Vertices must be a list or numpy array')

        # safeguard the user against doing something silly
        if data is not None:
            if data.shape[0] != n_src:
                raise ValueError('Number of vertices (%i) and stc.shape[0] '
                                 '(%i) must match' % (n_src, data.shape[0]))
            if data.ndim == self._data_ndim - 1:  # allow upbroadcasting
                data = data[..., np.newaxis]
            if data.ndim != self._data_ndim:
                raise ValueError('Data (shape %s) must have %s dimensions for '
                                 '%s' % (data.shape, self._data_ndim,
                                         self.__class__.__name__))

        self._data = data
        self._tmin = tmin
        self._tstep = tstep
        self.vertices = vertices
        self.verbose = verbose
        self._kernel = kernel
        self._sens_data = sens_data
        self._kernel_removed = False
        self._times = None
        self._update_times()
        self.subject = _check_subject(None, subject, False)

    def __repr__(self):  # noqa: D105
        s = "%d vertices" % (sum(len(v) for v in self._vertices_list),)
        if self.subject is not None:
            s += ", subject : %s" % self.subject
        s += ", tmin : %s (ms)" % (1e3 * self.tmin)
        s += ", tmax : %s (ms)" % (1e3 * self.times[-1])
        s += ", tstep : %s (ms)" % (1e3 * self.tstep)
        s += ", data shape : %s" % (self.shape,)
        return "<%s  |  %s>" % (type(self).__name__, s)

    @property
    def _vertices_list(self):
        return self.vertices

    @verbose
    def save(self, fname, ftype='h5', verbose=None):
        """Save the full source estimate to an HDF5 file.

        Parameters
        ----------
        fname : str
            The file name to write the source estimate to, should end in
            '-stc.h5'.
        ftype : str
            File format to use. Currently, the only allowed values is "h5".
        %(verbose_meth)s
        """
        _validate_type(fname, 'path-like', 'fname')
        fname = str(fname)
        if ftype != 'h5':
            raise ValueError('%s objects can only be written as HDF5 files.'
                             % (self.__class__.__name__,))
        if not fname.endswith('.h5'):
            fname += '-stc.h5'
        write_hdf5(fname,
                   dict(vertices=self.vertices, data=self.data, tmin=self.tmin,
                        tstep=self.tstep, subject=self.subject,
                        src_type=self._src_type),
                   title='mnepython', overwrite=True)

    @property
    def sfreq(self):
        """Sample rate of the data."""
        return 1. / self.tstep

    def _remove_kernel_sens_data_(self):
        """Remove kernel and sensor space data and compute self._data."""
        if self._kernel is not None or self._sens_data is not None:
            self._kernel_removed = True
            self._data = np.dot(self._kernel, self._sens_data)
            self._kernel = None
            self._sens_data = None

    @fill_doc
    def crop(self, tmin=None, tmax=None, include_tmax=True):
        """Restrict SourceEstimate to a time interval.

        Parameters
        ----------
        tmin : float | None
            The first time point in seconds. If None the first present is used.
        tmax : float | None
            The last time point in seconds. If None the last present is used.
        %(include_tmax)s

        Returns
        -------
        stc : instance of SourceEstimate
            The cropped source estimate.
        """
        mask = _time_mask(self.times, tmin, tmax, sfreq=self.sfreq,
                          include_tmax=include_tmax)
        self.tmin = self.times[np.where(mask)[0][0]]
        if self._kernel is not None and self._sens_data is not None:
            self._sens_data = self._sens_data[..., mask]
        else:
            self.data = self.data[..., mask]

        return self  # return self for chaining methods

    @verbose
    def resample(self, sfreq, npad='auto', window='boxcar', n_jobs=1,
                 verbose=None):
        """Resample data.

        Parameters
        ----------
        sfreq : float
            New sample rate to use.
        npad : int | str
            Amount to pad the start and end of the data.
            Can also be "auto" to use a padding that will result in
            a power-of-two size (can be much faster).
        window : str | tuple
            Window to use in resampling. See :func:`scipy.signal.resample`.
        %(n_jobs)s
        %(verbose_meth)s

        Returns
        -------
        stc : instance of SourceEstimate
            The resampled source estimate.

        Notes
        -----
        For some data, it may be more accurate to use npad=0 to reduce
        artifacts. This is dataset dependent -- check your data!

        Note that the sample rate of the original data is inferred from tstep.
        """
        # resampling in sensor instead of source space gives a somewhat
        # different result, so we don't allow it
        self._remove_kernel_sens_data_()

        o_sfreq = 1.0 / self.tstep
        data = self.data
        if data.dtype == np.float32:
            data = data.astype(np.float64)
        self.data = resample(data, sfreq, o_sfreq, npad, n_jobs=n_jobs)

        # adjust indirectly affected variables
        self.tstep = 1.0 / sfreq
        return self

    @property
    def data(self):
        """Numpy array of source estimate data."""
        if self._data is None:
            # compute the solution the first time the data is accessed and
            # remove the kernel and sensor data
            self._remove_kernel_sens_data_()
        return self._data

    @data.setter
    def data(self, value):
        value = np.asarray(value)
        if self._data is not None and value.ndim != self._data.ndim:
            raise ValueError('Data array should have %d dimensions.' %
                             self._data.ndim)

        # vertices can be a single number, so cast to ndarray
        if isinstance(self.vertices, list):
            n_verts = sum([len(v) for v in self.vertices])
        elif isinstance(self.vertices, np.ndarray):
            n_verts = len(self.vertices)
        else:
            raise ValueError('Vertices must be a list or numpy array')

        if value.shape[0] != n_verts:
            raise ValueError('The first dimension of the data array must '
                             'match the number of vertices (%d != %d)' %
                             (value.shape[0], n_verts))

        self._data = value
        self._update_times()

    @property
    def shape(self):
        """Shape of the data."""
        if self._data is not None:
            return self._data.shape
        return (self._kernel.shape[0], self._sens_data.shape[1])

    @property
    def tmin(self):
        """The first timestamp."""
        return self._tmin

    @tmin.setter
    def tmin(self, value):
        self._tmin = float(value)
        self._update_times()

    @property
    def tstep(self):
        """The change in time between two consecutive samples (1 / sfreq)."""
        return self._tstep

    @tstep.setter
    def tstep(self, value):
        if value <= 0:
            raise ValueError('.tstep must be greater than 0.')
        self._tstep = float(value)
        self._update_times()

    @property
    def times(self):
        """A timestamp for each sample."""
        return self._times

    @times.setter
    def times(self, value):
        raise ValueError('You cannot write to the .times attribute directly. '
                         'This property automatically updates whenever '
                         '.tmin, .tstep or .data changes.')

    def _update_times(self):
        """Update the times attribute after changing tmin, tmax, or tstep."""
        self._times = self.tmin + (self.tstep * np.arange(self.shape[-1]))
        self._times.flags.writeable = False

    def __add__(self, a):
        """Add source estimates."""
        stc = self.copy()
        stc += a
        return stc

    def __iadd__(self, a):  # noqa: D105
        self._remove_kernel_sens_data_()
        if isinstance(a, _BaseSourceEstimate):
            _verify_source_estimate_compat(self, a)
            self.data += a.data
        else:
            self.data += a
        return self

    def mean(self):
        """Make a summary stc file with mean over time points.

        Returns
        -------
        stc : SourceEstimate | VectorSourceEstimate
            The modified stc.
        """
        out = self.sum()
        out /= len(self.times)
        return out

    def sum(self):
        """Make a summary stc file with sum over time points.

        Returns
        -------
        stc : SourceEstimate | VectorSourceEstimate
            The modified stc.
        """
        data = self.data
        tmax = self.tmin + self.tstep * data.shape[-1]
        tmin = (self.tmin + tmax) / 2.
        tstep = tmax - self.tmin
        sum_stc = self.__class__(self.data.sum(axis=-1, keepdims=True),
                                 vertices=self.vertices, tmin=tmin,
                                 tstep=tstep, subject=self.subject)
        return sum_stc

    def __sub__(self, a):
        """Subtract source estimates."""
        stc = self.copy()
        stc -= a
        return stc

    def __isub__(self, a):  # noqa: D105
        self._remove_kernel_sens_data_()
        if isinstance(a, _BaseSourceEstimate):
            _verify_source_estimate_compat(self, a)
            self.data -= a.data
        else:
            self.data -= a
        return self

    def __truediv__(self, a):  # noqa: D105
        return self.__div__(a)

    def __div__(self, a):  # noqa: D105
        """Divide source estimates."""
        stc = self.copy()
        stc /= a
        return stc

    def __itruediv__(self, a):  # noqa: D105
        return self.__idiv__(a)

    def __idiv__(self, a):  # noqa: D105
        self._remove_kernel_sens_data_()
        if isinstance(a, _BaseSourceEstimate):
            _verify_source_estimate_compat(self, a)
            self.data /= a.data
        else:
            self.data /= a
        return self

    def __mul__(self, a):
        """Multiply source estimates."""
        stc = self.copy()
        stc *= a
        return stc

    def __imul__(self, a):  # noqa: D105
        self._remove_kernel_sens_data_()
        if isinstance(a, _BaseSourceEstimate):
            _verify_source_estimate_compat(self, a)
            self.data *= a.data
        else:
            self.data *= a
        return self

    def __pow__(self, a):  # noqa: D105
        stc = self.copy()
        stc **= a
        return stc

    def __ipow__(self, a):  # noqa: D105
        self._remove_kernel_sens_data_()
        self.data **= a
        return self

    def __radd__(self, a):  # noqa: D105
        return self + a

    def __rsub__(self, a):  # noqa: D105
        return self - a

    def __rmul__(self, a):  # noqa: D105
        return self * a

    def __rdiv__(self, a):  # noqa: D105
        return self / a

    def __neg__(self):  # noqa: D105
        """Negate the source estimate."""
        stc = self.copy()
        stc._remove_kernel_sens_data_()
        stc.data *= -1
        return stc

    def __pos__(self):  # noqa: D105
        return self

    def __abs__(self):
        """Compute the absolute value of the data.

        Returns
        -------
        stc : instance of _BaseSourceEstimate
            A version of the source estimate, where the data attribute is set
            to abs(self.data).
        """
        stc = self.copy()
        stc._remove_kernel_sens_data_()
        stc._data = abs(stc._data)
        return stc

    def sqrt(self):
        """Take the square root.

        Returns
        -------
        stc : instance of SourceEstimate
            A copy of the SourceEstimate with sqrt(data).
        """
        return self ** (0.5)

    def copy(self):
        """Return copy of source estimate instance.

        Returns
        -------
        stc : instance of SourceEstimate
            A copy of the source estimate.
        """
        return copy.deepcopy(self)

    def bin(self, width, tstart=None, tstop=None, func=np.mean):
        """Return a source estimate object with data summarized over time bins.

        Time bins of ``width`` seconds. This method is intended for
        visualization only. No filter is applied to the data before binning,
        making the method inappropriate as a tool for downsampling data.

        Parameters
        ----------
        width : scalar
            Width of the individual bins in seconds.
        tstart : scalar | None
            Time point where the first bin starts. The default is the first
            time point of the stc.
        tstop : scalar | None
            Last possible time point contained in a bin (if the last bin would
            be shorter than width it is dropped). The default is the last time
            point of the stc.
        func : callable
            Function that is applied to summarize the data. Needs to accept a
            numpy.array as first input and an ``axis`` keyword argument.

        Returns
        -------
        stc : SourceEstimate | VectorSourceEstimate
            The binned source estimate.
        """
        if tstart is None:
            tstart = self.tmin
        if tstop is None:
            tstop = self.times[-1]

        times = np.arange(tstart, tstop + self.tstep, width)
        nt = len(times) - 1
        data = np.empty(self.shape[:-1] + (nt,), dtype=self.data.dtype)
        for i in range(nt):
            idx = (self.times >= times[i]) & (self.times < times[i + 1])
            data[..., i] = func(self.data[..., idx], axis=-1)

        tmin = times[0] + width / 2.
        stc = self.copy()
        stc._data = data
        stc.tmin = tmin
        stc.tstep = width
        return stc

    def transform_data(self, func, idx=None, tmin_idx=None, tmax_idx=None):
        """Get data after a linear (time) transform has been applied.

        The transform is applied to each source time course independently.

        Parameters
        ----------
        func : callable
            The transform to be applied, including parameters (see, e.g.,
            :func:`functools.partial`). The first parameter of the function is
            the input data. The first return value is the transformed data,
            remaining outputs are ignored. The first dimension of the
            transformed data has to be the same as the first dimension of the
            input data.
        idx : array | None
            Indicices of source time courses for which to compute transform.
            If None, all time courses are used.
        tmin_idx : int | None
            Index of first time point to include. If None, the index of the
            first time point is used.
        tmax_idx : int | None
            Index of the first time point not to include. If None, time points
            up to (and including) the last time point are included.

        Returns
        -------
        data_t : ndarray
            The transformed data.

        Notes
        -----
        Applying transforms can be significantly faster if the
        SourceEstimate object was created using "(kernel, sens_data)", for
        the "data" parameter as the transform is applied in sensor space.
        Inverse methods, e.g., "apply_inverse_epochs", or "apply_lcmv_epochs"
        do this automatically (if possible).
        """
        if idx is None:
            # use all time courses by default
            idx = slice(None, None)

        if self._kernel is None and self._sens_data is None:
            if self._kernel_removed:
                warn_('Performance can be improved by not accessing the data '
                      'attribute before calling this method.')

            # transform source space data directly
            data_t = func(self.data[idx, ..., tmin_idx:tmax_idx])

            if isinstance(data_t, tuple):
                # use only first return value
                data_t = data_t[0]
        else:
            # apply transform in sensor space
            sens_data_t = func(self._sens_data[:, tmin_idx:tmax_idx])

            if isinstance(sens_data_t, tuple):
                # use only first return value
                sens_data_t = sens_data_t[0]

            # apply inverse
            data_shape = sens_data_t.shape
            if len(data_shape) > 2:
                # flatten the last dimensions
                sens_data_t = sens_data_t.reshape(data_shape[0],
                                                  np.prod(data_shape[1:]))

            data_t = np.dot(self._kernel[idx, :], sens_data_t)

            # restore original shape if necessary
            if len(data_shape) > 2:
                data_t = data_t.reshape(data_t.shape[0], *data_shape[1:])

        return data_t

    def transform(self, func, idx=None, tmin=None, tmax=None, copy=False):
        """Apply linear transform.

        The transform is applied to each source time course independently.

        Parameters
        ----------
        func : callable
            The transform to be applied, including parameters (see, e.g.,
            :func:`functools.partial`). The first parameter of the function is
            the input data. The first two dimensions of the transformed data
            should be (i) vertices and (ii) time.  See Notes for details.
        idx : array | None
            Indices of source time courses for which to compute transform.
            If None, all time courses are used.
        tmin : float | int | None
            First time point to include (ms). If None, self.tmin is used.
        tmax : float | int | None
            Last time point to include (ms). If None, self.tmax is used.
        copy : bool
            If True, return a new instance of SourceEstimate instead of
            modifying the input inplace.

        Returns
        -------
        stcs : SourceEstimate | VectorSourceEstimate | list
            The transformed stc or, in the case of transforms which yield
            N-dimensional output (where N > 2), a list of stcs. For a list,
            copy must be True.

        Notes
        -----
        Transforms which yield 3D
        output (e.g. time-frequency transforms) are valid, so long as the
        first two dimensions are vertices and time.  In this case, the
        copy parameter must be True and a list of
        SourceEstimates, rather than a single instance of SourceEstimate,
        will be returned, one for each index of the 3rd dimension of the
        transformed data.  In the case of transforms yielding 2D output
        (e.g. filtering), the user has the option of modifying the input
        inplace (copy = False) or returning a new instance of
        SourceEstimate (copy = True) with the transformed data.

        Applying transforms can be significantly faster if the
        SourceEstimate object was created using "(kernel, sens_data)", for
        the "data" parameter as the transform is applied in sensor space.
        Inverse methods, e.g., "apply_inverse_epochs", or "apply_lcmv_epochs"
        do this automatically (if possible).
        """
        # min and max data indices to include
        times = 1000. * self.times
        t_idx = np.where(_time_mask(times, tmin, tmax, sfreq=self.sfreq))[0]
        if tmin is None:
            tmin_idx = None
        else:
            tmin_idx = t_idx[0]

        if tmax is None:
            tmax_idx = None
        else:
            # +1, because upper boundary needs to include the last sample
            tmax_idx = t_idx[-1] + 1

        data_t = self.transform_data(func, idx=idx, tmin_idx=tmin_idx,
                                     tmax_idx=tmax_idx)

        # account for change in n_vertices
        if idx is not None:
            idx_lh = idx[idx < len(self.lh_vertno)]
            idx_rh = idx[idx >= len(self.lh_vertno)] - len(self.lh_vertno)
            verts_lh = self.lh_vertno[idx_lh]
            verts_rh = self.rh_vertno[idx_rh]
        else:
            verts_lh = self.lh_vertno
            verts_rh = self.rh_vertno
        verts = [verts_lh, verts_rh]

        tmin_idx = 0 if tmin_idx is None else tmin_idx
        tmin = self.times[tmin_idx]

        if data_t.ndim > 2:
            # return list of stcs if transformed data has dimensionality > 2
            if copy:
                stcs = [SourceEstimate(data_t[:, :, a], verts, tmin,
                                       self.tstep, self.subject)
                        for a in range(data_t.shape[-1])]
            else:
                raise ValueError('copy must be True if transformed data has '
                                 'more than 2 dimensions')
        else:
            # return new or overwritten stc
            stcs = self if not copy else self.copy()
            stcs.vertices = verts
            stcs.data = data_t
            stcs.tmin = tmin

        return stcs

    @fill_doc
    def to_data_frame(self, index=None, scaling_time=None, scalings=None,
                      long_format=False, time_format='ms'):
        """Export data in tabular structure as a pandas DataFrame.

        Vertices are converted to columns in the DataFrame. By default,
        an additional column "time" is added, unless ``index='time'``
        (in which case time values form the DataFrame's index).

        Parameters
        ----------
        %(df_index_evk)s
            Defaults to ``None``.
        %(df_scaling_time_deprecated)s
        %(df_scalings)s
        %(df_longform_stc)s
        %(df_time_format)s

            .. versionadded:: 0.20

        Returns
        -------
        %(df_return)s
        """
        # check deprecation
        _check_scaling_time(scaling_time)
        # check pandas once here, instead of in each private utils function
        pd = _check_pandas_installed()  # noqa
        # arg checking
        valid_index_args = ['time', 'subject']
        valid_time_formats = ['ms', 'timedelta']
        index = _check_pandas_index_arguments(index, valid_index_args)
        time_format = _check_time_format(time_format, valid_time_formats)
        # get data
        data = self.data.T
        times = self.times
        # prepare extra columns / multiindex
        mindex = list()
        default_index = ['time']
        if self.subject is not None:
            default_index = ['subject', 'time']
            mindex.append(('subject', np.repeat(self.subject, data.shape[0])))
        times = _convert_times(self, times, time_format)
        mindex.append(('time', times))
        # triage surface vs volume source estimates
        if isinstance(self.vertices, list):
            col_names = list()
            for ii, vertno in enumerate(self.vertices):
                col_names.extend(['{}_{}'.format(('LH', 'RH')[ii], vert)
                                  for vert in vertno])
        else:
            col_names = ['VOL_{}'.format(vert) for vert in self.vertices]
        # build DataFrame
        df = _build_data_frame(self, data, None, long_format, mindex, index,
                               default_index=default_index,
                               col_names=col_names, col_kind='source')
        return df


def _center_of_mass(vertices, values, hemi, surf, subject, subjects_dir,
                    restrict_vertices):
    """Find the center of mass on a surface."""
    if (values == 0).all() or (values < 0).any():
        raise ValueError('All values must be non-negative and at least one '
                         'must be non-zero, cannot compute COM')
    subjects_dir = get_subjects_dir(subjects_dir, raise_error=True)
    surf = read_surface(op.join(subjects_dir, subject, 'surf',
                                hemi + '.' + surf))
    if restrict_vertices is True:
        restrict_vertices = vertices
    elif restrict_vertices is False:
        restrict_vertices = np.arange(surf[0].shape[0])
    elif isinstance(restrict_vertices, SourceSpaces):
        idx = 1 if restrict_vertices.kind == 'surface' and hemi == 'rh' else 0
        restrict_vertices = restrict_vertices[idx]['vertno']
    else:
        restrict_vertices = np.array(restrict_vertices, int)
    pos = surf[0][vertices, :].T
    c_o_m = np.sum(pos * values, axis=1) / np.sum(values)
    vertex = np.argmin(np.sqrt(np.mean((surf[0][restrict_vertices, :] -
                                        c_o_m) ** 2, axis=1)))
    vertex = restrict_vertices[vertex]
    return vertex


@fill_doc
class _BaseSurfaceSourceEstimate(_BaseSourceEstimate):
    """Abstract base class for surface source estimates.

    Parameters
    ----------
    data : array
        The data in source space.
    vertices : list of array, shape (2,)
        Vertex numbers corresponding to the data. The first element of the list
        contains vertices of left hemisphere and the second element contains
        vertices of right hemisphere.
    tmin : scalar
        Time point of the first sample in data.
    tstep : scalar
        Time step between successive samples in data.
    subject : str | None
        The subject name. While not necessary, it is safer to set the
        subject parameter to avoid analysis errors.
    %(verbose)s

    Attributes
    ----------
    subject : str | None
        The subject name.
    times : array of shape (n_times,)
        The time vector.
    vertices : list of array, shape (2,)
        Vertex numbers corresponding to the data. The first element of the list
        contains vertices of left hemisphere and the second element contains
        vertices of right hemisphere.
    data : array
        The data in source space.
    shape : tuple
        The shape of the data. A tuple of int (n_dipoles, n_times).
    """

    _data_ndim = 2
    _src_type = 'surface'

    @verbose
    def __init__(self, data, vertices=None, tmin=None, tstep=None,
                 subject=None, verbose=None):  # noqa: D102

        if not (isinstance(vertices, list) and len(vertices) == 2):
            raise ValueError('Vertices must be a list containing two '
                             'numpy arrays, got type %s (%s)'
                             % (type(vertices), vertices))

        _BaseSourceEstimate.__init__(self, data, vertices=vertices, tmin=tmin,
                                     tstep=tstep, subject=subject,
                                     verbose=verbose)

    @property
    def lh_data(self):
        """Left hemisphere data."""
        return self.data[:len(self.lh_vertno)]

    @property
    def rh_data(self):
        """Right hemisphere data."""
        return self.data[len(self.lh_vertno):]

    @property
    def lh_vertno(self):
        """Left hemisphere vertno."""
        return self.vertices[0]

    @property
    def rh_vertno(self):
        """Right hemisphere vertno."""
        return self.vertices[1]

    def _hemilabel_stc(self, label):
        if label.hemi == 'lh':
            stc_vertices = self.vertices[0]
        else:
            stc_vertices = self.vertices[1]

        # find index of the Label's vertices
        idx = np.nonzero(np.in1d(stc_vertices, label.vertices))[0]

        # find output vertices
        vertices = stc_vertices[idx]

        # find data
        if label.hemi == 'rh':
            values = self.data[idx + len(self.vertices[0])]
        else:
            values = self.data[idx]

        return vertices, values

    def in_label(self, label):
        """Get a source estimate object restricted to a label.

        SourceEstimate contains the time course of
        activation of all sources inside the label.

        Parameters
        ----------
        label : Label | BiHemiLabel
            The label (as created for example by mne.read_label). If the label
            does not match any sources in the SourceEstimate, a ValueError is
            raised.

        Returns
        -------
        stc : SourceEstimate | VectorSourceEstimate
            The source estimate restricted to the given label.
        """
        # make sure label and stc are compatible
        if label.subject is not None and self.subject is not None \
                and label.subject != self.subject:
            raise RuntimeError('label and stc must have same subject names, '
                               'currently "%s" and "%s"' % (label.subject,
                                                            self.subject))

        if label.hemi == 'both':
            lh_vert, lh_val = self._hemilabel_stc(label.lh)
            rh_vert, rh_val = self._hemilabel_stc(label.rh)
            vertices = [lh_vert, rh_vert]
            values = np.vstack((lh_val, rh_val))
        elif label.hemi == 'lh':
            lh_vert, values = self._hemilabel_stc(label)
            vertices = [lh_vert, np.array([], int)]
        elif label.hemi == 'rh':
            rh_vert, values = self._hemilabel_stc(label)
            vertices = [np.array([], int), rh_vert]
        else:
            raise TypeError("Expected  Label or BiHemiLabel; got %r" % label)

        if sum([len(v) for v in vertices]) == 0:
            raise ValueError('No vertices match the label in the stc file')

        label_stc = self.__class__(values, vertices=vertices, tmin=self.tmin,
                                   tstep=self.tstep, subject=self.subject)
        return label_stc

    def expand(self, vertices):
        """Expand SourceEstimate to include more vertices.

        This will add rows to stc.data (zero-filled) and modify stc.vertices
        to include all vertices in stc.vertices and the input vertices.

        Parameters
        ----------
        vertices : list of array
            New vertices to add. Can also contain old values.

        Returns
        -------
        stc : SourceEstimate | VectorSourceEstimate
            The modified stc (note: method operates inplace).
        """
        if not isinstance(vertices, list):
            raise TypeError('vertices must be a list')
        if not len(self.vertices) == len(vertices):
            raise ValueError('vertices must have the same length as '
                             'stc.vertices')

        # can no longer use kernel and sensor data
        self._remove_kernel_sens_data_()

        inserters = list()
        offsets = [0]
        for vi, (v_old, v_new) in enumerate(zip(self.vertices, vertices)):
            v_new = np.setdiff1d(v_new, v_old)
            inds = np.searchsorted(v_old, v_new)
            # newer numpy might overwrite inds after np.insert, copy here
            inserters += [inds.copy()]
            offsets += [len(v_old)]
            self.vertices[vi] = np.insert(v_old, inds, v_new)
        inds = [ii + offset for ii, offset in zip(inserters, offsets[:-1])]
        inds = np.concatenate(inds)
        new_data = np.zeros((len(inds),) + self.data.shape[1:])
        self.data = np.insert(self.data, inds, new_data, axis=0)
        return self

    @verbose
    def to_original_src(self, src_orig, subject_orig=None,
                        subjects_dir=None, verbose=None):
        """Get a source estimate from morphed source to the original subject.

        Parameters
        ----------
        src_orig : instance of SourceSpaces
            The original source spaces that were morphed to the current
            subject.
        subject_orig : str | None
            The original subject. For most source spaces this shouldn't need
            to be provided, since it is stored in the source space itself.
        %(subjects_dir)s
        %(verbose_meth)s

        Returns
        -------
        stc : SourceEstimate | VectorSourceEstimate
            The transformed source estimate.

        See Also
        --------
        morph_source_spaces

        Notes
        -----
        .. versionadded:: 0.10.0
        """
        if self.subject is None:
            raise ValueError('stc.subject must be set')
        src_orig = _ensure_src(src_orig, kind='surface')
        subject_orig = _ensure_src_subject(src_orig, subject_orig)
        data_idx, vertices = _get_morph_src_reordering(
            self.vertices, src_orig, subject_orig, self.subject, subjects_dir)
        return self.__class__(self._data[data_idx], vertices,
                              self.tmin, self.tstep, subject_orig)


@fill_doc
class SourceEstimate(_BaseSurfaceSourceEstimate):
    """Container for surface source estimates.

    Parameters
    ----------
    data : array of shape (n_dipoles, n_times) | tuple, shape (2,)
        The data in source space. When it is a single array, the
        left hemisphere is stored in data[:len(vertices[0])] and the right
        hemisphere is stored in data[-len(vertices[1]):].
        When data is a tuple, it contains two arrays:

        - "kernel" shape (n_vertices, n_sensors) and
        - "sens_data" shape (n_sensors, n_times).

        In this case, the source space data corresponds to
        ``np.dot(kernel, sens_data)``.
    vertices : list of array, shape (2,)
        Vertex numbers corresponding to the data. The first element of the list
        contains vertices of left hemisphere and the second element contains
        vertices of right hemisphere.
    tmin : scalar
        Time point of the first sample in data.
    tstep : scalar
        Time step between successive samples in data.
    subject : str | None
        The subject name. While not necessary, it is safer to set the
        subject parameter to avoid analysis errors.
    %(verbose)s

    Attributes
    ----------
    subject : str | None
        The subject name.
    times : array of shape (n_times,)
        The time vector.
    vertices : list of array, shape (2,)
        The indices of the dipoles in the left and right source space.
    data : array of shape (n_dipoles, n_times)
        The data in source space.
    shape : tuple
        The shape of the data. A tuple of int (n_dipoles, n_times).

    See Also
    --------
    VectorSourceEstimate : A container for vector source estimates.
    VolSourceEstimate : A container for volume source estimates.
    MixedSourceEstimate : A container for mixed surface + volume source
                          estimates.
    """

    @verbose
    def save(self, fname, ftype='stc', verbose=None):
        """Save the source estimates to a file.

        Parameters
        ----------
        fname : str
            The stem of the file name. The file names used for surface source
            spaces are obtained by adding "-lh.stc" and "-rh.stc" (or "-lh.w"
            and "-rh.w") to the stem provided, for the left and the right
            hemisphere, respectively.
        ftype : str
            File format to use. Allowed values are "stc" (default), "w",
            and "h5". The "w" format only supports a single time point.
        %(verbose_meth)s
        """
        _validate_type(fname, 'path-like', 'fname')
        fname = str(fname)
        _check_option('ftype', ftype, ['stc', 'w', 'h5'])

        lh_data = self.data[:len(self.lh_vertno)]
        rh_data = self.data[-len(self.rh_vertno):]

        if ftype == 'stc':
            logger.info('Writing STC to disk...')
            _write_stc(fname + '-lh.stc', tmin=self.tmin, tstep=self.tstep,
                       vertices=self.lh_vertno, data=lh_data)
            _write_stc(fname + '-rh.stc', tmin=self.tmin, tstep=self.tstep,
                       vertices=self.rh_vertno, data=rh_data)

        elif ftype == 'w':
            if self.shape[1] != 1:
                raise ValueError('w files can only contain a single time '
                                 'point')
            logger.info('Writing STC to disk (w format)...')
            _write_w(fname + '-lh.w', vertices=self.lh_vertno,
                     data=lh_data[:, 0])
            _write_w(fname + '-rh.w', vertices=self.rh_vertno,
                     data=rh_data[:, 0])

        elif ftype == 'h5':
            super().save(fname)
        logger.info('[done]')

    @copy_function_doc_to_method_doc(plot_source_estimates)
    def plot(self, subject=None, surface='inflated', hemi='lh',
             colormap='auto', time_label='auto', smoothing_steps=10,
             transparent=True, alpha=1.0, time_viewer=False, subjects_dir=None,
             figure=None, views='lat', colorbar=True, clim='auto',
             cortex="classic", size=800, background="black",
             foreground="white", initial_time=None, time_unit='s',
             backend='auto', spacing='oct6', title=None, verbose=None):
        brain = plot_source_estimates(
            self, subject, surface=surface, hemi=hemi, colormap=colormap,
            time_label=time_label, smoothing_steps=smoothing_steps,
            transparent=transparent, alpha=alpha, time_viewer=time_viewer,
            subjects_dir=subjects_dir, figure=figure, views=views,
            colorbar=colorbar, clim=clim, cortex=cortex, size=size,
            background=background, foreground=foreground,
            initial_time=initial_time, time_unit=time_unit, backend=backend,
            spacing=spacing, title=title, verbose=verbose)
        return brain

    @verbose
    def extract_label_time_course(self, labels, src, mode='mean_flip',
                                  allow_empty=False, verbose=None):
        """Extract label time courses for lists of labels.

        This function will extract one time course for each label. The way the
        time courses are extracted depends on the mode parameter.

        Parameters
        ----------
        labels : Label | BiHemiLabel | list of Label or BiHemiLabel
            The labels for which to extract the time courses.
        src : list
            Source spaces for left and right hemisphere.
        mode : str
            Extraction mode, see explanation below.
        allow_empty : bool
            Instead of emitting an error, return all-zero time course for
            labels that do not have any vertices in the source estimate.
        %(verbose_meth)s

        Returns
        -------
        label_tc : array, shape=(n_labels, n_times)
            Extracted time course for each label.

        See Also
        --------
        extract_label_time_course : Extract time courses for multiple STCs.

        Notes
        -----
        Valid values for mode are:

        - 'mean'
              Average within each label.
        - 'mean_flip'
              Average within each label with sign flip depending
              on source orientation.
        - 'pca_flip'
              Apply an SVD to the time courses within each label
              and use the scaled and sign-flipped first right-singular vector
              as the label time course. The scaling is performed such that the
              power of the label time course is the same as the average
              per-vertex time course power within the label. The sign of the
              resulting time course is adjusted by multiplying it with
              "sign(dot(u, flip))" where u is the first left-singular vector,
              and flip is a sing-flip vector based on the vertex normals. This
              procedure assures that the phase does not randomly change by 180
              degrees from one stc to the next.
        - 'max'
              Max value within each label.
        """
        label_tc = extract_label_time_course(
            self, labels, src, mode=mode, return_generator=False,
            allow_empty=allow_empty, verbose=verbose)

        return label_tc

    @verbose
    def estimate_snr(self, info, fwd, cov, verbose=None):
        r"""Compute time-varying SNR in the source space.

        This function should only be used with source estimates with units
        nanoAmperes (i.e., MNE-like solutions, *not* dSPM or sLORETA).

        .. warning:: This function currently only works properly for fixed
                     orientation.

        Parameters
        ----------
        info : instance Info
            The measurement info.
        fwd : instance of Forward
            The forward solution used to create the source estimate.
        cov : instance of Covariance
            The noise covariance used to estimate the resting cortical
            activations. Should be an evoked covariance, not empty room.
        %(verbose)s

        Returns
        -------
        snr_stc : instance of SourceEstimate
            The source estimate with the SNR computed.

        Notes
        -----
        We define the SNR in decibels for each source location at each
        time point as:

        .. math::

            {\rm SNR} = 10\log_10[\frac{a^2}{N}\sum_k\frac{b_k^2}{s_k^2}]

        where :math:`\\b_k` is the signal on sensor :math:`k` provided by the
        forward model for a source with unit amplitude, :math:`a` is the
        source amplitude, :math:`N` is the number of sensors, and
        :math:`s_k^2` is the noise variance on sensor :math:`k`.

        References
        ----------
        .. [1] Goldenholz, D. M., Ahlfors, S. P., Hämäläinen, M. S., Sharon,
               D., Ishitobi, M., Vaina, L. M., & Stufflebeam, S. M. (2009).
               Mapping the Signal-To-Noise-Ratios of Cortical Sources in
               Magnetoencephalography and Electroencephalography.
               Human Brain Mapping, 30(4), 1077–1086. doi:10.1002/hbm.20571
        """
        from .forward import convert_forward_solution, Forward
        from .minimum_norm.inverse import _prepare_forward
        _validate_type(fwd, Forward, 'fwd')
        _validate_type(info, Info, 'info')
        _validate_type(cov, Covariance, 'cov')
        _check_stc_units(self)
        if (self.data >= 0).all():
            warn_('This STC appears to be from free orientation, currently SNR'
                  ' function is valid only for fixed orientation')

        fwd = convert_forward_solution(fwd, surf_ori=True, force_fixed=False)

        # G is gain matrix [ch x src], cov is noise covariance [ch x ch]
        G, _, _, _, _, _, _, cov, _ = _prepare_forward(
            fwd, info, cov, fixed=True, loose=0, rank=None, pca=False,
            use_cps=True, exp=None, limit_depth_chs=False, combine_xyz='fro',
            allow_fixed_depth=False, limit=None)
        G = G['sol']['data']
        n_channels = cov['dim']  # number of sensors/channels
        b_k2 = (G * G).T
        s_k2 = np.diag(cov['data'])
        scaling = (1 / n_channels) * np.sum(b_k2 / s_k2, axis=1, keepdims=True)
        snr_stc = self.copy()
        snr_stc._data[:] = 10 * np.log10((self.data * self.data) * scaling)
        return snr_stc

    def get_peak(self, hemi=None, tmin=None, tmax=None, mode='abs',
                 vert_as_index=False, time_as_index=False):
        """Get location and latency of peak amplitude.

        Parameters
        ----------
        hemi : {'lh', 'rh', None}
            The hemi to be considered. If None, the entire source space is
            considered.
        tmin : float | None
            The minimum point in time to be considered for peak getting.
        tmax : float | None
            The maximum point in time to be considered for peak getting.
        mode : {'pos', 'neg', 'abs'}
            How to deal with the sign of the data. If 'pos' only positive
            values will be considered. If 'neg' only negative values will
            be considered. If 'abs' absolute values will be considered.
            Defaults to 'abs'.
        vert_as_index : bool
            Whether to return the vertex index instead of of its ID.
            Defaults to False.
        time_as_index : bool
            Whether to return the time index instead of the latency.
            Defaults to False.

        Returns
        -------
        pos : int
            The vertex exhibiting the maximum response, either ID or index.
        latency : float | int
            The time point of the maximum response, either latency in seconds
            or index.
        """
        data = {'lh': self.lh_data, 'rh': self.rh_data, None: self.data}[hemi]
        vertno = {'lh': self.lh_vertno, 'rh': self.rh_vertno,
                  None: np.concatenate(self.vertices)}[hemi]

        vert_idx, time_idx, _ = _get_peak(data, self.times, tmin, tmax, mode)

        return (vert_idx if vert_as_index else vertno[vert_idx],
                time_idx if time_as_index else self.times[time_idx])

    @fill_doc
    def center_of_mass(self, subject=None, hemi=None, restrict_vertices=False,
                       subjects_dir=None, surf='sphere'):
        """Compute the center of mass of activity.

        This function computes the spatial center of mass on the surface
        as well as the temporal center of mass as in [1]_.

        .. note:: All activity must occur in a single hemisphere, otherwise
                  an error is raised. The "mass" of each point in space for
                  computing the spatial center of mass is computed by summing
                  across time, and vice-versa for each point in time in
                  computing the temporal center of mass. This is useful for
                  quantifying spatio-temporal cluster locations, especially
                  when combined with :func:`mne.vertex_to_mni`.

        Parameters
        ----------
        subject : str | None
            The subject the stc is defined for.
        hemi : int, or None
            Calculate the center of mass for the left (0) or right (1)
            hemisphere. If None, one of the hemispheres must be all zeroes,
            and the center of mass will be calculated for the other
            hemisphere (useful for getting COM for clusters).
        restrict_vertices : bool | array of int | instance of SourceSpaces
            If True, returned vertex will be one from stc. Otherwise, it could
            be any vertex from surf. If an array of int, the returned vertex
            will come from that array. If instance of SourceSpaces (as of
            0.13), the returned vertex will be from the given source space.
            For most accuruate estimates, do not restrict vertices.
        %(subjects_dir)s
        surf : str
            The surface to use for Euclidean distance center of mass
            finding. The default here is "sphere", which finds the center
            of mass on the spherical surface to help avoid potential issues
            with cortical folding.

        Returns
        -------
        vertex : int
            Vertex of the spatial center of mass for the inferred hemisphere,
            with each vertex weighted by the sum of the stc across time. For a
            boolean stc, then, this would be weighted purely by the duration
            each vertex was active.
        hemi : int
            Hemisphere the vertex was taken from.
        t : float
            Time of the temporal center of mass (weighted by the sum across
            source vertices).

        See Also
        --------
        mne.Label.center_of_mass
        mne.vertex_to_mni

        References
        ----------
        .. [1] Larson and Lee, "The cortical dynamics underlying effective
               switching of auditory spatial attention", NeuroImage 2012.
        """
        if not isinstance(surf, str):
            raise TypeError('surf must be a string, got %s' % (type(surf),))
        subject = _check_subject(self.subject, subject)
        if np.any(self.data < 0):
            raise ValueError('Cannot compute COM with negative values')
        values = np.sum(self.data, axis=1)  # sum across time
        vert_inds = [np.arange(len(self.vertices[0])),
                     np.arange(len(self.vertices[1])) + len(self.vertices[0])]
        if hemi is None:
            hemi = np.where(np.array([np.sum(values[vi])
                                      for vi in vert_inds]))[0]
            if not len(hemi) == 1:
                raise ValueError('Could not infer hemisphere')
            hemi = hemi[0]
        _check_option('hemi', hemi, [0, 1])
        vertices = self.vertices[hemi]
        values = values[vert_inds[hemi]]  # left or right
        del vert_inds
        vertex = _center_of_mass(
            vertices, values, hemi=['lh', 'rh'][hemi], surf=surf,
            subject=subject, subjects_dir=subjects_dir,
            restrict_vertices=restrict_vertices)
        # do time center of mass by using the values across space
        masses = np.sum(self.data, axis=0).astype(float)
        t_ind = np.sum(masses * np.arange(self.shape[1])) / np.sum(masses)
        t = self.tmin + self.tstep * t_ind
        return vertex, hemi, t


class _BaseVectorSourceEstimate(_BaseSourceEstimate):
    _data_ndim = 3

    @verbose
    def __init__(self, data, vertices=None, tmin=None, tstep=None,
                 subject=None, verbose=None):  # noqa: D102
        assert hasattr(self, '_scalar_class')
        super().__init__(data, vertices, tmin, tstep, subject, verbose)
        if self._data is not None and self._data.shape[1] != 3:
            raise ValueError('Data for VectorSourceEstimate must have second '
                             'dimension of length 3, got length %s'
                             % (self._data.shape[1],))

    def magnitude(self):
        """Compute magnitude of activity without directionality.

        Returns
        -------
        stc : instance of SourceEstimate
            The source estimate without directionality information.
        """
        data_mag = np.linalg.norm(self.data, axis=1)
        return self._scalar_class(
            data_mag, self.vertices, self.tmin, self.tstep, self.subject,
            self.verbose)

    def normal(self, src):
        """Compute activity orthogonal to the cortex.

        Parameters
        ----------
        src : instance of SourceSpaces
            The source space for which this source estimate is specified.

        Returns
        -------
        stc : instance of SourceEstimate
            The source estimate only retaining the activity orthogonal to the
            cortex.
        """
        _check_src_normal('normal', src)
        normals = np.vstack([s['nn'][v] for s, v in
                             zip(src, self._vertices_list)])
        data_norm = einsum('ijk,ij->ik', self.data, normals)
        return self._scalar_class(
            data_norm, self.vertices, self.tmin, self.tstep, self.subject,
            self.verbose)


class _BaseVolSourceEstimate(_BaseSourceEstimate):

    _data_ndim = 2
    _src_type = 'volume'

    @verbose
    def __init__(self, data, vertices=None, tmin=None, tstep=None,
                 subject=None, verbose=None):  # noqa: D102
        _validate_type(vertices, (np.ndarray, list), 'vertices')
        _BaseSourceEstimate.__init__(self, data, vertices=vertices, tmin=tmin,
                                     tstep=tstep, subject=subject,
                                     verbose=verbose)

    @property
    def _vertices_list(self):
        return [self.vertices]

    @copy_function_doc_to_method_doc(plot_volume_source_estimates)
    def plot(self, src, subject=None, subjects_dir=None, mode='stat_map',
             bg_img=None, colorbar=True, colormap='auto', clim='auto',
             transparent='auto', show=True, initial_time=None,
             initial_pos=None, verbose=None):
        data = self.magnitude() if self._data_ndim == 3 else self
        return plot_volume_source_estimates(
            data, src=src, subject=subject, subjects_dir=subjects_dir,
            mode=mode, bg_img=bg_img, colorbar=colorbar, colormap=colormap,
            clim=clim, transparent=transparent, show=show,
            initial_time=initial_time, initial_pos=initial_pos,
            verbose=verbose)

    def save_as_volume(self, fname, src, dest='mri', mri_resolution=False,
                       format='nifti1'):
        """Save a volume source estimate in a NIfTI file.

        Parameters
        ----------
        fname : str
            The name of the generated nifti file.
        src : list
            The list of source spaces (should all be of type volume).
        dest : 'mri' | 'surf'
            If 'mri' the volume is defined in the coordinate system of
            the original T1 image. If 'surf' the coordinate system
            of the FreeSurfer surface is used (Surface RAS).
        mri_resolution : bool
            It True the image is saved in MRI resolution.

            .. warning:: If you have many time points, the file produced can be
                         huge.
        format : str
            Either 'nifti1' (default) or 'nifti2'.

            .. versionadded:: 0.17

        Returns
        -------
        img : instance Nifti1Image
            The image object.

        Notes
        -----
        .. versionadded:: 0.9.0
        """
        import nibabel as nib
        _validate_type(fname, 'path-like', 'fname')
        fname = str(fname)
        img = self.as_volume(src, dest=dest, mri_resolution=mri_resolution,
                             format=format)
        nib.save(img, fname)

    def as_volume(self, src, dest='mri', mri_resolution=False,
                  format='nifti1'):
        """Export volume source estimate as a nifti object.

        Parameters
        ----------
        src : list
            The list of source spaces (should all be of type volume).
        dest : 'mri' | 'surf'
            If 'mri' the volume is defined in the coordinate system of
            the original T1 image. If 'surf' the coordinate system
            of the FreeSurfer surface is used (Surface RAS).
        mri_resolution : bool
            It True the image is saved in MRI resolution.

            .. warning:: If you have many time points, the file produced can be
                         huge.
        format : str
            Either 'nifti1' (default) or 'nifti2'.

        Returns
        -------
        img : instance of Nifti1Image
            The image object.

        Notes
        -----
        .. versionadded:: 0.9.0
        """
        from .morph import _interpolate_data
        data = self.magnitude() if self._data_ndim == 3 else self
        return _interpolate_data(data, src, mri_resolution=mri_resolution,
                                 mri_space=True, output=format)

    def get_peak(self, tmin=None, tmax=None, mode='abs',
                 vert_as_index=False, time_as_index=False):
        """Get location and latency of peak amplitude.

        Parameters
        ----------
        tmin : float | None
            The minimum point in time to be considered for peak getting.
        tmax : float | None
            The maximum point in time to be considered for peak getting.
        mode : {'pos', 'neg', 'abs'}
            How to deal with the sign of the data. If 'pos' only positive
            values will be considered. If 'neg' only negative values will
            be considered. If 'abs' absolute values will be considered.
            Defaults to 'abs'.
        vert_as_index : bool
            Whether to return the vertex index instead of of its ID.
            Defaults to False.
        time_as_index : bool
            Whether to return the time index instead of the latency.
            Defaults to False.

        Returns
        -------
        pos : int
            The vertex exhibiting the maximum response, either ID or index.
        latency : float
            The latency in seconds.
        """
        stc = self.magnitude() if self._data_ndim == 3 else self
        vert_idx, time_idx, _ = _get_peak(stc.data, self.times, tmin, tmax,
                                          mode)

        return (vert_idx if vert_as_index else self.vertices[vert_idx],
                time_idx if time_as_index else self.times[time_idx])


@fill_doc
class VolSourceEstimate(_BaseVolSourceEstimate):
    """Container for volume source estimates.

    Parameters
    ----------
    data : array of shape (n_dipoles, n_times) | tuple, shape (2,)
        The data in source space. The data can either be a single array or
        a tuple with two arrays: "kernel" shape (n_vertices, n_sensors) and
        "sens_data" shape (n_sensors, n_times). In this case, the source
        space data corresponds to ``np.dot(kernel, sens_data)``.
    vertices : array of shape (n_dipoles,)
        The indices of the dipoles in the source space.
    tmin : scalar
        Time point of the first sample in data.
    tstep : scalar
        Time step between successive samples in data.
    subject : str | None
        The subject name. While not necessary, it is safer to set the
        subject parameter to avoid analysis errors.
    %(verbose)s

    Attributes
    ----------
    subject : str | None
        The subject name.
    times : array of shape (n_times,)
        The time vector.
    vertices : array of shape (n_dipoles,)
        The indices of the dipoles in the source space.
    data : array of shape (n_dipoles, n_times)
        The data in source space.
    shape : tuple
        The shape of the data. A tuple of int (n_dipoles, n_times).

    See Also
    --------
    SourceEstimate : A container for surface source estimates.
    VolVectorSourceEstimate : A container for volume vector source estimates.
    MixedSourceEstimate : A container for mixed surface + volume source
                          estimates.

    Notes
    -----
    .. versionadded:: 0.9.0
    """

    @verbose
    def save(self, fname, ftype='stc', verbose=None):
        """Save the source estimates to a file.

        Parameters
        ----------
        fname : str
            The stem of the file name. The stem is extended with "-vl.stc"
            or "-vl.w".
        ftype : str
            File format to use. Allowed values are "stc" (default), "w",
            and "h5". The "w" format only supports a single time point.
        %(verbose_meth)s
        """
        _validate_type(fname, 'path-like', 'fname')
        fname = str(fname)
        _check_option('ftype', ftype, ['stc', 'w', 'h5'])
        if ftype == 'stc':
            logger.info('Writing STC to disk...')
            if not (fname.endswith('-vl.stc') or fname.endswith('-vol.stc')):
                fname += '-vl.stc'
            _write_stc(fname, tmin=self.tmin, tstep=self.tstep,
                       vertices=self.vertices, data=self.data)
        elif ftype == 'w':
            logger.info('Writing STC to disk (w format)...')
            if not (fname.endswith('-vl.w') or fname.endswith('-vol.w')):
                fname += '-vl.w'
            _write_w(fname, vertices=self.vertices, data=self.data)
        elif ftype == 'h5':
            super().save(fname, 'h5')
        logger.info('[done]')


@fill_doc
class VolVectorSourceEstimate(_BaseVectorSourceEstimate,
                              _BaseVolSourceEstimate):
    """Container for volume source estimates.

    Parameters
    ----------
    data : array of shape (n_dipoles, 3, n_times)
        The data in source space. Each dipole contains three vectors that
        denote the dipole strength in X, Y and Z directions over time.
    vertices : array of shape (n_dipoles,)
        The indices of the dipoles in the source space.
    tmin : scalar
        Time point of the first sample in data.
    tstep : scalar
        Time step between successive samples in data.
    subject : str | None
        The subject name. While not necessary, it is safer to set the
        subject parameter to avoid analysis errors.
    %(verbose)s

    Attributes
    ----------
    subject : str | None
        The subject name.
    times : array of shape (n_times,)
        The time vector.
    vertices : array of shape (n_dipoles,)
        The indices of the dipoles in the source space.
    data : array of shape (n_dipoles, n_times)
        The data in source space.
    shape : tuple
        The shape of the data. A tuple of int (n_dipoles, n_times).

    See Also
    --------
    SourceEstimate : A container for surface source estimates.
    VectorSourceEstimate : A container for vector source estimates.
    MixedSourceEstimate : A container for mixed surface + volume source
                          estimates.

    Notes
    -----
    .. versionadded:: 0.9.0
    """

    _data_ndim = 3
    _scalar_class = VolSourceEstimate


@fill_doc
class VectorSourceEstimate(_BaseVectorSourceEstimate,
                           _BaseSurfaceSourceEstimate):
    """Container for vector surface source estimates.

    For each vertex, the magnitude of the current is defined in the X, Y and Z
    directions.

    Parameters
    ----------
    data : array of shape (n_dipoles, 3, n_times)
        The data in source space. Each dipole contains three vectors that
        denote the dipole strength in X, Y and Z directions over time.
    vertices : list of array, shape (2,)
        Vertex numbers corresponding to the data. The first element of the list
        contains vertices of left hemisphere and the second element contains
        vertices of right hemisphere.
    tmin : float
        Time point of the first sample in data.
    tstep : float
        Time step between successive samples in data.
    subject : str | None
        The subject name. While not necessary, it is safer to set the
        subject parameter to avoid analysis errors.
    %(verbose)s

    Attributes
    ----------
    subject : str | None
        The subject name.
    times : array of shape (n_times,)
        The time vector.
    shape : tuple
        The shape of the data. A tuple of int (n_dipoles, n_times).

    See Also
    --------
    SourceEstimate : A container for surface source estimates.
    VolSourceEstimate : A container for volume source estimates.
    MixedSourceEstimate : A container for mixed surface + volume source
                          estimates.

    Notes
    -----
    .. versionadded:: 0.15
    """

    _data_ndim = 3
    _scalar_class = SourceEstimate

    @copy_function_doc_to_method_doc(plot_vector_source_estimates)
    def plot(self, subject=None, hemi='lh', colormap='hot', time_label='auto',
             smoothing_steps=10, transparent=True, brain_alpha=0.4,
             overlay_alpha=None, vector_alpha=1.0, scale_factor=None,
             time_viewer=False, subjects_dir=None, figure=None, views='lat',
             colorbar=True, clim='auto', cortex='classic', size=800,
             background='black', foreground='white', initial_time=None,
<<<<<<< HEAD
             time_unit='s', glyph='arrow2d'):  # noqa: D102
=======
             time_unit='s', verbose=None):  # noqa: D102
>>>>>>> ee47fc34

        return plot_vector_source_estimates(
            self, subject=subject, hemi=hemi, colormap=colormap,
            time_label=time_label, smoothing_steps=smoothing_steps,
            transparent=transparent, brain_alpha=brain_alpha,
            overlay_alpha=overlay_alpha, vector_alpha=vector_alpha,
            scale_factor=scale_factor, time_viewer=time_viewer,
            subjects_dir=subjects_dir, figure=figure, views=views,
            colorbar=colorbar, clim=clim, cortex=cortex, size=size,
            background=background, foreground=foreground,
            initial_time=initial_time, time_unit=time_unit,
<<<<<<< HEAD
            glyph=glyph,
=======
            verbose=verbose,
>>>>>>> ee47fc34
        )


@fill_doc
class MixedSourceEstimate(_BaseSourceEstimate):
    """Container for mixed surface and volume source estimates.

    Parameters
    ----------
    data : array of shape (n_dipoles, n_times) | tuple, shape (2,)
        The data in source space. The data can either be a single array or
        a tuple with two arrays: "kernel" shape (n_vertices, n_sensors) and
        "sens_data" shape (n_sensors, n_times). In this case, the source
        space data corresponds to ``np.dot(kernel, sens_data)``.
    vertices : list of array
        Vertex numbers corresponding to the data. The list contains arrays
        with one array per source space.
    tmin : scalar
        Time point of the first sample in data.
    tstep : scalar
        Time step between successive samples in data.
    subject : str | None
        The subject name. While not necessary, it is safer to set the
        subject parameter to avoid analysis errors.
    %(verbose)s

    Attributes
    ----------
    subject : str | None
        The subject name.
    times : array of shape (n_times,)
        The time vector.
    vertices : list of array
        Vertex numbers corresponding to the data. The list contains arrays
        with one array per source space.
    data : array of shape (n_dipoles, n_times)
        The data in source space.
    shape : tuple
        The shape of the data. A tuple of int (n_dipoles, n_times).

    See Also
    --------
    SourceEstimate : A container for surface source estimates.
    VectorSourceEstimate : A container for vector source estimates.
    VolSourceEstimate : A container for volume source estimates.
    VolVectorSourceEstimate : A container for Volume vector source estimates.

    Notes
    -----
    .. versionadded:: 0.9.0
    """

    _data_ndim = 2
    _src_type = 'mixed'

    @verbose
    def __init__(self, data, vertices=None, tmin=None, tstep=None,
                 subject=None, verbose=None):  # noqa: D102
        if not isinstance(vertices, list) or len(vertices) < 2:
            raise ValueError('Vertices must be a list of numpy arrays with '
                             'one array per source space.')

        _BaseSourceEstimate.__init__(self, data, vertices=vertices, tmin=tmin,
                                     tstep=tstep, subject=subject,
                                     verbose=verbose)

    @fill_doc
    def plot_surface(self, src, subject=None, surface='inflated', hemi='lh',
                     colormap='auto', time_label='time=%02.f ms',
                     smoothing_steps=10,
                     transparent=None, alpha=1.0, time_viewer=False,
                     subjects_dir=None, figure=None,
                     views='lat', colorbar=True, clim='auto'):
        """Plot surface source estimates with PySurfer.

        Note: PySurfer currently needs the SUBJECTS_DIR environment variable,
        which will automatically be set by this function. Plotting multiple
        SourceEstimates with different values for subjects_dir will cause
        PySurfer to use the wrong FreeSurfer surfaces when using methods of
        the returned Brain object. It is therefore recommended to set the
        SUBJECTS_DIR environment variable or always use the same value for
        subjects_dir (within the same Python session).

        Parameters
        ----------
        src : SourceSpaces
            The source spaces to plot.
        subject : str | None
            The subject name corresponding to FreeSurfer environment
            variable SUBJECT. If None stc.subject will be used. If that
            is None, the environment will be used.
        surface : str
            The type of surface (inflated, white etc.).
        hemi : str, 'lh' | 'rh' | 'split' | 'both'
            The hemisphere to display. Using 'both' or 'split' requires
            PySurfer version 0.4 or above.
        colormap : str | np.ndarray of float, shape(n_colors, 3 | 4)
            Name of colormap to use. See `plot_source_estimates`.
        time_label : str
            How to print info about the time instant visualized.
        smoothing_steps : int
            The amount of smoothing.
        transparent : bool | None
            If True, use a linear transparency between fmin and fmid.
            None will choose automatically based on colormap type.
        alpha : float
            Alpha value to apply globally to the overlay.
        time_viewer : bool
            Display time viewer GUI.
        %(subjects_dir)s
        figure : instance of mayavi.mlab.Figure | None
            If None, the last figure will be cleaned and a new figure will
            be created.
        views : str | list
            View to use. See `surfer.Brain`.
        colorbar : bool
            If True, display colorbar on scene.
        clim : str | dict
            Colorbar properties specification. See `plot_source_estimates`.

        Returns
        -------
        brain : instance of surfer.Brain
            A instance of `surfer.Brain` from PySurfer.
        """
        # extract surface source spaces
        surf = _ensure_src(src, kind='surface')

        # extract surface source estimate
        data = self.data[:surf[0]['nuse'] + surf[1]['nuse']]
        vertices = [s['vertno'] for s in surf]

        stc = SourceEstimate(data, vertices, self.tmin, self.tstep,
                             self.subject, self.verbose)

        return plot_source_estimates(stc, subject, surface=surface, hemi=hemi,
                                     colormap=colormap, time_label=time_label,
                                     smoothing_steps=smoothing_steps,
                                     transparent=transparent, alpha=alpha,
                                     time_viewer=time_viewer,
                                     subjects_dir=subjects_dir, figure=figure,
                                     views=views, colorbar=colorbar, clim=clim)


###############################################################################
# Morphing


def _get_vol_mask(src):
    """Get the volume source space mask."""
    assert len(src) == 1  # not a mixed source space
    shape = src[0]['shape'][::-1]
    mask = np.zeros(shape, bool)
    mask.flat[src[0]['vertno']] = True
    return mask


def _spatio_temporal_src_connectivity_vol(src, n_times):
    from sklearn.feature_extraction import grid_to_graph
    mask = _get_vol_mask(src)
    edges = grid_to_graph(*mask.shape, mask=mask)
    connectivity = _get_connectivity_from_edges(edges, n_times)
    return connectivity


def _spatio_temporal_src_connectivity_surf(src, n_times):
    if src[0]['use_tris'] is None:
        # XXX It would be nice to support non oct source spaces too...
        raise RuntimeError("The source space does not appear to be an ico "
                           "surface. Connectivity cannot be extracted from"
                           " non-ico source spaces.")
    used_verts = [np.unique(s['use_tris']) for s in src]
    offs = np.cumsum([0] + [len(u_v) for u_v in used_verts])[:-1]
    tris = np.concatenate([np.searchsorted(u_v, s['use_tris']) + off
                           for u_v, s, off in zip(used_verts, src, offs)])
    connectivity = spatio_temporal_tris_connectivity(tris, n_times)

    # deal with source space only using a subset of vertices
    masks = [np.in1d(u, s['vertno']) for s, u in zip(src, used_verts)]
    if sum(u.size for u in used_verts) != connectivity.shape[0] / n_times:
        raise ValueError('Used vertices do not match connectivity shape')
    if [np.sum(m) for m in masks] != [len(s['vertno']) for s in src]:
        raise ValueError('Vertex mask does not match number of vertices')
    masks = np.concatenate(masks)
    missing = 100 * float(len(masks) - np.sum(masks)) / len(masks)
    if missing:
        warn_('%0.1f%% of original source space vertices have been'
              ' omitted, tri-based connectivity will have holes.\n'
              'Consider using distance-based connectivity or '
              'morphing data to all source space vertices.' % missing)
        masks = np.tile(masks, n_times)
        masks = np.where(masks)[0]
        connectivity = connectivity.tocsr()
        connectivity = connectivity[masks]
        connectivity = connectivity[:, masks]
        # return to original format
        connectivity = connectivity.tocoo()
    return connectivity


@verbose
def spatio_temporal_src_connectivity(src, n_times, dist=None, verbose=None):
    """Compute connectivity for a source space activation over time.

    Parameters
    ----------
    src : instance of SourceSpaces
        The source space. It can be a surface source space or a
        volume source space.
    n_times : int
        Number of time instants.
    dist : float, or None
        Maximal geodesic distance (in m) between vertices in the
        source space to consider neighbors. If None, immediate neighbors
        are extracted from an ico surface.
    %(verbose)s

    Returns
    -------
    connectivity : ~scipy.sparse.coo_matrix
        The connectivity matrix describing the spatio-temporal
        graph structure. If N is the number of vertices in the
        source space, the N first nodes in the graph are the
        vertices are time 1, the nodes from 2 to 2N are the vertices
        during time 2, etc.
    """
    # XXX we should compute connectivity for each source space and then
    # use scipy.sparse.block_diag to concatenate them
    if src[0]['type'] == 'vol':
        if dist is not None:
            raise ValueError('dist must be None for a volume '
                             'source space. Got %s.' % dist)

        connectivity = _spatio_temporal_src_connectivity_vol(src, n_times)
    elif dist is not None:
        # use distances computed and saved in the source space file
        connectivity = spatio_temporal_dist_connectivity(src, n_times, dist)
    else:
        connectivity = _spatio_temporal_src_connectivity_surf(src, n_times)
    return connectivity


@verbose
def grade_to_tris(grade, verbose=None):
    """Get tris defined for a certain grade.

    Parameters
    ----------
    grade : int
        Grade of an icosahedral mesh.
    %(verbose)s

    Returns
    -------
    tris : list
        2-element list containing Nx3 arrays of tris, suitable for use in
        spatio_temporal_tris_connectivity.
    """
    a = _get_ico_tris(grade, None, False)
    tris = np.concatenate((a, a + (np.max(a) + 1)))
    return tris


@verbose
def spatio_temporal_tris_connectivity(tris, n_times, remap_vertices=False,
                                      verbose=None):
    """Compute connectivity from triangles and time instants.

    Parameters
    ----------
    tris : array
        N x 3 array defining triangles.
    n_times : int
        Number of time points.
    remap_vertices : bool
        Reassign vertex indices based on unique values. Useful
        to process a subset of triangles. Defaults to False.
    %(verbose)s

    Returns
    -------
    connectivity : ~scipy.sparse.coo_matrix
        The connectivity matrix describing the spatio-temporal
        graph structure. If N is the number of vertices in the
        source space, the N first nodes in the graph are the
        vertices are time 1, the nodes from 2 to 2N are the vertices
        during time 2, etc.
    """
    if remap_vertices:
        logger.info('Reassigning vertex indices.')
        tris = np.searchsorted(np.unique(tris), tris)

    edges = mesh_edges(tris).tocoo()
    return _get_connectivity_from_edges(edges, n_times)


@verbose
def spatio_temporal_dist_connectivity(src, n_times, dist, verbose=None):
    """Compute connectivity from distances in a source space and time instants.

    Parameters
    ----------
    src : instance of SourceSpaces
        The source space must have distances between vertices computed, such
        that src['dist'] exists and is useful. This can be obtained
        with a call to :func:`mne.setup_source_space` with the
        ``add_dist=True`` option.
    n_times : int
        Number of time points.
    dist : float
        Maximal geodesic distance (in m) between vertices in the
        source space to consider neighbors.
    %(verbose)s

    Returns
    -------
    connectivity : ~scipy.sparse.coo_matrix
        The connectivity matrix describing the spatio-temporal
        graph structure. If N is the number of vertices in the
        source space, the N first nodes in the graph are the
        vertices are time 1, the nodes from 2 to 2N are the vertices
        during time 2, etc.
    """
    if src[0]['dist'] is None:
        raise RuntimeError('src must have distances included, consider using '
                           'setup_source_space with add_dist=True')
    edges = sparse_block_diag([s['dist'][s['vertno'], :][:, s['vertno']]
                               for s in src])
    edges.data[:] = np.less_equal(edges.data, dist)
    # clean it up and put it in coo format
    edges = edges.tocsr()
    edges.eliminate_zeros()
    edges = edges.tocoo()
    return _get_connectivity_from_edges(edges, n_times)


@verbose
def spatial_src_connectivity(src, dist=None, verbose=None):
    """Compute connectivity for a source space activation.

    Parameters
    ----------
    src : instance of SourceSpaces
        The source space. It can be a surface source space or a
        volume source space.
    dist : float, or None
        Maximal geodesic distance (in m) between vertices in the
        source space to consider neighbors. If None, immediate neighbors
        are extracted from an ico surface.
    %(verbose)s

    Returns
    -------
    connectivity : ~scipy.sparse.coo_matrix
        The connectivity matrix describing the spatial graph structure.
    """
    return spatio_temporal_src_connectivity(src, 1, dist)


@verbose
def spatial_tris_connectivity(tris, remap_vertices=False, verbose=None):
    """Compute connectivity from triangles.

    Parameters
    ----------
    tris : array
        N x 3 array defining triangles.
    remap_vertices : bool
        Reassign vertex indices based on unique values. Useful
        to process a subset of triangles. Defaults to False.
    %(verbose)s

    Returns
    -------
    connectivity : ~scipy.sparse.coo_matrix
        The connectivity matrix describing the spatial graph structure.
    """
    return spatio_temporal_tris_connectivity(tris, 1, remap_vertices)


@verbose
def spatial_dist_connectivity(src, dist, verbose=None):
    """Compute connectivity from distances in a source space.

    Parameters
    ----------
    src : instance of SourceSpaces
        The source space must have distances between vertices computed, such
        that src['dist'] exists and is useful. This can be obtained
        with a call to :func:`mne.setup_source_space` with the
        ``add_dist=True`` option.
    dist : float
        Maximal geodesic distance (in m) between vertices in the
        source space to consider neighbors.
    %(verbose)s

    Returns
    -------
    connectivity : ~scipy.sparse.coo_matrix
        The connectivity matrix describing the spatial graph structure.
    """
    return spatio_temporal_dist_connectivity(src, 1, dist)


@verbose
def spatial_inter_hemi_connectivity(src, dist, verbose=None):
    """Get vertices on each hemisphere that are close to the other hemisphere.

    Parameters
    ----------
    src : instance of SourceSpaces
        The source space. Must be surface type.
    dist : float
        Maximal Euclidean distance (in m) between vertices in one hemisphere
        compared to the other to consider neighbors.
    %(verbose)s

    Returns
    -------
    connectivity : ~scipy.sparse.coo_matrix
        The connectivity matrix describing the spatial graph structure.
        Typically this should be combined (addititively) with another
        existing intra-hemispheric connectivity matrix, e.g. computed
        using geodesic distances.
    """
    from scipy.spatial.distance import cdist
    src = _ensure_src(src, kind='surface')
    conn = cdist(src[0]['rr'][src[0]['vertno']],
                 src[1]['rr'][src[1]['vertno']])
    conn = sparse.csr_matrix(conn <= dist, dtype=int)
    empties = [sparse.csr_matrix((nv, nv), dtype=int) for nv in conn.shape]
    conn = sparse.vstack([sparse.hstack([empties[0], conn]),
                          sparse.hstack([conn.T, empties[1]])])
    return conn


@verbose
def _get_connectivity_from_edges(edges, n_times, verbose=None):
    """Given edges sparse matrix, create connectivity matrix."""
    n_vertices = edges.shape[0]
    logger.info("-- number of connected vertices : %d" % n_vertices)
    nnz = edges.col.size
    aux = n_vertices * np.arange(n_times)[:, None] * np.ones((1, nnz), np.int)
    col = (edges.col[None, :] + aux).ravel()
    row = (edges.row[None, :] + aux).ravel()
    if n_times > 1:  # add temporal edges
        o = (n_vertices * np.arange(n_times - 1)[:, None] +
             np.arange(n_vertices)[None, :]).ravel()
        d = (n_vertices * np.arange(1, n_times)[:, None] +
             np.arange(n_vertices)[None, :]).ravel()
        row = np.concatenate((row, o, d))
        col = np.concatenate((col, d, o))
    data = np.ones(edges.data.size * n_times + 2 * n_vertices * (n_times - 1),
                   dtype=np.int)
    connectivity = coo_matrix((data, (row, col)),
                              shape=(n_times * n_vertices,) * 2)
    return connectivity


@verbose
def _get_ico_tris(grade, verbose=None, return_surf=False):
    """Get triangles for ico surface."""
    ico = _get_ico_surface(grade)
    if not return_surf:
        return ico['tris']
    else:
        return ico


def _pca_flip(flip, data):
    U, s, V = linalg.svd(data, full_matrices=False)
    # determine sign-flip
    sign = np.sign(np.dot(U[:, 0], flip))
    # use average power in label for scaling
    scale = linalg.norm(s) / np.sqrt(len(data))
    return sign * scale * V[0]


_label_funcs = {
    'mean': lambda flip, data: np.mean(data, axis=0),
    'mean_flip': lambda flip, data: np.mean(flip * data, axis=0),
    'max': lambda flip, data: np.max(np.abs(data), axis=0),
    'pca_flip': _pca_flip,
}


@contextlib.contextmanager
def _temporary_vertices(src, vertices):
    orig_vertices = [s['vertno'] for s in src]
    for s, v in zip(src, vertices):
        s['vertno'] = v
    try:
        yield
    finally:
        for s, v in zip(src, orig_vertices):
            s['vertno'] = v


def _prepare_label_extraction(stc, labels, src, mode, allow_empty):
    """Prepare indices and flips for extract_label_time_course."""
    # if src is a mixed src space, the first 2 src spaces are surf type and
    # the other ones are vol type. For mixed source space n_labels will be the
    # given by the number of ROIs of the cortical parcellation plus the number
    # of vol src space
    from .label import label_sign_flip

    # get vertices from source space, they have to be the same as in the stcs
    vertno = stc.vertices
    nvert = [len(vn) for vn in vertno]

    # do the initialization
    label_vertidx = list()
    label_flip = list()
    for s, v, hemi in zip(src, stc.vertices, ('left', 'right')):
        n_missing = (~np.in1d(v, s['vertno'])).sum()
        if n_missing:
            raise ValueError('%d/%d %s hemisphere stc vertices missing from '
                             'the source space, likely mismatch'
                             % (n_missing, len(v), hemi))
    for label in labels:
        if label.hemi == 'both':
            # handle BiHemiLabel
            sub_labels = [label.lh, label.rh]
        else:
            sub_labels = [label]
        this_vertidx = list()
        for slabel in sub_labels:
            if slabel.hemi == 'lh':
                this_vertices = np.intersect1d(vertno[0], slabel.vertices)
                vertidx = np.searchsorted(vertno[0], this_vertices)
            elif slabel.hemi == 'rh':
                this_vertices = np.intersect1d(vertno[1], slabel.vertices)
                vertidx = nvert[0] + np.searchsorted(vertno[1], this_vertices)
            else:
                raise ValueError('label %s has invalid hemi' % label.name)
            this_vertidx.append(vertidx)

        # convert it to an array
        this_vertidx = np.concatenate(this_vertidx)
        this_flip = None
        if len(this_vertidx) == 0:
            msg = ('source space does not contain any vertices for label %s'
                   % label.name)
            if not allow_empty:
                raise ValueError(msg)
            else:
                warn_(msg + '. Assigning all-zero time series to label.')
            this_vertidx = None  # to later check if label is empty
        elif mode not in ('mean', 'max'):  # mode-dependent initialization
            # label_sign_flip uses two properties:
            #
            # - src[ii]['nn']
            # - src[ii]['vertno']
            #
            # So if we override vertno with the stc vertices, it will pick
            # the correct normals.
            with _temporary_vertices(src, stc.vertices):
                this_flip = label_sign_flip(label, src[:2])[:, None]

        label_vertidx.append(this_vertidx)
        label_flip.append(this_flip)

    return label_vertidx, label_flip


def _gen_extract_label_time_course(stcs, labels, src, mode='mean',
                                   allow_empty=False, verbose=None):
    # loop through source estimates and extract time series
    _check_option('mode', mode, sorted(_label_funcs.keys()))
    func = _label_funcs[mode]
    if len(src) > 2:
        if src[0]['type'] != 'surf' or src[1]['type'] != 'surf':
            raise ValueError('The first 2 source spaces have to be surf type')
        if any(np.any(s['type'] != 'vol') for s in src[2:]):
            raise ValueError('source spaces have to be of vol type')

        n_aparc = len(labels)
        n_aseg = len(src[2:])
        n_labels = n_aparc + n_aseg
    else:
        n_labels = len(labels)
    vertno = None
    for stc in stcs:
        if vertno is None:
            vertno = copy.deepcopy(stc.vertices)
            nvert = [len(v) for v in vertno]
            label_vertidx, src_flip = _prepare_label_extraction(
                stc, labels, src, mode, allow_empty)
        # make sure the stc is compatible with the source space
        for i in range(len(vertno)):
            if len(stc.vertices[i]) != nvert[i]:
                raise ValueError('stc not compatible with source space. '
                                 'stc has %s time series but there are %s '
                                 'vertices in source space'
                                 % (len(stc.vertices[i]), nvert[i]))

        if any(np.any(svn != vn) for svn, vn in zip(stc.vertices, vertno)):
            raise ValueError('stc not compatible with source space')
        if sum(nvert) != stc.shape[0]:
            raise ValueError('stc not compatible with source space. '
                             'stc has %s vertices but the source space '
                             'has %s vertices'
                             % (stc.shape[0], sum(nvert)))

        logger.info('Extracting time courses for %d labels (mode: %s)'
                    % (n_labels, mode))

        # do the extraction
        label_tc = np.zeros((n_labels, stc.data.shape[1]),
                            dtype=stc.data.dtype)
        for i, (vertidx, flip) in enumerate(zip(label_vertidx, src_flip)):
            if vertidx is not None:
                label_tc[i] = func(flip, stc.data[vertidx, :])

        # extract label time series for the vol src space
        if len(src) > 2:
            v1 = nvert[0] + nvert[1]
            for i, nv in enumerate(nvert[2:]):

                v2 = v1 + nv
                v = range(v1, v2)
                if nv != 0:
                    label_tc[n_aparc + i] = np.mean(stc.data[v, :], axis=0)

                v1 = v2

        # this is a generator!
        yield label_tc


@verbose
def extract_label_time_course(stcs, labels, src, mode='mean_flip',
                              allow_empty=False, return_generator=False,
                              verbose=None):
    """Extract label time course for lists of labels and source estimates.

    This function will extract one time course for each label and source
    estimate. The way the time courses are extracted depends on the mode
    parameter (see Notes).

    Parameters
    ----------
    stcs : SourceEstimate | list (or generator) of SourceEstimate
        The source estimates from which to extract the time course.
    labels : Label | BiHemiLabel | list of Label or BiHemiLabel
        The labels for which to extract the time course.
    src : list
        Source spaces for left and right hemisphere.
    mode : str
        Extraction mode, see explanation above.
    allow_empty : bool
        Instead of emitting an error, return all-zero time courses for labels
        that do not have any vertices in the source estimate.
    return_generator : bool
        If True, a generator instead of a list is returned.
    %(verbose)s

    Returns
    -------
    label_tc : array | list (or generator) of array, shape (n_labels, n_times)
        Extracted time course for each label and source estimate.

    Notes
    -----
    Valid values for mode are:

    ``'mean'``
        Average within each label.
    ``'mean_flip'``
        Average within each label with sign flip depending
        on source orientation.
    ``'pca_flip'``
        Apply an SVD to the time courses within each label
        and use the scaled and sign-flipped first right-singular vector
        as the label time course. The scaling is performed such that the
        power of the label time course is the same as the average
        per-vertex time course power within the label. The sign of the
        resulting time course is adjusted by multiplying it with
        "sign(dot(u, flip))" where u is the first left-singular vector,
        and flip is a sing-flip vector based on the vertex normals. This
        procedure assures that the phase does not randomly change by 180
        degrees from one stc to the next.
    ``'max'``
        Max value within each label.

    If encountering a ``ValueError`` due to mismatch between number of
    source points in the subject source space and computed ``stc`` object set
    ``src`` argument to ``fwd['src']`` to ensure the source space is
    compatible between forward and inverse routines.
    """
    # convert inputs to lists
    if isinstance(stcs, SourceEstimate):
        stcs = [stcs]
        return_several = False
        return_generator = False
    else:
        return_several = True

    if not isinstance(labels, list):
        labels = [labels]

    label_tc = _gen_extract_label_time_course(stcs, labels, src, mode=mode,
                                              allow_empty=allow_empty)

    if not return_generator:
        # do the extraction and return a list
        label_tc = list(label_tc)

    if not return_several:
        # input was a single SoureEstimate, return single array
        label_tc = label_tc[0]

    return label_tc<|MERGE_RESOLUTION|>--- conflicted
+++ resolved
@@ -2177,11 +2177,7 @@
              time_viewer=False, subjects_dir=None, figure=None, views='lat',
              colorbar=True, clim='auto', cortex='classic', size=800,
              background='black', foreground='white', initial_time=None,
-<<<<<<< HEAD
-             time_unit='s', glyph='arrow2d'):  # noqa: D102
-=======
-             time_unit='s', verbose=None):  # noqa: D102
->>>>>>> ee47fc34
+             time_unit='s', glyph='arrow2d', verbose=None):  # noqa: D102
 
         return plot_vector_source_estimates(
             self, subject=subject, hemi=hemi, colormap=colormap,
@@ -2193,11 +2189,7 @@
             colorbar=colorbar, clim=clim, cortex=cortex, size=size,
             background=background, foreground=foreground,
             initial_time=initial_time, time_unit=time_unit,
-<<<<<<< HEAD
-            glyph=glyph,
-=======
-            verbose=verbose,
->>>>>>> ee47fc34
+            glyph=glyph, verbose=verbose,
         )
 
 
