--- conflicted
+++ resolved
@@ -1,8 +1,5 @@
-<<<<<<< HEAD
-=======
 import os
 import os.path as op
->>>>>>> 17666276
 from distutils.version import LooseVersion
 
 from ._brain import Brain
@@ -56,12 +53,8 @@
                                      ('time_viewer', False)]:
                     if key not in kwargs:
                         kwargs[key] = default
-<<<<<<< HEAD
-                if hasattr(brain, 'time_viewer'):
-=======
                 kwargs.pop('filename', None)  # always omit this one
                 if brain.time_viewer:
->>>>>>> 17666276
                     assert kwargs['time_viewer'], 'Must use time_viewer=True'
                 frames = brain._make_movie_frames(callback=None, **kwargs)
 
@@ -88,13 +81,9 @@
                 static_fname = next(block_vars['image_path_iterator'])
                 static_fname = static_fname[:-4] + '.gif'
                 anim.save(static_fname, writer=writer, dpi=dpi)
-<<<<<<< HEAD
-                rst += f'\n.. image:: /{static_fname}\n    :class: hidden\n'
-=======
                 rel_fname = op.relpath(static_fname, gallery_conf['src_dir'])
                 rel_fname = rel_fname.replace(os.sep, '/').lstrip('/')
                 rst += f'\n.. image:: /{rel_fname}\n    :class: hidden\n'
->>>>>>> 17666276
 
                 # 2. An animation that will be embedded and visible
                 block_vars['example_globals']['_brain_anim_'] = anim
