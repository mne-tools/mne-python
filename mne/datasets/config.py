# Authors: Adam Li <adam2392@gmail.com>
#          Daniel McCloy <dan@mccloy.info>
#
# License: BSD Style.


_bst_license_text = """
License
-------
This tutorial dataset (EEG and MRI data) remains a property of the MEG Lab,
McConnell Brain Imaging Center, Montreal Neurological Institute,
McGill University, Canada. Its use and transfer outside the Brainstorm
tutorial, e.g. for research purposes, is prohibited without written consent
from the MEG Lab.

If you reference this dataset in your publications, please:

    1) acknowledge its authors: Elizabeth Bock, Esther Florin, Francois Tadel
       and Sylvain Baillet, and
    2) cite Brainstorm as indicated on the website:
       http://neuroimage.usc.edu/brainstorm

For questions, please contact Francois Tadel (francois.tadel@mcgill.ca).
"""

_hcp_mmp_license_text = """
License
-------
I request access to data collected by the Washington University - University
of Minnesota Consortium of the Human Connectome Project (WU-Minn HCP), and
I agree to the following:

1. I will not attempt to establish the identity of or attempt to contact any
   of the included human subjects.

2. I understand that under no circumstances will the code that would link
   these data to Protected Health Information be given to me, nor will any
   additional information about individual human subjects be released to me
   under these Open Access Data Use Terms.

3. I will comply with all relevant rules and regulations imposed by my
   institution. This may mean that I need my research to be approved or
   declared exempt by a committee that oversees research on human subjects,
   e.g. my IRB or Ethics Committee. The released HCP data are not considered
   de-identified, insofar as certain combinations of HCP Restricted Data
   (available through a separate process) might allow identification of
   individuals.  Different committees operate under different national, state
   and local laws and may interpret regulations differently, so it is
   important to ask about this. If needed and upon request, the HCP will
   provide a certificate stating that you have accepted the HCP Open Access
   Data Use Terms.

4. I may redistribute original WU-Minn HCP Open Access data and any derived
   data as long as the data are redistributed under these same Data Use Terms.

5. I will acknowledge the use of WU-Minn HCP data and data derived from
   WU-Minn HCP data when publicly presenting any results or algorithms
   that benefitted from their use.

   1. Papers, book chapters, books, posters, oral presentations, and all
      other printed and digital presentations of results derived from HCP
      data should contain the following wording in the acknowledgments
      section: "Data were provided [in part] by the Human Connectome
      Project, WU-Minn Consortium (Principal Investigators: David Van Essen
      and Kamil Ugurbil; 1U54MH091657) funded by the 16 NIH Institutes and
      Centers that support the NIH Blueprint for Neuroscience Research; and
      by the McDonnell Center for Systems Neuroscience at Washington
      University."

   2. Authors of publications or presentations using WU-Minn HCP data
      should cite relevant publications describing the methods used by the
      HCP to acquire and process the data. The specific publications that
      are appropriate to cite in any given study will depend on what HCP
      data were used and for what purposes. An annotated and appropriately
      up-to-date list of publications that may warrant consideration is
      available at http://www.humanconnectome.org/about/acknowledgehcp.html

   3. The WU-Minn HCP Consortium as a whole should not be included as an
      author of publications or presentations if this authorship would be
      based solely on the use of WU-Minn HCP data.

6. Failure to abide by these guidelines will result in termination of my
   privileges to access WU-Minn HCP data.
"""

# To update the `testing` or `misc` datasets, push or merge commits to their
# respective repos, and make a new release of the dataset on GitHub. Then
# update the checksum in the MNE_DATASETS dict below, and change version
# here:                  ↓↓↓↓↓         ↓↓↓
<<<<<<< HEAD
RELEASES = dict(testing='0.141', misc='0.23')
=======
RELEASES = dict(testing='0.140', misc='0.24')
>>>>>>> ea88c55b
TESTING_VERSIONED = f'mne-testing-data-{RELEASES["testing"]}'
MISC_VERSIONED = f'mne-misc-data-{RELEASES["misc"]}'

# To update any other dataset besides `testing` or `misc`, upload the new
# version of the data archive itself (e.g., to https://osf.io or wherever) and
# then update the corresponding checksum in the MNE_DATASETS dict entry below.
MNE_DATASETS = dict()

# MANDATORY KEYS:
# - archive_name : the name of the compressed file that is downloaded
# - hash : the checksum type followed by a colon and then the checksum value
#          (examples: "sha256:19uheid...", "md5:upodh2io...")
# - url : URL from which the file can be downloaded
# - folder_name : the subfolder within the MNE data folder in which to save and
#                 uncompress (if needed) the file(s)
#
# OPTIONAL KEYS:
# - config_key : key to use with `mne.set_config` to store the on-disk location
#                of the downloaded dataset (ex: "MNE_DATASETS_EEGBCI_PATH").

# Testing and misc are at the top as they're updated most often
MNE_DATASETS['testing'] = dict(
    archive_name=f'{TESTING_VERSIONED}.tar.gz',
    hash='md5:08b1e81e944de9616a408eb70d73775b',
    url=('https://codeload.github.com/mne-tools/mne-testing-data/'
         f'tar.gz/{RELEASES["testing"]}'),
    # In case we ever have to resort to osf.io again...
    # archive_name='mne-testing-data.tar.gz',
    # hash='md5:c805a5fed8ca46f723e7eec828d90824',
    # url='https://osf.io/dqfgy/download?version=1',  # 0.136
    folder_name='MNE-testing-data',
    config_key='MNE_DATASETS_TESTING_PATH',
)
MNE_DATASETS['misc'] = dict(
    archive_name=f'{MISC_VERSIONED}.tar.gz',  # 'mne-misc-data',
    hash='md5:eb017a919939511932bd683f26f97490',
    url=('https://codeload.github.com/mne-tools/mne-misc-data/tar.gz/'
         f'{RELEASES["misc"]}'),
    folder_name='MNE-misc-data',
    config_key='MNE_DATASETS_MISC_PATH'
)

MNE_DATASETS['fnirs_motor'] = dict(
    archive_name='MNE-fNIRS-motor-data.tgz',
    hash='md5:c4935d19ddab35422a69f3326a01fef8',
    url='https://osf.io/dj3eh/download?version=1',
    folder_name='MNE-fNIRS-motor-data',
    config_key='MNE_DATASETS_FNIRS_MOTOR_PATH',
)

MNE_DATASETS['ucl_opm_auditory'] = dict(
    archive_name='auditory_OPM_stationary.zip',
    hash='md5:9ed0d8d554894542b56f8e7c4c0041fe',
    url='https://osf.io/download/mwrt3/?version=1',
    folder_name='auditory_OPM_stationary',
    config_key='MNE_DATASETS_UCL_OPM_AUDITORY_PATH',
)

MNE_DATASETS['kiloword'] = dict(
    archive_name='MNE-kiloword-data.tar.gz',
    hash='md5:3a124170795abbd2e48aae8727e719a8',
    url='https://osf.io/qkvf9/download?version=1',
    folder_name='MNE-kiloword-data',
    config_key='MNE_DATASETS_KILOWORD_PATH',
)

MNE_DATASETS['multimodal'] = dict(
    archive_name='MNE-multimodal-data.tar.gz',
    hash='md5:26ec847ae9ab80f58f204d09e2c08367',
    url='https://ndownloader.figshare.com/files/5999598',
    folder_name='MNE-multimodal-data',
    config_key='MNE_DATASETS_MULTIMODAL_PATH',
)

MNE_DATASETS['opm'] = dict(
    archive_name='MNE-OPM-data.tar.gz',
    hash='md5:370ad1dcfd5c47e029e692c85358a374',
    url='https://osf.io/p6ae7/download?version=2',
    folder_name='MNE-OPM-data',
    config_key='MNE_DATASETS_OPM_PATH',
)

MNE_DATASETS['phantom_4dbti'] = dict(
    archive_name='MNE-phantom-4DBTi.zip',
    hash='md5:938a601440f3ffa780d20a17bae039ff',
    url='https://osf.io/v2brw/download?version=2',
    folder_name='MNE-phantom-4DBTi',
    config_key='MNE_DATASETS_PHANTOM_4DBTI_PATH',
)

MNE_DATASETS['sample'] = dict(
    archive_name='MNE-sample-data-processed.tar.gz',
    hash='md5:e8f30c4516abdc12a0c08e6bae57409c',
    url='https://osf.io/86qa2/download?version=6',
    folder_name='MNE-sample-data',
    config_key='MNE_DATASETS_SAMPLE_PATH',
)

MNE_DATASETS['somato'] = dict(
    archive_name='MNE-somato-data.tar.gz',
    hash='md5:32fd2f6c8c7eb0784a1de6435273c48b',
    url='https://osf.io/tp4sg/download?version=7',
    folder_name='MNE-somato-data',
    config_key='MNE_DATASETS_SOMATO_PATH'
)

MNE_DATASETS['spm'] = dict(
    archive_name='MNE-spm-face.tar.gz',
    hash='md5:9f43f67150e3b694b523a21eb929ea75',
    url='https://osf.io/je4s8/download?version=2',
    folder_name='MNE-spm-face',
    config_key='MNE_DATASETS_SPM_FACE_PATH',
)

# Visual 92 categories has the dataset split into 2 files.
# We define a dictionary holding the items with the same
# value across both files: folder name and configuration key.
MNE_DATASETS['visual_92_categories'] = dict(
    folder_name='MNE-visual_92_categories-data',
    config_key='MNE_DATASETS_VISUAL_92_CATEGORIES_PATH',
)
MNE_DATASETS['visual_92_categories_1'] = dict(
    archive_name='MNE-visual_92_categories-data-part1.tar.gz',
    hash='md5:74f50bbeb65740903eadc229c9fa759f',
    url='https://osf.io/8ejrs/download?version=1',
    folder_name='MNE-visual_92_categories-data',
    config_key='MNE_DATASETS_VISUAL_92_CATEGORIES_PATH',
)
MNE_DATASETS['visual_92_categories_2'] = dict(
    archive_name='MNE-visual_92_categories-data-part2.tar.gz',
    hash='md5:203410a98afc9df9ae8ba9f933370e20',
    url='https://osf.io/t4yjp/download?version=1',
    folder_name='MNE-visual_92_categories-data',
    config_key='MNE_DATASETS_VISUAL_92_CATEGORIES_PATH',
)

MNE_DATASETS['mtrf'] = dict(
    archive_name='mTRF_1.5.zip',
    hash='md5:273a390ebbc48da2c3184b01a82e4636',
    url='https://osf.io/h85s2/download?version=1',
    folder_name='mTRF_1.5',
    config_key='MNE_DATASETS_MTRF_PATH'
)
MNE_DATASETS['refmeg_noise'] = dict(
    archive_name='sample_reference_MEG_noise-raw.zip',
    hash='md5:779fecd890d98b73a4832e717d7c7c45',
    url='https://osf.io/drt6v/download?version=1',
    folder_name='MNE-refmeg-noise-data',
    config_key='MNE_DATASETS_REFMEG_NOISE_PATH'
)

MNE_DATASETS['ssvep'] = dict(
    archive_name='ssvep_example_data.zip',
    hash='md5:af866bbc0f921114ac9d683494fe87d6',
    url='https://osf.io/z8h6k/download?version=5',
    folder_name='ssvep-example-data',
    config_key='MNE_DATASETS_SSVEP_PATH'
)

MNE_DATASETS['erp_core'] = dict(
    archive_name='MNE-ERP-CORE-data.tar.gz',
    hash='md5:5866c0d6213bd7ac97f254c776f6c4b1',
    url='https://osf.io/rzgba/download?version=1',
    folder_name='MNE-ERP-CORE-data',
    config_key='MNE_DATASETS_ERP_CORE_PATH',
)

MNE_DATASETS['epilepsy_ecog'] = dict(
    archive_name='MNE-epilepsy-ecog-data.tar.gz',
    hash='md5:ffb139174afa0f71ec98adbbb1729dea',
    url='https://osf.io/z4epq/download?version=1',
    folder_name='MNE-epilepsy-ecog-data',
    config_key='MNE_DATASETS_EPILEPSY_ECOG_PATH',
)

# Fieldtrip CMC dataset
MNE_DATASETS['fieldtrip_cmc'] = dict(
    archive_name='SubjectCMC.zip',
    hash='md5:6f9fd6520f9a66e20994423808d2528c',
    url='https://osf.io/j9b6s/download?version=1',
    folder_name='MNE-fieldtrip_cmc-data',
    config_key='MNE_DATASETS_FIELDTRIP_CMC_PATH'
)

# brainstorm datasets:
MNE_DATASETS['bst_auditory'] = dict(
    archive_name='bst_auditory.tar.gz',
    hash='md5:fa371a889a5688258896bfa29dd1700b',
    url='https://osf.io/5t9n8/download?version=1',
    folder_name='MNE-brainstorm-data',
    config_key='MNE_DATASETS_BRAINSTORM_PATH',
)
MNE_DATASETS['bst_phantom_ctf'] = dict(
    archive_name='bst_phantom_ctf.tar.gz',
    hash='md5:80819cb7f5b92d1a5289db3fb6acb33c',
    url='https://osf.io/sxr8y/download?version=1',
    folder_name='MNE-brainstorm-data',
    config_key='MNE_DATASETS_BRAINSTORM_PATH',
)
MNE_DATASETS['bst_phantom_elekta'] = dict(
    archive_name='bst_phantom_elekta.tar.gz',
    hash='md5:1badccbe17998d18cc373526e86a7aaf',
    url='https://osf.io/dpcku/download?version=1',
    folder_name='MNE-brainstorm-data',
    config_key='MNE_DATASETS_BRAINSTORM_PATH',
)
MNE_DATASETS['bst_raw'] = dict(
    archive_name='bst_raw.tar.gz',
    hash='md5:fa2efaaec3f3d462b319bc24898f440c',
    url='https://osf.io/9675n/download?version=2',
    folder_name='MNE-brainstorm-data',
    config_key='MNE_DATASETS_BRAINSTORM_PATH',
)
MNE_DATASETS['bst_resting'] = dict(
    archive_name='bst_resting.tar.gz',
    hash='md5:70fc7bf9c3b97c4f2eab6260ee4a0430',
    url='https://osf.io/m7bd3/download?version=3',
    folder_name='MNE-brainstorm-data',
    config_key='MNE_DATASETS_BRAINSTORM_PATH',
)

# HF-SEF
MNE_DATASETS['hf_sef_raw'] = dict(
    archive_name='hf_sef_raw.tar.gz',
    hash='md5:33934351e558542bafa9b262ac071168',
    url='https://zenodo.org/record/889296/files/hf_sef_raw.tar.gz',
    folder_name='hf_sef',
    config_key='MNE_DATASETS_HF_SEF_PATH',
)
MNE_DATASETS['hf_sef_evoked'] = dict(
    archive_name='hf_sef_evoked.tar.gz',
    hash='md5:13d34cb5db584e00868677d8fb0aab2b',
    url=('https://zenodo.org/record/3523071/files/'
         'hf_sef_evoked.tar.gz'),
    folder_name='hf_sef',
    config_key='MNE_DATASETS_HF_SEF_PATH',
)

# "fake" dataset (for testing)
MNE_DATASETS['fake'] = dict(
    archive_name='foo.tgz',
    hash='md5:3194e9f7b46039bb050a74f3e1ae9908',
    url=('https://github.com/mne-tools/mne-testing-data/raw/master/'
         'datasets/foo.tgz'),
    folder_name='foo',
    config_key='MNE_DATASETS_FAKE_PATH'
)<|MERGE_RESOLUTION|>--- conflicted
+++ resolved
@@ -87,11 +87,7 @@
 # respective repos, and make a new release of the dataset on GitHub. Then
 # update the checksum in the MNE_DATASETS dict below, and change version
 # here:                  ↓↓↓↓↓         ↓↓↓
-<<<<<<< HEAD
-RELEASES = dict(testing='0.141', misc='0.23')
-=======
-RELEASES = dict(testing='0.140', misc='0.24')
->>>>>>> ea88c55b
+RELEASES = dict(testing='0.141', misc='0.24')
 TESTING_VERSIONED = f'mne-testing-data-{RELEASES["testing"]}'
 MISC_VERSIONED = f'mne-misc-data-{RELEASES["misc"]}'
 
