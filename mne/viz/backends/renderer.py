"""Core visualization operations."""

# Authors: Alexandre Gramfort <alexandre.gramfort@telecom-paristech.fr>
#          Eric Larson <larson.eric.d@gmail.com>
#          Joan Massich <mailsik@gmail.com>
#          Guillaume Favelier <guillaume.favelier@gmail.com>
#          Oleh Kozynets <ok7mailbox@gmail.com>
#
# License: Simplified BSD

import importlib
from contextlib import contextmanager
import sys

from ._utils import Backends3D
from ...utils import logger

try:
    MNE_3D_BACKEND
    MNE_3D_BACKEND_TEST_DATA
except NameError:
    MNE_3D_BACKEND = Backends3D.get_backend_based_on_env_and_defaults()
    MNE_3D_BACKEND_TEST_DATA = None

logger.info('Using %s 3d backend.\n' % MNE_3D_BACKEND)

if MNE_3D_BACKEND == Backends3D.mayavi:
    from ._pysurfer_mayavi import _Renderer, _Projection  # lgtm # noqa: F401
<<<<<<< HEAD
elif MNE_3D_BACKEND == Backends3D.ipyvolume:
    from ._ipyvolume import _Renderer  # lgtm # noqa: F401
elif MNE_3D_BACKEND == Backends3D.vtki:
    from ._vtki import _Renderer, _Projection  # lgtm # noqa: F401
=======
elif MNE_3D_BACKEND == 'pyvista':
    from ._pyvista import _Renderer, _Projection  # lgtm # noqa: F401
>>>>>>> f26d8160


def set_3d_backend(backend_name):
    """Set the backend for MNE.

    The backend will be set as specified and operations will use
    that backend

    Parameters
    ----------
    backend_name : str
        The 3d backend to select.
    """
    Backends3D.check_backend(backend_name)
    global MNE_3D_BACKEND
    MNE_3D_BACKEND = backend_name
    importlib.reload(sys.modules[__name__])


def get_3d_backend():
    """Return the backend currently used.

    Returns
    -------
    backend_used : str
        The 3d backend currently in use.
    """
    global MNE_3D_BACKEND
    return MNE_3D_BACKEND


@contextmanager
def use_3d_backend(backend_name):
    """Create a viz context.

    Parameters
    ----------
    backend_name : str
        The 3d backend to use in the context.
    """
    old_backend = get_3d_backend()
    set_3d_backend(backend_name)
    try:
        yield
    finally:
        set_3d_backend(old_backend)


@contextmanager
def _use_test_3d_backend(backend_name):
    """Create a testing viz context.

    Parameters
    ----------
    backend_name : str
        The 3d backend to use in the context.
    """
    with use_3d_backend(backend_name):
        global MNE_3D_BACKEND_TEST_DATA
<<<<<<< HEAD
        if backend_name == Backends3D.vtki:
=======
        if backend_name == 'pyvista':
>>>>>>> f26d8160
            MNE_3D_BACKEND_TEST_DATA = True
        yield<|MERGE_RESOLUTION|>--- conflicted
+++ resolved
@@ -26,15 +26,10 @@
 
 if MNE_3D_BACKEND == Backends3D.mayavi:
     from ._pysurfer_mayavi import _Renderer, _Projection  # lgtm # noqa: F401
-<<<<<<< HEAD
 elif MNE_3D_BACKEND == Backends3D.ipyvolume:
     from ._ipyvolume import _Renderer  # lgtm # noqa: F401
-elif MNE_3D_BACKEND == Backends3D.vtki:
-    from ._vtki import _Renderer, _Projection  # lgtm # noqa: F401
-=======
-elif MNE_3D_BACKEND == 'pyvista':
+elif MNE_3D_BACKEND == Backends3D.pyvista:
     from ._pyvista import _Renderer, _Projection  # lgtm # noqa: F401
->>>>>>> f26d8160
 
 
 def set_3d_backend(backend_name):
@@ -94,10 +89,6 @@
     """
     with use_3d_backend(backend_name):
         global MNE_3D_BACKEND_TEST_DATA
-<<<<<<< HEAD
-        if backend_name == Backends3D.vtki:
-=======
-        if backend_name == 'pyvista':
->>>>>>> f26d8160
+        if backend_name == Backends3D.pyvista:
             MNE_3D_BACKEND_TEST_DATA = True
         yield