--- conflicted
+++ resolved
@@ -78,13 +78,11 @@
 
 - Static type checkers like Pylance (comes with VS Code) now display the parameters of many more functions correctly, largely improving overall usability for VS Code users (:gh:`8862` by `Richard Höchenberger`_)
 
-<<<<<<< HEAD
+- Support new EEGLAB file format (:gh:`8874` by `Clemens Brunner`_)
+
 API changes
 ~~~~~~~~~~~
 - ``mne.read_selection`` has been deprecated in favor of `mne.read_vectorview_selection`. ``mne.read_selection`` will be removed in MNE-Python 0.24 (:gh:`8870` by `Richard Höchenberger`_)
-=======
-- Support new EEGLAB file format (:gh:`8874` by `Clemens Brunner`_)
->>>>>>> dfc05947
 
 Bugs
 ~~~~
