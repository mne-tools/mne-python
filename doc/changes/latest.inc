.. NOTE: we are now using links to highlight new functions and classes.
   Please follow the examples below like :func:`mne.stats.f_mway_rm`, so the
   whats_new page will have a link to the function/class documentation.

.. NOTE: there are 3 separate sections for changes, based on type:
   - "Enhancements" for new features
   - "Bugs" for bug fixes
   - "API changes" for backward-incompatible changes

.. _current:

Current (0.22.dev0)
-------------------

.. |Eduard Ort| replace:: **Eduard Ort**

.. |Aniket Pradhan| replace:: **Aniket Pradhan**

Enhancements
~~~~~~~~~~~~
- Update ``surfaces`` argument in :func:`mne.viz.plot_alignment` to allow dict for transparency values, and set default for sEEG data to have transparency (by `Keith Doelling`_ (:gh:`8445`))

- Add ``n_pca_components`` argument to :func:`mne.viz.plot_ica_overlay` by `Eric Larson`_ (:gh:`8351`)

- Add :func:`mne.stc_near_sensors` to facilitate plotting ECoG data by `Eric Larson`_ (:gh:`8190`)

- Add ``proj`` argument to :func:`mne.make_fixed_length_epochs` by `Eric Larson`_ (:gh:`8351`)

- Reduce memory usage of volume source spaces by `Eric Larson`_ (:gh:`8379`)

- Speed up heavy use of :meth:`mne.SourceMorph.apply` for volumetric source spaces by use of the method :meth:`mne.SourceMorph.compute_vol_morph_mat` by `Eric Larson`_ (:gh:`8366`)

- Add support for non-uniform ``zooms`` (e.g., when using a surrogate MRI via :func:`mne.scale_mri`) in volumetric morphing by `Eric Larson`_  (:gh:`8642`)

- In :func:`mne.compute_source_morph` ``zooms`` are no longer required to match the spacing of ``src_to``, which is useful to ensure the morphing is accurate when the ``src_to`` spacing is large (e.g., 1 cm) by `Eric Larson`_ (:gh:`8642`)

- Add volumetric source space support to :func:`mne.labels_to_stc` by `Eric Larson`_ (:gh:`8447`)

- Speed up :class:`mne.decoding.TimeDelayingRidge` with edge correction using Numba by `Eric Larson`_ (:gh:`8323`)

- Add :meth:`mne.Epochs.reset_drop_log_selection` to facilitate writing epochs with many ignored entries in their drop log by `Eric Larson`_ (:gh:`8449`)

- Add sEEG source visualization using :func:`mne.stc_near_sensors` and sEEG working tutorial by `Eric Larson`_ and `Adam Li`_ (:gh:`8402`)

- Add :meth:`mne.channels.DigMontage.get_positions`, which will return a dictionary of channel positions, coordinate frame and fiducial locations by `Adam Li`_ (:gh:`8460`)

- Add ``picks`` parameter to :func:`mne.preprocessing.fix_stim_artifact` to specify which channel needs to be fixed, by `Alex Gramfort`_ (:gh:`8482`)


Bugs
~~~~
- Fix bug with mne.io.egi.tests/test_egi.py where it mandatorily downloaded testing data when it was not necessary **by new contributor** |Aniket Pradhan|_ (:gh:`8474`)

- Fix bug with reading split files that have dashes in the filename **by new contributor** |Eduard Ort|_ (:gh:`8339`)

- Fix bug with `~mne.viz.plot_epochs_image` when ``order`` is supplied and multiple conditions are plotted by `Daniel McCloy`_ (:gh:`8377`)

- Fix bug with :func:`mne.viz.plot_source_estimates` when using the PyVista backend where singleton time points were not handled properly by `Eric Larson`_ (:gh:`8285`)

- Fix bug when passing ``axes`` to plotting functions, :func:`matplotlib.pyplot.tight_layout` will not be called when the figure was created using a constrained layout by `Eric Larson`_ (:gh:`8344`)

- Fix bug with compensated CTF data when picking channels without preload by `Eric Larson`_ (:gh:`8318`)

- Fix bug when merging fNIRS channels in :func:`mne.viz.plot_evoked_topomap` and related functions by `Robert Luke`_ (:gh:`8306`)

- Fix bug where events could overflow when writing to FIF by `Eric Larson`_ (:gh:`8448`)

- :func:`mne.io.read_raw_edf` now supports EDF files with invalid recording dates by `Clemens Brunner`_ (:gh:`8283`)

- Fix bug with :func:`mne.io.Raw.save` when using ``split_naming='bids'`` where non-split files would still be named ``name_split-01_meg.fif`` instead of the requested ``name_meg.fif`` by `Alex Gramfort`_ and `Eric Larson`_ (:gh:`8464`)

- Fix bug with :class:`mne.preprocessing.ICA` where ``n_pca_components`` as a :class:`python:float` would give the number of components that explained less than or equal to the given variance. It now gives greater than the given number for better usability and consistency with :class:`sklearn.decomposition.PCA`. Generally this will mean that one more component will be included, by `Eric Larson`_ (:gh:`8326`)

- Fix bug with :class:`mne.preprocessing.ICA` where projections were not tracked properly by `Eric Larson`_

- Fix bug with :func:`mne.preprocessing.read_ica_eeglab` where full-rank data were not handled properly by `Eric Larson`_ (:gh:`8326`)

- Fix bug with :ref:`somato-dataset` where the BEM was not included by `Eric Larson`_ (:gh:`8317`)

- Fix bug with coordinate frames when performing volumetric morphs via :func:`mne.compute_source_morph` and :meth:`mne.SourceMorph.apply` that could lead to ~5 mm bias by `Eric Larson`_ (:gh:`8642`)

- Fix missing documentation of :func:`mne.io.read_raw_nihon` in :ref:`tut-imorting-eeg-data` by `Adam Li`_ (:gh`8320`)

- Fix bug with :func:`mne.add_reference_channels` when :func:`mne.io.Raw.reorder_channels` or related methods are used afterward by `Eric Larson`_ (:gh:`8303`, :gh:`#8484`)

- Fix bug where the ``verbose`` arguments to :meth:`mne.Evoked.apply_baseline` and :meth:`mne.Epochs.apply_baseline` were not keyword-only by `Eric Larson`_ (:gh:`8349`)

- ``ICA.max_pca_components`` will not be altered by calling `~mne.preprocessing.ICA.fit` anymore. Instead, the new attribute ``ICA.max_pca_components_`` will be set, by `Richard Höchenberger`_ (:gh:`8321`)

- Fix bug that `~mne.viz.plot_ica_overlay` would sometimes not create red traces, by `Richard Höchenberger`_ (:gh:`8341`)

- Fix bug with :class:`~mne.preprocessing.ICA` where ``n_components=None, n_pca_components=None`` could lead to unstable unmixing matrix inversion by making ``n_components=None`` also use the lesser of ``n_components=0.999999`` and ``n_components=n_pca_components`` by `Eric Larson`_ (:gh:`8351`)

- The ``ica.n_pca_components`` property is no longer be updated during :meth:`mne.preprocessing.ICA.fit`, instead ``ica.n_components_`` will be added to the instance by `Eric Larson`_ (:gh:`8351`)

- Pass ``rank`` everyhwere in forward preparation for source imaging. This bug affected sparse solvers when using maxfilter data, by `Alex Gramfort`_ (:gh:`8368`)

- Fix bug in :func:`mne.viz.plot_alignment` where ECoG and sEEG channels were not plotted and fNIRS channels were always plotted in the head coordinate frame by `Eric Larson`_ (:gh:`8393`)

- Fix bug in :func:`mne.set_bipolar_reference` where ``ch_info`` could contain invalid channel information keys by `Eric Larson`_

- When reading BrainVision raw data, the channel units and types were sometimes not inferred correctly by `Richard Höchenberger`_ (:gh:`8434`)

- Attempting to remove baseline correction from preloaded `~mne.Epochs` will now raise an exception by `Richard Höchenberger`_ (:gh:`8435`)

- :meth:`mne.Report.parse_folder` will now correctly handle split FIFF files by `Richard Höchenberger`_ (:gh:`8486`, :gh:`8491`)

<<<<<<< HEAD
- Fix bug in :func:`mne.io.read_raw_eeglab` where empty event durations led to an error by `Mikołaj Magnuski`_ (:gh:`8383`, :gh:`8384`)
=======
- Fix bug where BrainVision channel names, event types, and event descriptions containing commas were incorrectly parsed (:gh:`8492` by `Stefan Appelhoff`_)
>>>>>>> bb16a3e6

API changes
~~~~~~~~~~~

- Added `mne.SourceEstimate.apply_baseline` method for baseline-correction of source estimates, by `Olaf Hauk`_ (:gh:`8452`)

- Minimum required versions were increased for core dependencies NumPy (1.15.4), SciPy (1.1.0), and Matplotlib (3.0) and for the optional dependencies scikit-learn (0.20.2) and pandas (0.23.4), by `Eric Larson`_

- The parameter ``on_split_missing`` has been added to :func:`mne.io.read_raw_fif` and its default will change from ``'warn'`` to ``'raise'`` in 0.23, by `Eric Larson`_ (:gh:`8357`)

- The ``max_pca_components`` argument of :class:`~mne.preprocessing.ICA` has been deprecated, use ``n_components`` during initialization and ``n_pca_components`` in :meth:`~mne.preprocessing.ICA.apply` instead by `Eric Larson`_ (:gh:`8351`)

- The ``n_pca_components`` argument of :class:`~mne.preprocessing.ICA` has been deprecated, use ``n_pca_components`` in :meth:`~mne.preprocessing.ICA.apply` by `Eric Larson`_ (:gh:`8356`)

- The ``trans`` argument of :func:`mne.extract_label_time_course` is deprecated and will be removed in 0.23 as it is no longer necessary by `Eric Larson`_

- New `mne.viz.Brain.set_time` method to set the displayed time in seconds, by `Daniel McCloy`_ (:gh:`8415`)

- Update the ``backend`` parameter of :func:`mne.viz.plot_source_estimates` to integrate ``pyvista`` by `Guillaume Favelier`_<|MERGE_RESOLUTION|>--- conflicted
+++ resolved
@@ -105,11 +105,10 @@
 
 - :meth:`mne.Report.parse_folder` will now correctly handle split FIFF files by `Richard Höchenberger`_ (:gh:`8486`, :gh:`8491`)
 
-<<<<<<< HEAD
+- Fix bug where BrainVision channel names, event types, and event descriptions containing commas were incorrectly parsed (:gh:`8492` by `Stefan Appelhoff`_)
+
 - Fix bug in :func:`mne.io.read_raw_eeglab` where empty event durations led to an error by `Mikołaj Magnuski`_ (:gh:`8383`, :gh:`8384`)
-=======
-- Fix bug where BrainVision channel names, event types, and event descriptions containing commas were incorrectly parsed (:gh:`8492` by `Stefan Appelhoff`_)
->>>>>>> bb16a3e6
+
 
 API changes
 ~~~~~~~~~~~
