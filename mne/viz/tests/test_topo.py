--- conflicted
+++ resolved
@@ -108,7 +108,13 @@
                       topomap_args=dict(proj='reconstruct'))
     plt.close('all')
 
-<<<<<<< HEAD
+    # test sEEG (gh:8733)
+    evoked.del_proj().pick_types('mag')  # avoid overlapping positions error
+    mapping = {ch_name: 'seeg' for ch_name in evoked.ch_names}
+    with pytest.warns(RuntimeWarning, match='The unit .* has changed from .*'):
+        evoked.set_channel_types(mapping)
+    evoked.plot_joint()
+
     # test DBS (gh:8739)
     evoked = _get_epochs().average().pick_types('mag')
     mapping = {ch_name: 'dbs' for ch_name in evoked.ch_names}
@@ -116,14 +122,6 @@
         evoked.set_channel_types(mapping)
     evoked.plot_joint()
     plt.close('all')
-=======
-    # test sEEG (gh:8733)
-    evoked.del_proj().pick_types('mag')  # avoid overlapping positions error
-    mapping = {ch_name: 'seeg' for ch_name in evoked.ch_names}
-    with pytest.warns(RuntimeWarning, match='The unit .* has changed from .*'):
-        evoked.set_channel_types(mapping)
-    evoked.plot_joint()
->>>>>>> 826ddd2f
 
 
 def test_plot_topo():
