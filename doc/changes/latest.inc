--- conflicted
+++ resolved
@@ -38,11 +38,9 @@
 
 - Changed :class:`mne.Epochs` and :class:`mne.Evoked` to have a more concise ``__repr__`` to improve interactive MNE usage in Python Interactive Console, IDEs, and debuggers when many events are handled. (:gh:`10042` by `Jan Sosulski`_)
 
-<<<<<<< HEAD
 - Improve docstring of ``events`` arguments and cross-referencing to :term:`events` (:gh:`10056` by `Mathieu Scheltienne`_)
-=======
+
 - Add ``infer_type`` argument to :func:`mne.io.read_raw_edf` and :func:`mne.io.read_raw_bdf` to automatically infer channel types from channel labels (:gh:`10058` by `Clemens Brunner`_)
->>>>>>> eff12c44
 
 Bugs
 ~~~~
