--- conflicted
+++ resolved
@@ -1515,21 +1515,13 @@
 class _RegCovariance(_EstimatorMixin):
     """Aux class."""
 
-<<<<<<< HEAD
-    def __init__(self, info, grad=0.1, mag=0.1, eeg=0.1, *, seeg=0.1,
-                 ecog=0.1, hbo=0.1, hbr=0.1, fnirs_cw_amplitude=0.1,
-                 fnirs_fd_ac_amplitude=0.1, fnirs_fd_phase=0.1, fnirs_od=0.1,
-                 fnirs_td_gated_amplitude=0.1,
-                 fnirs_td_moments_amplitude=0.1,
-                 csd=0.1, dbs=0.1, store_precision=False,
-                 assume_centered=False):
-=======
     def __init__(
         self,
         info,
         grad=0.1,
         mag=0.1,
         eeg=0.1,
+        *,
         seeg=0.1,
         ecog=0.1,
         hbo=0.1,
@@ -1538,12 +1530,13 @@
         fnirs_fd_ac_amplitude=0.1,
         fnirs_fd_phase=0.1,
         fnirs_od=0.1,
+        fnirs_td_gated_amplitude=0.1,
+        fnirs_td_moments_amplitude=0.1,
         csd=0.1,
         dbs=0.1,
         store_precision=False,
         assume_centered=False,
     ):
->>>>>>> c63da99a
         self.info = info
         # For sklearn compat, these cannot (easily?) be combined into
         # a single dictionary
@@ -1910,16 +1903,6 @@
 
 
 @verbose
-<<<<<<< HEAD
-def regularize(cov, info, mag=0.1, grad=0.1, eeg=0.1, exclude='bads',
-               proj=True, *, seeg=0.1, ecog=0.1, hbo=0.1, hbr=0.1,
-               fnirs_cw_amplitude=0.1, fnirs_fd_ac_amplitude=0.1,
-               fnirs_fd_phase=0.1, fnirs_od=0.1,
-               fnirs_td_gated_amplitude=0.1,
-               fnirs_td_moments_amplitude=0.1,
-               csd=0.1, dbs=0.1,
-               rank=None, scalings=None, verbose=None):
-=======
 def regularize(
     cov,
     info,
@@ -1928,6 +1911,7 @@
     eeg=0.1,
     exclude="bads",
     proj=True,
+    *,
     seeg=0.1,
     ecog=0.1,
     hbo=0.1,
@@ -1936,13 +1920,14 @@
     fnirs_fd_ac_amplitude=0.1,
     fnirs_fd_phase=0.1,
     fnirs_od=0.1,
+    fnirs_td_gated_amplitude=0.1,
+    fnirs_td_moments_amplitude=0.1,
     csd=0.1,
     dbs=0.1,
     rank=None,
     scalings=None,
     verbose=None,
 ):
->>>>>>> c63da99a
     """Regularize noise covariance matrix.
 
     This method works by adding a constant to the diagonal for each
@@ -2020,16 +2005,6 @@
     """  # noqa: E501
     cov = cov.copy()
     info._check_consistency()
-<<<<<<< HEAD
-    scalings = _handle_default('scalings_cov_rank', scalings)
-    regs = dict(eeg=eeg, seeg=seeg, dbs=dbs, ecog=ecog, hbo=hbo, hbr=hbr,
-                fnirs_cw_amplitude=fnirs_cw_amplitude,
-                fnirs_fd_ac_amplitude=fnirs_fd_ac_amplitude,
-                fnirs_fd_phase=fnirs_fd_phase, fnirs_od=fnirs_od,
-                fnirs_td_gated_amplitude=fnirs_td_gated_amplitude,
-                fnirs_td_moments_amplitude=fnirs_td_moments_amplitude,
-                csd=csd)
-=======
     scalings = _handle_default("scalings_cov_rank", scalings)
     regs = dict(
         eeg=eeg,
@@ -2042,9 +2017,10 @@
         fnirs_fd_ac_amplitude=fnirs_fd_ac_amplitude,
         fnirs_fd_phase=fnirs_fd_phase,
         fnirs_od=fnirs_od,
+        fnirs_td_gated_amplitude=fnirs_td_gated_amplitude,
+        fnirs_td_moments_amplitude=fnirs_td_moments_amplitude,
         csd=csd,
     )
->>>>>>> c63da99a
 
     if exclude is None:
         raise ValueError('exclude must be a list of strings or "bads"')
