# -*- coding: utf-8 -*-
"""Coregistration between different coordinate frames."""

# Authors: Christian Brodbeck <christianbrodbeck@nyu.edu>
#
# License: BSD-3-Clause

import configparser
import fnmatch
from glob import glob, iglob
import os
import os.path as op
import stat
import sys
import re
import shutil
from functools import reduce

import numpy as np

from .io import read_fiducials, write_fiducials, read_info
from .io.constants import FIFF
from .io._digitization import _get_data_as_dict_from_dig
# keep get_mni_fiducials for backward compat (no burden to keep in this
# namespace, too)
from ._freesurfer import (_read_mri_info, get_mni_fiducials,  # noqa: F401
                          estimate_head_mri_t)  # noqa: F401
from .label import read_label, Label
from .source_space import (add_source_space_distances, read_source_spaces,  # noqa: E501,F401
                           write_source_spaces)
from .surface import (read_surface, write_surface, _normalize_vectors,
                      complete_surface_info, decimate_surface,
                      _DistanceQuery)
from .bem import read_bem_surfaces, write_bem_surfaces
from .transforms import (rotation, rotation3d, scaling, translation, Transform,
                         _read_fs_xfm, _write_fs_xfm, invert_transform,
                         combine_transforms, _quat_to_euler,
                         _fit_matched_points, apply_trans,
                         rot_to_quat, _angle_between_quats)
from .utils import (get_config, get_subjects_dir, logger, pformat, verbose,
                    warn, has_nibabel, fill_doc, _validate_type,
                    _check_subject, _check_option)
from .viz._3d import _fiducial_coords

# some path templates
trans_fname = os.path.join('{raw_dir}', '{subject}-trans.fif')
subject_dirname = os.path.join('{subjects_dir}', '{subject}')
bem_dirname = os.path.join(subject_dirname, 'bem')
mri_dirname = os.path.join(subject_dirname, 'mri')
mri_transforms_dirname = os.path.join(subject_dirname, 'mri', 'transforms')
surf_dirname = os.path.join(subject_dirname, 'surf')
bem_fname = os.path.join(bem_dirname, "{subject}-{name}.fif")
head_bem_fname = pformat(bem_fname, name='head')
fid_fname = pformat(bem_fname, name='fiducials')
fid_fname_general = os.path.join(bem_dirname, "{head}-fiducials.fif")
src_fname = os.path.join(bem_dirname, '{subject}-{spacing}-src.fif')
_head_fnames = (os.path.join(bem_dirname, 'outer_skin.surf'),
                head_bem_fname)
_high_res_head_fnames = (os.path.join(bem_dirname, '{subject}-head-dense.fif'),
                         os.path.join(surf_dirname, 'lh.seghead'),
                         os.path.join(surf_dirname, 'lh.smseghead'))


def _make_writable(fname):
    """Make a file writable."""
    os.chmod(fname, stat.S_IMODE(os.lstat(fname)[stat.ST_MODE]) | 128)  # write


def _make_writable_recursive(path):
    """Recursively set writable."""
    if sys.platform.startswith('win'):
        return  # can't safely set perms
    for root, dirs, files in os.walk(path, topdown=False):
        for f in dirs + files:
            _make_writable(os.path.join(root, f))


def _find_head_bem(subject, subjects_dir, high_res=False):
    """Find a high resolution head."""
    # XXX this should be refactored with mne.surface.get_head_surf ...
    fnames = _high_res_head_fnames if high_res else _head_fnames
    for fname in fnames:
        path = fname.format(subjects_dir=subjects_dir, subject=subject)
        if os.path.exists(path):
            return path


@fill_doc
def coregister_fiducials(info, fiducials, tol=0.01):
    """Create a head-MRI transform by aligning 3 fiducial points.

    Parameters
    ----------
    %(info_not_none)s
    fiducials : str | list of dict
        Fiducials in MRI coordinate space (either path to a ``*-fiducials.fif``
        file or list of fiducials as returned by :func:`read_fiducials`.

    Returns
    -------
    trans : Transform
        The device-MRI transform.

    .. note:: The :class:`mne.Info` object fiducials must be in the
              head coordinate space.
    """
    if isinstance(info, str):
        info = read_info(info)
    if isinstance(fiducials, str):
        fiducials, coord_frame_to = read_fiducials(fiducials)
    else:
        coord_frame_to = FIFF.FIFFV_COORD_MRI
    frames_from = {d['coord_frame'] for d in info['dig']}
    if len(frames_from) > 1:
        raise ValueError("info contains fiducials from different coordinate "
                         "frames")
    else:
        coord_frame_from = frames_from.pop()
    coords_from = _fiducial_coords(info['dig'])
    coords_to = _fiducial_coords(fiducials, coord_frame_to)
    trans = fit_matched_points(coords_from, coords_to, tol=tol)
    return Transform(coord_frame_from, coord_frame_to, trans)


@verbose
def create_default_subject(fs_home=None, update=False, subjects_dir=None,
                           verbose=None):
    """Create an average brain subject for subjects without structural MRI.

    Create a copy of fsaverage from the Freesurfer directory in subjects_dir
    and add auxiliary files from the mne package.

    Parameters
    ----------
    fs_home : None | str
        The freesurfer home directory (only needed if FREESURFER_HOME is not
        specified as environment variable).
    update : bool
        In cases where a copy of the fsaverage brain already exists in the
        subjects_dir, this option allows to only copy files that don't already
        exist in the fsaverage directory.
    subjects_dir : None | str
        Override the SUBJECTS_DIR environment variable
        (os.environ['SUBJECTS_DIR']) as destination for the new subject.
    %(verbose)s

    Notes
    -----
    When no structural MRI is available for a subject, an average brain can be
    substituted. Freesurfer comes with such an average brain model, and MNE
    comes with some auxiliary files which make coregistration easier.
    :py:func:`create_default_subject` copies the relevant
    files from Freesurfer into the current subjects_dir, and also adds the
    auxiliary files provided by MNE.
    """
    subjects_dir = get_subjects_dir(subjects_dir, raise_error=True)
    if fs_home is None:
        fs_home = get_config('FREESURFER_HOME', fs_home)
        if fs_home is None:
            raise ValueError(
                "FREESURFER_HOME environment variable not found. Please "
                "specify the fs_home parameter in your call to "
                "create_default_subject().")

    # make sure freesurfer files exist
    fs_src = os.path.join(fs_home, 'subjects', 'fsaverage')
    if not os.path.exists(fs_src):
        raise IOError('fsaverage not found at %r. Is fs_home specified '
                      'correctly?' % fs_src)
    for name in ('label', 'mri', 'surf'):
        dirname = os.path.join(fs_src, name)
        if not os.path.isdir(dirname):
            raise IOError("Freesurfer fsaverage seems to be incomplete: No "
                          "directory named %s found in %s" % (name, fs_src))

    # make sure destination does not already exist
    dest = os.path.join(subjects_dir, 'fsaverage')
    if dest == fs_src:
        raise IOError(
            "Your subjects_dir points to the freesurfer subjects_dir (%r). "
            "The default subject can not be created in the freesurfer "
            "installation directory; please specify a different "
            "subjects_dir." % subjects_dir)
    elif (not update) and os.path.exists(dest):
        raise IOError(
            "Can not create fsaverage because %r already exists in "
            "subjects_dir %r. Delete or rename the existing fsaverage "
            "subject folder." % ('fsaverage', subjects_dir))

    # copy fsaverage from freesurfer
    logger.info("Copying fsaverage subject from freesurfer directory...")
    if (not update) or not os.path.exists(dest):
        shutil.copytree(fs_src, dest)
        _make_writable_recursive(dest)

    # copy files from mne
    source_fname = os.path.join(os.path.dirname(__file__), 'data', 'fsaverage',
                                'fsaverage-%s.fif')
    dest_bem = os.path.join(dest, 'bem')
    if not os.path.exists(dest_bem):
        os.mkdir(dest_bem)
    logger.info("Copying auxiliary fsaverage files from mne...")
    dest_fname = os.path.join(dest_bem, 'fsaverage-%s.fif')
    _make_writable_recursive(dest_bem)
    for name in ('fiducials', 'head', 'inner_skull-bem', 'trans'):
        if not os.path.exists(dest_fname % name):
            shutil.copy(source_fname % name, dest_bem)


def _decimate_points(pts, res=10):
    """Decimate the number of points using a voxel grid.

    Create a voxel grid with a specified resolution and retain at most one
    point per voxel. For each voxel, the point closest to its center is
    retained.

    Parameters
    ----------
    pts : array, shape (n_points, 3)
        The points making up the head shape.
    res : scalar
        The resolution of the voxel space (side length of each voxel).

    Returns
    -------
    pts : array, shape = (n_points, 3)
        The decimated points.
    """
    from scipy.spatial.distance import cdist
    pts = np.asarray(pts)

    # find the bin edges for the voxel space
    xmin, ymin, zmin = pts.min(0) - res / 2.
    xmax, ymax, zmax = pts.max(0) + res
    xax = np.arange(xmin, xmax, res)
    yax = np.arange(ymin, ymax, res)
    zax = np.arange(zmin, zmax, res)

    # find voxels containing one or more point
    H, _ = np.histogramdd(pts, bins=(xax, yax, zax), normed=False)
    X, Y, Z = pts.T
    xbins, ybins, zbins = np.nonzero(H)
    x = xax[xbins]
    y = yax[ybins]
    z = zax[zbins]
    mids = np.c_[x, y, z] + res / 2.

    # each point belongs to at most one voxel center, so figure those out
    # (cKDTree faster than BallTree for these small problems)
    tree = _DistanceQuery(mids, method='cKDTree')
    _, mid_idx = tree.query(pts)

    # then figure out which to actually use based on proximity
    # (take advantage of sorting the mid_idx to get our mapping of
    # pts to nearest voxel midpoint)
    sort_idx = np.argsort(mid_idx)
    bounds = np.cumsum(
        np.concatenate([[0], np.bincount(mid_idx, minlength=len(mids))]))
    assert len(bounds) == len(mids) + 1
    out = list()
    for mi, mid in enumerate(mids):
        # Now we do this:
        #
        #     use_pts = pts[mid_idx == mi]
        #
        # But it's faster for many points than making a big boolean indexer
        # over and over (esp. since each point can only belong to a single
        # voxel).
        use_pts = pts[sort_idx[bounds[mi]:bounds[mi + 1]]]
        if not len(use_pts):
            out.append([np.inf] * 3)
        else:
            out.append(
                use_pts[np.argmin(cdist(use_pts, mid[np.newaxis])[:, 0])])
    out = np.array(out, float).reshape(-1, 3)
    out = out[np.abs(out - mids).max(axis=1) < res / 2.]
    # """

    return out


def _trans_from_params(param_info, params):
    """Convert transformation parameters into a transformation matrix.

    Parameters
    ----------
    param_info : tuple,  len = 3
        Tuple describing the parameters in x (do_translate, do_rotate,
        do_scale).
    params : tuple
        The transformation parameters.

    Returns
    -------
    trans : array, shape = (4, 4)
        Transformation matrix.
    """
    do_rotate, do_translate, do_scale = param_info
    i = 0
    trans = []

    if do_rotate:
        x, y, z = params[:3]
        trans.append(rotation(x, y, z))
        i += 3

    if do_translate:
        x, y, z = params[i:i + 3]
        trans.insert(0, translation(x, y, z))
        i += 3

    if do_scale == 1:
        s = params[i]
        trans.append(scaling(s, s, s))
    elif do_scale == 3:
        x, y, z = params[i:i + 3]
        trans.append(scaling(x, y, z))

    trans = reduce(np.dot, trans)
    return trans


_ALLOW_ANALITICAL = True


# XXX this function should be moved out of coreg as used elsewhere
def fit_matched_points(src_pts, tgt_pts, rotate=True, translate=True,
                       scale=False, tol=None, x0=None, out='trans',
                       weights=None):
    """Find a transform between matched sets of points.

    This minimizes the squared distance between two matching sets of points.

    Uses :func:`scipy.optimize.leastsq` to find a transformation involving
    a combination of rotation, translation, and scaling (in that order).

    Parameters
    ----------
    src_pts : array, shape = (n, 3)
        Points to which the transform should be applied.
    tgt_pts : array, shape = (n, 3)
        Points to which src_pts should be fitted. Each point in tgt_pts should
        correspond to the point in src_pts with the same index.
    rotate : bool
        Allow rotation of the ``src_pts``.
    translate : bool
        Allow translation of the ``src_pts``.
    scale : bool
        Number of scaling parameters. With False, points are not scaled. With
        True, points are scaled by the same factor along all axes.
    tol : scalar | None
        The error tolerance. If the distance between any of the matched points
        exceeds this value in the solution, a RuntimeError is raised. With
        None, no error check is performed.
    x0 : None | tuple
        Initial values for the fit parameters.
    out : 'params' | 'trans'
        In what format to return the estimate: 'params' returns a tuple with
        the fit parameters; 'trans' returns a transformation matrix of shape
        (4, 4).

    Returns
    -------
    trans : array, shape (4, 4)
        Transformation that, if applied to src_pts, minimizes the squared
        distance to tgt_pts. Only returned if out=='trans'.
    params : array, shape (n_params, )
        A single tuple containing the rotation, translation, and scaling
        parameters in that order (as applicable).
    """
    src_pts = np.atleast_2d(src_pts)
    tgt_pts = np.atleast_2d(tgt_pts)
    if src_pts.shape != tgt_pts.shape:
        raise ValueError("src_pts and tgt_pts must have same shape (got "
                         "{}, {})".format(src_pts.shape, tgt_pts.shape))
    if weights is not None:
        weights = np.asarray(weights, src_pts.dtype)
        if weights.ndim != 1 or weights.size not in (src_pts.shape[0], 1):
            raise ValueError("weights (shape=%s) must be None or have shape "
                             "(%s,)" % (weights.shape, src_pts.shape[0],))
        weights = weights[:, np.newaxis]

    param_info = (bool(rotate), bool(translate), int(scale))
    del rotate, translate, scale

    # very common use case, rigid transformation (maybe with one scale factor,
    # with or without weighted errors)
    if param_info in ((True, True, 0), (True, True, 1)) and _ALLOW_ANALITICAL:
        src_pts = np.asarray(src_pts, float)
        tgt_pts = np.asarray(tgt_pts, float)
        if weights is not None:
            weights = np.asarray(weights, float)
        x, s = _fit_matched_points(
            src_pts, tgt_pts, weights, bool(param_info[2]))
        x[:3] = _quat_to_euler(x[:3])
        x = np.concatenate((x, [s])) if param_info[2] else x
    else:
        x = _generic_fit(src_pts, tgt_pts, param_info, weights, x0)

    # re-create the final transformation matrix
    if (tol is not None) or (out == 'trans'):
        trans = _trans_from_params(param_info, x)

    # assess the error of the solution
    if tol is not None:
        src_pts = np.hstack((src_pts, np.ones((len(src_pts), 1))))
        est_pts = np.dot(src_pts, trans.T)[:, :3]
        err = np.sqrt(np.sum((est_pts - tgt_pts) ** 2, axis=1))
        if np.any(err > tol):
            raise RuntimeError("Error exceeds tolerance. Error = %r" % err)

    if out == 'params':
        return x
    elif out == 'trans':
        return trans
    else:
        raise ValueError("Invalid out parameter: %r. Needs to be 'params' or "
                         "'trans'." % out)


def _generic_fit(src_pts, tgt_pts, param_info, weights, x0):
    from scipy.optimize import leastsq
    if param_info[1]:  # translate
        src_pts = np.hstack((src_pts, np.ones((len(src_pts), 1))))

    if param_info == (True, False, 0):
        def error(x):
            rx, ry, rz = x
            trans = rotation3d(rx, ry, rz)
            est = np.dot(src_pts, trans.T)
            d = tgt_pts - est
            if weights is not None:
                d *= weights
            return d.ravel()
        if x0 is None:
            x0 = (0, 0, 0)
    elif param_info == (True, True, 0):
        def error(x):
            rx, ry, rz, tx, ty, tz = x
            trans = np.dot(translation(tx, ty, tz), rotation(rx, ry, rz))
            est = np.dot(src_pts, trans.T)[:, :3]
            d = tgt_pts - est
            if weights is not None:
                d *= weights
            return d.ravel()
        if x0 is None:
            x0 = (0, 0, 0, 0, 0, 0)
    elif param_info == (True, True, 1):
        def error(x):
            rx, ry, rz, tx, ty, tz, s = x
            trans = reduce(np.dot, (translation(tx, ty, tz),
                                    rotation(rx, ry, rz),
                                    scaling(s, s, s)))
            est = np.dot(src_pts, trans.T)[:, :3]
            d = tgt_pts - est
            if weights is not None:
                d *= weights
            return d.ravel()
        if x0 is None:
            x0 = (0, 0, 0, 0, 0, 0, 1)
    elif param_info == (True, True, 3):
        def error(x):
            rx, ry, rz, tx, ty, tz, sx, sy, sz = x
            trans = reduce(np.dot, (translation(tx, ty, tz),
                                    rotation(rx, ry, rz),
                                    scaling(sx, sy, sz)))
            est = np.dot(src_pts, trans.T)[:, :3]
            d = tgt_pts - est
            if weights is not None:
                d *= weights
            return d.ravel()
        if x0 is None:
            x0 = (0, 0, 0, 0, 0, 0, 1, 1, 1)
    else:
        raise NotImplementedError(
            "The specified parameter combination is not implemented: "
            "rotate=%r, translate=%r, scale=%r" % param_info)

    x, _, _, _, _ = leastsq(error, x0, full_output=True)
    return x


def _find_label_paths(subject='fsaverage', pattern=None, subjects_dir=None):
    """Find paths to label files in a subject's label directory.

    Parameters
    ----------
    subject : str
        Name of the mri subject.
    pattern : str | None
        Pattern for finding the labels relative to the label directory in the
        MRI subject directory (e.g., "aparc/*.label" will find all labels
        in the "subject/label/aparc" directory). With None, find all labels.
    subjects_dir : None | str
        Override the SUBJECTS_DIR environment variable
        (sys.environ['SUBJECTS_DIR'])

    Returns
    -------
    paths : list
        List of paths relative to the subject's label directory
    """
    subjects_dir = get_subjects_dir(subjects_dir, raise_error=True)
    subject_dir = os.path.join(subjects_dir, subject)
    lbl_dir = os.path.join(subject_dir, 'label')

    if pattern is None:
        paths = []
        for dirpath, _, filenames in os.walk(lbl_dir):
            rel_dir = os.path.relpath(dirpath, lbl_dir)
            for filename in fnmatch.filter(filenames, '*.label'):
                path = os.path.join(rel_dir, filename)
                paths.append(path)
    else:
        paths = [os.path.relpath(path, lbl_dir) for path in iglob(pattern)]

    return paths


def _find_mri_paths(subject, skip_fiducials, subjects_dir):
    """Find all files of an mri relevant for source transformation.

    Parameters
    ----------
    subject : str
        Name of the mri subject.
    skip_fiducials : bool
        Do not scale the MRI fiducials. If False, an IOError will be raised
        if no fiducials file can be found.
    subjects_dir : None | str
        Override the SUBJECTS_DIR environment variable
        (sys.environ['SUBJECTS_DIR'])

    Returns
    -------
    paths : dict
        Dictionary whose keys are relevant file type names (str), and whose
        values are lists of paths.
    """
    subjects_dir = get_subjects_dir(subjects_dir, raise_error=True)
    paths = {}

    # directories to create
    paths['dirs'] = [bem_dirname, surf_dirname]

    # surf/ files
    paths['surf'] = []
    surf_fname = os.path.join(surf_dirname, '{name}')
    surf_names = ('inflated', 'white', 'orig', 'orig_avg', 'inflated_avg',
                  'inflated_pre', 'pial', 'pial_avg', 'smoothwm', 'white_avg',
                  'seghead', 'smseghead')
    if os.getenv('_MNE_FEW_SURFACES', '') == 'true':  # for testing
        surf_names = surf_names[:4]
    for surf_name in surf_names:
        for hemi in ('lh.', 'rh.'):
            name = hemi + surf_name
            path = surf_fname.format(subjects_dir=subjects_dir,
                                     subject=subject, name=name)
            if os.path.exists(path):
                paths['surf'].append(pformat(surf_fname, name=name))
    surf_fname = os.path.join(bem_dirname, '{name}')
    surf_names = ('inner_skull.surf', 'outer_skull.surf', 'outer_skin.surf')
    for surf_name in surf_names:
        path = surf_fname.format(subjects_dir=subjects_dir,
                                 subject=subject, name=surf_name)
        if os.path.exists(path):
            paths['surf'].append(pformat(surf_fname, name=surf_name))
    del surf_names, surf_name, path, hemi

    # BEM files
    paths['bem'] = bem = []
    path = head_bem_fname.format(subjects_dir=subjects_dir, subject=subject)
    if os.path.exists(path):
        bem.append('head')
    bem_pattern = pformat(bem_fname, subjects_dir=subjects_dir,
                          subject=subject, name='*-bem')
    re_pattern = pformat(bem_fname, subjects_dir=subjects_dir, subject=subject,
                         name='(.+)').replace('\\', '\\\\')
    for path in iglob(bem_pattern):
        match = re.match(re_pattern, path)
        name = match.group(1)
        bem.append(name)
    del bem, path, bem_pattern, re_pattern

    # fiducials
    if skip_fiducials:
        paths['fid'] = []
    else:
        paths['fid'] = _find_fiducials_files(subject, subjects_dir)
        # check that we found at least one
        if len(paths['fid']) == 0:
            raise IOError("No fiducials file found for %s. The fiducials "
                          "file should be named "
                          "{subject}/bem/{subject}-fiducials.fif. In "
                          "order to scale an MRI without fiducials set "
                          "skip_fiducials=True." % subject)

    # duplicate files (curvature and some surfaces)
    paths['duplicate'] = []
    path = os.path.join(surf_dirname, '{name}')
    surf_fname = os.path.join(surf_dirname, '{name}')
    surf_dup_names = ('curv', 'sphere', 'sphere.reg', 'sphere.reg.avg')
    for surf_dup_name in surf_dup_names:
        for hemi in ('lh.', 'rh.'):
            name = hemi + surf_dup_name
            path = surf_fname.format(subjects_dir=subjects_dir,
                                     subject=subject, name=name)
            if os.path.exists(path):
                paths['duplicate'].append(pformat(surf_fname, name=name))
    del surf_dup_name, name, path, hemi

    # transform files (talairach)
    paths['transforms'] = []
    transform_fname = os.path.join(mri_transforms_dirname, 'talairach.xfm')
    path = transform_fname.format(subjects_dir=subjects_dir, subject=subject)
    if os.path.exists(path):
        paths['transforms'].append(transform_fname)
    del transform_fname, path

    # find source space files
    paths['src'] = src = []
    bem_dir = bem_dirname.format(subjects_dir=subjects_dir, subject=subject)
    fnames = fnmatch.filter(os.listdir(bem_dir), '*-src.fif')
    prefix = subject + '-'
    for fname in fnames:
        if fname.startswith(prefix):
            fname = "{subject}-%s" % fname[len(prefix):]
        path = os.path.join(bem_dirname, fname)
        src.append(path)

    # find MRIs
    mri_dir = mri_dirname.format(subjects_dir=subjects_dir, subject=subject)
    fnames = fnmatch.filter(os.listdir(mri_dir), '*.mgz')
    paths['mri'] = [os.path.join(mri_dir, f) for f in fnames]

    return paths


def _find_fiducials_files(subject, subjects_dir):
    """Find fiducial files."""
    fid = []
    # standard fiducials
    if os.path.exists(fid_fname.format(subjects_dir=subjects_dir,
                                       subject=subject)):
        fid.append(fid_fname)
    # fiducials with subject name
    pattern = pformat(fid_fname_general, subjects_dir=subjects_dir,
                      subject=subject, head='*')
    regex = pformat(fid_fname_general, subjects_dir=subjects_dir,
                    subject=subject, head='(.+)').replace('\\', '\\\\')
    for path in iglob(pattern):
        match = re.match(regex, path)
        head = match.group(1).replace(subject, '{subject}')
        fid.append(pformat(fid_fname_general, head=head))
    return fid


def _is_mri_subject(subject, subjects_dir=None):
    """Check whether a directory in subjects_dir is an mri subject directory.

    Parameters
    ----------
    subject : str
        Name of the potential subject/directory.
    subjects_dir : None | str
        Override the SUBJECTS_DIR environment variable.

    Returns
    -------
    is_mri_subject : bool
        Whether ``subject`` is an mri subject.
    """
    subjects_dir = get_subjects_dir(subjects_dir, raise_error=True)
    return bool(_find_head_bem(subject, subjects_dir) or
                _find_head_bem(subject, subjects_dir, high_res=True))


def _is_scaled_mri_subject(subject, subjects_dir=None):
    """Check whether a directory in subjects_dir is a scaled mri subject.

    Parameters
    ----------
    subject : str
        Name of the potential subject/directory.
    subjects_dir : None | str
        Override the SUBJECTS_DIR environment variable.

    Returns
    -------
    is_scaled_mri_subject : bool
        Whether ``subject`` is a scaled mri subject.
    """
    subjects_dir = get_subjects_dir(subjects_dir, raise_error=True)
    if not _is_mri_subject(subject, subjects_dir):
        return False
    fname = os.path.join(subjects_dir, subject, 'MRI scaling parameters.cfg')
    return os.path.exists(fname)


def _mri_subject_has_bem(subject, subjects_dir=None):
    """Check whether an mri subject has a file matching the bem pattern.

    Parameters
    ----------
    subject : str
        Name of the subject.
    subjects_dir : None | str
        Override the SUBJECTS_DIR environment variable.

    Returns
    -------
    has_bem_file : bool
        Whether ``subject`` has a bem file.
    """
    subjects_dir = get_subjects_dir(subjects_dir, raise_error=True)
    pattern = bem_fname.format(subjects_dir=subjects_dir, subject=subject,
                               name='*-bem')
    fnames = glob(pattern)
    return bool(len(fnames))


def read_mri_cfg(subject, subjects_dir=None):
    """Read information from the cfg file of a scaled MRI brain.

    Parameters
    ----------
    subject : str
        Name of the scaled MRI subject.
    subjects_dir : None | str
        Override the SUBJECTS_DIR environment variable.

    Returns
    -------
    cfg : dict
        Dictionary with entries from the MRI's cfg file.
    """
    subjects_dir = get_subjects_dir(subjects_dir, raise_error=True)
    fname = os.path.join(subjects_dir, subject, 'MRI scaling parameters.cfg')

    if not os.path.exists(fname):
        raise IOError("%r does not seem to be a scaled mri subject: %r does "
                      "not exist." % (subject, fname))

    logger.info("Reading MRI cfg file %s" % fname)
    config = configparser.RawConfigParser()
    config.read(fname)
    n_params = config.getint("MRI Scaling", 'n_params')
    if n_params == 1:
        scale = config.getfloat("MRI Scaling", 'scale')
    elif n_params == 3:
        scale_str = config.get("MRI Scaling", 'scale')
        scale = np.array([float(s) for s in scale_str.split()])
    else:
        raise ValueError("Invalid n_params value in MRI cfg: %i" % n_params)

    out = {'subject_from': config.get("MRI Scaling", 'subject_from'),
           'n_params': n_params, 'scale': scale}
    return out


def _write_mri_config(fname, subject_from, subject_to, scale):
    """Write the cfg file describing a scaled MRI subject.

    Parameters
    ----------
    fname : str
        Target file.
    subject_from : str
        Name of the source MRI subject.
    subject_to : str
        Name of the scaled MRI subject.
    scale : float | array_like, shape = (3,)
        The scaling parameter.
    """
    scale = np.asarray(scale)
    if np.isscalar(scale) or scale.shape == ():
        n_params = 1
    else:
        n_params = 3

    config = configparser.RawConfigParser()
    config.add_section("MRI Scaling")
    config.set("MRI Scaling", 'subject_from', subject_from)
    config.set("MRI Scaling", 'subject_to', subject_to)
    config.set("MRI Scaling", 'n_params', str(n_params))
    if n_params == 1:
        config.set("MRI Scaling", 'scale', str(scale))
    else:
        config.set("MRI Scaling", 'scale', ' '.join([str(s) for s in scale]))
    config.set("MRI Scaling", 'version', '1')
    with open(fname, 'w') as fid:
        config.write(fid)


def _scale_params(subject_to, subject_from, scale, subjects_dir):
    """Assemble parameters for scaling.

    Returns
    -------
    subjects_dir : str
        Subjects directory.
    subject_from : str
        Name of the source subject.
    scale : array
        Scaling factor, either shape=() for uniform scaling or shape=(3,) for
        non-uniform scaling.
    uniform : bool
        Whether scaling is uniform.
    """
    subjects_dir = get_subjects_dir(subjects_dir, raise_error=True)
    if (subject_from is None) != (scale is None):
        raise TypeError("Need to provide either both subject_from and scale "
                        "parameters, or neither.")

    if subject_from is None:
        cfg = read_mri_cfg(subject_to, subjects_dir)
        subject_from = cfg['subject_from']
        n_params = cfg['n_params']
        assert n_params in (1, 3)
        scale = cfg['scale']
    scale = np.atleast_1d(scale)
    if scale.ndim != 1 or scale.shape[0] not in (1, 3):
        raise ValueError("Invalid shape for scale parameer. Need scalar "
                         "or array of length 3. Got shape %s."
                         % (scale.shape,))
    n_params = len(scale)
    return subjects_dir, subject_from, scale, n_params == 1


@verbose
def scale_bem(subject_to, bem_name, subject_from=None, scale=None,
              subjects_dir=None, verbose=None):
    """Scale a bem file.

    Parameters
    ----------
    subject_to : str
        Name of the scaled MRI subject (the destination mri subject).
    bem_name : str
        Name of the bem file. For example, to scale
        ``fsaverage-inner_skull-bem.fif``, the bem_name would be
        "inner_skull-bem".
    subject_from : None | str
        The subject from which to read the source space. If None, subject_from
        is read from subject_to's config file.
    scale : None | float | array, shape = (3,)
        Scaling factor. Has to be specified if subjects_from is specified,
        otherwise it is read from subject_to's config file.
    subjects_dir : None | str
        Override the SUBJECTS_DIR environment variable.
    %(verbose)s
    """
    subjects_dir, subject_from, scale, uniform = \
        _scale_params(subject_to, subject_from, scale, subjects_dir)

    src = bem_fname.format(subjects_dir=subjects_dir, subject=subject_from,
                           name=bem_name)
    dst = bem_fname.format(subjects_dir=subjects_dir, subject=subject_to,
                           name=bem_name)

    if os.path.exists(dst):
        raise IOError("File already exists: %s" % dst)

    surfs = read_bem_surfaces(src)
    for surf in surfs:
        surf['rr'] *= scale
        if not uniform:
            assert len(surf['nn']) > 0
            surf['nn'] /= scale
            _normalize_vectors(surf['nn'])
    write_bem_surfaces(dst, surfs)


def scale_labels(subject_to, pattern=None, overwrite=False, subject_from=None,
                 scale=None, subjects_dir=None):
    r"""Scale labels to match a brain that was previously created by scaling.

    Parameters
    ----------
    subject_to : str
        Name of the scaled MRI subject (the destination brain).
    pattern : str | None
        Pattern for finding the labels relative to the label directory in the
        MRI subject directory (e.g., "lh.BA3a.label" will scale
        "fsaverage/label/lh.BA3a.label"; "aparc/\*.label" will find all labels
        in the "fsaverage/label/aparc" directory). With None, scale all labels.
    overwrite : bool
        Overwrite any label file that already exists for subject_to (otherwise
        existing labels are skipped).
    subject_from : None | str
        Name of the original MRI subject (the brain that was scaled to create
        subject_to). If None, the value is read from subject_to's cfg file.
    scale : None | float | array_like, shape = (3,)
        Scaling parameter. If None, the value is read from subject_to's cfg
        file.
    subjects_dir : None | str
        Override the SUBJECTS_DIR environment variable.
    """
    subjects_dir, subject_from, scale, _ = _scale_params(
        subject_to, subject_from, scale, subjects_dir)

    # find labels
    paths = _find_label_paths(subject_from, pattern, subjects_dir)
    if not paths:
        return

    subjects_dir = get_subjects_dir(subjects_dir, raise_error=True)
    src_root = os.path.join(subjects_dir, subject_from, 'label')
    dst_root = os.path.join(subjects_dir, subject_to, 'label')

    # scale labels
    for fname in paths:
        dst = os.path.join(dst_root, fname)
        if not overwrite and os.path.exists(dst):
            continue

        dirname = os.path.dirname(dst)
        if not os.path.exists(dirname):
            os.makedirs(dirname)

        src = os.path.join(src_root, fname)
        l_old = read_label(src)
        pos = l_old.pos * scale
        l_new = Label(l_old.vertices, pos, l_old.values, l_old.hemi,
                      l_old.comment, subject=subject_to)
        l_new.save(dst)


@verbose
def scale_mri(subject_from, subject_to, scale, overwrite=False,
              subjects_dir=None, skip_fiducials=False, labels=True,
              annot=False, verbose=None):
    """Create a scaled copy of an MRI subject.

    Parameters
    ----------
    subject_from : str
        Name of the subject providing the MRI.
    subject_to : str
        New subject name for which to save the scaled MRI.
    scale : float | array_like, shape = (3,)
        The scaling factor (one or 3 parameters).
    overwrite : bool
        If an MRI already exists for subject_to, overwrite it.
    subjects_dir : None | str
        Override the SUBJECTS_DIR environment variable.
    skip_fiducials : bool
        Do not scale the MRI fiducials. If False (default), an IOError will be
        raised if no fiducials file can be found.
    labels : bool
        Also scale all labels (default True).
    annot : bool
        Copy ``*.annot`` files to the new location (default False).
    %(verbose)s

    See Also
    --------
    scale_bem : Add a scaled BEM to a scaled MRI.
    scale_labels : Add labels to a scaled MRI.
    scale_source_space : Add a source space to a scaled MRI.

    Notes
    -----
    This function will automatically call :func:`scale_bem`,
    :func:`scale_labels`, and :func:`scale_source_space` based on expected
    filename patterns in the subject directory.
    """
    subjects_dir = get_subjects_dir(subjects_dir, raise_error=True)
    paths = _find_mri_paths(subject_from, skip_fiducials, subjects_dir)
    scale = np.atleast_1d(scale)
    if scale.shape == (3,):
        if np.isclose(scale[1], scale[0]) and np.isclose(scale[2], scale[0]):
            scale = scale[0]  # speed up scaling conditionals using a singleton
    elif scale.shape != (1,):
        raise ValueError('scale must have shape (3,) or (1,), got %s'
                         % (scale.shape,))

    # make sure we have an empty target directory
    dest = subject_dirname.format(subject=subject_to,
                                  subjects_dir=subjects_dir)
    if os.path.exists(dest):
        if not overwrite:
            raise IOError("Subject directory for %s already exists: %r"
                          % (subject_to, dest))
        shutil.rmtree(dest)

    logger.debug('create empty directory structure')
    for dirname in paths['dirs']:
        dir_ = dirname.format(subject=subject_to, subjects_dir=subjects_dir)
        os.makedirs(dir_)

    logger.debug('save MRI scaling parameters')
    fname = os.path.join(dest, 'MRI scaling parameters.cfg')
    _write_mri_config(fname, subject_from, subject_to, scale)

    logger.debug('surf files [in mm]')
    for fname in paths['surf']:
        src = fname.format(subject=subject_from, subjects_dir=subjects_dir)
        src = os.path.realpath(src)
        dest = fname.format(subject=subject_to, subjects_dir=subjects_dir)
        pts, tri = read_surface(src)
        write_surface(dest, pts * scale, tri)

    logger.debug('BEM files [in m]')
    for bem_name in paths['bem']:
        scale_bem(subject_to, bem_name, subject_from, scale, subjects_dir,
                  verbose=False)

    logger.debug('fiducials [in m]')
    for fname in paths['fid']:
        src = fname.format(subject=subject_from, subjects_dir=subjects_dir)
        src = os.path.realpath(src)
        pts, cframe = read_fiducials(src, verbose=False)
        for pt in pts:
            pt['r'] = pt['r'] * scale
        dest = fname.format(subject=subject_to, subjects_dir=subjects_dir)
        write_fiducials(dest, pts, cframe, verbose=False)

    logger.debug('MRIs [nibabel]')
    os.mkdir(mri_dirname.format(subjects_dir=subjects_dir,
                                subject=subject_to))
    for fname in paths['mri']:
        mri_name = os.path.basename(fname)
        _scale_mri(subject_to, mri_name, subject_from, scale, subjects_dir)

    logger.debug('Transforms')
    for mri_name in paths['mri']:
        if mri_name.endswith('T1.mgz'):
            os.mkdir(mri_transforms_dirname.format(subjects_dir=subjects_dir,
                                                   subject=subject_to))
            for fname in paths['transforms']:
                xfm_name = os.path.basename(fname)
                _scale_xfm(subject_to, xfm_name, mri_name,
                           subject_from, scale, subjects_dir)
            break

    logger.debug('duplicate files')
    for fname in paths['duplicate']:
        src = fname.format(subject=subject_from, subjects_dir=subjects_dir)
        dest = fname.format(subject=subject_to, subjects_dir=subjects_dir)
        shutil.copyfile(src, dest)

    logger.debug('source spaces')
    for fname in paths['src']:
        src_name = os.path.basename(fname)
        scale_source_space(subject_to, src_name, subject_from, scale,
                           subjects_dir, verbose=False)

    logger.debug('labels [in m]')
    os.mkdir(os.path.join(subjects_dir, subject_to, 'label'))
    if labels:
        scale_labels(subject_to, subject_from=subject_from, scale=scale,
                     subjects_dir=subjects_dir)

    logger.debug('copy *.annot files')
    # they don't contain scale-dependent information
    if annot:
        src_pattern = os.path.join(subjects_dir, subject_from, 'label',
                                   '*.annot')
        dst_dir = os.path.join(subjects_dir, subject_to, 'label')
        for src_file in iglob(src_pattern):
            shutil.copy(src_file, dst_dir)


@verbose
def scale_source_space(subject_to, src_name, subject_from=None, scale=None,
                       subjects_dir=None, n_jobs=1, verbose=None):
    """Scale a source space for an mri created with scale_mri().

    Parameters
    ----------
    subject_to : str
        Name of the scaled MRI subject (the destination mri subject).
    src_name : str
        Source space name. Can be a spacing parameter (e.g., ``'7'``,
        ``'ico4'``, ``'oct6'``) or a file name of a source space file relative
        to the bem directory; if the file name contains the subject name, it
        should be indicated as "{subject}" in ``src_name`` (e.g.,
        ``"{subject}-my_source_space-src.fif"``).
    subject_from : None | str
        The subject from which to read the source space. If None, subject_from
        is read from subject_to's config file.
    scale : None | float | array, shape = (3,)
        Scaling factor. Has to be specified if subjects_from is specified,
        otherwise it is read from subject_to's config file.
    subjects_dir : None | str
        Override the SUBJECTS_DIR environment variable.
    n_jobs : int
        Number of jobs to run in parallel if recomputing distances (only
        applies if scale is an array of length 3, and will not use more cores
        than there are source spaces).
    %(verbose)s

    Notes
    -----
    When scaling volume source spaces, the source (vertex) locations are
    scaled, but the reference to the MRI volume is left unchanged. Transforms
    are updated so that source estimates can be plotted on the original MRI
    volume.
    """
    subjects_dir, subject_from, scale, uniform = \
        _scale_params(subject_to, subject_from, scale, subjects_dir)
    # if n_params==1 scale is a scalar; if n_params==3 scale is a (3,) array

    # find the source space file names
    if src_name.isdigit():
        spacing = src_name  # spacing in mm
        src_pattern = src_fname
    else:
        match = re.match(r"(oct|ico|vol)-?(\d+)$", src_name)
        if match:
            spacing = '-'.join(match.groups())
            src_pattern = src_fname
        else:
            spacing = None
            src_pattern = os.path.join(bem_dirname, src_name)

    src = src_pattern.format(subjects_dir=subjects_dir, subject=subject_from,
                             spacing=spacing)
    dst = src_pattern.format(subjects_dir=subjects_dir, subject=subject_to,
                             spacing=spacing)

    # read and scale the source space [in m]
    sss = read_source_spaces(src)
    logger.info("scaling source space %s:  %s -> %s", spacing, subject_from,
                subject_to)
    logger.info("Scale factor: %s", scale)
    add_dist = False
    for ss in sss:
        ss['subject_his_id'] = subject_to
        ss['rr'] *= scale
        # additional tags for volume source spaces
        for key in ('vox_mri_t', 'src_mri_t'):
            # maintain transform to original MRI volume ss['mri_volume_name']
            if key in ss:
                ss[key]['trans'][:3] *= scale[:, np.newaxis]
        # distances and patch info
        if uniform:
            if ss['dist'] is not None:
                ss['dist'] *= scale[0]
                # Sometimes this is read-only due to how it's read
                ss['nearest_dist'] = ss['nearest_dist'] * scale
                ss['dist_limit'] = ss['dist_limit'] * scale
        else:  # non-uniform scaling
            ss['nn'] /= scale
            _normalize_vectors(ss['nn'])
            if ss['dist'] is not None:
                add_dist = True
                dist_limit = float(np.abs(sss[0]['dist_limit']))
            elif ss['nearest'] is not None:
                add_dist = True
                dist_limit = 0

    if add_dist:
        logger.info("Recomputing distances, this might take a while")
        add_source_space_distances(sss, dist_limit, n_jobs)

    write_source_spaces(dst, sss)


def _scale_mri(subject_to, mri_fname, subject_from, scale, subjects_dir):
    """Scale an MRI by setting its affine."""
    subjects_dir, subject_from, scale, _ = _scale_params(
        subject_to, subject_from, scale, subjects_dir)

    if not has_nibabel():
        warn('Skipping MRI scaling for %s, please install nibabel')
        return

    import nibabel
    fname_from = op.join(mri_dirname.format(
        subjects_dir=subjects_dir, subject=subject_from), mri_fname)
    fname_to = op.join(mri_dirname.format(
        subjects_dir=subjects_dir, subject=subject_to), mri_fname)
    img = nibabel.load(fname_from)
    zooms = np.array(img.header.get_zooms())
    zooms[[0, 2, 1]] *= scale
    img.header.set_zooms(zooms)
    # Hack to fix nibabel problems, see
    # https://github.com/nipy/nibabel/issues/619
    img._affine = img.header.get_affine()  # or could use None
    nibabel.save(img, fname_to)


def _scale_xfm(subject_to, xfm_fname, mri_name, subject_from, scale,
               subjects_dir):
    """Scale a transform."""
    subjects_dir, subject_from, scale, _ = _scale_params(
        subject_to, subject_from, scale, subjects_dir)

    # The nibabel warning should already be there in MRI step, if applicable,
    # as we only get here if T1.mgz is present (and thus a scaling was
    # attempted) so we can silently return here.
    if not has_nibabel():
        return

    fname_from = os.path.join(
        mri_transforms_dirname.format(
            subjects_dir=subjects_dir, subject=subject_from), xfm_fname)
    fname_to = op.join(
        mri_transforms_dirname.format(
            subjects_dir=subjects_dir, subject=subject_to), xfm_fname)
    assert op.isfile(fname_from), fname_from
    assert op.isdir(op.dirname(fname_to)), op.dirname(fname_to)
    # The "talairach.xfm" file stores the ras_mni transform.
    #
    # For "from" subj F, "to" subj T, F->T scaling S, some equivalent vertex
    # positions F_x and T_x in MRI (Freesurfer RAS) coords, knowing that
    # we have T_x = S @ F_x, we want to have the same MNI coords computed
    # for these vertices:
    #
    #              T_mri_mni @ T_x = F_mri_mni @ F_x
    #
    # We need to find the correct T_ras_mni (talaraich.xfm file) that yields
    # this. So we derive (where † indicates inversion):
    #
    #          T_mri_mni @ S @ F_x = F_mri_mni @ F_x
    #                T_mri_mni @ S = F_mri_mni
    #    T_ras_mni @ T_mri_ras @ S = F_ras_mni @ F_mri_ras
    #        T_ras_mni @ T_mri_ras = F_ras_mni @ F_mri_ras @ S⁻¹
    #                    T_ras_mni = F_ras_mni @ F_mri_ras @ S⁻¹ @ T_ras_mri
    #

    # prepare the scale (S) transform
    scale = np.atleast_1d(scale)
    scale = np.tile(scale, 3) if len(scale) == 1 else scale
    S = Transform('mri', 'mri', scaling(*scale))  # F_mri->T_mri

    #
    # Get the necessary transforms of the "from" subject
    #
    xfm, kind = _read_fs_xfm(fname_from)
    assert kind == 'MNI Transform File', kind
    _, _, F_mri_ras, _, _ = _read_mri_info(mri_name, units='mm')
    F_ras_mni = Transform('ras', 'mni_tal', xfm)
    del xfm

    #
    # Get the necessary transforms of the "to" subject
    #
    mri_name = op.join(mri_dirname.format(
        subjects_dir=subjects_dir, subject=subject_to), op.basename(mri_name))
    _, _, T_mri_ras, _, _ = _read_mri_info(mri_name, units='mm')
    T_ras_mri = invert_transform(T_mri_ras)
    del mri_name, T_mri_ras

    # Finally we construct as above:
    #
    #    T_ras_mni = F_ras_mni @ F_mri_ras @ S⁻¹ @ T_ras_mri
    #
    # By moving right to left through the equation.
    T_ras_mni = \
        combine_transforms(
            combine_transforms(
                combine_transforms(
                    T_ras_mri, invert_transform(S), 'ras', 'mri'),
                F_mri_ras, 'ras', 'ras'),
            F_ras_mni, 'ras', 'mni_tal')
    _write_fs_xfm(fname_to, T_ras_mni['trans'], kind)


def _read_surface(filename):
    bem = dict()
    if filename is not None and op.exists(filename):
        if filename.endswith('.fif'):
            bem = read_bem_surfaces(filename, verbose=False)[0]
        else:
            try:
                bem = read_surface(filename, return_dict=True)[2]
                bem['rr'] *= 1e-3
                complete_surface_info(bem, copy=False)
            except Exception:
                raise ValueError(
                    "Error loading surface from %s (see "
                    "Terminal for details)." % filename)
    return bem


@fill_doc
class Coregistration(object):
    """Class for MRI<->head coregistration.

    Parameters
    ----------
    info : instance of Info | None
        The measurement info.
    %(subject)s
    %(subjects_dir)s
    fiducials : list | dict | str
        The fiducials given in the MRI (surface RAS) coordinate
        system. If a dict is provided it must be a dict with 3 entries
        with keys 'lpa', 'rpa' and 'nasion' with as values coordinates in m.
        If a list it must be a list of DigPoint instances as returned
        by the read_fiducials function.
        If set to 'estimated', the fiducials are initialized
        automatically using fiducials defined in MNI space on fsaverage
        template. If set to 'auto', one tries to find the fiducials
        in a file with the canonical name (``bem/{subject}-fiducials.fif``)
        and if abstent one falls back to 'estimated'. Defaults to 'auto'.

    Attributes
    ----------
    trans : instance of Transform
        MRI<->Head coordinate transformation.

    See Also
    --------
    mne.scale_mri

    Notes
    -----
    Internal computation quantities parameters are in the following units:

    - rotation are in radians
    - translation are in m
    - scale are in scale proportion

    If using a scale mode, the :func:`~mne.scale_mri` should be used
    to create a surrogate MRI subject with the proper scale factors.
    """

    def __init__(self, info, subject, subjects_dir=None, fiducials='auto'):
<<<<<<< HEAD
=======
        _validate_type(info, (Info, None), 'info')
>>>>>>> 6920db46
        self._info = info
        self._subject = _check_subject(subject, subject)
        self._subjects_dir = get_subjects_dir(subjects_dir, raise_error=True)
        self._scale_mode = None

        self._rot_trans = None
        self._default_parameters = \
            np.array([0., 0., 0., 0., 0., 0., 1., 1., 1.])

        self._rotation = self._default_parameters[:3]
        self._translation = self._default_parameters[3:6]
        self._scale = self._default_parameters[6:9]
        self._icp_iterations = 20
        self._icp_angle = 0.2
        self._icp_distance = 0.2
        self._icp_scale = 0.2
        self._icp_fid_matches = ('nearest', 'matched')
        self._icp_fid_match = self._icp_fid_matches[0]
        self._lpa_weight = 1.
        self._nasion_weight = 10.
        self._rpa_weight = 1.
        self._hsp_weight = 1.
        self._eeg_weight = 1.
        self._hpi_weight = 1.
        self._extra_points_filter = None

        self._setup_digs()
        self._setup_bem()
        self._setup_fiducials(fiducials)
        self.reset()

    def _setup_digs(self):
        if self._info is None:
            self._dig_dict = dict(
                hpi=np.zeros((1, 3)),
                dig_ch_pos_location=np.zeros((1, 3)),
                hsp=np.zeros((1, 3)),
                rpa=np.zeros((1, 3)),
                nasion=np.zeros((1, 3)),
                lpa=np.zeros((1, 3)),
            )
        else:
            self._dig_dict = _get_data_as_dict_from_dig(
                dig=self._info['dig'],
                exclude_ref_channel=False
            )
            # adjustments
            self._dig_dict['rpa'] = np.array([self._dig_dict['rpa']], float)
            self._dig_dict['nasion'] = \
                np.array([self._dig_dict['nasion']], float)
            self._dig_dict['lpa'] = np.array([self._dig_dict['lpa']], float)

    def _setup_bem(self):
        # find high-res head model (if possible)
        high_res_path = _find_head_bem(self._subject, self._subjects_dir,
                                       high_res=True)
        low_res_path = _find_head_bem(self._subject, self._subjects_dir,
                                      high_res=False)
        if high_res_path is None and low_res_path is None:
            raise RuntimeError("No standard head model was "
                               f"found for subject {self._subject}")
        if high_res_path is not None:
            self._bem_high_res = _read_surface(high_res_path)
            logger.info(f'Using high resolution head model in {high_res_path}')
        else:
            self._bem_high_res = _read_surface(low_res_path)
            logger.info(f'Using low resolution head model in {low_res_path}')
        if low_res_path is None:
            # This should be very rare!
            warn('No low-resolution head found, decimating high resolution '
                 'mesh (%d vertices): %s' % (len(self._bem_high_res.surf.rr),
                                             high_res_path,))
            # Create one from the high res one, which we know we have
            rr, tris = decimate_surface(self._bem_high_res.surf.rr,
                                        self._bem_high_res.surf.tris,
                                        n_triangles=5120)
            # directly set the attributes of bem_low_res
            self._bem_low_res = complete_surface_info(
                dict(rr=rr, tris=tris), copy=False, verbose=False)
        else:
            self._bem_low_res = _read_surface(low_res_path)

    def _setup_fiducials(self, fids):
        _validate_type(fids, (str, dict, list))
        # find fiducials file
        if fids == 'auto':
            fid_files = _find_fiducials_files(self._subject,
                                              self._subjects_dir)
            if len(fid_files) > 0:
                # Read fiducials from disk
                fid_filename = fid_files[0].format(
                    subjects_dir=self._subjects_dir, subject=self._subject)
                logger.info(f'Using fiducials from: {fid_filename}.')
                fids, _ = read_fiducials(fid_filename)
            else:
                fids = 'estimated'

        if fids == 'estimated':
            logger.info('Estimating fiducials from fsaverage.')
            fids = get_mni_fiducials(self._subject, self._subjects_dir)

        if isinstance(fids, list):
            fid_coords = _fiducial_coords(fids)
        else:
            assert isinstance(fids, dict)
            fid_coords = np.array([fids['lpa'], fids['nasion'], fids['rpa']],
                                  dtype=float)

        self._fid_points = fid_coords

        # does not seem to happen by itself ... so hard code it:
        self._reset_fiducials()

    def _reset_fiducials(self):  # noqa: D102
        if self._fid_points is not None:
            self._lpa = self._fid_points[0:1]
            self._nasion = self._fid_points[1:2]
            self._rpa = self._fid_points[2:3]

    def _update_params(self, rot=None, tra=None, sca=None,
                       force_update_omitted=False):
        if force_update_omitted:
            tra = self._translation
        rot_changed = False
        if rot is not None:
            rot_changed = True
            self._last_rotation = self._rotation.copy()
            self._rotation = rot
        tra_changed = False
        if rot_changed or tra is not None:
            if tra is None:
                tra = self._translation
            tra_changed = True
            self._last_translation = self._translation.copy()
            self._translation = tra
            self._head_mri_t = rotation(*self._rotation).T
            self._head_mri_t[:3, 3] = \
                -np.dot(self._head_mri_t[:3, :3], tra)
            self._transformed_dig_hpi = \
                apply_trans(self._head_mri_t, self._dig_dict['hpi'])
            self._transformed_dig_eeg = \
                apply_trans(
                    self._head_mri_t, self._dig_dict['dig_ch_pos_location'])
            self._transformed_dig_extra = \
                apply_trans(self._head_mri_t,
                            self._filtered_extra_points)
            self._transformed_orig_dig_extra = \
                apply_trans(self._head_mri_t, self._dig_dict['hsp'])
            self._mri_head_t = rotation(*self._rotation)
            self._mri_head_t[:3, 3] = np.array(tra)
        if tra_changed or sca is not None:
            if sca is None:
                sca = self._scale
            self._last_scale = self._scale.copy()
            self._scale = sca
            self._mri_trans = np.eye(4)
            self._mri_trans[:, :3] *= sca
            self._transformed_high_res_mri_points = \
                apply_trans(self._mri_trans,
                            self._processed_high_res_mri_points)
            self._update_nearest_calc()

        if tra_changed:
            self._nearest_transformed_high_res_mri_idx_orig_hsp = \
                self._nearest_calc.query(self._transformed_orig_dig_extra)[1]
            self._nearest_transformed_high_res_mri_idx_hpi = \
                self._nearest_calc.query(self._transformed_dig_hpi)[1]
            self._nearest_transformed_high_res_mri_idx_eeg = \
                self._nearest_calc.query(self._transformed_dig_eeg)[1]
            self._nearest_transformed_high_res_mri_idx_rpa = \
                self._nearest_calc.query(
                    apply_trans(self._head_mri_t, self._dig_dict['rpa']))[1]
            self._nearest_transformed_high_res_mri_idx_nasion = \
                self._nearest_calc.query(
                    apply_trans(self._head_mri_t, self._dig_dict['nasion']))[1]
            self._nearest_transformed_high_res_mri_idx_lpa = \
                self._nearest_calc.query(
                    apply_trans(self._head_mri_t, self._dig_dict['lpa']))[1]

    def set_scale_mode(self, scale_mode):
        """Select how to fit the scale parameters.

        Parameters
        ----------
        scale_mode : None | str
            The scale mode can be 'uniform', '3-axis' or disabled.
            Defaults to None.

            * 'uniform': 1 scale factor is recovered.
            * '3-axis': 3 scale factors are recovered.
            * None: do not scale the MRI.

        Returns
        -------
        self : Coregistration
            The modified Coregistration object.
        """
        self._scale_mode = scale_mode
        return self

    def set_grow_hair(self, value):
        """Compensate for hair on the digitizer head shape.

        Parameters
        ----------
        value : float
            Move the back of the MRI head outwards by ``value`` (mm).

        Returns
        -------
        self : Coregistration
            The modified Coregistration object.
        """
        self._grow_hair = value
        self._update_params(self._rotation, self._translation, self._scale)
        return self

    def set_rotation(self, rot):
        """Set the rotation parameter.

        Parameters
        ----------
        rot : array, shape (3,)
            The rotation parameter (in radians).

        Returns
        -------
        self : Coregistration
            The modified Coregistration object.
        """
        self._update_params(rot=np.array(rot))
        return self

    def set_translation(self, tra):
        """Set the translation parameter.

        Parameters
        ----------
        tra : array, shape (3,)
            The translation parameter (in m.).

        Returns
        -------
        self : Coregistration
            The modified Coregistration object.
        """
        self._update_params(tra=np.array(tra))
        return self

    def set_scale(self, sca):
        """Set the scale parameter.

        Parameters
        ----------
        sca : array, shape (3,)
            The scale parameter.

        Returns
        -------
        self : Coregistration
            The modified Coregistration object.
        """
        self._update_params(sca=np.array(sca))
        return self

    def _update_nearest_calc(self):
        self._nearest_calc = _DistanceQuery(
            self._processed_high_res_mri_points * self._scale)

    @property
    def _filtered_extra_points(self):
        if self._extra_points_filter is None:
            return self._dig_dict['hsp']
        else:
            return self._dig_dict['hsp'][self._extra_points_filter]

    @property
    def _parameters(self):
        return np.concatenate((self._rotation, self._translation, self._scale))

    @property
    def _last_parameters(self):
        return np.concatenate((self._last_rotation,
                               self._last_translation, self._last_scale))

    @property
    def _changes(self):
        move = np.linalg.norm(self._last_translation - self._translation) * 1e3
        angle = np.rad2deg(_angle_between_quats(
            rot_to_quat(rotation(*self._rotation)[:3, :3]),
            rot_to_quat(rotation(*self._last_rotation)[:3, :3])))
        percs = 100 * (self._scale - self._last_scale) / self._last_scale
        return move, angle, percs

    @property
    def _nearest_transformed_high_res_mri_idx_hsp(self):
        return self._nearest_calc.query(
            apply_trans(self._head_mri_t, self._filtered_extra_points))[1]

    @property
    def _has_hpi_data(self):
        return (self._has_mri_data and
                len(self._nearest_transformed_high_res_mri_idx_hpi) > 0)

    @property
    def _has_eeg_data(self):
        return (self._has_mri_data and
                len(self._nearest_transformed_high_res_mri_idx_eeg) > 0)

    @property
    def _has_lpa_data(self):
        return (np.any(self._lpa) and np.any(self._dig_dict['lpa']))

    @property
    def _has_nasion_data(self):
        return (np.any(self._nasion) and np.any(self._dig_dict.nasion))

    @property
    def _has_rpa_data(self):
        return (np.any(self._rpa) and np.any(self._dig_dict['rpa']))

    @property
    def _processed_high_res_mri_points(self):
        return self._get_processed_mri_points('high')

    @property
    def _processed_low_res_mri_points(self):
        return self._get_processed_mri_points('low')

    def _get_processed_mri_points(self, res):
        bem = self._bem_low_res if res == 'low' else self._bem_high_res
        points = bem['rr'].copy()
        if self._grow_hair:
            assert len(bem['nn'])  # should be guaranteed by _read_surface
            scaled_hair_dist = (1e-3 * self._grow_hair /
                                np.array(self._scale))
            hair = points[:, 2] > points[:, 1]
            points[hair] += bem['nn'][hair] * scaled_hair_dist
        return points

    @property
    def _has_mri_data(self):
        return len(self._transformed_high_res_mri_points) > 0

    @property
    def _has_dig_data(self):
        return (self._has_mri_data and
                len(self._nearest_transformed_high_res_mri_idx_hsp) > 0)

    @property
    def _orig_hsp_point_distance(self):
        mri_points = self._transformed_high_res_mri_points[
            self._nearest_transformed_high_res_mri_idx_orig_hsp]
        hsp_points = self._transformed_orig_dig_extra
        return np.linalg.norm(mri_points - hsp_points, axis=-1)

    def _log_dig_mri_distance(self, prefix):
        errs_nearest = self.compute_dig_mri_distances()
        logger.info(f'{prefix} median distance: '
                    f'{np.median(errs_nearest * 1000):6.2f} mm')

    @property
    def scale(self):
        """Get the current scale factor.

        Returns
        -------
        scale : ndarray, shape (3,)
            The scale factors.
        """
        return self._scale.copy()

    @verbose
    def fit_fiducials(self, lpa_weight=1., nasion_weight=10., rpa_weight=1.,
                      verbose=None):
        """Find rotation and translation to fit all 3 fiducials.

        Parameters
        ----------
        lpa_weight : float
            Relative weight for LPA. The default value is 1.
        nasion_weight : float
            Relative weight for nasion. The default value is 10.
        rpa_weight : float
            Relative weight for RPA. The default value is 1.
        %(verbose)s

        Returns
        -------
        self : Coregistration
            The modified Coregistration object.
        """
        logger.info('Aligning using fiducials')
        self._log_dig_mri_distance('Start')
        n_scale_params = self._n_scale_params
        if n_scale_params == 3:
            # enfore 1 even for 3-axis here (3 points is not enough)
            logger.info("Enforcing 1 scaling parameter for fit "
                        "with fiducials.")
            n_scale_params = 1
        self._lpa_weight = lpa_weight
        self._nasion_weight = nasion_weight
        self._rpa_weight = rpa_weight

        head_pts = np.vstack((self._dig_dict['lpa'],
                              self._dig_dict['nasion'],
                              self._dig_dict['rpa']))
        mri_pts = np.vstack((self._lpa, self._nasion, self._rpa))
        weights = [lpa_weight, nasion_weight, rpa_weight]

        if n_scale_params == 0:
            mri_pts *= self._scale  # not done in fit_matched_points
        x0 = self._parameters
        x0 = x0[:6 + n_scale_params]
        est = fit_matched_points(mri_pts, head_pts, x0=x0, out='params',
                                 scale=n_scale_params, weights=weights)
        if n_scale_params == 0:
            self._update_params(rot=est[:3], tra=est[3:6])
        else:
            assert est.size == 7
            est = np.concatenate([est, [est[-1]] * 2])
            assert est.size == 9
            self._update_params(rot=est[:3], tra=est[3:6], sca=est[6:9])
        self._log_dig_mri_distance('End  ')
        return self

    def _setup_icp(self, n_scale_params):
        head_pts = list()
        mri_pts = list()
        weights = list()
        if self._has_dig_data and self._hsp_weight > 0:  # should be true
            head_pts.append(self._filtered_extra_points)
            mri_pts.append(self._processed_high_res_mri_points[
                self._nearest_transformed_high_res_mri_idx_hsp])
            weights.append(np.full(len(head_pts[-1]), self._hsp_weight))
        for key in ('lpa', 'nasion', 'rpa'):
            if getattr(self, f'_has_{key}_data'):
                head_pts.append(self._dig_dict[key])
                if self._icp_fid_match == 'matched':
                    mri_pts.append(getattr(self, f'_{key}'))
                else:
                    assert self._icp_fid_match == 'nearest'
                    mri_pts.append(self._processed_high_res_mri_points[
                        getattr(
                            self,
                            '_nearest_transformed_high_res_mri_idx_%s'
                            % (key,))])
                weights.append(np.full(len(mri_pts[-1]),
                                       getattr(self, '_%s_weight' % key)))
        if self._has_eeg_data and self._eeg_weight > 0:
            head_pts.append(self._dig_dict['dig_ch_pos_location'])
            mri_pts.append(self._processed_high_res_mri_points[
                self._nearest_transformed_high_res_mri_idx_eeg])
            weights.append(np.full(len(mri_pts[-1]), self._eeg_weight))
        if self._has_hpi_data and self._hpi_weight > 0:
            head_pts.append(self._dig_dict['hpi'])
            mri_pts.append(self._processed_high_res_mri_points[
                self._nearest_transformed_high_res_mri_idx_hpi])
            weights.append(np.full(len(mri_pts[-1]), self._hpi_weight))
        head_pts = np.concatenate(head_pts)
        mri_pts = np.concatenate(mri_pts)
        weights = np.concatenate(weights)
        if n_scale_params == 0:
            mri_pts *= self._scale  # not done in fit_matched_points
        return head_pts, mri_pts, weights

    def set_fid_match(self, match):
        """Set the strategy for fitting anatomical landmark (fiducial) points.

        Parameters
        ----------
        match : 'nearest' | 'matched'
            Alignment strategy; ``'nearest'`` aligns anatomical landmarks to
            any point on the head surface; ``'matched'`` aligns to the fiducial
            points in the MRI.

        Returns
        -------
        self : Coregistration
            The modified Coregistration object.
        """
        _check_option('match', match, self._icp_fid_matches)
        self._icp_fid_match = match
        return self

    @verbose
    def fit_icp(self, n_iterations=20, lpa_weight=1., nasion_weight=10.,
                rpa_weight=1., hsp_weight=1., eeg_weight=1., hpi_weight=1.,
                callback=None, verbose=None):
        """Find MRI scaling, translation, and rotation to match HSP.

        Parameters
        ----------
        n_iterations : int
            Maximum number of iterations.
        lpa_weight : float
            Relative weight for LPA. The default value is 1.
        nasion_weight : float
            Relative weight for nasion. The default value is 10.
        rpa_weight : float
            Relative weight for RPA. The default value is 1.
        hsp_weight : float
            Relative weight for HSP. The default value is 1.
        eeg_weight : float
            Relative weight for EEG. The default value is 1.
        hpi_weight : float
            Relative weight for HPI. The default value is 1.
        callback : callable | None
            A function to call on each iteration. Useful for status message
            updates. It will be passed the keyword arguments ``iteration``
            and ``n_iterations``.
        %(verbose)s

        Returns
        -------
        self : Coregistration
            The modified Coregistration object.
        """
        logger.info('Aligning using ICP')
        self._log_dig_mri_distance('Start    ')
        n_scale_params = self._n_scale_params
        self._lpa_weight = lpa_weight
        self._nasion_weight = nasion_weight
        self._rpa_weight = rpa_weight
        self._hsp_weight = hsp_weight
        self._eeg_weight = eeg_weight
        self._hsp_weight = hpi_weight

        # Initial guess (current state)
        est = self._parameters
        est = est[:[6, 7, None, 9][n_scale_params]]

        # Do the fits, assigning and evaluating at each step
        for iteration in range(n_iterations):
            head_pts, mri_pts, weights = self._setup_icp(n_scale_params)
            est = fit_matched_points(mri_pts, head_pts, scale=n_scale_params,
                                     x0=est, out='params', weights=weights)
            if n_scale_params == 0:
                self._update_params(rot=est[:3], tra=est[3:6])
            elif n_scale_params == 1:
                est = np.array(list(est) + [est[-1]] * 2)
                self._update_params(rot=est[:3], tra=est[3:6], sca=est[6:9])
            else:
                self._update_params(rot=est[:3], tra=est[3:6], sca=est[6:9])
            angle, move, scale = self._changes
            self._log_dig_mri_distance(f'  ICP {iteration + 1:2d} ')
            if angle <= self._icp_angle and move <= self._icp_distance and \
                    all(scale <= self._icp_scale):
                break
            if callback is not None:
                callback(iteration, n_iterations)
        self._log_dig_mri_distance('End      ')
        return self

    @property
    def _n_scale_params(self):
        if self._scale_mode is None:
            n_scale_params = 0
        elif self._scale_mode == 'uniform':
            n_scale_params = 1
        else:
            n_scale_params = 3
        return n_scale_params

    def omit_head_shape_points(self, distance):
        """Exclude head shape points that are far away from the MRI head.

        Parameters
        ----------
        distance : float
            Exclude all points that are further away from the MRI head than
            this distance (in m.). A value of distance <= 0 excludes nothing.

        Returns
        -------
        self : Coregistration
            The modified Coregistration object.
        """
        distance = float(distance)
        if distance <= 0:
            return

        # find the new filter
        mask = self._orig_hsp_point_distance <= distance
        n_excluded = np.sum(~mask)
        logger.info("Coregistration: Excluding %i head shape points with "
                    "distance >= %.3f m.", n_excluded, distance)
        # set the filter
        self._extra_points_filter = mask
        self._update_params(force_update_omitted=True)
        return self

    def compute_dig_mri_distances(self):
        """Compute distance between head shape points and MRI skin surface.

        Returns
        -------
        dist : array, shape (n_points,)
            The distance of the head shape points to the MRI skin surface.

        See Also
        --------
        mne.dig_mri_distances
        """
        # we don't use `dig_mri_distances` here because it should be much
        # faster to use our already-determined nearest points
        hsp_points, mri_points, _ = self._setup_icp(0)
        hsp_points = apply_trans(self._head_mri_t, hsp_points)
        return np.linalg.norm(mri_points - hsp_points, axis=-1)

    @property
    def trans(self):
        """Return the head-mri transform."""
        return Transform('head', 'mri', self._head_mri_t)

    def reset(self):
        """Reset all the parameters affecting the coregistration.

        Returns
        -------
        self : Coregistration
            The modified Coregistration object.
        """
        self._grow_hair = 0.
        self.set_rotation(self._default_parameters[:3])
        self.set_translation(self._default_parameters[3:6])
        self.set_scale(self._default_parameters[6:9])
        self._extra_points_filter = None
        self._update_nearest_calc()
        return self<|MERGE_RESOLUTION|>--- conflicted
+++ resolved
@@ -20,6 +20,7 @@
 
 from .io import read_fiducials, write_fiducials, read_info
 from .io.constants import FIFF
+from .io.meas_info import Info
 from .io._digitization import _get_data_as_dict_from_dig
 # keep get_mni_fiducials for backward compat (no burden to keep in this
 # namespace, too)
@@ -1320,10 +1321,7 @@
     """
 
     def __init__(self, info, subject, subjects_dir=None, fiducials='auto'):
-<<<<<<< HEAD
-=======
         _validate_type(info, (Info, None), 'info')
->>>>>>> 6920db46
         self._info = info
         self._subject = _check_subject(subject, subject)
         self._subjects_dir = get_subjects_dir(subjects_dir, raise_error=True)
