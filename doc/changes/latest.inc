.. NOTE: we use cross-references to highlight new functions and classes.
   Please follow the examples below like :func:`mne.stats.f_mway_rm`, so the
   whats_new page will have a link to the function/class documentation.

.. NOTE: there are 3 separate sections for changes, based on type:
   - "Enhancements" for new features
   - "Bugs" for bug fixes
   - "API changes" for backward-incompatible changes

.. NOTE: changes from first-time contributors should be added to the TOP of
   the relevant section (Enhancements / Bugs / API changes), and should look
   like this (where xxxx is the pull request number):

       - description of enhancement/bugfix/API change (:gh:`xxxx` by
         :newcontrib:`Firstname Lastname`)

   Also add a corresponding entry for yourself in doc/changes/names.inc

.. _current:

Current (1.4.dev0)
------------------

Enhancements
~~~~~~~~~~~~
- Added ability to read stimulus durations from SNIRF files when using :func:`mne.io.read_raw_snirf` (:gh:`11397` by `Robert Luke`_)
- Add :meth:`mne.Info.save` to save an :class:`mne.Info` object to a fif file (:gh:`11401` by `Alex Rockhill`_)
- Add support for ``skip_by_annotation`` in :func:`mne.io.Raw.notch_filter` (:gh:`11388` by `Mainak Jas`_)

Bugs
~~~~
- Fix bug where channel names were not properly sanitized in :func:`mne.write_evokeds` and related functions (:gh:`11399` by `Eric Larson`_)
<<<<<<< HEAD
- Fix bug where splash screen would not always disappear (:gh:`11398` by `Eric Larson`_)
=======
- Fix bug where having a different combination of volumes loaded into ``freeview`` caused different affines to be returned by :func:`mne.read_lta` for the same Linear Transform Array (LTA) (:gh:`11402` by `Alex Rockhill`_)
>>>>>>> 4c5f7225

API changes
~~~~~~~~~~~
- None yet<|MERGE_RESOLUTION|>--- conflicted
+++ resolved
@@ -30,11 +30,8 @@
 Bugs
 ~~~~
 - Fix bug where channel names were not properly sanitized in :func:`mne.write_evokeds` and related functions (:gh:`11399` by `Eric Larson`_)
-<<<<<<< HEAD
 - Fix bug where splash screen would not always disappear (:gh:`11398` by `Eric Larson`_)
-=======
 - Fix bug where having a different combination of volumes loaded into ``freeview`` caused different affines to be returned by :func:`mne.read_lta` for the same Linear Transform Array (LTA) (:gh:`11402` by `Alex Rockhill`_)
->>>>>>> 4c5f7225
 
 API changes
 ~~~~~~~~~~~
