--- conflicted
+++ resolved
@@ -62,13 +62,11 @@
 
 - In :class:`mne.Report`, limit the width of automatically generated figures to a maximum of 850 pixels (450 pixels for :class:`mne.SourceEstimate` plots), and the resolution to 100 DPI to reduce file size, memory consumption, and – in some cases like :meth:`mne.Report.add_stc` – processing time (:gh:`10126`, :gh:`10129`, :gh:`10135`, :gh:`10142` by `Richard Höchenberger`_)
 
-<<<<<<< HEAD
+- :class:`~mne.Epochs` metadata tables are now included in :class:`mne.Report` (:gh:`10166` by `Richard Höchenberger`_)
+
 - Annotations from a :class:`~mne.io.Raw` object are now preserved by the :class:`~mne.Epochs` constructor and are supported when saving Epochs (:gh:`9969` and :gh:`10019` by `Adam Li`_)
-=======
+
 - Annotations from a :class:`~mne.io.Raw` object are now preserved by the :class:`~mne.Epochs` constructor (:gh:`9969` by `Adam Li`_)
-
-- :class:`~mne.Epochs` metadata tables are now included in :class:`mne.Report` (:gh:`10166` by `Richard Höchenberger`_)
->>>>>>> fd038708
 
 Bugs
 ~~~~
