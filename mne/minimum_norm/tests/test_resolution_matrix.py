--- conflicted
+++ resolved
@@ -258,42 +258,78 @@
     # test multiple labels
     stc_psf_label2 = get_point_spread(rm_mne, forward_fxd["src"], label2, norm="max")
     m, n = stc_psf_label.data.shape
-<<<<<<< HEAD
-    assert_array_equal(
-        stc_psf_label.data, stc_psf_label2[0].data)
-    assert_array_equal(
-        stc_psf_label.data, stc_psf_label2[1].data)
-    assert_array_equal(
-        stc_psf_label.data, stc_psf_idx.data)
+    assert_array_equal(stc_psf_label.data, stc_psf_label2[0].data)
+    assert_array_equal(stc_psf_label.data, stc_psf_label2[1].data)
+    assert_array_equal(stc_psf_label.data, stc_psf_idx.data)
 
     # test noisy resolution matrix
     # resmats without noise
     rm_mne1 = make_inverse_resolution_matrix(
-        forward_fxd, inverse_operator_fxd, method='MNE', lambda2=lambda2,
-        noise_cov=None, snr=None)
+        forward_fxd,
+        inverse_operator_fxd,
+        method="MNE",
+        lambda2=lambda2,
+        noise_cov=None,
+        snr=None,
+    )
     rm_mne2 = make_inverse_resolution_matrix(
-        forward_fxd, inverse_operator_fxd, method='dSPM', lambda2=lambda2,
-        noise_cov=None, snr=None)
+        forward_fxd,
+        inverse_operator_fxd,
+        method="dSPM",
+        lambda2=lambda2,
+        noise_cov=None,
+        snr=None,
+    )
     rm_mne3 = make_inverse_resolution_matrix(
-        forward_fxd, inverse_operator_fxd, method='sLORETA', lambda2=lambda2,
-        noise_cov=None, snr=None)
+        forward_fxd,
+        inverse_operator_fxd,
+        method="sLORETA",
+        lambda2=lambda2,
+        noise_cov=None,
+        snr=None,
+    )
     rm_mne4 = make_inverse_resolution_matrix(
-        forward_fxd, inverse_operator_fxd, method='eLORETA', lambda2=lambda2,
-        noise_cov=None, snr=None)
+        forward_fxd,
+        inverse_operator_fxd,
+        method="eLORETA",
+        lambda2=lambda2,
+        noise_cov=None,
+        snr=None,
+    )
 
     # same resmats with noise but very high SNR
     rm_mne1a = make_inverse_resolution_matrix(
-        forward_fxd, inverse_operator_fxd, method='MNE', lambda2=lambda2,
-        noise_cov=noise_cov, snr=1e30)
+        forward_fxd,
+        inverse_operator_fxd,
+        method="MNE",
+        lambda2=lambda2,
+        noise_cov=noise_cov,
+        snr=1e30,
+    )
     rm_mne2a = make_inverse_resolution_matrix(
-        forward_fxd, inverse_operator_fxd, method='dSPM', lambda2=lambda2,
-        noise_cov=noise_cov, snr=1e30)
+        forward_fxd,
+        inverse_operator_fxd,
+        method="dSPM",
+        lambda2=lambda2,
+        noise_cov=noise_cov,
+        snr=1e30,
+    )
     rm_mne3a = make_inverse_resolution_matrix(
-        forward_fxd, inverse_operator_fxd, method='sLORETA', lambda2=lambda2,
-        noise_cov=noise_cov, snr=1e30)
+        forward_fxd,
+        inverse_operator_fxd,
+        method="sLORETA",
+        lambda2=lambda2,
+        noise_cov=noise_cov,
+        snr=1e30,
+    )
     rm_mne4a = make_inverse_resolution_matrix(
-        forward_fxd, inverse_operator_fxd, method='eLORETA', lambda2=lambda2,
-        noise_cov=noise_cov, snr=1e30)
+        forward_fxd,
+        inverse_operator_fxd,
+        method="eLORETA",
+        lambda2=lambda2,
+        noise_cov=noise_cov,
+        snr=1e30,
+    )
 
     # resmats should be very close without noise and at high SNR
     assert_array_almost_equal(np.abs(rm_mne1), rm_mne1a)
@@ -302,26 +338,33 @@
     assert_array_almost_equal(np.abs(rm_mne4), rm_mne4a)
 
     # rows of resmats (CTFs) should be similar between methods
-    row_corrs = [np.corrcoef(rm_mne1[i, :], rm_mne2[i, :])[0, 1]
-                 for i in np.arange(rm_mne1.shape[0])]
+    row_corrs = [
+        np.corrcoef(rm_mne1[i, :], rm_mne2[i, :])[0, 1]
+        for i in np.arange(rm_mne1.shape[0])
+    ]
     assert_allclose(row_corrs, 1)
-    row_corrs = [np.corrcoef(rm_mne1[i, :], rm_mne3[i, :])[0, 1]
-                 for i in np.arange(rm_mne1.shape[0])]
+    row_corrs = [
+        np.corrcoef(rm_mne1[i, :], rm_mne3[i, :])[0, 1]
+        for i in np.arange(rm_mne1.shape[0])
+    ]
     assert_allclose(row_corrs, 1)
-    row_corrs = [np.corrcoef(rm_mne1[i, :], rm_mne4[i, :])[0, 1]
-                 for i in np.arange(rm_mne1.shape[0])]
+    row_corrs = [
+        np.corrcoef(rm_mne1[i, :], rm_mne4[i, :])[0, 1]
+        for i in np.arange(rm_mne1.shape[0])
+    ]
     assert_allclose(row_corrs, 1, 0.2)  # eLORETA is different
-    row_corrs = [np.corrcoef(rm_mne1a[i, :], rm_mne2a[i, :])[0, 1]
-                 for i in np.arange(rm_mne1.shape[0])]
+    row_corrs = [
+        np.corrcoef(rm_mne1a[i, :], rm_mne2a[i, :])[0, 1]
+        for i in np.arange(rm_mne1.shape[0])
+    ]
     assert_allclose(row_corrs, 1)
-    row_corrs = [np.corrcoef(rm_mne1a[i, :], rm_mne3a[i, :])[0, 1]
-                 for i in np.arange(rm_mne1.shape[0])]
+    row_corrs = [
+        np.corrcoef(rm_mne1a[i, :], rm_mne3a[i, :])[0, 1]
+        for i in np.arange(rm_mne1.shape[0])
+    ]
     assert_allclose(row_corrs, 1)
-    row_corrs = [np.corrcoef(rm_mne1a[i, :], rm_mne4a[i, :])[0, 1]
-                 for i in np.arange(rm_mne1.shape[0])]
-    assert_allclose(row_corrs, 1, 0.2)  # eLORETA is different
-=======
-    assert_array_equal(stc_psf_label.data, stc_psf_label2[0].data)
-    assert_array_equal(stc_psf_label.data, stc_psf_label2[1].data)
-    assert_array_equal(stc_psf_label.data, stc_psf_idx.data)
->>>>>>> 9b57c516
+    row_corrs = [
+        np.corrcoef(rm_mne1a[i, :], rm_mne4a[i, :])[0, 1]
+        for i in np.arange(rm_mne1.shape[0])
+    ]
+    assert_allclose(row_corrs, 1, 0.2)  # eLORETA is different