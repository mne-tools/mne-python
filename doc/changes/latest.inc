.. NOTE: we are now using links to highlight new functions and classes.
   Please follow the examples below like :func:`mne.stats.f_mway_rm`, so the
   whats_new page will have a link to the function/class documentation.

.. NOTE: there are 3 separate sections for changes, based on type:
   - "Enhancements" for new features
   - "Bugs" for bug fixes
   - "API changes" for backward-incompatible changes

.. NOTE: changes from first-time contributors should be added to the TOP of
   the relevant section (Enhancements / Bugs / API changes), and should look
   like this (where xxxx is the pull request number):
   - description of enhancement/bugfix/API change (:gh:`xxxx` **by new contributor** |Firstname Lastname|_)

.. _current:

Current (0.23.dev0)
-------------------

.. |New Contributor| replace:: **New Contributor**

.. |Anna Padee| replace:: **Anna Padee**

.. |Richard Koehler| replace:: **Richard Koehler**

.. |Zhi Zhang| replace:: **Zhi Zhang**

.. |Rotem Falach| replace:: **Rotem Falach**

.. |Andres Rodriguez| replace:: **Andres Rodriguez**

.. |Matt Sanderson| replace:: **Matt Sanderson**

.. |Enrico Varano| replace:: **Enrico Varano**

.. |Dominik Welke| replace:: **Dominik Welke**

.. |Judy D Zhu| replace:: **Judy D Zhu**

.. |Valerii Chirkov| replace:: **Valerii Chirkov**

.. |Matteo Anelli| replace:: **Matteo Anelli**

.. |Apoorva Karekal| replace:: **Apoorva Karekal**

.. |Cora Kim| replace:: **Cora Kim**

.. |Silvia Cotroneo| replace:: **Silvia Cotroneo**

.. |Ram Pari| replace:: **Ram Pari**

.. |Erica Peterson| replace:: **Erica Peterson**

.. |Maggie Clarke| replace:: **Maggie Clarke**

Enhancements
~~~~~~~~~~~~
- Speed up :func:`mne.viz.plot_ica_properties` by refactoring (:gh:`9174` **by new contributor** |Valerii Chirkov|_)

- Add ``apply_function`` method to epochs and evoked objects (:gh:`9088` **by new contributor** |Erica Peterson|_ and `Victoria Peterson`_)

- New tutorial for function :func:`mne.make_fixed_length_epochs` (:gh:`9156` **by new contributor** |Erica Peterson|_)

- Add different colors for each volume source space in :func:`mne.viz.plot_alignment` (:gh:`9043` **by new contributor** |Valerii Chirkov|_)

- Add ``overlap`` parameter to :func:`mne.make_fixed_length_epochs` to allow creating overlapping fixed length epochs (:gh:`9096` **by new contributor** |Silvia Cotroneo|_)

- Add :meth:`mne.Dipole.to_mni` for more convenient  dipole.pos to MNI conversion (:gh:`9043` **by new contributor** |Valerii Chirkov|_)

- Update citations in maxwell.py (:gh:`9043` **by new contributor** |Valerii Chirkov|_)

- New Tutorial for analyzing frequency-tagging data (:gh:`8867` **by new contributor** |Dominik Welke|_ and `kalenkovich`_)

- Add dbs as new channel type for deep brain stimulation (DBS) recordings (:gh:`8739` **by new contributor** |Richard Koehler|_)

- Add some preprocessing functions to the EEGLAB migration guide (:gh:`9169` **by new contributor** |Apoorva Karekal|_)

- Add :func:`mne.chpi.extract_chpi_locs_kit` to read cHPI coil locations from KIT/Yokogawa data (:gh:`` **by new contributor** |Matt Sanderson|_, `Robert Seymour`_, and `Eric Larson`_)

- Add ``match_alias`` parameter to :meth:`mne.io.Raw.set_montage` and related functions to match unrecognized channel location names to known aliases (:gh`8799` **by new contributor** |Zhi Zhang|_)

- Update the ``notebook`` 3d backend to use ``ipyvtk_simple`` for a better integration within ``Jupyter`` (:gh:`8503` by `Guillaume Favelier`_)

- Remove the 15-character limitation for channel names when writing to FIF format. If you need the old 15-character names, you can use something like ``raw.rename_channels({n: n[:13] for n in raw.ch_names}, allow_duplicates=True)``, by `Eric Larson`_ (:gh:`8346`)

- Add channel-specific annotation support to :class:`mne.Annotations` via ``ch_names`` parameter (:gh:`8896` by `Eric Larson`_)

- Add toggle-all button to :class:`mne.Report` HTML and ``width`` argument to :meth:`mne.Report.add_bem_to_section` (:gh:`8723` by `Eric Larson`_)

- Add infant template MRI dataset downloader :func:`mne.datasets.fetch_infant_template` (:gh:`8738` by `Eric Larson`_ and `Christian O'Reilly`_)

- Add digitizer information to :func:`mne.io.read_raw_egi` (:gh:`8789` by `Christian Brodbeck`_)

- Allow reading digitization from files other than ``*.fif`` in the coregistration GUI (:gh:`8790` by `Christian Brodbeck`_)

- Speed up :func:`mne.inverse_sparse.tf_mixed_norm` using STFT/ISTFT linearity (:gh:`8697` by `Eric Larson`_)

- Reduce memory consumption of `mne.io.Raw` and speed up epoching when thousands of events are present for `mne.Epochs` (:gh:`8801` by `Eric Larson`_)

- Speed up ``import mne`` by reducing function creation overhead (:gh:`8829` by `Eric Larson`_)

- `mne.Report.parse_folder` now processes supported non-FIFF files by default, too (:gh:`8744` by `Richard Höchenberger`_)

- `mne.Report` has gained the new methods `~mne.Report.add_custom_js` and `~mne.Report.add_custom_css` for adding user-defined JavaScript and styles (:gh:`8762`, :gh:`9037` by `Richard Höchenberger`_)

- Add option to control appearance of opaque inside surface of the head to :ref:`mne coreg` (:gh:`8793` by `Eric Larson`_)

- Add support for non-FIF files in :ref:`mne browse_raw` using :func:`mne.io.read_raw` (:gh:`8806` by `Eric Larson`_)

- Add :func:`mne.io.read_raw_nedf` for reading StarStim / enobio NEDF files (:gh:`8734` by `Tristan Stenner`_)

- Add :meth:`raw.describe() <mne.io.Raw.describe>` to display (or return) descriptive statistics for each channel (:gh:`8760` by `Clemens Brunner`_)

- Add :meth:`annotations.to_data_frame() <mne.Annotations.to_data_frame>` to return annotations as a pandas dataframe (:gh:`8783` by `Robert Luke`_)

- Add :func:`mne.preprocessing.compute_maxwell_basis` to compute the SSS basis function (:gh:`8822` by `Eric Larson`_)

- Add the ``silhouette`` parameter to :class:`mne.viz.Brain` to display sharp edges and improve perception (:gh:`8771` by `Guillaume Favelier`_)

- Add warning to :func:`mne.cov.compute_whitener` when an explicit ``rank`` parameter leads to a large increase in condition number (:gh:`8805` by `Eric Larson`_)

- Add parameter ``align=True`` to `mne.viz.Brain.show_view` to make views relative to the closest canonical (MNI) axes rather than the native MRI surface RAS coordinates (:gh:`8794` by `Eric Larson`_)

- Add ``auto_close`` to `mne.Report.add_figs_to_section` and `mne.Report.add_slider_to_section` to manage closing figures (:gh`8730` by `Guillaume Favelier`_)

- Add :func:`mne.write_head_bem` to support writing head surface files (:gh:`8841` by `Yu-Han Luo`_)

- The signal of ``resp`` (respiratory) channels is now assumed to be in the unit Volt  (:gh:`8858` by `Richard Höchenberger`_)

- Static type checkers like Pylance (comes with VS Code) now display the parameters of many more functions correctly, largely improving overall usability for VS Code users (:gh:`8862` by `Richard Höchenberger`_)

- Support new EEGLAB file format (:gh:`8874` by `Clemens Brunner`_)

- Reading and writing FIFF files whose filenames end with ``_meg.fif.gz``, ``_eeg.fif(.gz)``, and ``_ieeg.fif(.gz)`` doesn't emit a warning anymore; this improves interobaility with BIDS-formatted datasets (:gh:`8868` by `Richard Höchenberger`_)

- On macOS, we now set the environment variable ``QT_MAC_WANTS_LAYER`` to ``"1"`` if it hasn't been set explicitly by the user, in order to ensure that `~mne.SourceEstimate` plots work on macOS 11 with older versions of Qt and PyQt (:gh:`8959` by `Richard Höchenberger`_)

- :func:`mne.time_frequency.EpochsTFR.average` now allows different ways of averaging, such as "median", or callable functions (:gh:`8879` by `Adam Li`_)

- `~mne.Epochs` metadata can now be generated automatically from events using `mne.epochs.make_metadata` (:gh:`8834` by `Richard Höchenberger`_)

- Interactions with sliders in `mne.Report` will now continuously update the linked content (it was updated only on mouse button release before) (:gh:`9023` by `Richard Höchenberger`_)

- `mne.viz.plot_drop_log` and :meth:`mne.Epochs.plot_drop_log` now omit displaying the subject name in the title if ``subject=None`` is passed (:gh:`9015` by `Richard Höchenberger`_)

- Plot ECoG tutorial now uses a real epilepsy seizure dataset and visualizes the seizure onset (:gh:`9087` by `Eric Larson`_, `Adam Li`_, `Alex Rockhill`_ and `Liberty Hamilton`_)

- Improve documentation of Report-Class (:gh:`9113` by `Martin Schulz`_)

- Add :func:`mne.channels.DigMontage.add_estimated_fiducials` which will add LPA, RPA and Nasion fiducial points to the ``DigMontage`` object in ``mri`` coordinate frame (:gh:`9118` by `Adam Li`_)

- :func:`mne.io.anonymize_info` now anonymizes also sex and hand fields when ``keep_his`` is ``False`` (:gh:`9103`, :gh:`9175` by |Rotem Falach|_ and `Richard Höchenberger`_)

<<<<<<< HEAD
- Add first_samp support for raw simulations with `mne.simulation.simulate_raw` and `mne.simulation.SourceSimulator` (:gh:`9166` by `Steven Bierer`_)
=======
- Add parameter ``theme`` to :class:`mne.viz.Brain` for optional Dark-Mode (:gh:`9149` by `Martin Schulz`_, `Guillaume Favelier`_)
>>>>>>> 59008cfa

Bugs
~~~~
- Fix bug with :func:`mne.viz.plot_evoked_topo` where ``ylim`` was only being applied to the first channel in the dataset (:gh:`9162` **by new contributor** |Ram Pari|_ )

- Fix bug with :func:`mne.Epochs.plot_image` allowing interactive zoom to work properly (:gh:`9152` by **by new contributor** |Maggie Clarke|_ and `Daniel McCloy`_)

- Fix bug with :func:`mne.Epochs.plot_image` where the ``x_label`` was different depending on the evoked parameter (:gh:`9115` **by new contributor** |Matteo Anelli|_)

- Fix bug with restricting :func:`mne.io.Raw.save` saving options to .fif and .fif.gz extensions (:gh:`9062` by |Valerii Chirkov|_)

- Fix bug with :func:`mne.io.read_raw_kit` where missing marker coils were not handled (:gh:`8989` **by new contributor** |Judy D Zhu|_)

- Fix bug with `mne.connectivity.spectral_connectivity` where time axis in Epochs data object was dropped. (:gh:`8839` **by new contributor** |Anna Padee|_)

- Fix bug with `mne.io.Raw.resample` to allow passing ``stim_picks='misc'`` (:gh:`8844` **by new contributor** |Enrico Varano|_ and `Eric Larson`_)

- Fix bugs with `mne.io.read_raw_persyst` where multiple ``Comments`` with the same name are allowed, and ``Comments`` with a "," character are now allowed (:gh:`8311` and :gh:`8806` **by new contributor** |Andres Rodriguez|_ and `Adam Li`_)

- Fix zen mode and scalebar toggling for :meth:`raw.plot() <mne.io.Raw.plot>` when using the ``macosx`` matplotlib backend (:gh:`8688` by `Daniel McCloy`_)

- Fix bug with :func:`mne.viz.snapshot_brain_montage` where the positions were incorrect (:gh:`8983` by `Eric Larson`_)

- Fix bug with :func:`mne.preprocessing.maxwell_filter` where the eSSS basis had to exactly match the good channels instead of being a superset (:gh:`8675` by `Eric Larson`_)

- Fix bug with :meth:`mne.Report.add_bem_to_section` where ``n_jobs != 1`` would cause ``n_jobs`` subsets of MRI images in some orientations to be flipped (:gh:`8713` by `Eric Larson`_)

- Fix bug with :meth:`raw.plot() <mne.io.Raw.plot>` where annotations didn't immediately appear when changing window duration (:gh:`8689` by `Daniel McCloy`_)

- Fix bug with :meth:`raw.plot() <mne.io.Raw.plot>` where ``scalings='auto'`` did not compute scalings using the full range of data (:gh:`8806` by `Eric Larson`_)

- Fix bug with :meth:`raw.plot() <mne.io.Raw.plot>` where setting a ``lowpass`` could lead to non-data-channels not plotting (:gh:`8954` by `Eric Larson`_)

- Fix bug with :meth:`mne.io.Raw.load_data` and :meth:`mne.Epochs.drop_bad` where ``verbose`` logging was not handled properly (:gh:`8884` by `Eric Larson`_)

- Fix bug with :func:`mne.io.read_raw_nicolet` where header type values such as num_sample and duration_in_sec where not parsed properly (:gh:`8712` by `Alex Gramfort`_)

- Fix bug with :func:`mne.preprocessing.read_ica_eeglab` when reading decompositions using PCA dimensionality reduction (:gh:`8780` by `Alex Gramfort`_ and `Eric Larson`_)

- Fix bug with :func:`mne.minimum_norm.make_inverse_operator` where ``depth`` was errantly restricted to be less than or equal to 1. (:gh:`8804` by `Eric Larson`_)

- Fix bug with :func:`mne.stats.permutation_cluster_1samp_test` and related clustering functions when ``adjacency=None`` and ``out_type='indices'`` (:gh:`#8842` by `Eric Larson`_)

- Fix bug with :func:`mne.viz.plot_alignment` where plotting a sphere model could ignore the ``brain`` argument (:gh:`8857` by `Eric Larson`_)

- Fix bug with :meth:`mne.Annotations.save` where files could be overwritten accidentally, it can now be controlled via the ``overwrite`` argument (:gh:`8896` by `Eric Larson`_)

- Fix bug with ``replace`` argument of :meth:`mne.Report.add_bem_to_section` and :meth:`mne.Report.add_slider_to_section` (:gh:`8723` by `Eric Larson`_)

- Fix bug with :func:`mne.chpi.compute_chpi_locs` where all cHPI coils being off would lead to an empty array of the wrong dimensionality (:gh:`8956` by `Eric Larson`_)

- Fix compatibility bugs with :mod:`mne_realtime` (:gh:`8845` by `Eric Larson`_)

- Fix bug with `mne.viz.Brain` where non-inflated surfaces had an X-offset imposed by default (:gh:`8794` by `Eric Larson`_)

- Fix bug with :ref:`mne coreg` where nasion values were not updated when clicking (:gh:`8793` by `Eric Larson`_)

- Fix bug with matplotlib-based 3D plotting where ``Axes3D`` were not properly initialized in :func:`mne.viz.plot_source_estimates` (:gh:`8811` by `Chris Bailey`_)

- Allow sEEG channel types in :meth:`mne.Evoked.plot_joint` (:gh:`8736` by `Daniel McCloy`_)

- Fix bug where hidden annotations could be deleted interactively in :meth:`mne.io.Raw.plot` windows (:gh:`8831` by `Daniel McCloy`_)

- Function :func:`mne.set_bipolar_reference` was not working when passing ``Epochs`` constructed with some ``picks`` (:gh:`8728` by `Alex Gramfort`_)

- Fix anonymization issue of FIF files after IO round trip (:gh:`8731` by `Alex Gramfort`_)

- Fix bug in `mne.preprocessing.ICA.plot_sources` where right-clicking component names could yield `~mne.preprocessing.ICA.plot_properties` windows for the wrong component if ``picks`` had been specified (:gh:`8996` by `Daniel McCloy`_)

- Fix title not shown in :func:`mne.viz.plot_montage` (:gh:`8752` by `Clemens Brunner`_)

- `mne.io.read_raw_egi` now correctly handles `pathlib.Path` filenames (:gh:`8759` by `Richard Höchenberger`_)

- `mne.viz.plot_evoked` and `mne.Evoked.plot` now correctly plot global field power (GFP) for EEG data when ``gfp=True`` or ``gfp='only'`` is passed (used to plot RMS). For MEG data, we continue to plot the RMS, but now label it correctly as such (:gh:`8775` by `Richard Höchenberger`_)

- Fix bug with :ref:`mne make_scalp_surfaces` where ``--overwrite`` was not functional (:gh:`8800` by `Yu-Han Luo`_)

- Fix bug with :func:`mne.viz.plot_topomap` when plotting gradiometers with a missing channel in a pair (:gh:`8817` by `Alex Gramfort`_)

- :meth:`epochs.crop() <mne.Epochs.crop>` now also adjusts the ``reject_tmin`` and ``reject_tmax`` attributes if necessary (:gh:`8821` by `Richard Höchenberger`_)

- When creating `~mne.Epochs`, we now ensure that ``reject_tmin`` and ``reject_tmax`` cannot fall outside of the epochs' time interval anymore (:gh:`8821` by `Richard Höchenberger`_)

- `~mne.io.read_raw_bti` erroneously treated response channels as respiratory channels (:gh:`8855` by `Richard Höchenberger`_)

- The RMS trace shown in the time viewer of `~mne.SourceEstimate` plots is now correctly labeled as ``RMS`` (was ``GFP`` before) (:gh:`8965` by `Richard Höchenberger`_)

- Fix bug with :func:`mne.SourceEstimate.plot` and related functions where the scalars were not interactively updated properly (:gh:`8985` by `Eric Larson`_)

- Fix bug with mne.channels.find_ch_adjacency() returning wrong adjacency for Neuromag122-Data (:gh:`8891` by `Martin Schulz`_)

- Fix :func:`mne.read_dipole` yielding :class:`mne.Dipole` objects that could not be indexed (:gh:`8963` by `Marijn van Vliet`_)

- Fix bug when setting n_jobs > 1 in :func:`mne.Report.parse_folder` (:gh:`9109` by `Martin Schulz`_)

- Fix bug with :func:`mne.Evoked.plot_image` where an incorrect clim parameter did not raise any error (:gh:`9115` **by new contributor** |Matteo Anelli|_)

- Fix bug with :func:`mne.io.Raw.pick` where incorrect fnirs types were returned (:gh:`9178` by `Robert Luke`_)

- Improved string representation of `~mne.Epochs` containing multiple event types; improved (and more mathematically correct) ``evoked.comment`` in the `mne.combine_evoked` output; and better (and often more concise) legend labels in the figures created via `~mne.viz.plot_compare_evokeds` (:gh:`9027` by `Richard Höchenberger`_)

API changes
~~~~~~~~~~~
- Introduced new ``'auto'`` settings for ``ICA.max_iter``. The old default ``max_iter=200`` will be removed in MNE-Python 0.24 (:gh:`9099` **by new contributor** |Cora Kim|_)

- ``mne.read_selection`` has been deprecated in favor of `mne.read_vectorview_selection`. ``mne.read_selection`` will be removed in MNE-Python 0.24 (:gh:`8870` by `Richard Höchenberger`_)

- ``mne.beamformer.tf_dics`` has been deprecated and will be removed in MNE-Python 0.24 (:gh:`9122` by `Britta Westner`_)<|MERGE_RESOLUTION|>--- conflicted
+++ resolved
@@ -151,11 +151,9 @@
 
 - :func:`mne.io.anonymize_info` now anonymizes also sex and hand fields when ``keep_his`` is ``False`` (:gh:`9103`, :gh:`9175` by |Rotem Falach|_ and `Richard Höchenberger`_)
 
-<<<<<<< HEAD
+- Add parameter ``theme`` to :class:`mne.viz.Brain` for optional Dark-Mode (:gh:`9149` by `Martin Schulz`_, `Guillaume Favelier`_)
+
 - Add first_samp support for raw simulations with `mne.simulation.simulate_raw` and `mne.simulation.SourceSimulator` (:gh:`9166` by `Steven Bierer`_)
-=======
-- Add parameter ``theme`` to :class:`mne.viz.Brain` for optional Dark-Mode (:gh:`9149` by `Martin Schulz`_, `Guillaume Favelier`_)
->>>>>>> 59008cfa
 
 Bugs
 ~~~~
