# -*- coding: utf-8 -*-
# Author: Eric Larson <larson.eric.d@gmail.com>
#
# License: BSD (3-clause)

import os.path as op
import warnings
import pytest
# For some unknown reason, on Travis-xenial there are segfaults caused on
# the line pytest -> pdb.Pdb.__init__ -> "import readline". Forcing an
# import here seems to prevent them (!?). This suggests a potential problem
# with some other library stepping on memory where it shouldn't. It only
# seems to happen on the Linux runs that install Mayavi. Anectodally,
# @larsoner has had problems a couple of years ago where a mayavi import
# seemed to corrupt SciPy linalg function results (!), likely due to the
# associated VTK import, so this could be another manifestation of that.
try:
    import readline  # noqa
except Exception:
    pass

import numpy as np
import mne
from mne.datasets import testing

test_path = testing.data_path(download=False)
s_path = op.join(test_path, 'MEG', 'sample')
fname_evoked = op.join(s_path, 'sample_audvis_trunc-ave.fif')
fname_cov = op.join(s_path, 'sample_audvis_trunc-cov.fif')
fname_fwd = op.join(s_path, 'sample_audvis_trunc-meg-eeg-oct-4-fwd.fif')
# turn anything that uses testing data into an auto-skipper by
# setting params=[testing_param]
testing_param = pytest.param('t', marks=pytest.mark.skipif(
    testing._testing._skip_testing_data(), reason='Requires testing dataset'))


@pytest.fixture(scope='session')
def matplotlib_config():
    """Configure matplotlib for viz tests."""
    import matplotlib
    # "force" should not really be necessary but should not hurt
    matplotlib.use('agg', force=True)  # don't pop up windows
    import matplotlib.pyplot as plt
    assert plt.get_backend() == 'agg'
    # overwrite some params that can horribly slow down tests that
    # users might have changed locally (but should not otherwise affect
    # functionality)
    plt.ioff()
    plt.rcParams['figure.dpi'] = 100
    try:
        from traits.etsconfig.api import ETSConfig
    except Exception:
        pass
    else:
        ETSConfig.toolkit = 'qt4'
    try:
        with warnings.catch_warnings(record=True):  # traits
            from mayavi import mlab
    except Exception:
        pass
    else:
        mlab.options.backend = 'test'


@pytest.fixture(scope='function', params=[testing_param])
def evoked():
    """Get evoked data."""
    evoked = mne.read_evokeds(fname_evoked, condition='Left Auditory',
                              baseline=(None, 0))
    evoked.crop(0, 0.2)
    return evoked


@pytest.fixture(scope='function', params=[testing_param])
def noise_cov():
    return mne.read_cov(fname_cov)


@pytest.fixture(scope='function')
def bias_params_free(evoked, noise_cov):
    """Provide inputs for free bias functions."""
    fwd = mne.read_forward_solution(fname_fwd)
    return _bias_params(evoked, noise_cov, fwd)


@pytest.fixture(scope='function')
def bias_params_fixed(evoked, noise_cov):
    """Provide inputs for fixed bias functions."""
    fwd = mne.read_forward_solution(fname_fwd)
    fwd = mne.convert_forward_solution(fwd, force_fixed=True, surf_ori=True)
    return _bias_params(evoked, noise_cov, fwd)


def _bias_params(evoked, noise_cov, fwd):
    evoked.pick_types(meg=True, eeg=True, exclude=())
    # restrict to limited set of verts (small src here) and one hemi for speed
    vertices = [fwd['src'][0]['vertno'].copy(), []]
    stc = mne.SourceEstimate(np.zeros((sum(len(v) for v in vertices), 1)),
                             vertices, 0., 1.)
    fwd = mne.forward.restrict_forward_to_stc(fwd, stc)
    assert fwd['sol']['row_names'] == noise_cov['names']
    assert noise_cov['names'] == evoked.ch_names
    evoked = mne.EvokedArray(fwd['sol']['data'].copy(), evoked.info)
    data_cov = noise_cov.copy()
    data_cov['data'] = np.dot(fwd['sol']['data'], fwd['sol']['data'].T)
    assert data_cov['data'].shape[0] == len(noise_cov['names'])
    want = np.arange(fwd['sol']['data'].shape[1])
    if not mne.forward.is_fixed_orient(fwd):
        want //= 3
    return evoked, fwd, noise_cov, data_cov, want


@pytest.fixture(scope="module",
<<<<<<< HEAD
                params=["mayavi", "vispy"])
=======
                params=["mayavi"])
>>>>>>> 55ac67e0
def backend_name(request):
    yield request.param


@pytest.yield_fixture
def backends_3d(backend_name):
<<<<<<< HEAD
    from mne.viz import use_test_3d_backend
    from mne.viz.backends.tests._utils import has_vispy
    if backend_name == 'vispy':
        if not has_vispy():
            pytest.skip("VisPy not detected.")
        with use_test_3d_backend(backend_name):
            yield
    else:
        with use_test_3d_backend(backend_name):
            yield
=======
    from mne.viz.backends.renderer import _use_test_3d_backend
    from mne.viz.backends.tests._utils import has_not_mayavi
    if backend_name == 'mayavi':
        if has_not_mayavi():
            pytest.skip("Test skipped, requires mayavi.")
    with _use_test_3d_backend(backend_name):
        yield
>>>>>>> 55ac67e0
<|MERGE_RESOLUTION|>--- conflicted
+++ resolved
@@ -111,34 +111,18 @@
 
 
 @pytest.fixture(scope="module",
-<<<<<<< HEAD
                 params=["mayavi", "vispy"])
-=======
-                params=["mayavi"])
->>>>>>> 55ac67e0
 def backend_name(request):
     yield request.param
 
 
 @pytest.yield_fixture
 def backends_3d(backend_name):
-<<<<<<< HEAD
-    from mne.viz import use_test_3d_backend
-    from mne.viz.backends.tests._utils import has_vispy
-    if backend_name == 'vispy':
-        if not has_vispy():
-            pytest.skip("VisPy not detected.")
-        with use_test_3d_backend(backend_name):
-            yield
-    else:
-        with use_test_3d_backend(backend_name):
-            yield
-=======
     from mne.viz.backends.renderer import _use_test_3d_backend
-    from mne.viz.backends.tests._utils import has_not_mayavi
-    if backend_name == 'mayavi':
-        if has_not_mayavi():
-            pytest.skip("Test skipped, requires mayavi.")
+    from mne.viz.backends.tests._utils import has_mayavi, has_vispy
+    if backend_name == 'vispy' and not has_vispy():
+        pytest.skip("Test skipped, requires vispy.")
+    elif backend_name == 'mayavi' and not has_mayavi():
+        pytest.skip("Test skipped, requires mayavi.")
     with _use_test_3d_backend(backend_name):
-        yield
->>>>>>> 55ac67e0
+        yield