import os.path as op
import pytest

<<<<<<< HEAD
import numpy as np

=======
>>>>>>> d45a85a8
from mne.io import read_raw_fif
from mne import pick_types
from mne.preprocessing import find_ecg_events, create_ecg_epochs, annotate_ecg
from mne.utils import run_tests_if_main

data_path = op.join(op.dirname(__file__), '..', '..', 'io', 'tests', 'data')
raw_fname = op.join(data_path, 'test_raw.fif')
event_fname = op.join(data_path, 'test-eve.fif')
proj_fname = op.join(data_path, 'test-proj.fif')


def test_find_ecg():
    """Test find ECG peaks."""
    # Test if ECG analysis will work on data that is not preloaded
    raw = read_raw_fif(raw_fname, preload=False)

    # once with mag-trick
    # once with characteristic channel
    raw_bad = raw.copy().load_data()
    ecg_idx = raw.ch_names.index('MEG 1531')
    raw_bad._data[ecg_idx, :1] = 1e6  # this will break the detector
    raw_bad.annotations.append(raw.first_samp / raw.info['sfreq'],
                               1. / raw.info['sfreq'], 'BAD_values')

    for ch_name, tstart in zip(['MEG 1531', None, None],
                               [raw.times[-1] / 2, raw.times[-1] / 2, 0]):
        events, ch_ECG, average_pulse, ecg = find_ecg_events(
            raw, event_id=999, ch_name=ch_name, tstart=tstart,
            return_ecg=True)
        assert raw.n_times == ecg.shape[-1]
        assert 55 < average_pulse < 60
        n_events = len(events)

        # with annotations
        average_pulse = find_ecg_events(raw_bad, ch_name=ch_name,
                                        tstart=tstart,
                                        reject_by_annotation=False)[2]
        assert np.isnan(average_pulse)
        average_pulse = find_ecg_events(raw_bad, ch_name=ch_name,
                                        tstart=tstart,
                                        reject_by_annotation=True)[2]
        assert 55 < average_pulse < 60

    average_pulse = find_ecg_events(raw_bad, ch_name='MEG 2641',
                                    reject_by_annotation=False)[2]
    assert 55 < average_pulse < 65
    del raw_bad

    picks = pick_types(
        raw.info, meg='grad', eeg=False, stim=False,
        eog=False, ecg=True, emg=False, ref_meg=False,
        exclude='bads')

    # There should be no ECG channels, or else preloading will not be
    # tested
    assert 'ecg' not in raw

    ecg_epochs = create_ecg_epochs(raw, picks=picks, keep_ecg=True)
    assert len(ecg_epochs.events) == n_events
    assert 'ECG-SYN' not in raw.ch_names
    assert 'ECG-SYN' in ecg_epochs.ch_names

    picks = pick_types(
        ecg_epochs.info, meg=False, eeg=False, stim=False,
        eog=False, ecg=True, emg=False, ref_meg=False,
        exclude='bads')
    assert len(picks) == 1

    ecg_epochs = create_ecg_epochs(raw, ch_name='MEG 2641')
    assert 'MEG 2641' in ecg_epochs.ch_names

    # test with user provided ecg channel
    raw.info['projs'] = list()
    with pytest.warns(RuntimeWarning, match='unit for channel'):
        raw.set_channel_types({'MEG 2641': 'ecg'})
    create_ecg_epochs(raw)

    raw.load_data().pick_types(meg=True)  # remove ECG
    ecg_epochs = create_ecg_epochs(raw, keep_ecg=False)
    assert len(ecg_epochs.events) == n_events
    assert 'ECG-SYN' not in raw.ch_names
    assert 'ECG-SYN' not in ecg_epochs.ch_names


@pytest.mark.parametrize(
    'what,tstart,flatten_ecg',
    [('heartbeats', 0, False),
     ('heartbeats', 10, False),
     ('r-peaks', 10, False),
     ('r-peaks', 0, True),
     ('nonsense', 0, False)])
def test_annotate_ecg(what, tstart, flatten_ecg):
    """Test annotating ECG activity."""
    raw = read_raw_fif(raw_fname, preload=True)
    ecg_ch_name = 'MEG 1531'
    ecg_ch_idx = raw.ch_names.index('MEG 1531')

    if flatten_ecg:  # Remove all ECG data, but keep the channel.
        raw._data[ecg_ch_idx] = np.zeros_like(raw._data[ecg_ch_idx])

    kwargs = dict(raw=raw, what=what, tstart=tstart, ch_name=ecg_ch_name)

    if what == 'nonsense':
        with pytest.raises(ValueError, match='Allowed values are'):
            annotate_ecg(**kwargs)
        return

    annot = annotate_ecg(**kwargs)

    if flatten_ecg:
        assert len(annot) == 0
    else:
        assert len(annot) > 0
        assert all(annot.onset > 0)


run_tests_if_main()<|MERGE_RESOLUTION|>--- conflicted
+++ resolved
@@ -1,11 +1,8 @@
 import os.path as op
 import pytest
 
-<<<<<<< HEAD
 import numpy as np
 
-=======
->>>>>>> d45a85a8
 from mne.io import read_raw_fif
 from mne import pick_types
 from mne.preprocessing import find_ecg_events, create_ecg_epochs, annotate_ecg
