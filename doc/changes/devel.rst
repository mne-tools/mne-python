--- conflicted
+++ resolved
@@ -38,11 +38,8 @@
 - Add support for writing forward solutions to HDF5 and convenience function :meth:`mne.Forward.save` (:gh:`12036` by `Eric Larson`_)
 - Refactored internals of :func:`mne.read_annotations` (:gh:`11964` by `Paul Roujansky`_)
 - Add support for drawing MEG sensors in :ref:`mne coreg` (:gh:`12098` by `Eric Larson`_)
-<<<<<<< HEAD
 - Add ``check_version=True`` to :ref:`mne sys_info` to check for a new release on GitHub (:gh:`12146` by `Eric Larson`_)
-=======
 - Bad channels are now colored gray in addition to being dashed when spatial colors are used in :func:`mne.viz.plot_evoked` and related functions (:gh:`12142` by `Eric Larson`_)
->>>>>>> cdad29da
 - By default MNE-Python creates matplotlib figures with ``layout='constrained'`` rather than the default ``layout='tight'`` (:gh:`12050`, :gh:`12103` by `Mathieu Scheltienne`_ and `Eric Larson`_)
 - Enhance :func:`~mne.viz.plot_evoked_field` with a GUI that has controls for time, colormap, and contour lines (:gh:`11942` by `Marijn van Vliet`_)
 - Add :class:`mne.viz.ui_events.UIEvent` linking for interactive colorbars, allowing users to link figures and change the colormap and limits interactively. This supports :func:`~mne.viz.plot_evoked_topomap`, :func:`~mne.viz.plot_ica_components`, :func:`~mne.viz.plot_tfr_topomap`, :func:`~mne.viz.plot_projs_topomap`, :meth:`~mne.Evoked.plot_image`, and :meth:`~mne.Epochs.plot_image` (:gh:`12057` by `Santeri Ruuskanen`_)
