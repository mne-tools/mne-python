--- conflicted
+++ resolved
@@ -181,11 +181,9 @@
 
 - Fix bug with :func:`mne.io.read_raw_nirx` being unable to read measurement dates recorded on systems with German (de_DE), French (fr_FR), and Italian (it_IT) locales (:gh:`10277` by `Eric Larson`_)
 
-<<<<<<< HEAD
 - Fix bug with projector normalization checks that were too sensitive, and improve warning (:gh:`10292` by `Eric Larson`_)
-=======
+
 - Fix bug with :func:`mne.viz.plot_alignment` where head-coordinate source spaces (e.g., from a forward solution) were not properly plotted (:gh:`10309` by `Eric Larson`_)
->>>>>>> 3ccb6c0d
 
 - :func:`mne.read_trans` now correctly expands ``~`` in the provided path to the user's home directory (:gh:`10265`, by `Richard Höchenberger`_)
 
