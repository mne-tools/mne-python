--- conflicted
+++ resolved
@@ -328,11 +328,7 @@
 
     @copy_function_doc_to_method_doc(plot_montage)
     def plot(self, scale_factor=20, show_names=True, kind='topomap', show=True,
-<<<<<<< HEAD
-             sphere=None, axes=None, *, verbose=None):
-=======
-             sphere=None, verbose=None, axes=None):
->>>>>>> 20057bc5
+             sphere=None, *, axes=None, verbose=None):
         return plot_montage(self, scale_factor=scale_factor,
                             show_names=show_names, kind=kind, show=show,
                             sphere=sphere, axes=axes)
