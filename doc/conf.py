--- conflicted
+++ resolved
@@ -467,12 +467,10 @@
     'matplotlib_animations': True,
     'compress_images': compress_images,
     'filename_pattern': '^((?!sgskip).)*$',
-<<<<<<< HEAD
     'exclude_implicit_doc': {
         r'^mne\.io\.read_raw_fif$', r'^mne\.io\.Raw$',
         r'^mne\.Epochs$',
     },
-=======
     'api_usage_ignore': (
         '('
         '.*__.*__|'  # built-ins
@@ -504,7 +502,6 @@
         '.*predict_proba()|.*set_params()|.*transform()|'
         # I/O, also related to mixins
         '.*.remove.*|.*.write.*)')
->>>>>>> d587b891
 }
 # Files were renamed from plot_* with:
 # find . -type f -name 'plot_*.py' -exec sh -c 'x="{}"; xn=`basename "${x}"`; git mv "$x" `dirname "${x}"`/${xn:5}' \;  # noqa
