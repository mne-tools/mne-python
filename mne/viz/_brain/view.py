--- conflicted
+++ resolved
@@ -35,42 +35,6 @@
         azimuth=180.0, elevation=0.0, focalpoint=ORIGIN, roll=0, distance=DIST
     ),
 }
-_both_views_dict = _lh_views_dict.copy()
-<<<<<<< HEAD
-
-=======
-_both_views_dict["right_lateral"] = dict(
-    azimuth=180.0, elevation=90.0, focalpoint=ORIGIN, distance=DIST
-)
-_both_views_dict["right_anterolateral"] = dict(
-    azimuth=120.0, elevation=90.0, focalpoint=ORIGIN, distance=DIST
-)
-_both_views_dict["anterior"] = dict(
-    azimuth=90.0, elevation=90.0, focalpoint=ORIGIN, distance=DIST
-)
-_both_views_dict["left_anterolateral"] = dict(
-    azimuth=60.0, elevation=90.0, focalpoint=ORIGIN, distance=DIST
-)
-_both_views_dict["left_lateral"] = dict(
-    azimuth=180.0, elevation=-90.0, focalpoint=ORIGIN, distance=DIST
-)
-_both_views_dict["right_posterolateral"] = dict(
-    azimuth=-120.0, elevation=90.0, focalpoint=ORIGIN, distance=DIST
-)
-_both_views_dict["posterior"] = dict(
-    azimuth=90.0, elevation=-90.0, focalpoint=ORIGIN, distance=DIST
-)
-_both_views_dict["left_posterolateral"] = dict(
-    azimuth=-60.0, elevation=90.0, focalpoint=ORIGIN, distance=DIST
-)
-_both_views_dict["superior"] = dict(
-    azimuth=180.0, elevation=0.0, focalpoint=ORIGIN, distance=DIST
-)
-_both_views_dict["inferior"] = dict(
-    azimuth=180.0, elevation=180.0, focalpoint=ORIGIN, distance=DIST
-)
->>>>>>> c2abd6a2
-
 # add short-size version entries into the dict
 lh_views_dict = _lh_views_dict.copy()
 for k, v in _lh_views_dict.items():
