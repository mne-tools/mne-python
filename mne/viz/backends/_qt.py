"""Qt implementation of _Renderer and GUI."""

# Authors: Guillaume Favelier <guillaume.favelier@gmail.com>
#          Eric Larson <larson.eric.d@gmail.com>
#
# License: Simplified BSD

from contextlib import contextmanager
import weakref

import pyvista
from pyvistaqt.plotting import FileDialog, MainWindow

from qtpy.QtCore import Qt, Signal, QLocale, QObject
from qtpy.QtGui import QIcon, QCursor
from qtpy.QtWidgets import (QComboBox, QDockWidget, QDoubleSpinBox, QGroupBox,
                            QHBoxLayout, QLabel, QToolButton, QMenuBar,
                            QSlider, QSpinBox, QVBoxLayout, QWidget,
                            QSizePolicy, QScrollArea, QStyle, QProgressBar,
                            QStyleOptionSlider, QLayout, QCheckBox,
                            QButtonGroup, QRadioButton, QLineEdit, QGridLayout,
                            QFileDialog, QPushButton, QMessageBox)

from ._pyvista import _PyVistaRenderer
from ._pyvista import (_close_all, _close_3d_figure, _check_3d_figure,  # noqa: F401,E501 analysis:ignore
                       _set_3d_view, _set_3d_title, _take_3d_screenshot)  # noqa: F401,E501 analysis:ignore
from ._abstract import (_AbstractDock, _AbstractToolBar, _AbstractMenuBar,
                        _AbstractStatusBar, _AbstractLayout, _AbstractWidget,
                        _AbstractWindow, _AbstractMplCanvas, _AbstractPlayback,
                        _AbstractBrainMplCanvas, _AbstractMplInterface,
                        _AbstractWidgetList, _AbstractAction, _AbstractDialog)
from ._utils import (_qt_disable_paint, _qt_get_stylesheet, _qt_is_dark,
                     _qt_detect_theme, _qt_raise_window)
from ..utils import _check_option, safe_event, get_config


class _QtDialog(_AbstractDialog):
    # from QMessageBox.StandardButtons
    supported_button_names = [
        "Ok", "Open", "Save", "Cancel", "Close", "Discard", "Apply",
        "Reset", "RestoreDefaults", "Help", "SaveAll", "Yes",
        "YesToAll", "No", "NoToAll", "Abort", "Retry", "Ignore"
    ]
    # from QMessageBox.Icon
    supported_icon_names = [
        "NoIcon", "Question", "Information", "Warning", "Critical"
    ]

    def _dialog_create(self, title, text, info_text, callback, *,
                       icon='Warning', buttons=[], modal=True, window=None):
        window = self._window if window is None else window
        widget = QMessageBox(window)
        widget.setWindowTitle(title)
        widget.setText(text)
        # icon is one of _QtDialog.supported_icon_names
        icon_id = getattr(QMessageBox, icon)
        widget.setIcon(icon_id)
        widget.setInformativeText(info_text)

        if not buttons:
            buttons = ["Ok"]

        button_ids = list()
        for button in buttons:
            # button is one of _QtDialog.supported_button_names
            button_id = getattr(QMessageBox, button)
            button_ids.append(button_id)
        standard_buttons = default_button = button_ids[0]
        for button_id in button_ids[1:]:
            standard_buttons |= button_id
        widget.setStandardButtons(standard_buttons)
        widget.setDefaultButton(default_button)

        @safe_event
        def func(button):
            button_id = widget.standardButton(button)
            for button_name in _QtDialog.supported_button_names:
                if button_id == getattr(QMessageBox, button_name):
                    widget.setCursor(QCursor(Qt.WaitCursor))
                    try:
                        callback(button_name)
                    finally:
                        widget.unsetCursor()
                        break

        widget.buttonClicked.connect(func)
        return _QtDialogWidget(widget, modal)


class _QtLayout(_AbstractLayout):
    def _layout_initialize(self, max_width):
        pass

    def _layout_add_widget(self, layout, widget, stretch=0,
                           *, row=None, col=None):
        """Add a widget to an existing layout."""
        if isinstance(widget, QLayout):
            layout.addLayout(widget)
        else:
            if isinstance(layout, QGridLayout):
                layout.addWidget(widget, row, col)
            else:
                layout.addWidget(widget, stretch)

    def _layout_create(self, orientation='vertical'):
        if orientation == 'vertical':
            layout = QVBoxLayout()
        elif orientation == 'horizontal':
            layout = QHBoxLayout()
        else:
            assert orientation == 'grid'
            layout = QGridLayout()
        return layout


class _QtDock(_AbstractDock, _QtLayout):
    def _dock_initialize(self, window=None, name="Controls",
                         area="left", max_width=None):
        window = self._window if window is None else window
<<<<<<< HEAD
        qt_area = list(area.lower())
        qt_area[0] = qt_area[0].upper()
        qt_area = ''.join(qt_area)
        qt_area = getattr(Qt, qt_area + 'DockWidgetArea')
=======
        qt_area = getattr(Qt, f'{area.capitalize()}DockWidgetArea')
>>>>>>> 4cab7a55
        self._dock, self._dock_layout = _create_dock_widget(
            window, name, qt_area, max_width=max_width
        )
        # resolve corner
        if area == "left":
            window.setCorner(Qt.BottomLeftCorner, Qt.LeftDockWidgetArea)
        else:
            window.setCorner(Qt.BottomRightCorner, Qt.RightDockWidgetArea)

    def _dock_finalize(self):
        self._dock.setMinimumSize(self._dock.sizeHint().width(), 0)
        self._dock_add_stretch(self._dock_layout)

    def _dock_show(self):
        self._dock.show()

    def _dock_hide(self):
        self._dock.hide()

    def _dock_add_stretch(self, layout=None):
        layout = self._dock_layout if layout is None else layout
        layout.addStretch()

    def _dock_add_layout(self, vertical=True):
        layout = QVBoxLayout() if vertical else QHBoxLayout()
        return layout

    def _dock_add_label(
        self, value, *, align=False, layout=None, selectable=False
    ):
        layout = self._dock_layout if layout is None else layout
        widget = QLabel()
        if align:
            widget.setAlignment(Qt.AlignCenter)
        widget.setText(value)
        widget.setWordWrap(True)
        if selectable:
            widget.setTextInteractionFlags(Qt.TextSelectableByMouse)
        self._layout_add_widget(layout, widget)
        return _QtWidget(widget)

    def _dock_add_button(
        self, name, callback, *, style='pushbutton', icon=None, tooltip=None,
        layout=None
    ):
        _check_option(
            parameter='style',
            value=style,
            allowed_values=('toolbutton', 'pushbutton')
        )
        if style == 'toolbutton':
            widget = QToolButton()
            widget.setText(name)
        else:
            widget = QPushButton(name)
            # Don't change text color upon button press
            widget.setStyleSheet(
                'QPushButton:pressed {color: none;}'
            )
        if icon is not None:
            widget.setIcon(self._icons[icon])

        _set_widget_tooltip(widget, tooltip)
        widget.clicked.connect(callback)

        layout = self._dock_layout if layout is None else layout
        self._layout_add_widget(layout, widget)
        return _QtWidget(widget)

    def _dock_named_layout(self, name, *, layout=None, compact=True):
        layout = self._dock_layout if layout is None else layout
        if name is not None:
            hlayout = self._dock_add_layout(not compact)
            self._dock_add_label(
                value=name, align=not compact, layout=hlayout)
            self._layout_add_widget(layout, hlayout)
            layout = hlayout
        return layout

    def _dock_add_slider(self, name, value, rng, callback, *,
                         compact=True, double=False, tooltip=None,
                         layout=None):
        layout = self._dock_named_layout(
            name=name, layout=layout, compact=compact)
        slider_class = QFloatSlider if double else QSlider
        cast = float if double else int
        widget = slider_class(Qt.Horizontal)
        _set_widget_tooltip(widget, tooltip)
        widget.setMinimum(cast(rng[0]))
        widget.setMaximum(cast(rng[1]))
        widget.setValue(cast(value))
        if double:
            widget.floatValueChanged.connect(callback)
        else:
            widget.valueChanged.connect(callback)
        self._layout_add_widget(layout, widget)
        return _QtWidget(widget)

    def _dock_add_check_box(self, name, value, callback, *, tooltip=None,
                            layout=None):
        layout = self._dock_layout if layout is None else layout
        widget = QCheckBox(name)
        _set_widget_tooltip(widget, tooltip)
        widget.setChecked(value)
        widget.stateChanged.connect(callback)
        self._layout_add_widget(layout, widget)
        return _QtWidget(widget)

    def _dock_add_spin_box(self, name, value, rng, callback, *,
                           compact=True, double=True, step=None,
                           tooltip=None, layout=None):
        layout = self._dock_named_layout(
            name=name, layout=layout, compact=compact)
        value = value if double else int(value)
        widget = QDoubleSpinBox() if double else QSpinBox()
        _set_widget_tooltip(widget, tooltip)
        widget.setAlignment(Qt.AlignCenter)
        widget.setMinimum(rng[0])
        widget.setMaximum(rng[1])
        widget.setKeyboardTracking(False)
        if step is None:
            inc = (rng[1] - rng[0]) / 20.
            inc = max(int(round(inc)), 1) if not double else inc
            widget.setSingleStep(inc)
        else:
            widget.setSingleStep(step)
        widget.setValue(value)
        widget.valueChanged.connect(callback)
        self._layout_add_widget(layout, widget)
        return _QtWidget(widget)

    def _dock_add_combo_box(self, name, value, rng, callback, *, compact=True,
                            tooltip=None, layout=None):
        layout = self._dock_named_layout(
            name=name, layout=layout, compact=compact)
        widget = QComboBox()
        _set_widget_tooltip(widget, tooltip)
        widget.addItems(rng)
        widget.setCurrentText(value)
        widget.currentTextChanged.connect(callback)
        widget.setSizeAdjustPolicy(QComboBox.AdjustToContents)
        self._layout_add_widget(layout, widget)
        return _QtWidget(widget)

    def _dock_add_radio_buttons(self, value, rng, callback, *, vertical=True,
                                layout=None):
        layout = self._dock_layout if layout is None else layout
        group_layout = QVBoxLayout() if vertical else QHBoxLayout()
        group = QButtonGroup()
        for val in rng:
            button = QRadioButton(val)
            if val == value:
                button.setChecked(True)
            group.addButton(button)
            self._layout_add_widget(group_layout, button)

        def func(button):
            callback(button.text())
        group.buttonClicked.connect(func)
        self._layout_add_widget(layout, group_layout)
        return _QtWidgetList(group)

    def _dock_add_group_box(self, name, *, collapse=None, layout=None):
        layout = self._dock_layout if layout is None else layout
        hlayout = QVBoxLayout()
        widget = QGroupBox(name)
        widget.setLayout(hlayout)
        self._layout_add_widget(layout, widget)
        return hlayout

    def _dock_add_text(self, name, value, placeholder, *, callback=None,
                       layout=None):
        layout = self._dock_layout if layout is None else layout
        widget = QLineEdit(value)
        widget.setPlaceholderText(placeholder)
        self._layout_add_widget(layout, widget)
        if callback is not None:
            widget.textChanged.connect(callback)
        return _QtWidget(widget)

    def _dock_add_file_button(
        self, name, desc, func, *, filter=None, initial_directory=None,
        save=False, is_directory=False, icon=False, tooltip=None, layout=None
    ):
        layout = self._dock_layout if layout is None else layout

        def callback():
            if is_directory:
                name = QFileDialog.getExistingDirectory(
                    directory=initial_directory
                )
            elif save:
                name = QFileDialog.getSaveFileName(
                    directory=initial_directory,
                    filter=filter
                )
            else:
                name = QFileDialog.getOpenFileName(
                    directory=initial_directory,
                    filter=filter
                )
            name = name[0] if isinstance(name, tuple) else name
            # handle the cancel button
            if len(name) == 0:
                return
            func(name)

        if icon:
            kwargs = dict(style='toolbutton', icon='folder')
        else:
            kwargs = dict()
        button_widget = self._dock_add_button(
            name=desc,
            callback=callback,
            tooltip=tooltip,
            layout=layout,
            **kwargs
        )
        return button_widget  # It's already a _QtWidget instance


class QFloatSlider(QSlider):
    """Slider that handles float values."""

    floatValueChanged = Signal(float)

    def __init__(self, ori, parent=None):
        """Initialize the slider."""
        super().__init__(ori, parent)
        self._opt = QStyleOptionSlider()
        self.initStyleOption(self._opt)
        self._gr = self.style().subControlRect(
            QStyle.CC_Slider, self._opt, QStyle.SC_SliderGroove, self)
        self._sr = self.style().subControlRect(
            QStyle.CC_Slider, self._opt, QStyle.SC_SliderHandle, self)
        self._precision = 10000
        super().valueChanged.connect(self._convert)

    def _convert(self, value):
        self.floatValueChanged.emit(value / self._precision)

    def minimum(self):
        """Get the minimum."""
        return super().minimum() / self._precision

    def setMinimum(self, value):
        """Set the minimum."""
        super().setMinimum(int(value * self._precision))

    def maximum(self):
        """Get the maximum."""
        return super().maximum() / self._precision

    def setMaximum(self, value):
        """Set the maximum."""
        super().setMaximum(int(value * self._precision))

    def value(self):
        """Get the current value."""
        return super().value() / self._precision

    def setValue(self, value):
        """Set the current value."""
        super().setValue(int(value * self._precision))

    # Adapted from:
    # https://stackoverflow.com/questions/52689047/moving-qslider-to-mouse-click-position  # noqa: E501
    def mousePressEvent(self, event):
        """Add snap-to-location handling."""
        opt = QStyleOptionSlider()
        self.initStyleOption(opt)
        sr = self.style().subControlRect(
            QStyle.CC_Slider, opt, QStyle.SC_SliderHandle, self)
        if (event.button() != Qt.LeftButton or sr.contains(event.pos())):
            super().mousePressEvent(event)
            return
        if self.orientation() == Qt.Vertical:
            half = (0.5 * sr.height()) + 0.5
            max_ = self.height()
            pos = max_ - event.y()
        else:
            half = (0.5 * sr.width()) + 0.5
            max_ = self.width()
            pos = event.x()
        max_ = max_ - 2 * half
        pos = min(max(pos - half, 0), max_) / max_
        val = self.minimum() + (self.maximum() - self.minimum()) * pos
        val = (self.maximum() - val) if self.invertedAppearance() else val
        self.setValue(val)
        event.accept()
        # Process afterward so it's seen as a drag
        super().mousePressEvent(event)


class _QtToolBar(_AbstractToolBar, _QtLayout):
    def _tool_bar_initialize(self, name="default", window=None):
        self.actions = dict()
        window = self._window if window is None else window
        self._tool_bar = window.addToolBar(name)
        self._tool_bar_layout = self._tool_bar.layout()

    def _tool_bar_add_label(self, value):
        widget = QLabel(value)
        self._tool_bar.addWidget(widget)
        return _QtWidget(widget)

    def _tool_bar_add_button(self, name, desc, func, *, icon_name=None,
                             shortcut=None, action=True):
        if not action:
            widget = QPushButton(desc)
            widget.clicked.connect(func)
            self._tool_bar.addWidget(widget)
            return _QtWidget(widget)
        icon_name = name if icon_name is None else icon_name
        if icon_name in self._icons:
            icon = self._icons[icon_name]
            self.actions[name] = _QtAction(self._tool_bar.addAction(
                icon, desc, func))
        else:
            self.actions[name] = _QtAction(self._tool_bar.addAction(
                desc, func))
        if shortcut is not None:
            self.actions[name].set_shortcut(shortcut)

    def _tool_bar_update_button_icon(self, name, icon_name):
        self.actions[name].set_icon(self._icons[icon_name])

    def _tool_bar_add_text(self, name, value, placeholder):
        pass

    def _tool_bar_add_spacer(self):
        spacer = QWidget()
        spacer.setSizePolicy(QSizePolicy.Expanding, QSizePolicy.Preferred)
        self._tool_bar.addWidget(spacer)

    def _tool_bar_add_file_button(self, name, desc, func, *, shortcut=None):
        weakself = weakref.ref(self)

        def callback(weakself=weakself):
            weakself = weakself()
            if weakself is None:
                return
            return FileDialog(
                weakself._window,
                callback=func,
            )

        self._tool_bar_add_button(
            name=name,
            desc=desc,
            func=callback,
            shortcut=shortcut,
        )

    def _tool_bar_add_play_button(self, name, desc, func, *, shortcut=None):
        self._tool_bar_add_button(
            name=name, desc=desc, func=func, icon_name=None, shortcut=shortcut)

    def _tool_bar_add_combo_box(self, name, value, rng, callback, *,
                                indexing=False, compact=True, tooltip=None):
        widget = QComboBox()
        _set_widget_tooltip(widget, tooltip)
        widget.addItems(rng)
        if indexing:
            widget.setCurrentIndex(value)
            widget.currentIndexChanged.connect(callback)
        else:
            widget.setCurrentText(value)
            widget.currentTextChanged.connect(callback)
        widget.setSizeAdjustPolicy(QComboBox.AdjustToContents)
        self._tool_bar.addWidget(widget)
        return _QtWidget(widget)


class _QtMenuBar(_AbstractMenuBar):
    def _menu_initialize(self, window=None):
        self._menus = dict()
        self._menu_actions = dict()
        self._menu_bar = QMenuBar()
        self._menu_bar.setNativeMenuBar(False)
        window = self._window if window is None else window
        window.setMenuBar(self._menu_bar)

    def _menu_add_submenu(self, name, desc):
        self._menus[name] = self._menu_bar.addMenu(desc)
        self._menu_actions[name] = dict()

    def _menu_add_button(self, menu_name, name, desc, func):
        menu = self._menus[menu_name]
        self._menu_actions[menu_name][name] = \
            _QtAction(menu.addAction(desc, func))


class _QtStatusBar(_AbstractStatusBar, _QtLayout):
    def _status_bar_initialize(self, window=None):
        window = self._window if window is None else window
        self._status_bar = window.statusBar()

    def _status_bar_add_button(self, name, callback, *, stretch=0):
        widget = QPushButton(name)
        widget.clicked.connect(callback)
        self._layout_add_widget(self._status_bar.layout(), widget, stretch)
        return _QtWidget(widget)

    def _status_bar_add_check_box(self, name, value, callback, *, stretch=0):
        widget = QCheckBox(name)
        widget.setChecked(value)
        widget.stateChanged.connect(callback)
        self._layout_add_widget(self._status_bar.layout(), widget, stretch)
        return _QtWidget(widget)

    def _status_bar_add_label(self, value, *, stretch=0):
        widget = QLabel(value)
        self._layout_add_widget(self._status_bar.layout(), widget, stretch)
        return _QtWidget(widget)

    def _status_bar_add_text(self, value, callback, *, stretch=0):
        widget = QLineEdit(value)
        if callback is not None:
            widget.textChanged.connect(callback)
        self._layout_add_widget(self._status_bar.layout(), widget, stretch)
        return _QtWidget(widget)

    def _status_bar_add_progress_bar(self, stretch=0):
        widget = QProgressBar()
        self._layout_add_widget(self._status_bar.layout(), widget, stretch)
        return _QtWidget(widget)

    def _status_bar_update(self):
        self._status_bar.layout().update()


class _QtPlayback(_AbstractPlayback):
    def _playback_initialize(self, func, timeout, value, rng,
                             time_widget, play_widget):
        self.figure.plotter.add_callback(func, timeout)


class _QtMplInterface(_AbstractMplInterface):
    def _mpl_initialize(self):
        from qtpy import QtWidgets
        from matplotlib.backends.backend_qt5agg import FigureCanvasQTAgg
        self.canvas = FigureCanvasQTAgg(self.fig)
        FigureCanvasQTAgg.setSizePolicy(
            self.canvas,
            QtWidgets.QSizePolicy.Expanding,
            QtWidgets.QSizePolicy.Expanding
        )
        FigureCanvasQTAgg.updateGeometry(self.canvas)


class _QtMplCanvas(_AbstractMplCanvas, _QtMplInterface):
    def __init__(self, width, height, dpi):
        super().__init__(width, height, dpi)
        self._mpl_initialize()


class _QtBrainMplCanvas(_AbstractBrainMplCanvas, _QtMplInterface):
    def __init__(self, brain, width, height, dpi):
        super().__init__(brain, width, height, dpi)
        self._mpl_initialize()
        if brain.separate_canvas:
            self.canvas.setParent(None)
        else:
            self.canvas.setParent(brain._renderer._window)
        self._connect()


class _QtWindow(_AbstractWindow):
    def _window_initialize(self, window=None, central_layout=None):
        super()._window_initialize()
        self._interactor = self.figure.plotter.interactor
        if window is None:
            self._window = self.figure.plotter.app_window
        else:
            self._window = window
        if central_layout is not None:
            central_widget = self._window.centralWidget()
            if central_widget is None:
                central_widget = QWidget()
                self._window.setCentralWidget(central_widget)
            central_widget.setLayout(central_layout)
        self._window_load_icons()
        self._window_set_theme()
        self._window.setLocale(QLocale(QLocale.Language.English))
        self._window.signal_close.connect(self._window_clean)
        self._window_before_close_callbacks = list()
        self._window_after_close_callbacks = list()

        # patch closeEvent
        def closeEvent(event):
            # functions to call before closing
            accept_close_event = True
            for callback in self._window_before_close_callbacks:
                ret = callback()
                # check if one of the callbacks ignores the close event
                if isinstance(ret, bool) and not ret:
                    accept_close_event = False

            if accept_close_event:
                self._window.signal_close.emit()
                event.accept()
            else:
                event.ignore()

            # functions to call after closing
            for callback in self._window_after_close_callbacks:
                callback()
        self._window.closeEvent = closeEvent

    def _window_load_icons(self):
        self._icons["help"] = QIcon.fromTheme("help")
        self._icons["play"] = QIcon.fromTheme("play")
        self._icons["pause"] = QIcon.fromTheme("pause")
        self._icons["reset"] = QIcon.fromTheme("reset")
        self._icons["scale"] = QIcon.fromTheme("scale")
        self._icons["clear"] = QIcon.fromTheme("clear")
        self._icons["movie"] = QIcon.fromTheme("movie")
        self._icons["restore"] = QIcon.fromTheme("restore")
        self._icons["screenshot"] = QIcon.fromTheme("screenshot")
        self._icons["visibility_on"] = QIcon.fromTheme("visibility_on")
        self._icons["visibility_off"] = QIcon.fromTheme("visibility_off")
        self._icons["folder"] = QIcon.fromTheme("folder")

    def _window_clean(self):
        self.figure._plotter = None
        self._interactor = None

    def _window_close_connect(self, func, *, after=True):
        if after:
            self._window_after_close_callbacks.append(func)
        else:
            self._window_before_close_callbacks.append(func)

    def _window_close_disconnect(self, after=True):
        if after:
            self._window_after_close_callbacks.clear()
        else:
            self._window_before_close_callbacks.clear()

    def _window_get_dpi(self):
        return self._window.windowHandle().screen().logicalDotsPerInch()

    def _window_get_size(self):
        w = self._interactor.geometry().width()
        h = self._interactor.geometry().height()
        return (w, h)

    def _window_get_simple_canvas(self, width, height, dpi):
        return _QtMplCanvas(width, height, dpi)

    def _window_get_mplcanvas(self, brain, interactor_fraction, show_traces,
                              separate_canvas):
        w, h = self._window_get_mplcanvas_size(interactor_fraction)
        self._interactor_fraction = interactor_fraction
        self._show_traces = show_traces
        self._separate_canvas = separate_canvas
        self._mplcanvas = _QtBrainMplCanvas(
            brain, w, h, self._window_get_dpi())
        return self._mplcanvas

    def _window_adjust_mplcanvas_layout(self):
        canvas = self._mplcanvas.canvas
        self._mpl_dock, dock_layout = _create_dock_widget(
            self._window, "Traces", Qt.BottomDockWidgetArea)
        dock_layout.addWidget(canvas)

    def _window_get_cursor(self):
        return self._window.cursor()

    def _window_set_cursor(self, cursor):
        self._interactor.setCursor(cursor)
        self._window.setCursor(cursor)

    def _window_new_cursor(self, name):
        return QCursor(getattr(Qt, name))

    @contextmanager
    def _window_ensure_minimum_sizes(self):
        sz = self.figure.store['window_size']
        adjust_mpl = (self._show_traces and not self._separate_canvas)
        # plotter:            pyvista.plotting.qt_plotting.BackgroundPlotter
        # plotter.interactor: vtk.qt.QVTKRenderWindowInteractor.QVTKRenderWindowInteractor -> QWidget  # noqa
        # plotter.app_window: pyvista.plotting.qt_plotting.MainWindow -> QMainWindow  # noqa
        # plotter.frame:      QFrame with QVBoxLayout with plotter.interactor as centralWidget  # noqa
        # plotter.ren_win:    vtkXOpenGLRenderWindow
        self._interactor.setMinimumSize(*sz)
        # Lines like this are useful for debugging these issues:
        # print('*' * 80)
        # print(0, self._interactor.app_window.size().height(), self._interactor.size().height(), self._mpl_dock.widget().height(), self._mplcanvas.canvas.size().height())  # noqa
        if adjust_mpl:
            mpl_h = int(round((sz[1] * self._interactor_fraction) /
                              (1 - self._interactor_fraction)))
            self._mplcanvas.canvas.setMinimumSize(sz[0], mpl_h)
            self._mpl_dock.widget().setMinimumSize(sz[0], mpl_h)
        try:
            yield  # show
        finally:
            # 1. Process events
            self._process_events()
            self._process_events()
            # 2. Get the window and interactor sizes that work
            win_sz = self._window.size()
            ren_sz = self._interactor.size()
            # 3. Undo the min size setting and process events
            self._interactor.setMinimumSize(0, 0)
            if adjust_mpl:
                self._mplcanvas.canvas.setMinimumSize(0, 0)
                self._mpl_dock.widget().setMinimumSize(0, 0)
            self._process_events()
            self._process_events()
            # 4. Compute the extra height required for dock decorations and add
            win_h = win_sz.height()
            if adjust_mpl:
                win_h += max(
                    self._mpl_dock.widget().size().height() - mpl_h, 0)
            # 5. Resize the window and interactor to the correct size
            #    (not sure why, but this is required on macOS at least)
            self._interactor.window_size = (win_sz.width(), win_h)
            self._interactor.resize(ren_sz.width(), ren_sz.height())
            self._process_events()
            self._process_events()

    def _window_set_theme(self, theme=None):
        if theme is None:
            default_theme = _qt_detect_theme()
        else:
            default_theme = theme
        theme = get_config('MNE_3D_OPTION_THEME', default_theme)
        stylesheet = _qt_get_stylesheet(theme)
        self._window.setStyleSheet(stylesheet)
        if _qt_is_dark(self._window):
            QIcon.setThemeName('dark')
        else:
            QIcon.setThemeName('light')

    def _window_create(self):
        return _MNEMainWindow()


class _QtWidgetList(_AbstractWidgetList):
    def __init__(self, src):
        self._src = src
        self._widgets = list()
        if isinstance(self._src, QButtonGroup):
            widgets = self._src.buttons()
        else:
            widgets = src
        for widget in widgets:
            if not isinstance(widget, _QtWidget):
                widget = _QtWidget(widget)
            self._widgets.append(widget)

    def set_enabled(self, state):
        for widget in self._widgets:
            widget.set_enabled(state)

    def get_value(self, idx):
        return self._widgets[idx].get_value()

    def set_value(self, idx, value):
        if isinstance(self._src, QButtonGroup):
            self._widgets[idx].set_value(True)
        else:
            self._widgets[idx].set_value(value)


class _QtWidget(_AbstractWidget):
    def set_value(self, value):
        if isinstance(self._widget, (QRadioButton, QToolButton, QPushButton)):
            self._widget.click()
        else:
            if hasattr(self._widget, "setValue"):
                self._widget.setValue(value)
            elif hasattr(self._widget, "setCurrentText"):
                self._widget.setCurrentText(value)
            elif hasattr(self._widget, "setChecked"):
                self._widget.setChecked(value)
            else:
                assert hasattr(self._widget, "setText")
                self._widget.setText(value)

    def get_value(self):
        if hasattr(self._widget, "value"):
            return self._widget.value()
        elif hasattr(self._widget, "currentText"):
            return self._widget.currentText()
        elif hasattr(self._widget, "checkState"):
            return self._widget.checkState() != Qt.Unchecked
        else:
            assert hasattr(self._widget, "text")
            return self._widget.text()

    def set_text(self, text):
        self._widget.setText(text)

    def get_text(self):
        return self._widget.text()

    def set_range(self, rng):
        self._widget.setRange(rng[0], rng[1])

    def show(self):
        self._widget.show()

    def hide(self):
        self._widget.hide()

    def set_enabled(self, state):
        self._widget.setEnabled(state)

    def is_enabled(self):
        return self._widget.isEnabled()

    def update(self, repaint=True):
        self._widget.update()
        if repaint:
            self._widget.repaint()

    def get_tooltip(self):
        assert hasattr(self._widget, 'toolTip')
        return self._widget.toolTip()

    def set_tooltip(self, tooltip):
        assert hasattr(self._widget, 'setToolTip')
        self._widget.setToolTip(tooltip)

    def set_style(self, style):
        stylesheet = ""
        for key, val in style.items():
            stylesheet = stylesheet + f"{key}:{val};"
        self._widget.setStyleSheet(stylesheet)


class _QtDialogCommunicator(QObject):
    signal_show = Signal()

    def __init__(self, parent=None):
        super().__init__(parent)


class _QtDialogWidget(_QtWidget):
    def __init__(self, widget, modal):
        super().__init__(widget)
        self._modal = modal
        self._communicator = _QtDialogCommunicator()
        self._communicator.signal_show.connect(self.show)

    def trigger(self, button):
        button_id = getattr(QMessageBox, button)
        for current_button in self._widget.buttons():
            if self._widget.standardButton(current_button) == button_id:
                current_button.click()

    def show(self, thread=False):
        if thread:
            self._communicator.signal_show.emit()
        else:
            if self._modal:
                self._widget.exec()
            else:
                self._widget.show()


class _QtAction(_AbstractAction):
    def trigger(self):
        self._action.trigger()

    def set_icon(self, icon):
        self._action.setIcon(icon)

    def set_shortcut(self, shortcut):
        self._action.setShortcut(shortcut)


class _Renderer(_PyVistaRenderer, _QtDock, _QtToolBar, _QtMenuBar,
                _QtStatusBar, _QtWindow, _QtPlayback, _QtDialog):
    _kind = 'qt'

    def __init__(self, *args, **kwargs):
        super().__init__(*args, **kwargs)
        self._window_initialize()

    def show(self):
        super().show()
        with _qt_disable_paint(self.plotter):
            with self._window_ensure_minimum_sizes():
                self.plotter.app_window.show()
        self._update()
        for plotter in self._all_plotters:
            plotter.updateGeometry()
            plotter._render()
        # Ideally we would just put a `splash.finish(plotter.window())` in the
        # same place that we initialize this (_init_qt_app call). However,
        # the window show event is triggered (closing the splash screen) well
        # before the window actually appears for complex scenes like the coreg
        # GUI. Therefore, we close after all these events have been processed
        # here.
        self._process_events()
        splash = getattr(self.figure, 'splash', False)
        if splash:
            splash.close()
        _qt_raise_window(self.plotter.app_window)


def _set_widget_tooltip(widget, tooltip):
    if tooltip is not None:
        widget.setToolTip(tooltip)


def _create_dock_widget(window, name, area, *, max_width=None):
    # create dock widget
    dock = QDockWidget(name)
    # add scroll area
    scroll = QScrollArea(dock)
    dock.setWidget(scroll)
    # give the scroll area a child widget
    widget = QWidget(scroll)
    scroll.setWidget(widget)
    scroll.setWidgetResizable(True)
    dock.setAllowedAreas(area)
    dock.setTitleBarWidget(QLabel(name))
    window.addDockWidget(area, dock)
    dock_layout = QVBoxLayout()
    widget.setLayout(dock_layout)
    # Fix resize grip size
    # https://stackoverflow.com/a/65050468/2175965
    styles = ['margin: 4px;']
    if max_width is not None:
        styles.append(f'max-width: {max_width};')
    style_sheet = 'QDockWidget { ' + '  \n'.join(styles) + '\n}'
    dock.setStyleSheet(style_sheet)
    return dock, dock_layout


@contextmanager
def _testing_context(interactive):
    from . import renderer
    orig_offscreen = pyvista.OFF_SCREEN
    orig_testing = renderer.MNE_3D_BACKEND_TESTING
    orig_interactive = renderer.MNE_3D_BACKEND_INTERACTIVE
    renderer.MNE_3D_BACKEND_TESTING = True
    if interactive:
        pyvista.OFF_SCREEN = False
        renderer.MNE_3D_BACKEND_INTERACTIVE = True
    else:
        pyvista.OFF_SCREEN = True
        renderer.MNE_3D_BACKEND_INTERACTIVE = False
    try:
        yield
    finally:
        pyvista.OFF_SCREEN = orig_offscreen
        renderer.MNE_3D_BACKEND_TESTING = orig_testing
        renderer.MNE_3D_BACKEND_INTERACTIVE = orig_interactive


# In theory we should be able to do this later (e.g., in _pyvista.py when
# initializing), but at least on Qt6 this has to be done earlier. So let's do
# it immediately upon instantiation of the QMainWindow class.
# TODO: This should eventually allow us to handle
# https://github.com/mne-tools/mne-python/issues/9182

class _MNEMainWindow(MainWindow):
    def __init__(self, parent=None, title=None, size=None):
        super().__init__(parent, title, size)
        self.setAttribute(Qt.WA_ShowWithoutActivating, True)<|MERGE_RESOLUTION|>--- conflicted
+++ resolved
@@ -117,14 +117,7 @@
     def _dock_initialize(self, window=None, name="Controls",
                          area="left", max_width=None):
         window = self._window if window is None else window
-<<<<<<< HEAD
-        qt_area = list(area.lower())
-        qt_area[0] = qt_area[0].upper()
-        qt_area = ''.join(qt_area)
-        qt_area = getattr(Qt, qt_area + 'DockWidgetArea')
-=======
         qt_area = getattr(Qt, f'{area.capitalize()}DockWidgetArea')
->>>>>>> 4cab7a55
         self._dock, self._dock_layout = _create_dock_widget(
             window, name, qt_area, max_width=max_width
         )
