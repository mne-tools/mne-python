"""Single-dipole functions and classes."""

# Authors: The MNE-Python contributors.
# License: BSD-3-Clause
# Copyright the MNE-Python contributors.

import functools
import re
from copy import deepcopy
from functools import partial

import numpy as np
from scipy.linalg import eigh
from scipy.optimize import fmin_cobyla

from ._fiff.constants import FIFF
from ._fiff.pick import pick_types
from ._fiff.proj import _needs_eeg_average_ref_proj, make_projector
from ._freesurfer import _get_aseg, head_to_mni, head_to_mri, read_freesurfer_lut
from .bem import ConductorModel, _bem_find_surface, _bem_surf_name, _fit_sphere
from .cov import _ensure_cov, compute_whitener
from .evoked import _aspect_rev, _read_evoked, _write_evokeds
from .fixes import _safe_svd
from .forward._compute_forward import _compute_forwards_meeg, _prep_field_computation
from .forward._make_forward import (
    _get_trans,
    _prep_eeg_channels,
    _prep_meg_channels,
    _setup_bem,
)
from .parallel import parallel_func
from .source_space._source_space import SourceSpaces, _make_volume_source_space
from .surface import (
    _CheckInside,
    _compute_nearest,
    _DistanceQuery,
    transform_surface_to,
)
from .transforms import _coord_frame_name, _print_coord_trans, apply_trans
from .utils import (
    ExtendedTimeMixin,
    TimeMixin,
    _check_fname,
    _check_option,
    _get_blas_funcs,
    _pl,
    _repeated_svd,
    _svd_lwork,
    _time_mask,
    _validate_type,
    _verbose_safe_false,
    check_fname,
    copy_function_doc_to_method_doc,
    fill_doc,
    logger,
    pinvh,
    verbose,
    warn,
)
from .viz import plot_dipole_amplitudes, plot_dipole_locations
from .viz.evoked import _plot_evoked


@fill_doc
class Dipole(TimeMixin):
    """Dipole class for sequential dipole fits.

    .. note::
        This class should usually not be instantiated directly via
        ``mne.Dipole(...)``. Instead, use one of the functions
        listed in the See Also section below.

    Used to store positions, orientations, amplitudes, times, goodness of fit
    of dipoles, typically obtained with Neuromag/xfit, mne_dipole_fit
    or certain inverse solvers. Note that dipole position vectors are given in
    the head coordinate frame.

    Parameters
    ----------
    times : array, shape (n_dipoles,)
        The time instants at which each dipole was fitted (s).
    pos : array, shape (n_dipoles, 3)
        The dipoles positions (m) in head coordinates.
    amplitude : array, shape (n_dipoles,)
        The amplitude of the dipoles (Am).
    ori : array, shape (n_dipoles, 3)
        The dipole orientations (normalized to unit length).
    gof : array, shape (n_dipoles,)
        The goodness of fit.
    name : str | None
        Name of the dipole.
    conf : dict
        Confidence limits in dipole orientation for "vol" in m^3 (volume),
        "depth" in m (along the depth axis), "long" in m (longitudinal axis),
        "trans" in m (transverse axis), "qlong" in Am, and "qtrans" in Am
        (currents). The current confidence limit in the depth direction is
        assumed to be zero (although it can be non-zero when a BEM is used).

        .. versionadded:: 0.15
    khi2 : array, shape (n_dipoles,)
        The χ^2 values for the fits.

        .. versionadded:: 0.15
    nfree : array, shape (n_dipoles,)
        The number of free parameters for each fit.

        .. versionadded:: 0.15
    %(verbose)s

    See Also
    --------
    fit_dipole
    DipoleFixed
    read_dipole

    Notes
    -----
    This class is for sequential dipole fits, where the position
    changes as a function of time. For fixed dipole fits, where the
    position is fixed as a function of time, use :class:`mne.DipoleFixed`.
    """

    @verbose
    def __init__(
        self,
        times,
        pos,
        amplitude,
        ori,
        gof,
        name=None,
        conf=None,
        khi2=None,
        nfree=None,
        *,
        verbose=None,
    ):
        self._set_times(np.array(times))
        self._pos = np.array(pos)
        self._amplitude = np.array(amplitude)
        self._ori = np.array(ori)
        self._gof = np.array(gof)
        self._name = name
        self._conf = dict()
        if conf is not None:
            for key, value in conf.items():
                self._conf[key] = np.array(value)
        self._khi2 = np.array(khi2) if khi2 is not None else None
        self._nfree = np.array(nfree) if nfree is not None else None

    def __repr__(self):  # noqa: D105
        s = f"n_times : {len(self.times)}"
        s += f", tmin : {np.min(self.times):0.3f}"
        s += f", tmax : {np.max(self.times):0.3f}"
        return f"<Dipole | {s}>"

    @property
    def pos(self):
        """The dipoles positions (m) in head coordinates."""
        return self._pos

    @property
    def amplitude(self):
        """The amplitude of the dipoles (Am)."""
        return self._amplitude

    @property
    def ori(self):
        """The dipole orientations (normalized to unit length)."""
        return self._ori

    @property
    def gof(self):
        """The goodness of fit."""
        return self._gof

    @property
    def name(self):
        """Name of the dipole."""
        return self._name

    @name.setter
    def name(self, name):
        _validate_type(name, str, "name")
        self._name = name

    @property
    def conf(self):
        """Confidence limits in dipole orientation."""
        return self._conf

    @property
    def khi2(self):
        """The χ^2 values for the fits."""
        return self._khi2

    @property
    def nfree(self):
        """The number of free parameters for each fit."""
        return self._nfree

    @verbose
    def save(self, fname, overwrite=False, *, verbose=None):
        """Save dipole in a ``.dip`` or ``.bdip`` file.

        The ``.[b]dip`` format is for :class:`mne.Dipole` objects, that is,
        fixed-position dipole fits. For these fits, the amplitude, orientation,
        and position vary as a function of time.

        Parameters
        ----------
        fname : path-like
            The name of the ``.dip`` or ``.bdip`` file.
        %(overwrite)s

            .. versionadded:: 0.20
        %(verbose)s

        See Also
        --------
        read_dipole

        Notes
        -----
        .. versionchanged:: 0.20
           Support for writing bdip (Xfit binary) files.
        """
        # obligatory fields
        fname = _check_fname(fname, overwrite=overwrite)
        if fname.suffix == ".bdip":
            _write_dipole_bdip(fname, self)
        else:
            _write_dipole_text(fname, self)

    @verbose
    def crop(self, tmin=None, tmax=None, include_tmax=True, verbose=None):
        """Crop data to a given time interval.

        Parameters
        ----------
        tmin : float | None
            Start time of selection in seconds.
        tmax : float | None
            End time of selection in seconds.
        %(include_tmax)s
        %(verbose)s

        Returns
        -------
        self : instance of Dipole
            The cropped instance.
        """
        sfreq = None
        if len(self.times) > 1:
            sfreq = 1.0 / np.median(np.diff(self.times))
        mask = _time_mask(
            self.times, tmin, tmax, sfreq=sfreq, include_tmax=include_tmax
        )
        self._set_times(self.times[mask])
        for attr in ("_pos", "_gof", "_amplitude", "_ori", "_khi2", "_nfree"):
            if getattr(self, attr) is not None:
                setattr(self, attr, getattr(self, attr)[mask])
        for key in self.conf.keys():
            self.conf[key] = self.conf[key][mask]
        return self

    def copy(self):
        """Copy the Dipoles object.

        Returns
        -------
        dip : instance of Dipole
            The copied dipole instance.
        """
        return deepcopy(self)

    @verbose
    @copy_function_doc_to_method_doc(plot_dipole_locations)
    def plot_locations(
        self,
        trans,
        subject,
        subjects_dir=None,
        mode="orthoview",
        coord_frame="mri",
        idx="gof",
        show_all=True,
        ax=None,
        block=False,
        show=True,
        scale=None,
        color=None,
        *,
        highlight_color="r",
        fig=None,
        title=None,
        head_source="seghead",
        surf="pial",
        width=None,
        verbose=None,
    ):
        return plot_dipole_locations(
            self,
            trans,
            subject,
            subjects_dir,
            mode,
            coord_frame,
            idx,
            show_all,
            ax,
            block,
            show,
            scale=scale,
            color=color,
            highlight_color=highlight_color,
            fig=fig,
            title=title,
            head_source=head_source,
            surf=surf,
            width=width,
        )

    @verbose
    def to_mni(self, subject, trans, subjects_dir=None, verbose=None):
        """Convert dipole location from head to MNI coordinates.

        Parameters
        ----------
        %(subject)s
        %(trans_not_none)s
        %(subjects_dir)s
        %(verbose)s

        Returns
        -------
        pos_mni : array, shape (n_pos, 3)
            The MNI coordinates (in mm) of pos.
        """
        mri_head_t, trans = _get_trans(trans)
        return head_to_mni(
            self.pos, subject, mri_head_t, subjects_dir=subjects_dir, verbose=verbose
        )

    @verbose
    def to_mri(self, subject, trans, subjects_dir=None, verbose=None):
        """Convert dipole location from head to MRI surface RAS coordinates.

        Parameters
        ----------
        %(subject)s
        %(trans_not_none)s
        %(subjects_dir)s
        %(verbose)s

        Returns
        -------
        pos_mri : array, shape (n_pos, 3)
            The Freesurfer surface RAS coordinates (in mm) of pos.
        """
        mri_head_t, trans = _get_trans(trans)
        return head_to_mri(
            self.pos,
            subject,
            mri_head_t,
            subjects_dir=subjects_dir,
            verbose=verbose,
            kind="mri",
        )

    @verbose
    def to_volume_labels(
        self,
        trans,
        subject="fsaverage",
        aseg="aparc+aseg",
        subjects_dir=None,
        verbose=None,
    ):
        """Find an ROI in atlas for the dipole positions.

        Parameters
        ----------
        %(trans)s

            .. versionchanged:: 0.19
                Support for 'fsaverage' argument.
        %(subject)s
        %(aseg)s
        %(subjects_dir)s
        %(verbose)s

        Returns
        -------
        labels : list
            List of anatomical region names from anatomical segmentation atlas.

        Notes
        -----
        .. versionadded:: 0.24
        """
        aseg_img, aseg_data = _get_aseg(aseg, subject, subjects_dir)
        mri_vox_t = np.linalg.inv(aseg_img.header.get_vox2ras_tkr())

        # Load freesurface atlas LUT
        lut_inv = read_freesurfer_lut()[0]
        lut = {v: k for k, v in lut_inv.items()}

        # transform to voxel space from head space
        pos = self.to_mri(subject, trans, subjects_dir=subjects_dir, verbose=verbose)
        pos = apply_trans(mri_vox_t, pos)
        pos = np.rint(pos).astype(int)

        # Get voxel value and label from LUT
        labels = [lut.get(aseg_data[tuple(coord)], "Unknown") for coord in pos]
        return labels

    def plot_amplitudes(self, color="k", show=True):
        """Plot the dipole amplitudes as a function of time.

        Parameters
        ----------
        color : matplotlib color
            Color to use for the trace.
        show : bool
            Show figure if True.

        Returns
        -------
        fig : matplotlib.figure.Figure
            The figure object containing the plot.
        """
        return plot_dipole_amplitudes([self], [color], show)

    def __getitem__(self, item):
        """Get a time slice.

        Parameters
        ----------
        item : array-like or slice
            The slice of time points to use.

        Returns
        -------
        dip : instance of Dipole
            The sliced dipole.
        """
        if isinstance(item, int):  # make sure attributes stay 2d
            item = [item]

        selected_times = self.times[item].copy()
        selected_pos = self.pos[item, :].copy()
        selected_amplitude = self.amplitude[item].copy()
        selected_ori = self.ori[item, :].copy()
        selected_gof = self.gof[item].copy()
        selected_name = self.name
        selected_conf = dict()
        for key in self.conf.keys():
            selected_conf[key] = self.conf[key][item]
        selected_khi2 = self.khi2[item] if self.khi2 is not None else None
        selected_nfree = self.nfree[item] if self.nfree is not None else None
        return Dipole(
            selected_times,
            selected_pos,
            selected_amplitude,
            selected_ori,
            selected_gof,
            selected_name,
            selected_conf,
            selected_khi2,
            selected_nfree,
        )

    def __len__(self):
        """Return the number of dipoles.

        Returns
        -------
        len : int
            The number of dipoles.

        Examples
        --------
        This can be used as::

            >>> len(dipoles)  # doctest: +SKIP
            10
        """
        return self.pos.shape[0]


def _read_dipole_fixed(fname):
    """Read a fixed dipole FIF file."""
    logger.info(f"Reading {fname} ...")
    info, nave, aspect_kind, comment, times, data, _ = _read_evoked(fname)
    return DipoleFixed(info, data, times, nave, aspect_kind, comment=comment)


@fill_doc
class DipoleFixed(ExtendedTimeMixin):
    """Dipole class for fixed-position dipole fits.

    .. note::
        This class should usually not be instantiated directly
        via ``mne.DipoleFixed(...)``. Instead, use one of the functions
        listed in the See Also section below.

    Parameters
    ----------
    %(info_not_none)s
    data : array, shape (n_channels, n_times)
        The dipole data.
    times : array, shape (n_times,)
        The time points.
    nave : int
        Number of averages.
    aspect_kind : int
        The kind of data.
    comment : str
        The dipole comment.
    %(verbose)s

    See Also
    --------
    read_dipole
    Dipole
    fit_dipole

    Notes
    -----
    This class is for fixed-position dipole fits, where the position
    (and maybe orientation) is static over time. For sequential dipole fits,
    where the position can change a function of time, use :class:`mne.Dipole`.

    .. versionadded:: 0.12
    """

    @verbose
    def __init__(
        self, info, data, times, nave, aspect_kind, comment="", *, verbose=None
    ):
        self.info = info
        self.nave = nave
        self._aspect_kind = aspect_kind
        self.kind = _aspect_rev.get(aspect_kind, "unknown")
        self.comment = comment
        self._set_times(np.array(times))
        self.data = data
        self.preload = True
        self._update_first_last()

    def __repr__(self):  # noqa: D105
        s = f"n_times : {len(self.times)}"
        s += f", tmin : {np.min(self.times)}"
        s += f", tmax : {np.max(self.times)}"
        return f"<DipoleFixed | {s}>"

    def copy(self):
        """Copy the DipoleFixed object.

        Returns
        -------
        inst : instance of DipoleFixed
            The copy.

        Notes
        -----
        .. versionadded:: 0.16
        """
        return deepcopy(self)

    @property
    def ch_names(self):
        """Channel names."""
        return self.info["ch_names"]

    @verbose
    def save(self, fname, *, overwrite=False, verbose=None):
        """Save fixed dipole in FIF format.

        The ``.fif[.gz]`` format is for :class:`mne.DipoleFixed` objects, that is,
        fixed-position and optionally fixed-orientation dipole fits. For these fits,
        the amplitude (and optionally orientation) vary as a function of time,
        but not the position.

        Parameters
        ----------
        fname : path-like
            The name of the FIF file. Must end with ``'-dip.fif'`` or
            ``'-dip.fif.gz'`` to make it explicit that the file contains
            dipole information in FIF format.
        %(overwrite)s

            .. versionadded:: 1.10.0
        %(verbose)s

        See Also
        --------
        read_dipole
        """
        check_fname(
            fname,
            "DipoleFixed",
            (
                "-dip.fif",
                "-dip.fif.gz",
                "_dip.fif",
                "_dip.fif.gz",
            ),
            (".fif", ".fif.gz"),
        )
        _write_evokeds(fname, self, check=False, overwrite=overwrite)

    def plot(self, show=True, time_unit="s"):
        """Plot dipole data.

        Parameters
        ----------
        show : bool
            Call pyplot.show() at the end or not.
        time_unit : str
            The units for the time axis, can be "ms" or "s" (default).

            .. versionadded:: 0.16

        Returns
        -------
        fig : instance of matplotlib.figure.Figure
            The figure containing the time courses.
        """
        return _plot_evoked(
            self,
            picks=None,
            exclude=(),
            unit=True,
            show=show,
            ylim=None,
            xlim="tight",
            proj=False,
            hline=None,
            units=None,
            scalings=None,
            titles=None,
            axes=None,
            gfp=False,
            window_title=None,
            spatial_colors=False,
            plot_type="butterfly",
            selectable=False,
            time_unit=time_unit,
        )


# #############################################################################
# IO
@verbose
def read_dipole(fname, verbose=None):
    """Read a dipole object from a file.

    Non-fixed-position :class:`mne.Dipole` objects are usually saved in ``.[b]dip``
    format. Fixed-position :class:`mne.DipoleFixed` objects are usually saved in
    FIF format.

    Parameters
    ----------
    fname : path-like
        The name of the ``.[b]dip`` or ``.fif[.gz]`` file.
    %(verbose)s

    Returns
    -------
    %(dipole)s

    See Also
    --------
    Dipole
    DipoleFixed
    fit_dipole

    Notes
    -----
    .. versionchanged:: 0.20
       Support for reading bdip (Xfit binary) format.
    """
    fname = _check_fname(fname, overwrite="read", must_exist=True)
    if fname.suffix == ".fif" or fname.name.endswith(".fif.gz"):
        return _read_dipole_fixed(fname)
    elif fname.suffix == ".bdip":
        return _read_dipole_bdip(fname)
    else:
        return _read_dipole_text(fname)


def _read_dipole_text(fname):
    """Read a dipole text file."""
    # Figure out the special fields
    need_header = True
    def_line = name = None
    # There is a bug in older np.loadtxt regarding skipping fields,
    # so just read the data ourselves (need to get name and header anyway)
    data = list()
    with open(fname) as fid:
        for line in fid:
            if not (line.startswith("%") or line.startswith("#")):
                need_header = False
                data.append(line.strip().split())
            else:
                if need_header:
                    def_line = line
                if line.startswith("##") or line.startswith("%%"):
                    m = re.search('Name "(.*) dipoles"', line)
                    if m:
                        name = m.group(1)
        del line
    data = np.atleast_2d(np.array(data, float))
    if def_line is None:
        raise OSError(
            "Dipole text file is missing field definition comment, cannot parse "
            f"{fname}"
        )
    # actually parse the fields
    def_line = def_line.lstrip("%").lstrip("#").strip()
    # MNE writes it out differently than Elekta, let's standardize them...
    fields = re.sub(
        r"([X|Y|Z] )\(mm\)",  # "X (mm)", etc.
        lambda match: match.group(1).strip() + "/mm",
        def_line,
    )
    fields = re.sub(
        r"\((.*?)\)",
        lambda match: "/" + match.group(1),
        fields,  # "Q(nAm)", etc.
    )
    fields = re.sub(
        "(begin|end) ",  # "begin" and "end" with no units
        lambda match: match.group(1) + "/ms",
        fields,
    )
    fields = fields.lower().split()
    required_fields = (
        "begin/ms",
        "x/mm",
        "y/mm",
        "z/mm",
        "q/nam",
        "qx/nam",
        "qy/nam",
        "qz/nam",
        "g/%",
    )
    optional_fields = (
        "khi^2",
        "free",  # standard ones
        # now the confidence fields (up to 5!)
        "vol/mm^3",
        "depth/mm",
        "long/mm",
        "trans/mm",
        "qlong/nam",
        "qtrans/nam",
    )
    conf_scales = [1e-9, 1e-3, 1e-3, 1e-3, 1e-9, 1e-9]
    missing_fields = sorted(set(required_fields) - set(fields))
    if len(missing_fields) > 0:
        raise RuntimeError(
            f"Could not find necessary fields in header: {missing_fields}"
        )
    handled_fields = set(required_fields) | set(optional_fields)
    assert len(handled_fields) == len(required_fields) + len(optional_fields)
    ignored_fields = sorted(set(fields) - set(handled_fields) - {"end/ms"})
    if len(ignored_fields) > 0:
        warn(f"Ignoring extra fields in dipole file: {ignored_fields}")
    if len(fields) != data.shape[1]:
        raise OSError(
            f"More data fields ({len(fields)}) found than data columns ({data.shape[1]}"
            f"): {fields}"
        )

    logger.info(f"{len(data)} dipole(s) found")

    if "end/ms" in fields:
        if np.diff(
            data[:, [fields.index("begin/ms"), fields.index("end/ms")]], 1, -1
        ).any():
            warn(
                "begin and end fields differed, but only begin will be used "
                "to store time values"
            )

    # Find the correct column in our data array, then scale to proper units
    idx = [fields.index(field) for field in required_fields]
    assert len(idx) >= 9
    times = data[:, idx[0]] / 1000.0
    pos = 1e-3 * data[:, idx[1:4]]  # put data in meters
    amplitude = data[:, idx[4]]
    norm = amplitude.copy()
    amplitude /= 1e9
    norm[norm == 0] = 1
    ori = data[:, idx[5:8]] / norm[:, np.newaxis]
    gof = data[:, idx[8]]
    # Deal with optional fields
    optional = [None] * 2
    for fi, field in enumerate(optional_fields[:2]):
        if field in fields:
            optional[fi] = data[:, fields.index(field)]
    khi2, nfree = optional
    conf = dict()
    for field, scale in zip(optional_fields[2:], conf_scales):  # confidence
        if field in fields:
            conf[field.split("/")[0]] = scale * data[:, fields.index(field)]
    return Dipole(times, pos, amplitude, ori, gof, name, conf, khi2, nfree)


def _write_dipole_text(fname, dip):
    fmt = "  %7.1f %7.1f %8.2f %8.2f %8.2f %8.3f %8.3f %8.3f %8.3f %6.2f"
    header = (
        "#   begin     end   X (mm)   Y (mm)   Z (mm)"
        "   Q(nAm)  Qx(nAm)  Qy(nAm)  Qz(nAm)    g/%"
    )
    t = dip.times[:, np.newaxis] * 1000.0
    gof = dip.gof[:, np.newaxis]
    amp = 1e9 * dip.amplitude[:, np.newaxis]
    out = (t, t, dip.pos / 1e-3, amp, dip.ori * amp, gof)

    # optional fields
    fmts = dict(
        khi2=("    khi^2", " %8.1f", 1.0),
        nfree=("  free", " %5d", 1),
        vol=("  vol/mm^3", " %9.3f", 1e9),
        depth=("  depth/mm", " %9.3f", 1e3),
        long=("  long/mm", " %8.3f", 1e3),
        trans=("  trans/mm", " %9.3f", 1e3),
        qlong=("  Qlong/nAm", " %10.3f", 1e9),
        qtrans=("  Qtrans/nAm", " %11.3f", 1e9),
    )
    for key in ("khi2", "nfree"):
        data = getattr(dip, key)
        if data is not None:
            header += fmts[key][0]
            fmt += fmts[key][1]
            out += (data[:, np.newaxis] * fmts[key][2],)
    for key in ("vol", "depth", "long", "trans", "qlong", "qtrans"):
        data = dip.conf.get(key)
        if data is not None:
            header += fmts[key][0]
            fmt += fmts[key][1]
            out += (data[:, np.newaxis] * fmts[key][2],)
    out = np.concatenate(out, axis=-1)

    # NB CoordinateSystem is hard-coded as Head here
    with open(fname, "wb") as fid:
        fid.write(b'# CoordinateSystem "Head"\n')
        fid.write((header + "\n").encode("utf-8"))
        np.savetxt(fid, out, fmt=fmt)
        if dip.name is not None:
            fid.write((f'## Name "{dip.name} dipoles" Style "Dipoles"').encode())


_BDIP_ERROR_KEYS = ("depth", "long", "trans", "qlong", "qtrans")


def _read_dipole_bdip(fname):
    name = None
    nfree = None
    with open(fname, "rb") as fid:
        # Which dipole in a multi-dipole set
        times = list()
        pos = list()
        amplitude = list()
        ori = list()
        gof = list()
        conf = dict(vol=list())
        khi2 = list()
        has_errors = None
        while True:
            num = np.frombuffer(fid.read(4), ">i4")
            if len(num) == 0:
                break
            times.append(np.frombuffer(fid.read(4), ">f4")[0])
            fid.read(4)  # end
            fid.read(12)  # r0
            pos.append(np.frombuffer(fid.read(12), ">f4"))
            Q = np.frombuffer(fid.read(12), ">f4")
            amplitude.append(np.linalg.norm(Q))
            ori.append(Q / amplitude[-1])
            gof.append(100 * np.frombuffer(fid.read(4), ">f4")[0])
            this_has_errors = bool(np.frombuffer(fid.read(4), ">i4")[0])
            if has_errors is None:
                has_errors = this_has_errors
                for key in _BDIP_ERROR_KEYS:
                    conf[key] = list()
            assert has_errors == this_has_errors
            fid.read(4)  # Noise level used for error computations
            limits = np.frombuffer(fid.read(20), ">f4")  # error limits
            for key, lim in zip(_BDIP_ERROR_KEYS, limits):
                conf[key].append(lim)
            fid.read(100)  # (5, 5) fully describes the conf. ellipsoid
            conf["vol"].append(np.frombuffer(fid.read(4), ">f4")[0])
            khi2.append(np.frombuffer(fid.read(4), ">f4")[0])
            fid.read(4)  # prob
            fid.read(4)  # total noise estimate
    return Dipole(times, pos, amplitude, ori, gof, name, conf, khi2, nfree)


def _write_dipole_bdip(fname, dip):
    with open(fname, "wb+") as fid:
        for ti, t in enumerate(dip.times):
            fid.write(np.zeros(1, ">i4").tobytes())  # int dipole
            fid.write(np.array([t, 0]).astype(">f4").tobytes())
            fid.write(np.zeros(3, ">f4").tobytes())  # r0
            fid.write(dip.pos[ti].astype(">f4").tobytes())  # pos
            Q = dip.amplitude[ti] * dip.ori[ti]
            fid.write(Q.astype(">f4").tobytes())
            fid.write(np.array(dip.gof[ti] / 100.0, ">f4").tobytes())
            has_errors = int(bool(len(dip.conf)))
            fid.write(np.array(has_errors, ">i4").tobytes())  # has_errors
            fid.write(np.zeros(1, ">f4").tobytes())  # noise level
            for key in _BDIP_ERROR_KEYS:
                val = dip.conf[key][ti] if key in dip.conf else np.array(0.0)
                assert val.shape == ()
                fid.write(np.array(val, ">f4").tobytes())
            fid.write(np.zeros(25, ">f4").tobytes())
            conf = dip.conf["vol"][ti] if "vol" in dip.conf else 0.0
            fid.write(np.array(conf, ">f4").tobytes())
            khi2 = dip.khi2[ti] if dip.khi2 is not None else 0
            fid.write(np.array(khi2, ">f4").tobytes())
            fid.write(np.zeros(1, ">f4").tobytes())  # prob
            fid.write(np.zeros(1, ">f4").tobytes())  # total noise est


# #############################################################################
# Fitting


def _dipole_forwards(*, sensors, fwd_data, whitener, rr, n_jobs=None):
    """Compute the forward solution and do other nice stuff."""
    B = _compute_forwards_meeg(
        rr, sensors=sensors, fwd_data=fwd_data, n_jobs=n_jobs, silent=True
    )
    B = np.concatenate(list(B.values()), axis=1)
    assert np.isfinite(B).all()
    B_orig = B.copy()

    # Apply projection and whiten (cov has projections already)
    _, _, dgemm = _get_ddot_dgemv_dgemm()
    B = dgemm(1.0, B, whitener.T)

    # column normalization doesn't affect our fitting, so skip for now
    # S = np.sum(B * B, axis=1)  # across channels
    # scales = np.repeat(3. / np.sqrt(np.sum(np.reshape(S, (len(rr), 3)),
    #                                        axis=1)), 3)
    # B *= scales[:, np.newaxis]
    scales = np.ones(3)
    return B, B_orig, scales


@verbose
def _make_guesses(surf, grid, exclude, mindist, n_jobs=None, verbose=None):
    """Make a guess space inside a sphere or BEM surface."""
    if "rr" in surf:
        logger.info(
            "Guess surface ({}) is in {} coordinates".format(
                _bem_surf_name[surf["id"]], _coord_frame_name(surf["coord_frame"])
            )
        )
    else:
        logger.info(
            f"Making a spherical guess space with radius {1000 * surf.radius:7.1f} "
            "mm..."
        )
    logger.info("Filtering (grid = %6.f mm)..." % (1000 * grid))
    src = _make_volume_source_space(
        surf, grid, exclude, 1000 * mindist, do_neighbors=False, n_jobs=n_jobs
    )[0]
    assert "vertno" in src
    # simplify the result to make things easier later
    src = dict(
        rr=src["rr"][src["vertno"]],
        nn=src["nn"][src["vertno"]],
        nuse=src["nuse"],
        coord_frame=src["coord_frame"],
        vertno=np.arange(src["nuse"]),
        type="discrete",
    )
    return SourceSpaces([src])


def _fit_eval(rd, B, B2, *, sensors, fwd_data, whitener, lwork, fwd_svd):
    """Calculate the residual sum of squares."""
    if fwd_svd is None:
        assert sensors is not None
        fwd = _dipole_forwards(
            sensors=sensors, fwd_data=fwd_data, whitener=whitener, rr=rd[np.newaxis, :]
        )[0]
        uu, sing, vv = _repeated_svd(fwd, lwork, overwrite_a=True)
    else:
        uu, sing, vv = fwd_svd
    gof = _dipole_gof(uu, sing, vv, B, B2)[0]
    # mne-c uses fitness=B2-Bm2, but ours (1-gof) is just a normalized version
    return 1.0 - gof


@functools.lru_cache(None)
def _get_ddot_dgemv_dgemm():
    return _get_blas_funcs(np.float64, ("dot", "gemv", "gemm"))


def _dipole_gof(uu, sing, vv, B, B2):
    """Calculate the goodness of fit from the forward SVD."""
    ddot, dgemv, _ = _get_ddot_dgemv_dgemm()
    ncomp = 3 if sing[2] / (sing[0] if sing[0] > 0 else 1.0) > 0.2 else 2
    one = dgemv(1.0, vv[:ncomp], B)  # np.dot(vv[:ncomp], B)
    Bm2 = ddot(one, one)  # np.sum(one * one)
    gof = Bm2 / B2
    return gof, one


def _fit_Q(*, sensors, fwd_data, whitener, B, B2, B_orig, rd, ori=None):
    """Fit the dipole moment once the location is known."""
    if "fwd" in fwd_data:
        # should be a single precomputed "guess" (i.e., fixed position)
        assert rd is None
        fwd = fwd_data["fwd"]
        assert fwd.shape[0] == 3
        fwd_orig = fwd_data["fwd_orig"]
        assert fwd_orig.shape[0] == 3
        scales = fwd_data["scales"]
        assert scales.shape == (3,)
        fwd_svd = fwd_data["fwd_svd"][0]
    else:
        fwd, fwd_orig, scales = _dipole_forwards(
            sensors=sensors, fwd_data=fwd_data, whitener=whitener, rr=rd[np.newaxis, :]
        )
        fwd_svd = None
    if ori is None:
        if fwd_svd is None:
            fwd_svd = _safe_svd(fwd, full_matrices=False)
        uu, sing, vv = fwd_svd
        gof, one = _dipole_gof(uu, sing, vv, B, B2)
        ncomp = len(one)
        one /= sing[:ncomp]
        Q = np.dot(one, uu.T[:ncomp])
    else:
        fwd = np.dot(ori[np.newaxis], fwd)
        sing = np.linalg.norm(fwd)
        one = np.dot(fwd / sing, B)
        gof = (one * one)[0] / B2
        Q = ori * np.sum(one / sing)
        ncomp = 3
    # Counteract the effect of column normalization
    Q *= scales[0]
    B_residual_noproj = B_orig - np.dot(fwd_orig.T, Q)
    return Q, gof, B_residual_noproj, ncomp


def _fit_dipoles(
    fun,
    constraint,
    data,
    times,
    guess_rrs,
    guess_data,
    *,
    sensors,
    fwd_data,
    whitener,
    ori,
    n_jobs,
    rank,
    rhoend,
):
    """Fit a single dipole to the given whitened, projected data."""
    parallel, p_fun, n_jobs = parallel_func(fun, n_jobs)
    # parallel over time points
    res = parallel(
        p_fun(
            constraint,
            B,
            t,
            guess_rrs,
            guess_data,
            sensors=sensors,
            fwd_data=fwd_data,
            whitener=whitener,
            fmin_cobyla=fmin_cobyla,
            ori=ori,
            rank=rank,
            rhoend=rhoend,
        )
        for B, t in zip(data.T, times)
    )
    pos = np.array([r[0] for r in res])
    amp = np.array([r[1] for r in res])
    ori = np.array([r[2] for r in res])
    gof = np.array([r[3] for r in res]) * 100  # convert to percentage
    conf = None
    if res[0][4] is not None:
        conf = np.array([r[4] for r in res])
        keys = ["vol", "depth", "long", "trans", "qlong", "qtrans"]
        conf = {key: conf[:, ki] for ki, key in enumerate(keys)}
    khi2 = np.array([r[5] for r in res])
    nfree = np.array([r[6] for r in res])
    residual_noproj = np.array([r[7] for r in res]).T

    return pos, amp, ori, gof, conf, khi2, nfree, residual_noproj


'''Simplex code in case we ever want/need it for testing

def _make_tetra_simplex():
    """Make the initial tetrahedron"""
    #
    # For this definition of a regular tetrahedron, see
    #
    # http://mathworld.wolfram.com/Tetrahedron.html
    #
    x = np.sqrt(3.0) / 3.0
    r = np.sqrt(6.0) / 12.0
    R = 3 * r
    d = x / 2.0
    simplex = 1e-2 * np.array([[x, 0.0, -r],
                               [-d, 0.5, -r],
                               [-d, -0.5, -r],
                               [0., 0., R]])
    return simplex


def try_(p, y, psum, ndim, fun, ihi, neval, fac):
    """Helper to try a value"""
    ptry = np.empty(ndim)
    fac1 = (1.0 - fac) / ndim
    fac2 = fac1 - fac
    ptry = psum * fac1 - p[ihi] * fac2
    ytry = fun(ptry)
    neval += 1
    if ytry < y[ihi]:
        y[ihi] = ytry
        psum[:] += ptry - p[ihi]
        p[ihi] = ptry
    return ytry, neval


def _simplex_minimize(p, ftol, stol, fun, max_eval=1000):
    """Minimization with the simplex algorithm

    Modified from Numerical recipes"""
    y = np.array([fun(s) for s in p])
    ndim = p.shape[1]
    assert p.shape[0] == ndim + 1
    mpts = ndim + 1
    neval = 0
    psum = p.sum(axis=0)

    loop = 1
    while(True):
        ilo = 1
        if y[1] > y[2]:
            ihi = 1
            inhi = 2
        else:
            ihi = 2
            inhi = 1
        for i in range(mpts):
            if y[i] < y[ilo]:
                ilo = i
            if y[i] > y[ihi]:
                inhi = ihi
                ihi = i
            elif y[i] > y[inhi]:
                if i != ihi:
                    inhi = i

        rtol = 2 * np.abs(y[ihi] - y[ilo]) / (np.abs(y[ihi]) + np.abs(y[ilo]))
        if rtol < ftol:
            break
        if neval >= max_eval:
            raise RuntimeError('Maximum number of evaluations exceeded.')
        if stol > 0:  # Has the simplex collapsed?
            dsum = np.sqrt(np.sum((p[ilo] - p[ihi]) ** 2))
            if loop > 5 and dsum < stol:
                break

        ytry, neval = try_(p, y, psum, ndim, fun, ihi, neval, -1.)
        if ytry <= y[ilo]:
            ytry, neval = try_(p, y, psum, ndim, fun, ihi, neval, 2.)
        elif ytry >= y[inhi]:
            ysave = y[ihi]
            ytry, neval = try_(p, y, psum, ndim, fun, ihi, neval, 0.5)
            if ytry >= ysave:
                for i in range(mpts):
                    if i != ilo:
                        psum[:] = 0.5 * (p[i] + p[ilo])
                        p[i] = psum
                        y[i] = fun(psum)
                neval += ndim
                psum = p.sum(axis=0)
        loop += 1
'''


def _fit_confidence(*, rd, Q, ori, whitener, fwd_data, sensors):
    # As describedd in the Xfit manual, confidence intervals can be calculated
    # by examining a linearization of model at the best-fitting location,
    # i.e. taking the Jacobian and using the whitener:
    #
    #     J = [∂b/∂x ∂b/∂y ∂b/∂z ∂b/∂Qx ∂b/∂Qy ∂b/∂Qz]
    #     C = (J.T C^-1 J)^-1
    #
    # And then the confidence interval is the diagonal of C, scaled by 1.96
    # (for 95% confidence).
    direction = np.empty((3, 3))
    # The coordinate system has the x axis aligned with the dipole orientation,
    direction[0] = ori
    # the z axis through the origin of the sphere model
    rvec = rd - fwd_data["inner_skull"]["r0"]
    direction[2] = rvec - ori * np.dot(ori, rvec)  # orthogonalize
    direction[2] /= np.linalg.norm(direction[2])
    # and the y axis perpendical with these forming a right-handed system.
    direction[1] = np.cross(direction[2], direction[0])
    assert np.allclose(np.dot(direction, direction.T), np.eye(3))
    # Get spatial deltas in dipole coordinate directions
    deltas = (-1e-4, 1e-4)
    J = np.empty((whitener.shape[0], 6))
    for ii in range(3):
        fwds = []
        for delta in deltas:
            this_r = rd[np.newaxis] + delta * direction[ii]
            fwds.append(
                np.dot(
                    Q,
                    _dipole_forwards(
                        sensors=sensors, fwd_data=fwd_data, whitener=whitener, rr=this_r
                    )[0],
                )
            )
        J[:, ii] = np.diff(fwds, axis=0)[0] / np.diff(deltas)[0]
    # Get current (Q) deltas in the dipole directions
    deltas = np.array([-0.01, 0.01]) * np.linalg.norm(Q)
    this_fwd = _dipole_forwards(
        sensors=sensors, fwd_data=fwd_data, whitener=whitener, rr=rd[np.newaxis]
    )[0]
    for ii in range(3):
        fwds = []
        for delta in deltas:
            fwds.append(np.dot(Q + delta * direction[ii], this_fwd))
        J[:, ii + 3] = np.diff(fwds, axis=0)[0] / np.diff(deltas)[0]
    # J is already whitened, so we don't need to do np.dot(whitener, J).
    # However, the units in the Jacobian are potentially quite different,
    # so we need to do some normalization during inversion, then revert.
    direction_norm = np.linalg.norm(J[:, :3])
    Q_norm = np.linalg.norm(J[:, 3:5])  # omit possible zero Z
    norm = np.array([direction_norm] * 3 + [Q_norm] * 3)
    J /= norm
    J = np.dot(J.T, J)
    C = pinvh(J, rtol=1e-14)
    C /= norm
    C /= norm[:, np.newaxis]
    conf = 1.96 * np.sqrt(np.diag(C))
    # The confidence volume of the dipole location is obtained from by
    # taking the eigenvalues of the upper left submatrix and computing
    # v = 4π/3 √(c^3 λ1 λ2 λ3) with c = 7.81, or:
    vol_conf = (
        4
        * np.pi
        / 3.0
        * np.sqrt(476.379541 * np.prod(eigh(C[:3, :3], eigvals_only=True)))
    )
    conf = np.concatenate([conf, [vol_conf]])
    # Now we reorder and subselect the proper columns:
    # vol, depth, long, trans, Qlong, Qtrans (discard Qdepth, assumed zero)
    conf = conf[[6, 2, 0, 1, 3, 4]]
    return conf


def _surface_constraint(surf, min_dist_to_inner_skull):
    """Create a surface fitting constraint function."""
    distance_checker = _DistanceQuery(surf["rr"], method="BallTree")
    inside_checker = _CheckInside(surf, mode="pyvista")

    def constraint(rd):
<<<<<<< HEAD
        dist = distance_checker.query(rd[np.newaxis, :])[0]
=======
        dist = distance_checker.query(rd[np.newaxis, :])[0][0]
>>>>>>> a897369a
        if not inside_checker(rd[np.newaxis, :])[0]:
            dist *= -1.0
        # Once we know the dipole is below the inner skull,
        # let's check if its distance to the inner skull is at least
        # min_dist_to_inner_skull. This can be enforced by adding a
        # constrain proportional to its distance.
        dist -= min_dist_to_inner_skull
        return dist

    return constraint
<<<<<<< HEAD


def _sphere_constraint(r0, R_adj):
    """Create a sphere fitting constraint function."""

    def constraint(rd):
        return R_adj - np.sqrt(np.sum((rd - r0) ** 2))

    return constraint


def _no_constraint(rd):
    """No constraint on dipole location."""
    return 1
=======


def _sphere_constraint(r0, R_adj):
    """Create a sphere fitting constraint function."""

    def constraint(rd):
        return R_adj - np.sqrt(np.sum((rd - r0) ** 2))

    return constraint
>>>>>>> a897369a


def _fit_dipole(
    constraint,
    B_orig,
    t,
    guess_rrs,
    guess_data,
    *,
    sensors,
    fwd_data,
    whitener,
    fmin_cobyla,
    ori,
    rank,
    rhoend,
):
    """Fit a single bit of data."""
    B = np.dot(whitener, B_orig)

<<<<<<< HEAD
    # make constraint function to keep the solver within the inner skull
    if "rr" in fwd_data["inner_skull"]:  # bem
        surf = fwd_data["inner_skull"]
        constraint = _surface_constraint(
            surf=surf,
            min_dist_to_inner_skull=min_dist_to_inner_skull,
        )
    else:  # sphere
        surf = None
        constraint = _sphere_constraint(
            r0=fwd_data["inner_skull"]["r0"],
            R_adj=fwd_data["inner_skull"].radius - min_dist_to_inner_skull,
        )

=======
>>>>>>> a897369a
    # Find a good starting point (find_best_guess in C)
    B2 = np.dot(B, B)
    if B2 == 0:
        warn(f"Zero field found for time {t}")
        return np.zeros(3), 0, np.zeros(3), 0, B

    idx = np.argmin(
        [
            _fit_eval(
                guess_rrs[[fi], :],
                B,
                B2,
                fwd_svd=fwd_svd,
                fwd_data=None,
                sensors=None,
                whitener=None,
                lwork=None,
            )
            for fi, fwd_svd in enumerate(guess_data["fwd_svd"])
        ]
    )
    x0 = guess_rrs[idx]
    lwork = _svd_lwork((3, B.shape[0]))
    fun = partial(
        _fit_eval,
        B=B,
        B2=B2,
        fwd_data=fwd_data,
        whitener=whitener,
        lwork=lwork,
        sensors=sensors,
        fwd_svd=None,
    )

    # Tested minimizers:
    #    Simplex, BFGS, CG, COBYLA, L-BFGS-B, Powell, SLSQP, TNC
    # Several were similar, but COBYLA won for having a handy constraint
    # function we can use to ensure we stay inside the inner skull /
    # smallest sphere
    rd_final = fmin_cobyla(
        fun, x0, (constraint,), consargs=(), rhobeg=5e-2, rhoend=rhoend, disp=False
    )

    # simplex = _make_tetra_simplex() + x0
    # _simplex_minimize(simplex, 1e-4, 2e-4, fun)
    # rd_final = simplex[0]

    # Compute the dipole moment at the final point
    Q, gof, residual_noproj, n_comp = _fit_Q(
        sensors=sensors,
        fwd_data=fwd_data,
        whitener=whitener,
        B=B,
        B2=B2,
        B_orig=B_orig,
        rd=rd_final,
        ori=ori,
    )
    khi2 = (1 - gof) * B2
    nfree = rank - n_comp
    amp = np.sqrt(np.dot(Q, Q))
    norm = 1.0 if amp == 0.0 else amp
    ori = Q / norm

    conf = _fit_confidence(
        sensors=sensors, rd=rd_final, Q=Q, ori=ori, whitener=whitener, fwd_data=fwd_data
    )

    msg = "---- Fitted : %7.1f ms" % (1000.0 * t)
    if "rr" in fwd_data["inner_skull"]:  # bem
        dist_to_inner_skull = _compute_nearest(
            fwd_data["inner_skull"]["rr"], rd_final[np.newaxis, :], return_dists=True
        )[1][0]
        msg += ", distance to inner skull : %2.4f mm" % (dist_to_inner_skull * 1000.0)

    logger.info(msg)
    return rd_final, amp, ori, gof, conf, khi2, nfree, residual_noproj


def _fit_dipole_fixed(
    constraint,
    B_orig,
    t,
    guess_rrs,
    guess_data,
    *,
    sensors,
    fwd_data,
    whitener,
    fmin_cobyla,
    ori,
    rank,
    rhoend,
):
    """Fit a data using a fixed position."""
    B = np.dot(whitener, B_orig)
    B2 = np.dot(B, B)
    if B2 == 0:
        warn(f"Zero field found for time {t}")
        return np.zeros(3), 0, np.zeros(3), 0, np.zeros(6)
    # Compute the dipole moment
    Q, gof, residual_noproj = _fit_Q(
        fwd_data=guess_data,
        whitener=whitener,
        B=B,
        B2=B2,
        B_orig=B_orig,
        sensors=sensors,
        rd=None,
        ori=ori,
    )[:3]
    if ori is None:
        amp = np.sqrt(np.dot(Q, Q))
        norm = 1.0 if amp == 0.0 else amp
        ori = Q / norm
    else:
        amp = np.dot(Q, ori)
    rd_final = guess_rrs[0]
    # This will be slow, and we don't use it anyway, so omit it for now:
    # conf = _fit_confidence(rd_final, Q, ori, whitener, fwd_data)
    conf = khi2 = nfree = None
    # No corresponding 'logger' message here because it should go *very* fast
    return rd_final, amp, ori, gof, conf, khi2, nfree, residual_noproj


@verbose
def fit_dipole(
    evoked,
    cov,
    bem,
    trans=None,
    min_dist=5.0,
    n_jobs=None,
    pos=None,
    ori=None,
    rank=None,
    accuracy="normal",
    tol=5e-5,
    verbose=None,
):
    """Fit a dipole.

    Parameters
    ----------
    evoked : instance of Evoked
        The dataset to fit.
    cov : str | instance of Covariance
        The noise covariance.
    bem : path-like | instance of ConductorModel
        The BEM filename (str) or conductor model.
    trans : path-like | None
        The head<->MRI transform filename. Must be provided unless BEM
        is a sphere model.
    min_dist : float
        Minimum distance (in millimeters) from the dipole to the inner skull.
        Must be positive. Note that because this is a constraint passed to
        a solver it is not strict but close, i.e. for a ``min_dist=5.`` the
        fits could be 4.9 mm from the inner skull.
    %(n_jobs)s
        It is used in field computation and fitting.
    pos : ndarray, shape (3,) | None
        Position of the dipole to use. If None (default), sequential
        fitting (different position and orientation for each time instance)
        is performed. If a position (in head coords) is given as an array,
        the position is fixed during fitting.

        .. versionadded:: 0.12
    ori : ndarray, shape (3,) | None
        Orientation of the dipole to use. If None (default), the
        orientation is free to change as a function of time. If an
        orientation (in head coordinates) is given as an array, ``pos``
        must also be provided, and the routine computes the amplitude and
        goodness of fit of the dipole at the given position and orientation
        for each time instant.

        .. versionadded:: 0.12
    %(rank_none)s

        .. versionadded:: 0.20
    accuracy : str
        Can be ``"normal"`` (default) or ``"accurate"``, which gives the most
        accurate coil definition but is typically not necessary for real-world
        data.

        .. versionadded:: 0.24
    tol : float
        Final accuracy of the optimization (see ``rhoend`` argument of
        :func:`scipy.optimize.fmin_cobyla`).

        .. versionadded:: 0.24
    %(verbose)s

    Returns
    -------
    dip : instance of Dipole or DipoleFixed
        The dipole fits. A :class:`mne.DipoleFixed` is returned if
        ``pos`` and ``ori`` are both not None, otherwise a
        :class:`mne.Dipole` is returned.
    residual : instance of Evoked
        The M-EEG data channels with the fitted dipolar activity removed.

    See Also
    --------
    mne.beamformer.rap_music
    Dipole
    DipoleFixed
    read_dipole

    Notes
    -----
    .. versionadded:: 0.9.0
    """
    # This could eventually be adapted to work with other inputs, these
    # are what is needed:

    evoked = evoked.copy()
    _validate_type(accuracy, str, "accuracy")
    _check_option("accuracy", accuracy, ("accurate", "normal"))

    # Determine if a list of projectors has an average EEG ref
    if _needs_eeg_average_ref_proj(evoked.info):
        raise ValueError("EEG average reference is mandatory for dipole fitting.")
    if min_dist < 0:
        raise ValueError(f"min_dist should be positive. Got {min_dist}")
    if ori is not None and pos is None:
        raise ValueError("pos must be provided if ori is not None")

    data = evoked.data
    if not np.isfinite(data).all():
        raise ValueError("Evoked data must be finite")
    info = evoked.info
    times = evoked.times.copy()
    comment = evoked.comment

    # Convert the min_dist to meters
    min_dist_to_inner_skull = min_dist / 1000.0
    del min_dist

    # Figure out our inputs
    neeg = len(pick_types(info, meg=False, eeg=True, ref_meg=False, exclude=[]))
    if isinstance(bem, str):
        bem_extra = bem
    else:
        bem_extra = repr(bem)
        logger.info(f"BEM               : {bem_extra}")
    mri_head_t, trans = _get_trans(trans)
    logger.info(f"MRI transform     : {trans}")
    safe_false = _verbose_safe_false()
    bem = _setup_bem(bem, bem_extra, neeg, mri_head_t, verbose=safe_false)
    if not bem["is_sphere"]:
        # Find the best-fitting sphere
        inner_skull = _bem_find_surface(bem, "inner_skull")
        inner_skull = deepcopy(inner_skull)
        R, r0 = _fit_sphere(inner_skull["rr"])
        # r0 back to head frame for logging
        r0 = apply_trans(mri_head_t["trans"], r0[np.newaxis, :])[0]
        inner_skull["r0"] = r0
        logger.info(
            f"Head origin       : {1000 * r0[0]:6.1f} {1000 * r0[1]:6.1f} "
            f"{1000 * r0[2]:6.1f} mm rad = {1000 * R:6.1f} mm."
        )
        del R, r0
    else:
        r0 = bem["r0"]
        if len(bem.get("layers", [])) > 0:
            R = bem["layers"][0]["rad"]
            kind = "rad"
        else:  # MEG-only
            # Use the minimum distance to the MEG sensors as the radius then
            R = np.dot(
                np.linalg.inv(info["dev_head_t"]["trans"]), np.hstack([r0, [1.0]])
            )[:3]  # r0 -> device
            R = R - [
                info["chs"][pick]["loc"][:3]
                for pick in pick_types(info, meg=True, exclude=[])
            ]
            if len(R) == 0:
                raise RuntimeError(
                    "No MEG channels found, but MEG-only sphere model used"
                )
            R = np.min(np.linalg.norm(R, axis=1))
            kind = "min_rad"
        logger.info(
            f"Sphere model      : origin at ({1000 * r0[0]: 7.2f} {1000 * r0[1]: 7.2f} "
            f"{1000 * r0[2]: 7.2f}) mm, {kind} = {R:6.1f} mm"
        )
        # NB sphere model defined in head frame
        inner_skull = ConductorModel(layers=[dict(rad=R)], r0=r0, is_sphere=True)
        del R, r0

    # Deal with DipoleFixed cases here
    if pos is not None:
        fixed_position = True
        pos = np.array(pos, float)
        if pos.shape != (3,):
            raise ValueError(f"pos must be None or a 3-element array-like, got {pos}")
        logger.info(
            "Fixed position    : {:6.1f} {:6.1f} {:6.1f} mm".format(*tuple(1000 * pos))
        )
        if ori is not None:
            ori = np.array(ori, float)
            if ori.shape != (3,):
                raise ValueError(
                    f"oris must be None or a 3-element array-like, got {ori}"
                )
            norm = np.sqrt(np.sum(ori * ori))
            if not np.isclose(norm, 1):
                raise ValueError(f"ori must be a unit vector, got length {norm}")
            logger.info(
                "Fixed orientation  : {:6.4f} {:6.4f} {:6.4f} mm".format(*tuple(ori))
            )
        else:
            logger.info("Free orientation   : <time-varying>")
        fit_n_jobs = 1  # only use 1 job to do the guess fitting
    else:
        fixed_position = False
        # Eventually these could be parameters, but they are just used for
        # the initial grid anyway
        guess_grid = 0.02  # MNE-C uses 0.01, but this is faster w/similar perf
        guess_mindist = max(0.005, min_dist_to_inner_skull)
        guess_exclude = 0.02

        logger.info(f"Guess grid        : {1000 * guess_grid:6.1f} mm")
        if guess_mindist > 0.0:
            logger.info(f"Guess mindist     : {1000 * guess_mindist:6.1f} mm")
        if guess_exclude > 0:
            logger.info(f"Guess exclude     : {1000 * guess_exclude:6.1f} mm")
        logger.info(f"Using {accuracy} MEG coil definitions.")
        fit_n_jobs = n_jobs
    cov = _ensure_cov(cov)
    logger.info("")

    _print_coord_trans(mri_head_t)
    _print_coord_trans(info["dev_head_t"])
    logger.info(f"{len(info['bads'])} bad channels total")

    # Forward model setup (setup_forward_model from setup.c)
    ch_types = evoked.get_channel_types()

    sensors = dict()
    if "grad" in ch_types or "mag" in ch_types:
        sensors["meg"] = _prep_meg_channels(
            info, exclude="bads", accuracy=accuracy, verbose=verbose
        )
    if "eeg" in ch_types:
        sensors["eeg"] = _prep_eeg_channels(info, exclude="bads", verbose=verbose)

    # Ensure that MEG and/or EEG channels are present
    if len(sensors) == 0:
        raise RuntimeError("No MEG or EEG channels found.")

    # Whitener for the data
    logger.info("Decomposing the sensor noise covariance matrix...")
    picks = pick_types(info, meg=True, eeg=True, ref_meg=False)

    # In case we want to more closely match MNE-C for debugging:
    # from ._fiff.pick import pick_info
    # from .cov import prepare_noise_cov
    # info_nb = pick_info(info, picks)
    # cov = prepare_noise_cov(cov, info_nb, info_nb['ch_names'], verbose=False)
    # nzero = (cov['eig'] > 0)
    # n_chan = len(info_nb['ch_names'])
    # whitener = np.zeros((n_chan, n_chan), dtype=np.float64)
    # whitener[nzero, nzero] = 1.0 / np.sqrt(cov['eig'][nzero])
    # whitener = np.dot(whitener, cov['eigvec'])

    whitener, _, rank = compute_whitener(
        cov, info, picks=picks, rank=rank, return_rank=True
    )

    # Proceed to computing the fits (make_guess_data)
    if fixed_position:
        guess_src = dict(nuse=1, rr=pos[np.newaxis], inuse=np.array([True]))
        logger.info("Compute forward for dipole location...")
    else:
        logger.info("\n---- Computing the forward solution for the guesses...")
        guess_src = _make_guesses(
            inner_skull, guess_grid, guess_exclude, guess_mindist, n_jobs=n_jobs
        )[0]
        # grid coordinates go from mri to head frame
        transform_surface_to(guess_src, "head", mri_head_t)
        logger.info("Go through all guess source locations...")

    # inner_skull goes from mri to head frame
    if not bem["is_sphere"]:
        transform_surface_to(inner_skull, "head", mri_head_t)

    # make constraint function to keep the solver within the inner skull
    if bem["is_sphere"]:
        constraint = _sphere_constraint(
            r0=inner_skull["r0"],
            R_adj=inner_skull.radius - min_dist_to_inner_skull,
        )
    else:
        constraint = _surface_constraint(
            surf=inner_skull,
            min_dist_to_inner_skull=min_dist_to_inner_skull,
        )

    if fixed_position:
        check = constraint(pos)
        if check <= 0:
            raise ValueError(
                f"fixed position is {-1000 * check:0.1f}mm outside the inner skull "
                "boundary"
            )

    # C code computes guesses w/sphere model for speed, don't bother here
    fwd_data = _prep_field_computation(
        sensors=sensors, bem=bem, n_jobs=n_jobs, verbose=safe_false
    )
    fwd_data["inner_skull"] = inner_skull
    guess_fwd, guess_fwd_orig, guess_fwd_scales = _dipole_forwards(
        sensors=sensors,
        fwd_data=fwd_data,
        whitener=whitener,
        rr=guess_src["rr"],
        n_jobs=fit_n_jobs,
    )
    # decompose ahead of time
    guess_fwd_svd = [
        _safe_svd(fwd, full_matrices=False)
        for fwd in np.array_split(guess_fwd, len(guess_src["rr"]))
    ]
    guess_data = dict(
        fwd=guess_fwd,
        fwd_svd=guess_fwd_svd,
        fwd_orig=guess_fwd_orig,
        scales=guess_fwd_scales,
    )
    del guess_fwd, guess_fwd_svd, guess_fwd_orig, guess_fwd_scales  # destroyed
    logger.info("[done %d source%s]", guess_src["nuse"], _pl(guess_src["nuse"]))

    # Do actual fits
    data = data[picks]
    ch_names = [info["ch_names"][p] for p in picks]
    proj_op = make_projector(info["projs"], ch_names, info["bads"])[0]
    fun = _fit_dipole_fixed if fixed_position else _fit_dipole
    out = _fit_dipoles(
        fun,
        constraint,
        data,
        times,
        guess_src["rr"],
        guess_data,
        sensors=sensors,
        fwd_data=fwd_data,
        whitener=whitener,
        ori=ori,
        n_jobs=n_jobs,
        rank=rank,
        rhoend=tol,
    )
    assert len(out) == 8
    if fixed_position and ori is not None:
        # DipoleFixed
        data = np.array([out[1], out[3]])
        out_info = deepcopy(info)
        loc = np.concatenate([pos, ori, np.zeros(6)])
        out_info._unlocked = True
        out_info["chs"] = [
            dict(
                ch_name="dip 01",
                loc=loc,
                kind=FIFF.FIFFV_DIPOLE_WAVE,
                coord_frame=FIFF.FIFFV_COORD_UNKNOWN,
                unit=FIFF.FIFF_UNIT_AM,
                coil_type=FIFF.FIFFV_COIL_DIPOLE,
                unit_mul=0,
                range=1,
                cal=1.0,
                scanno=1,
                logno=1,
            ),
            dict(
                ch_name="goodness",
                loc=np.full(12, np.nan),
                kind=FIFF.FIFFV_GOODNESS_FIT,
                unit=FIFF.FIFF_UNIT_AM,
                coord_frame=FIFF.FIFFV_COORD_UNKNOWN,
                coil_type=FIFF.FIFFV_COIL_NONE,
                unit_mul=0,
                range=1.0,
                cal=1.0,
                scanno=2,
                logno=100,
            ),
        ]
        for key in ["hpi_meas", "hpi_results", "projs"]:
            out_info[key] = list()
        for key in [
            "acq_pars",
            "acq_stim",
            "description",
            "dig",
            "experimenter",
            "hpi_subsystem",
            "proj_id",
            "proj_name",
            "subject_info",
        ]:
            out_info[key] = None
        out_info._unlocked = False
        out_info["bads"] = []
        out_info._update_redundant()
        out_info._check_consistency()
        dipoles = DipoleFixed(
            out_info, data, times, evoked.nave, evoked._aspect_kind, comment=comment
        )
    else:
        dipoles = Dipole(
            times, out[0], out[1], out[2], out[3], comment, out[4], out[5], out[6]
        )
    residual = evoked.copy().apply_proj()  # set the projs active
    residual.data[picks] = np.dot(proj_op, out[-1])
    logger.info("%d time points fitted", len(dipoles.times))
    return dipoles, residual


# Every other row of Table 3 from OyamaEtAl2015
_OYAMA = """
0.00 56.29 -27.50
32.50 56.29 5.00
0.00 65.00 5.00
-32.50 56.29 5.00
0.00 56.29 37.50
0.00 32.50 61.29
-56.29 0.00 -27.50
-56.29 32.50 5.00
-65.00 0.00 5.00
-56.29 -32.50 5.00
-56.29 0.00 37.50
-32.50 0.00 61.29
0.00 -56.29 -27.50
-32.50 -56.29 5.00
0.00 -65.00 5.00
32.50 -56.29 5.00
0.00 -56.29 37.50
0.00 -32.50 61.29
56.29 0.00 -27.50
56.29 -32.50 5.00
65.00 0.00 5.00
56.29 32.50 5.00
56.29 0.00 37.50
32.50 0.00 61.29
0.00 0.00 70.00
"""


def get_phantom_dipoles(kind="vectorview"):
    """Get standard phantom dipole locations and orientations.

    Parameters
    ----------
    kind : str
        Get the information for the given system:

            ``vectorview`` (default)
              The Neuromag VectorView phantom.
            ``otaniemi``
              The older Neuromag phantom used at Otaniemi.
            ``oyama``
              The phantom from :footcite:`OyamaEtAl2015`.

        .. versionchanged:: 1.6
           Support added for ``'oyama'``.

    Returns
    -------
    pos : ndarray, shape (n_dipoles, 3)
        The dipole positions.
    ori : ndarray, shape (n_dipoles, 3)
        The dipole orientations.

    See Also
    --------
    mne.datasets.fetch_phantom

    Notes
    -----
    The Elekta phantoms have a radius of 79.5mm, and HPI coil locations
    in the XY-plane at the axis extrema (e.g., (79.5, 0), (0, -79.5), ...).

    References
    ----------
    .. footbibliography::
    """
    _validate_type(kind, str, "kind")
    _check_option("kind", kind, ["vectorview", "otaniemi", "oyama"])
    if kind == "vectorview":
        # these values were pulled from a scanned image provided by
        # Elekta folks
        a = np.array([59.7, 48.6, 35.8, 24.8, 37.2, 27.5, 15.8, 7.9])
        b = np.array([46.1, 41.9, 38.3, 31.5, 13.9, 16.2, 20.0, 19.3])
        x = np.concatenate((a, [0] * 8, -b, [0] * 8))
        y = np.concatenate(([0] * 8, -a, [0] * 8, b))
        c = [22.9, 23.5, 25.5, 23.1, 52.0, 46.4, 41.0, 33.0]
        d = [44.4, 34.0, 21.6, 12.7, 62.4, 51.5, 39.1, 27.9]
        z = np.concatenate((c, c, d, d))
        signs = ([1, -1] * 4 + [-1, 1] * 4) * 2
    elif kind == "otaniemi":
        # these values were pulled from an Neuromag manual
        # (NM20456A, 13.7.1999, p.65)
        a = np.array([56.3, 47.6, 39.0, 30.3])
        b = np.array([32.5, 27.5, 22.5, 17.5])
        c = np.zeros(4)
        x = np.concatenate((a, b, c, c, -a, -b, c, c))
        y = np.concatenate((c, c, -a, -b, c, c, b, a))
        z = np.concatenate((b, a, b, a, b, a, a, b))
        signs = [-1] * 8 + [1] * 16 + [-1] * 8
    else:
        assert kind == "oyama"
        xyz = np.fromstring(_OYAMA.strip().replace("\n", " "), sep=" ").reshape(25, 3)
        xyz = np.repeat(xyz, 2, axis=0)
        x, y, z = xyz.T
        signs = [1] * 50
    pos = np.vstack((x, y, z)).T / 1000.0
    # For Neuromag-style phantoms,
    # Locs are always in XZ or YZ, and so are the oris. The oris are
    # also in the same plane and tangential, so it's easy to determine
    # the orientation.
    # For Oyama, vectors are orthogonal to the position vector and oriented with one
    # pointed toward the north pole (except for the topmost points, which are just xy).
    ori = list()
    for pi, this_pos in enumerate(pos):
        this_ori = np.zeros(3)
        idx = np.where(this_pos == 0)[0]
        # assert len(idx) == 1
        if len(idx) == 0:  # oyama
            idx = [np.argmin(this_pos)]
        idx = np.setdiff1d(np.arange(3), idx[0])
        this_ori[idx] = (this_pos[idx][::-1] / np.linalg.norm(this_pos[idx])) * [1, -1]
        if kind == "oyama":
            # Ensure it's orthogonal to the position vector
            pos_unit = this_pos / np.linalg.norm(this_pos)
            this_ori -= pos_unit * np.dot(this_ori, pos_unit)
            this_ori /= np.linalg.norm(this_ori)
            # This was empirically determined by looking at the dipole fits
            if np.abs(this_ori[2]) >= 1e-6:  # if it's not in the XY plane
                this_ori *= -1 * np.sign(this_ori[2])  # point downward
            elif np.abs(this_ori[0]) < 1e-6:  # in the XY plane (at the north pole)
                this_ori *= -1 * np.sign(this_ori[1])  # point backward
            # Odd ones create a RH coordinate system with their ori
            if pi % 2:
                this_ori = np.cross(pos_unit, this_ori)
        else:
            this_ori *= signs[pi]
        # Now we have this quality, which we could uncomment to
        # double-check:
        # np.testing.assert_allclose(np.dot(this_ori, this_pos) /
        #                            np.linalg.norm(this_pos), 0,
        #                            atol=1e-15)
        ori.append(this_ori)
    ori = np.array(ori)
    return pos, ori


def _concatenate_dipoles(dipoles):
    """Concatenate a list of dipoles."""
    times, pos, amplitude, ori, gof = [], [], [], [], []
    for dipole in dipoles:
        times.append(dipole.times)
        pos.append(dipole.pos)
        amplitude.append(dipole.amplitude)
        ori.append(dipole.ori)
        gof.append(dipole.gof)

    return Dipole(
        np.concatenate(times),
        np.concatenate(pos),
        np.concatenate(amplitude),
        np.concatenate(ori),
        np.concatenate(gof),
        name=None,
    )<|MERGE_RESOLUTION|>--- conflicted
+++ resolved
@@ -1278,11 +1278,7 @@
     inside_checker = _CheckInside(surf, mode="pyvista")
 
     def constraint(rd):
-<<<<<<< HEAD
-        dist = distance_checker.query(rd[np.newaxis, :])[0]
-=======
         dist = distance_checker.query(rd[np.newaxis, :])[0][0]
->>>>>>> a897369a
         if not inside_checker(rd[np.newaxis, :])[0]:
             dist *= -1.0
         # Once we know the dipole is below the inner skull,
@@ -1293,7 +1289,6 @@
         return dist
 
     return constraint
-<<<<<<< HEAD
 
 
 def _sphere_constraint(r0, R_adj):
@@ -1303,22 +1298,6 @@
         return R_adj - np.sqrt(np.sum((rd - r0) ** 2))
 
     return constraint
-
-
-def _no_constraint(rd):
-    """No constraint on dipole location."""
-    return 1
-=======
-
-
-def _sphere_constraint(r0, R_adj):
-    """Create a sphere fitting constraint function."""
-
-    def constraint(rd):
-        return R_adj - np.sqrt(np.sum((rd - r0) ** 2))
-
-    return constraint
->>>>>>> a897369a
 
 
 def _fit_dipole(
@@ -1339,23 +1318,6 @@
     """Fit a single bit of data."""
     B = np.dot(whitener, B_orig)
 
-<<<<<<< HEAD
-    # make constraint function to keep the solver within the inner skull
-    if "rr" in fwd_data["inner_skull"]:  # bem
-        surf = fwd_data["inner_skull"]
-        constraint = _surface_constraint(
-            surf=surf,
-            min_dist_to_inner_skull=min_dist_to_inner_skull,
-        )
-    else:  # sphere
-        surf = None
-        constraint = _sphere_constraint(
-            r0=fwd_data["inner_skull"]["r0"],
-            R_adj=fwd_data["inner_skull"].radius - min_dist_to_inner_skull,
-        )
-
-=======
->>>>>>> a897369a
     # Find a good starting point (find_best_guess in C)
     B2 = np.dot(B, B)
     if B2 == 0:
@@ -1608,7 +1570,7 @@
     if not bem["is_sphere"]:
         # Find the best-fitting sphere
         inner_skull = _bem_find_surface(bem, "inner_skull")
-        inner_skull = deepcopy(inner_skull)
+        inner_skull = inner_skull.copy()
         R, r0 = _fit_sphere(inner_skull["rr"])
         # r0 back to head frame for logging
         r0 = apply_trans(mri_head_t["trans"], r0[np.newaxis, :])[0]
