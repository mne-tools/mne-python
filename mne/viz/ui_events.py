--- conflicted
+++ resolved
@@ -16,10 +16,6 @@
 import re
 
 from ..utils import warn, fill_doc, _validate_type, logger, verbose
-<<<<<<< HEAD
-=======
-
->>>>>>> 53636038
 
 # Global dict {fig: channel} containing all currently active event channels.
 _event_channels = weakref.WeakKeyDictionary()
@@ -167,7 +163,6 @@
     vertex_id: int
 
 
-<<<<<<< HEAD
 @dataclass
 @fill_doc
 class Contours(UIEvent):
@@ -197,8 +192,6 @@
     contours: list[str]
 
 
-=======
->>>>>>> 53636038
 def _get_event_channel(fig):
     """Get the event channel associated with a figure.
 
@@ -219,11 +212,7 @@
     """
     import matplotlib
     from ._brain import Brain
-<<<<<<< HEAD
     from .evoked_field import EvokedField
-    from .backends._abstract import Figure3D
-=======
->>>>>>> 53636038
 
     # Create the event channel if it doesn't exist yet
     if fig not in _event_channels:
@@ -253,23 +242,11 @@
         # Hook up the above callback function to the close event of the figure
         # window. How this is done exactly depends on the various figure types
         # MNE-Python has.
-<<<<<<< HEAD
-        _validate_type(
-            fig, (matplotlib.figure.Figure, Figure3D, Brain, EvokedField), "fig"
-        )
-=======
-        _validate_type(fig, (matplotlib.figure.Figure, Brain), "fig")
->>>>>>> 53636038
+        _validate_type(fig, (matplotlib.figure.Figure, Brain, EvokedField), "fig")
         if isinstance(fig, matplotlib.figure.Figure):
             fig.canvas.mpl_connect("close_event", delete_event_channel)
-        elif isinstance(fig, Figure3D):
-            fig.plotter.window().signal_close.connect(delete_event_channel)
         else:
-<<<<<<< HEAD
             assert hasattr(fig, "_renderer")  # figures like Brain, EvokedField, etc.
-=======
-            assert isinstance(fig, Brain)  # guaranteed above
->>>>>>> 53636038
             fig._renderer._window_close_connect(delete_event_channel, after=False)
 
     # Now the event channel exists for sure.
