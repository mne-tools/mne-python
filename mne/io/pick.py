--- conflicted
+++ resolved
@@ -54,8 +54,8 @@
                     coil_type=FIFF.FIFFV_COIL_FNIRS_CW_AMPLITUDE),
                 fnirs_od=dict(kind=FIFF.FIFFV_FNIRS_CH,
                               coil_type=FIFF.FIFFV_COIL_FNIRS_OD),
-                fnirs_ph=dict(kind=FIFF.FIFFV_FNIRS_CH,
-                              coil_type=FIFF.FIFFV_COIL_FNIRS_PH),
+                fnirs_fd_phase=dict(kind=FIFF.FIFFV_FNIRS_CH,
+                                    coil_type=FIFF.FIFFV_COIL_FNIRS_FD_PHASE),
                 hbo=dict(kind=FIFF.FIFFV_FNIRS_CH,
                          coil_type=FIFF.FIFFV_COIL_FNIRS_HBO),
                 hbr=dict(kind=FIFF.FIFFV_FNIRS_CH,
@@ -103,7 +103,7 @@
                             FIFF.FIFFV_COIL_FNIRS_CW_AMPLITUDE:
                                 'fnirs_cw_amplitude',
                             FIFF.FIFFV_COIL_FNIRS_OD: 'fnirs_od',
-                            FIFF.FIFFV_COIL_FNIRS_PH: 'fnirs_ph',
+                            FIFF.FIFFV_COIL_FNIRS_FD_PHASE: 'fnirs_fd_phase',
                             }),
     'eeg': ('coil_type', {FIFF.FIFFV_COIL_EEG: 'eeg',
                           FIFF.FIFFV_COIL_EEG_BIPOLAR: 'eeg',
@@ -278,7 +278,8 @@
         return True
     elif ch['coil_type'] == FIFF.FIFFV_COIL_FNIRS_OD and fnirs == 'fnirs_od':
         return True
-    elif ch['coil_type'] == FIFF.FIFFV_COIL_FNIRS_PH and fnirs == 'fnirs_ph':
+    elif ch['coil_type'] == FIFF.FIFFV_COIL_FNIRS_FD_PHASE and \
+            fnirs == 'fnirs_fd_phase':
         return True
     return False
 
@@ -416,11 +417,8 @@
         for key in ('grad', 'mag'):
             param_dict[key] = meg
     if isinstance(fnirs, bool):
-<<<<<<< HEAD
-        for key in ('hbo', 'hbr', 'fnirs_raw', 'fnirs_od', 'fnirs_ph'):
-=======
-        for key in ('hbo', 'hbr', 'fnirs_cw_amplitude', 'fnirs_od'):
->>>>>>> 992029a0
+        for key in ('hbo', 'hbr', 'fnirs_cw_amplitude', 'fnirs_fd_phase',
+                    'fnirs_od'):
             param_dict[key] = fnirs
     warned = [False]
     for k in range(nchan):
@@ -431,11 +429,8 @@
             pick[k] = param_dict[ch_type]
         except KeyError:  # not so simple
             assert ch_type in ('grad', 'mag', 'hbo', 'hbr', 'ref_meg',
-<<<<<<< HEAD
-                               'fnirs_raw', 'fnirs_od', 'fnirs_ph')
-=======
-                               'fnirs_cw_amplitude', 'fnirs_od')
->>>>>>> 992029a0
+                               'fnirs_cw_amplitude', 'fnirs_fd_phase',
+                               'fnirs_od')
             if ch_type in ('grad', 'mag'):
                 pick[k] = _triage_meg_pick(info['chs'][k], meg)
                 if meg_default_arg:
@@ -732,11 +727,8 @@
     idx_by_type = {key: list() for key in _PICK_TYPES_KEYS if
                    key not in ('meg', 'fnirs')}
     idx_by_type.update(mag=list(), grad=list(), hbo=list(), hbr=list(),
-<<<<<<< HEAD
-                       fnirs_raw=list(), fnirs_od=list(), fnirs_ph=list())
-=======
-                       fnirs_cw_amplitude=list(), fnirs_od=list())
->>>>>>> 992029a0
+                       fnirs_cw_amplitude=list(), fnirs_fd_phase=list(),
+                       fnirs_od=list())
     picks = _picks_to_idx(info, picks,
                           none='all', exclude=(), allow_empty=True)
     for k in picks:
@@ -836,12 +828,9 @@
     _validate_type(ch_type, 'str', "ch_type")
 
     meg_extras = ['mag', 'grad', 'planar1', 'planar2']
-<<<<<<< HEAD
-    fnirs_extras = ['hbo', 'hbr', 'fnirs_raw', 'fnirs_od', 'fnirs_ph']
-=======
-    fnirs_extras = ['hbo', 'hbr', 'fnirs_cw_amplitude', 'fnirs_od']
+    fnirs_extras = ['hbo', 'hbr', 'fnirs_cw_amplitude', 'fnirs_fd_phase',
+                    'fnirs_od']
     ch_type = _fnirs_raw_dep(ch_type, [False])
->>>>>>> 992029a0
     valid_channel_types = sorted([key for key in _PICK_TYPES_KEYS
                                   if key != 'meg'] + meg_extras + fnirs_extras)
     _check_option('ch_type', ch_type, valid_channel_types)
@@ -946,36 +935,23 @@
     seeg=True, dipole=False, gof=False, bio=False, ecog=True, fnirs=True)
 _PICK_TYPES_KEYS = tuple(list(_PICK_TYPES_DATA_DICT) + ['ref_meg'])
 _DATA_CH_TYPES_SPLIT = ('mag', 'grad', 'eeg', 'csd', 'seeg', 'ecog',
-<<<<<<< HEAD
-                        'hbo', 'hbr', 'fnirs_raw', 'fnirs_od', 'fnirs_ph')
-_DATA_CH_TYPES_ORDER_DEFAULT = ('mag', 'grad', 'eeg', 'csd', 'eog', 'ecg',
-                                'emg', 'ref_meg', 'misc', 'stim', 'resp',
-                                'chpi', 'exci', 'ias', 'syst', 'seeg', 'bio',
-                                'ecog', 'hbo', 'hbr', 'fnirs_raw', 'fnirs_od',
-                                'whitened', 'fnirs_ph')
-=======
-                        'hbo', 'hbr', 'fnirs_cw_amplitude', 'fnirs_od')
+                        'hbo', 'hbr', 'fnirs_cw_amplitude', 'fnirs_fd_phase',
+                        'fnirs_od')
 _DATA_CH_TYPES_ORDER_DEFAULT = ('mag', 'grad', 'eeg', 'csd', 'eog', 'ecg',
                                 'emg', 'ref_meg', 'misc', 'stim', 'resp',
                                 'chpi', 'exci', 'ias', 'syst', 'seeg', 'bio',
                                 'ecog', 'hbo', 'hbr', 'fnirs_cw_amplitude',
-                                'fnirs_od', 'whitened')
->>>>>>> 992029a0
+                                'fnirs_fd_phase', 'fnirs_od', 'whitened')
 
 # Valid data types, ordered for consistency, used in viz/evoked.
 _VALID_CHANNEL_TYPES = ('eeg', 'grad', 'mag', 'seeg', 'eog', 'ecg', 'emg',
                         'dipole', 'gof', 'bio', 'ecog', 'hbo', 'hbr',
-<<<<<<< HEAD
-                        'fnirs_raw', 'fnirs_od', 'misc', 'csd', 'fnirs_ph')
+                        'fnirs_cw_amplitude', 'fnirs_fd_phase', 'fnirs_od',
+                        'misc', 'csd')
 
 _MEG_CH_TYPES_SPLIT = ('mag', 'grad', 'planar1', 'planar2')
-_FNIRS_CH_TYPES_SPLIT = ('hbo', 'hbr', 'fnirs_raw', 'fnirs_od', 'fnirs_ph')
-=======
-                        'fnirs_cw_amplitude', 'fnirs_od', 'misc', 'csd')
-
-_MEG_CH_TYPES_SPLIT = ('mag', 'grad', 'planar1', 'planar2')
-_FNIRS_CH_TYPES_SPLIT = ('hbo', 'hbr', 'fnirs_cw_amplitude', 'fnirs_od')
->>>>>>> 992029a0
+_FNIRS_CH_TYPES_SPLIT = ('hbo', 'hbr', 'fnirs_cw_amplitude', 'fnirs_fd_phase',
+                         'fnirs_od')
 
 
 def _pick_data_channels(info, exclude='bads', with_ref_meg=True):
