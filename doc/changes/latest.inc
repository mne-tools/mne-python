.. NOTE: we use cross-references to highlight new functions and classes.
   Please follow the examples below like :func:`mne.stats.f_mway_rm`, so the
   whats_new page will have a link to the function/class documentation.

.. NOTE: there are 3 separate sections for changes, based on type:
   - "Enhancements" for new features
   - "Bugs" for bug fixes
   - "API changes" for backward-incompatible changes

.. NOTE: changes from first-time contributors should be added to the TOP of
   the relevant section (Enhancements / Bugs / API changes), and should look
   like this (where xxxx is the pull request number):

       - description of enhancement/bugfix/API change (:gh:`xxxx` by
         :newcontrib:`Firstname Lastname`)

   Also add a corresponding entry for yourself in doc/changes/names.inc

.. _current:

Current (1.1.dev0)
------------------

Enhancements
~~~~~~~~~~~~

- Add support for ahdr files in :func:`mne.io.read_raw_brainvision` (:gh:`10515` by :newcontrib:`Alessandro Tonin`)

- Add support for reading data from Gowerlabs devices to :func:`mne.io.read_raw_snirf` (:gh:`10555` by :newcontrib:`Samuel Powell` and `Robert Luke`_)

- Add ``mne-icalabel`` to :func:`mne.sys_info` (:gh:`10615` by `Adam Li`_)

- Add support for ``overview_mode`` in :meth:`raw.plot() <mne.io.Raw.plot>` and related functions/methods (:gh:`10501` by `Eric Larson`_)

- Add :meth:`mne.io.Raw.crop_by_annotations` method to get chunks of Raw data based on :class:`mne.Annotations`. (:gh:`10460` by `Alex Gramfort`_)

- The ``pick_channels`` method gained a ``verbose`` parameter, allowing e.g. to suppress messages about removed projectors (:gh:`10544` by `Richard Höchenberger`_)

- The :func:`mne.make_forward_dipole` function can now take a list of dipoles to make a multi-dipole forward models (:gh:`10464` by `Marijn van Vliet`_)

- Add :meth:`mne.preprocessing.ICA.find_bads_muscle` to find muscle-related ICA components with an example, :ref:`ex-muscle-ica` (:gh:`10534` by `Alex Rockhill`_)

- Add example of Xfit-style ECD modeling using multiple dipoles (:gh:`10464` by `Marijn van Vliet`_)

- Add ``head_source`` argument to :func:`mne.make_field_map` to allow selecting which head source to use (:gh:`10568` by `Eric Larson`_)

- Add support for ``n_jobs=None`` to support :func:`joblib:joblib.parallel_backend` for more precise control over parallelization (:gh:`10567` by `Eric Larson`_)

- It is now possible to compute inverse solutions with restricted source orientations using discrete forward models (:gh:`10464` by `Marijn van Vliet`_)

- The new function :func:`mne.preprocessing.maxwell_filter_prepare_emptyroom` simplifies the preconditioning of an empty-room recording for our Maxwell filtering operations (:gh:`10533` by `Richard Höchenberger`_ and `Eric Larson`_)

- Add keyboard shortcuts to toggle :meth:`mne.preprocessing.ICA.plot_properties` topomap channel types ('t') and power spectral density log-scale ('l') (:gh:`10557` by `Alex Rockhill`_)

- Add ``--mri``, and ``--threshold`` options to :ref:`mne make_scalp_surfaces` to improve head surface mesh extraction (:gh:`10591` by `Eric Larson`_)

- Add :func:`mne.preprocessing.compute_bridged_electrodes` to detect EEG electrodes with shared spatial sources due to a conductive medium connecting two or more electrodes, add :ref:`ex-eeg-bridging` for an example and :func:`mne.viz.plot_bridged_electrodes` to help visualize (:gh:`10571` by `Alex Rockhill`_)

- Add ``'nearest'`` as an option for the ``image_interp`` argument in :func:`mne.viz.plot_topomap` to plot a topomap without interpolation using a Voronoi parcelation (:gh:`10571` by `Alex Rockhill`_)

- Add :func:`mne.preprocessing.interpolate_bridged_electrodes` to use the spatially smeared signal to get a better interpolation rather than dropping those channels (:gh:`10587` by `Alex Rockhill`_)

- :func:`mne.viz.plot_evoked_topomap` and :meth:`mne.Evoked.plot_topomap` now display the time range the map was averaged over if ``average`` was passed (:gh:`10606` by `Richard Höchenberger`_)

- :func:`mne.viz.plot_evoked_topomap` and :meth:`mne.Evoked.plot_topomap` can now average the topographic maps across different time periods for each time point. To do this, pass a list of periods via the ``average`` parameter (:gh:`10610` by `Richard Höchenberger`_)

- :func:`mne.viz.plot_evoked` and :meth:`mne.Evoked.plot` gained a new parameter, ``highlight``, to visually highlight time periods of interest (:gh:`10614` by `Richard Höchenberger`_)

- Added fNIRS support to :func:`mne.Info.get_montage` (:gh:`10611` by `Robert Luke`_)

Bugs
~~~~
- Make ``color`` parameter check in in :func:`mne.viz.plot_evoked_topo` consistent (:gh:`10217` by :newcontrib:`T. Wang` and `Stefan Appelhoff`_)

- Fix bug in :func:`mne.io.read_raw_brainvision` when BrainVision data are acquired with the Brain Products "V-Amp" amplifier and disabled lowpass filter is marked with value ``0`` (:gh:`10517` by :newcontrib:`Alessandro Tonin`)

- Fix bug in :func:`mne.pick_types` and related methods where ``csd=True`` was not passed handled properly (:gh:`10470` by :newcontrib:`Matthias Dold`)

- Fix bug where plots produced using the ``'qt'`` / ``mne_qt_browser`` backend could not be added using :meth:`mne.Report.add_figure` (:gh:`10485` by `Eric Larson`_)

- Fix bug where ``theme`` was not handled properly in :meth:`mne.io.Raw.plot` (:gh:`10487`, :gh:`10500` by `Mathieu Scheltienne`_ and `Eric Larson`_)

- Fix bug in :meth:`raw.crop(start, stop) <mne.io.Raw.crop>` that would cause annotations to be erroneously shifted when ``start != 0`` and no measurement date was set. (:gh:`10491` by `Eric Larson`_)

- Rendering issues with recent MESA releases can be avoided by setting the new environment variable``MNE_3D_OPTION_MULTI_SAMPLES=1`` or using :func:`mne.viz.set_3d_options` (:gh:`10513` by `Eric Larson`_)

- Fix behavior for the ``pyvista`` 3D renderer's ``quiver3D`` function so that default arguments plot a glyph in ``arrow`` mode (:gh:`10493` by `Alex Rockhill`_)

- Retain epochs metadata when using :func:`mne.channels.combine_channels` (:gh:`10504` by `Clemens Brunner`_)

- Fix reading of fiducial locations in :func:`mne.io.read_raw_eeglab` (:gh:`10521` by `Alex Gramfort`_)

- Prevent creation of montage with invalid ``[x, y, z]`` coordinates with :func:`mne.channels.make_dig_montage` (:gh:`10547` by `Mathieu Scheltienne`_)

- Fix bug in coregistration GUI that prevented it from starting up if only a high-resolution head model was available (:gh:`10543` by `Richard Höchenberger`_)

- Fix bug in the :class:`mne.viz.Brain` tool bar that prevented the buttons to call the corresponding feature (:gh:`10560` by `Guillaume Favelier`_)

<<<<<<< HEAD
- Fix bug in :func:`mne.viz.plot_evoked_image` that would cause incorrect sub-titles when using ``group_by`` (:gh:`10618` by `Reza Shoorangiz`_)
=======
- Fix issue with saving epochs once :func:`~mne.preprocessing.compute_current_source_density` has been used if a rejection threshold was used first (:gh:`10619` by `Alex Rockhill`_ and `Richard Höchenberger`_)
>>>>>>> be564571

API and behavior changes
~~~~~~~~~~~~~~~~~~~~~~~~
- When creating BEM surfaces via :func:`mne.bem.make_watershed_bem` and :func:`mne.bem.make_flash_bem`, the ``copy`` parameter now defaults to ``True``. This means that instead of creating symbolic links inside the FreeSurfer subject's ``bem`` folder, we now create "actual" files. This should avoid troubles when sharing files across different operating systems and file systems (:gh:`10531` by `Richard Höchenberger`_)

- The ordering of channels returned by :func:`mne.io.read_raw_nirx` is now ordered by channel name, rather than the order provided by the manufacturer. This enables consistent ordering of channels across different file types (:gh:`10555` by `Robert Luke`_)

- For :func:`mne.viz.plot_topomap`, :func:`mne.viz.plot_evoked_topomap`, :func:`mne.viz.plot_arrowmap`, :func:`mne.viz.plot_ica_components`, :meth:`mne.Covariance.plot_topomap`, :meth:`mne.Evoked.plot_topomap`, :meth:`mne.Evoked.animate_topomap`, :meth:`mne.decoding.CSP.plot_patterns`, :meth:`mne.Projection.plot_topomap` and :meth:`mne.preprocessing.ICA.plot_components` the topomap image interpolation was previously a cubic interpolation but now can be ``'linear'`` and ``'nearest'`` as well. Unless ``image_interp='nearest'`` is passed mne uses a subsequent matplotlib bilinear interpolation to make the interpolated image smoother. Previously, ``'image_interp'`` controlled this second interpolation step and, for the first interpolation, the only option was cubic. To simplify, ``image_interp`` is now responsible for the main interpolation and the subsequent matplotlib image interpolation is bilinear but can be changed afterward using ``im.set_interpolation`` (:gh:`10617` by `Alex Rockhill`_)<|MERGE_RESOLUTION|>--- conflicted
+++ resolved
@@ -96,11 +96,9 @@
 
 - Fix bug in the :class:`mne.viz.Brain` tool bar that prevented the buttons to call the corresponding feature (:gh:`10560` by `Guillaume Favelier`_)
 
-<<<<<<< HEAD
+- Fix issue with saving epochs once :func:`~mne.preprocessing.compute_current_source_density` has been used if a rejection threshold was used first (:gh:`10619` by `Alex Rockhill`_ and `Richard Höchenberger`_)
+
 - Fix bug in :func:`mne.viz.plot_evoked_image` that would cause incorrect sub-titles when using ``group_by`` (:gh:`10618` by `Reza Shoorangiz`_)
-=======
-- Fix issue with saving epochs once :func:`~mne.preprocessing.compute_current_source_density` has been used if a rejection threshold was used first (:gh:`10619` by `Alex Rockhill`_ and `Richard Höchenberger`_)
->>>>>>> be564571
 
 API and behavior changes
 ~~~~~~~~~~~~~~~~~~~~~~~~
