.. NOTE: we use cross-references to highlight new functions and classes.
   Please follow the examples below like :func:`mne.stats.f_mway_rm`, so the
   whats_new page will have a link to the function/class documentation.

.. NOTE: there are 3 separate sections for changes, based on type:
   - "Enhancements" for new features
   - "Bugs" for bug fixes
   - "API changes" for backward-incompatible changes

.. NOTE: changes from first-time contributors should be added to the TOP of
   the relevant section (Enhancements / Bugs / API changes), and should look
   like this (where xxxx is the pull request number):

       - description of enhancement/bugfix/API change (:gh:`xxxx` by
         :newcontrib:`Firstname Lastname`)

   Also add a corresponding entry for yourself in doc/changes/names.inc

.. _current:

Current (1.1.dev0)
------------------

Enhancements
~~~~~~~~~~~~
- Add :func:`mne.bem.distance_to_bem` to find depth of source positions (:gh:`10632` by :newcontrib:`Matt Courtemanche`)

- Add support for ahdr files in :func:`mne.io.read_raw_brainvision` (:gh:`10515` by :newcontrib:`Alessandro Tonin`)

- Add support for reading data from Gowerlabs devices to :func:`mne.io.read_raw_snirf` (:gh:`10555` by :newcontrib:`Samuel Powell` and `Robert Luke`_)

- Add built-in sensor layout files for Geodesic Head Web 130 and 280 devices (:gh:`10627` by `Evan Hathaway`_)

- Add ``mne-icalabel`` to :func:`mne.sys_info` (:gh:`10615` by `Adam Li`_)

- Add support for ``overview_mode`` in :meth:`raw.plot() <mne.io.Raw.plot>` and related functions/methods (:gh:`10501` by `Eric Larson`_)

- Add :meth:`mne.io.Raw.crop_by_annotations` method to get chunks of Raw data based on :class:`mne.Annotations`. (:gh:`10460` by `Alex Gramfort`_)

- The ``pick_channels`` method gained a ``verbose`` parameter, allowing e.g. to suppress messages about removed projectors (:gh:`10544` by `Richard Höchenberger`_)

- Add :func:`mne.viz.plot_projs_joint` for joint plotting of projectors and Evoked (:gh:`10720` by `Eric Larson`_)

- The :func:`mne.make_forward_dipole` function can now take a list of dipoles to make a multi-dipole forward models (:gh:`10464` by `Marijn van Vliet`_)

- Add ``mode='outlines'`` support to :meth:`mne.Dipole.plot_locations` and :func:`mne.viz.plot_dipole_locations` (:gh:`10699` by `Eric Larson`_)

- Add :meth:`mne.preprocessing.ICA.find_bads_muscle` to find muscle-related ICA components with an example, :ref:`ex-muscle-ica` (:gh:`10534` by `Alex Rockhill`_)

- Add example of Xfit-style ECD modeling using multiple dipoles (:gh:`10464` by `Marijn van Vliet`_)

- Add ``head_source`` argument to :func:`mne.make_field_map` to allow selecting which head source to use (:gh:`10568` by `Eric Larson`_)

- Add support for ``n_jobs=None`` to support :func:`joblib:joblib.parallel_backend` for more precise control over parallelization (:gh:`10567` by `Eric Larson`_)

- It is now possible to compute inverse solutions with restricted source orientations using discrete forward models (:gh:`10464` by `Marijn van Vliet`_)

- The new function :func:`mne.preprocessing.maxwell_filter_prepare_emptyroom` simplifies the preconditioning of an empty-room recording for our Maxwell filtering operations (:gh:`10533` by `Richard Höchenberger`_ and `Eric Larson`_)

- Add keyboard shortcuts to toggle :meth:`mne.preprocessing.ICA.plot_properties` topomap channel types ('t') and power spectral density log-scale ('l') (:gh:`10557` by `Alex Rockhill`_)

- Add ``--mri``, and ``--threshold`` options to :ref:`mne make_scalp_surfaces` to improve head surface mesh extraction (:gh:`10591` by `Eric Larson`_)

- Add :func:`mne.preprocessing.compute_bridged_electrodes` to detect EEG electrodes with shared spatial sources due to a conductive medium connecting two or more electrodes, add :ref:`ex-eeg-bridging` for an example and :func:`mne.viz.plot_bridged_electrodes` to help visualize (:gh:`10571` by `Alex Rockhill`_)

- Add ``'nearest'`` as an option for the ``image_interp`` argument in :func:`mne.viz.plot_topomap` to plot a topomap without interpolation using a Voronoi parcelation (:gh:`10571` by `Alex Rockhill`_)

- Add :func:`mne.preprocessing.interpolate_bridged_electrodes` to use the spatially smeared signal to get a better interpolation rather than dropping those channels (:gh:`10587` by `Alex Rockhill`_)

- Add support for hemoglobin type fNIRS data to temporal derivative distribution repair (TDDR) :func:`mne.preprocessing.nirs.temporal_derivative_distribution_repair` (:gh:`10125` by `Johann Benerradi`_)

- :func:`mne.viz.plot_evoked_topomap` and :meth:`mne.Evoked.plot_topomap` now display the time range the map was averaged over if ``average`` was passed (:gh:`10606` by `Richard Höchenberger`_)

- :func:`mne.viz.plot_evoked_topomap` and :meth:`mne.Evoked.plot_topomap` can now average the topographic maps across different time periods for each time point. To do this, pass a list of periods via the ``average`` parameter (:gh:`10610` by `Richard Höchenberger`_)

- :func:`mne.viz.plot_evoked` and :meth:`mne.Evoked.plot` gained a new parameter, ``highlight``, to visually highlight time periods of interest (:gh:`10614` by `Richard Höchenberger`_)

- Added fNIRS support to :func:`mne.Info.get_montage` (:gh:`10611` by `Robert Luke`_)

- Add :func:`mne.viz.plot_ch_adjacency` to visualize and manually edit the channel adjacency matrix (:gh:`10633` by `Mikołaj Magnuski`_)

- Add :meth:`mne.viz.Brain.get_view` to get the current camera parameters such that they can be passed to :meth:`mne.viz.Brain.show_view` (:gh:`10661` by `Alex Rockhill`_)

- Added support for Aurora version 2021.9.0.6 to :func:`mne.io.read_raw_nirx` (:gh:`10668` by `Robert Luke`_)

- Added BrainVision format (``.vhdr``, ``.vmrk``, ``.eeg``) to :func:`mne.export.export_raw` (:gh:`10681` by `Stefan Appelhoff`_)

- Added ``export`` method to :class:`mne.Evoked` (:gh:`10681` by `Stefan Appelhoff`_)

- Add timeformat ``YYYY/MM/DD`` to ``mne.io.ctf.info._convert_time`` (:gh:`10674` by `Simon Kern`_)

- :meth:`mne.Report.add_figure` and :meth:`mne.Report.add_image` gained a new parameter, ``section``, allowing to put multiple figures or images into the same "content block". Previously, the only way to group figures and images was by means of a slider, which sometimes made content hard to discover. The slider remains available as an alternative (:gh:`10694` by `Richard Höchenberger`_)

- All functions and methods that plot topographic maps for EEG (2D projections of the EEG sensor locations) now accept the parameter value ``sphere='eeglab'`` to lay out the sensors with respect to the head circle in a similar way to how EEGLAB does, i.e., T7/T8 and Fpz/Oz are placed directly on the circle for template montages (:gh:`10572` by `Richard Höchenberger`_)

- :func:`mne.channels.get_builtin_montages` gained a new parameter, ``descriptions``, which allows to retrieve the descriptions of the montages in addition to their names (:gh:`10373` by `Richard Höchenberger`_)

- The built-in FieldTrip channel adjacency matrices, which can be read via :func:`~mne.channels.read_ch_adjacency`, have been synchronized with FieldTrip again. This means that numerous new adjacencies have been added, most notably those for standard 10-05 and 10-20 montages (:gh:`10749` by `Richard Höchenberger`_)

Bugs
~~~~

- Pick also bad channels when selecting T1T2 magnetometers in :func:`mne.preprocessing.maxwell_filter` (:gh:`10639` by :newcontrib:`Matti Toivonen`)

- Make ``color`` parameter check in in :func:`mne.viz.plot_evoked_topo` consistent (:gh:`10217` by :newcontrib:`T. Wang` and `Stefan Appelhoff`_)

- Fix bug in :func:`mne.io.read_raw_brainvision` when BrainVision data are acquired with the Brain Products "V-Amp" amplifier and disabled lowpass filter is marked with value ``0`` (:gh:`10517` by :newcontrib:`Alessandro Tonin`)

- Fix bug in :func:`mne.pick_types` and related methods where ``csd=True`` was not passed handled properly (:gh:`10470` by :newcontrib:`Matthias Dold`)

- Fix bug where plots produced using the ``'qt'`` / ``mne_qt_browser`` backend could not be added using :meth:`mne.Report.add_figure` (:gh:`10485` by `Eric Larson`_)

- Fix bug where ``theme`` was not handled properly in :meth:`mne.io.Raw.plot` (:gh:`10487`, :gh:`10500` by `Mathieu Scheltienne`_ and `Eric Larson`_)

- Fix bug in :meth:`raw.crop(start, stop) <mne.io.Raw.crop>` that would cause annotations to be erroneously shifted when ``start != 0`` and no measurement date was set. (:gh:`10491` by `Eric Larson`_)

- Fix bug in :func:`mne.io.read_raw_bti` where unknown electrode locations were not handled properly (:gh:`10662` by `Eric Larson`_)

- Rendering issues with recent MESA releases can be avoided by setting the new environment variable``MNE_3D_OPTION_MULTI_SAMPLES=1`` or using :func:`mne.viz.set_3d_options` (:gh:`10513` by `Eric Larson`_)

- Fix behavior for the ``pyvista`` 3D renderer's ``quiver3D`` function so that default arguments plot a glyph in ``arrow`` mode (:gh:`10493` by `Alex Rockhill`_)

- Retain epochs metadata when using :func:`mne.channels.combine_channels` (:gh:`10504` by `Clemens Brunner`_)

- Fix epochs indexing with metadata containing boolean type and missing values (:gh:`10705` by `Clemens Brunner`_ and `Alex Gramfort`_)

- Fix reading of fiducial locations in :func:`mne.io.read_raw_eeglab` (:gh:`10521` by `Alex Gramfort`_)

- Prevent creation of montage with invalid ``[x, y, z]`` coordinates with :func:`mne.channels.make_dig_montage` (:gh:`10547` by `Mathieu Scheltienne`_)

- Fix bug in coregistration GUI that prevented it from starting up if only a high-resolution head model was available (:gh:`10543` by `Richard Höchenberger`_)

- Fix bug in the :class:`mne.viz.Brain` tool bar that prevented the buttons to call the corresponding feature (:gh:`10560` by `Guillaume Favelier`_)

- Fix issue with saving epochs once :func:`~mne.preprocessing.compute_current_source_density` has been used if a rejection threshold was used first (:gh:`10619` by `Alex Rockhill`_ and `Richard Höchenberger`_)

- Fix bug in :func:`mne.viz.plot_evoked_image` that would cause incorrect sub-titles when using ``group_by`` (:gh:`10618` by `Reza Shoorangiz`_)

- Reduce memory usage when loading an EDF file with ``preload=False`` (:gh:`10638` by `Clemens Brunner`_)

- Fix bug in :meth:`mne.io.Raw.get_channel_types` and related methods where ``unique=True`` would return a :class:`python:set` with arbitrary order rather than a :class:`python:list` that preserves the same order as ``inst.ch_names`` (:gh:`10720` by `Eric Larson`_)

- In :func:`mne.preprocessing.find_bad_channels_maxwell`, do not re-filter the data if a low-pass filter with the requested frequency has already been applied (:gh:`10664` by `Richard Höchenberger`_)

- Fix a problem in :meth:`mne.Evoked.get_peak`, where under certain circumstances the ``mode`` parameters ``'pos'`` and ``'neg'`` were not honored when ``tmin`` and/or ``tmax`` were passed as well (:gh:`10686` by `Richard Höchenberger`_)

- :func:`mne.read_evokeds`, :func:`mne.channels.read_custom_montage`, :func:`mne.channels.read_dig_hpts`, :func:`mne.channels.read_dig_polhemus_isotrak`, and :func:`mne.channels.read_polhemus_fastscan` now correctly expand ``~`` in the provided path to the user's home directory (:gh:`10685`, :gh:`10688` by `Richard Höchenberger`_)

- Fix bug in :func:`mne.io.read_raw_eeglab` and :func:`mne.read_epochs_eeglab`, where the presence of channels without position in the ``.set`` file caused positions incorrectly assigned to all further channels (:gh:`8754` by `Mikołaj Magnuski`_)

- Combining channels of :class:`mne.Epochs` or :class:`mne.Evoked` objects now properly retains baseline information (:gh:`10703` by `Clemens Brunner`_)

- In :class:`mne.Report`, some figures would have an undesired border added to the edges; this has now been resolved (:gh:`10730` by `Richard Höchenberger`_)

<<<<<<< HEAD
- The built-in FieldTrip channel adjacency matrix for ``easycapM1`` had a bug, where the channel ``PO8`` was incorrectly labeled as ``PO6`` This has been resolved by updating the adjacency matrix to the latest version provided by FieldTrip (:gh:`10749` by `Richard Höchenberger`_)
=======
- Fix selection of EEG channels and selected sphere when plotting bridged electrodes with :func:`mne.viz.plot_bridged_electrodes` (:gh:`10753` by `Mathieu Scheltienne`_)
>>>>>>> 0d8f4693

API and behavior changes
~~~~~~~~~~~~~~~~~~~~~~~~
- When creating BEM surfaces via :func:`mne.bem.make_watershed_bem` and :func:`mne.bem.make_flash_bem`, the ``copy`` parameter now defaults to ``True``. This means that instead of creating symbolic links inside the FreeSurfer subject's ``bem`` folder, we now create "actual" files. This should avoid troubles when sharing files across different operating systems and file systems (:gh:`10531` by `Richard Höchenberger`_)

- The ordering of channels returned by :func:`mne.io.read_raw_nirx` is now ordered by channel name, rather than the order provided by the manufacturer. This enables consistent ordering of channels across different file types (:gh:`10555` by `Robert Luke`_)

- For :func:`mne.viz.plot_topomap`, :func:`mne.viz.plot_evoked_topomap`, :func:`mne.viz.plot_arrowmap`, :func:`mne.viz.plot_ica_components`, :meth:`mne.Covariance.plot_topomap`, :meth:`mne.Evoked.plot_topomap`, :meth:`mne.Evoked.animate_topomap`, :meth:`mne.decoding.CSP.plot_patterns`, :meth:`mne.Projection.plot_topomap` and :meth:`mne.preprocessing.ICA.plot_components` the topomap image interpolation was previously a cubic interpolation but now can be ``'linear'`` and ``'nearest'`` as well. Unless ``image_interp='nearest'`` is passed mne uses a subsequent matplotlib bilinear interpolation to make the interpolated image smoother. Previously, ``'image_interp'`` controlled this second interpolation step and, for the first interpolation, the only option was cubic. To simplify, ``image_interp`` is now responsible for the main interpolation and the subsequent matplotlib image interpolation is bilinear but can be changed afterward using ``im.set_interpolation`` (:gh:`10617` by `Alex Rockhill`_)<|MERGE_RESOLUTION|>--- conflicted
+++ resolved
@@ -152,11 +152,9 @@
 
 - In :class:`mne.Report`, some figures would have an undesired border added to the edges; this has now been resolved (:gh:`10730` by `Richard Höchenberger`_)
 
-<<<<<<< HEAD
+- Fix selection of EEG channels and selected sphere when plotting bridged electrodes with :func:`mne.viz.plot_bridged_electrodes` (:gh:`10753` by `Mathieu Scheltienne`_)
+
 - The built-in FieldTrip channel adjacency matrix for ``easycapM1`` had a bug, where the channel ``PO8`` was incorrectly labeled as ``PO6`` This has been resolved by updating the adjacency matrix to the latest version provided by FieldTrip (:gh:`10749` by `Richard Höchenberger`_)
-=======
-- Fix selection of EEG channels and selected sphere when plotting bridged electrodes with :func:`mne.viz.plot_bridged_electrodes` (:gh:`10753` by `Mathieu Scheltienne`_)
->>>>>>> 0d8f4693
 
 API and behavior changes
 ~~~~~~~~~~~~~~~~~~~~~~~~
