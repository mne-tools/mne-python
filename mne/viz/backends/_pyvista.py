--- conflicted
+++ resolved
@@ -70,21 +70,14 @@
             # self.store['show'] = show
             self.store['title'] = title
             self.store['auto_update'] = False
-<<<<<<< HEAD
             self.store["menu_bar"] = False
             self.store["toolbar"] = False
+            self.store["update_app_icon"] = False
             self.store["margin"] = False
             self.store["nrows"] = shape[0]
             self.store["ncols"] = shape[1]
         self.viewer = None
         self._nrows, self._ncols = shape
-=======
-            self.store['menu_bar'] = False
-            self.store['toolbar'] = False
-            self.store['update_app_icon'] = False
-
-        self._nrows, self._ncols = self.store['shape']
->>>>>>> cb3c34f9
         self._azimuth = self._elevation = None
 
     def build(self):
@@ -724,36 +717,14 @@
         return actor
 
     def _process_events(self):
-<<<<<<< HEAD
-        _process_events(self.figure.plotter)
-=======
         for plotter in self._all_plotters:
             _process_events(plotter)
->>>>>>> cb3c34f9
 
     def _update_picking_callback(self,
                                  on_pick):
-<<<<<<< HEAD
         self.picking_helpers = list()
         for plotter in self._all_plotters:
             self.picking_helpers.append(PickingHelper(plotter, on_pick))
-=======
-        try:
-            # pyvista<0.30.0
-            add_obs = self.plotter.iren.AddObserver
-        except AttributeError:
-            # pyvista>=0.30.0
-            add_obs = self.plotter.iren.add_observer
-        add_obs(vtk.vtkCommand.RenderEvent, on_mouse_move)
-        add_obs(vtk.vtkCommand.LeftButtonPressEvent, on_button_press)
-        add_obs(vtk.vtkCommand.EndInteractionEvent, on_button_release)
-        self.plotter.picker = vtk.vtkCellPicker()
-        self.plotter.picker.AddObserver(
-            vtk.vtkCommand.EndPickEvent,
-            on_pick
-        )
-        self.plotter.picker.SetVolumeOpacityIsovalue(0.)
->>>>>>> cb3c34f9
 
     def _set_mesh_scalars(self, mesh, scalars, name):
         # Catch:  FutureWarning: Conversion of the second argument of
@@ -1001,24 +972,14 @@
     return r, theta, phi
 
 
-<<<<<<< HEAD
-def _set_3d_view(figure, azimuth, elevation, focalpoint, distance, roll=None,
-                 reset_camera=True, rigid=None):
+def _set_3d_view(figure, azimuth=None, elevation=None, focalpoint='auto',
+                 distance=None, roll=None, reset_camera=True, rigid=None):
     viewer = figure.viewer
     rigid = np.eye(4) if rigid is None else rigid
     position = np.array(viewer.camera_position[0])
+    bounds = np.array(viewer.renderer.ComputeVisiblePropBounds())
     if reset_camera:
         viewer.reset_camera()
-    if focalpoint is None:
-        focalpoint = np.array(viewer.camera_position[1])
-=======
-def _set_3d_view(figure, azimuth=None, elevation=None, focalpoint='auto',
-                 distance=None, roll=None, reset_camera=True, rigid=None):
-    rigid = np.eye(4) if rigid is None else rigid
-    position = np.array(figure.plotter.camera_position[0])
-    bounds = np.array(figure.plotter.renderer.ComputeVisiblePropBounds())
-    if reset_camera:
-        figure.plotter.reset_camera()
 
     # focalpoint: if 'auto', we use the center of mass of the visible
     # bounds, if None, we use the existing camera focal point otherwise
@@ -1028,11 +989,10 @@
                       extra='when a string')
         focalpoint = (bounds[1::2] + bounds[::2]) * 0.5
     elif focalpoint is None:
-        focalpoint = np.array(figure.plotter.camera_position[1])
+        focalpoint = np.array(viewer.camera_position[1])
     else:
         focalpoint = np.asarray(focalpoint)
 
->>>>>>> cb3c34f9
     # work in the transformed space
     position = apply_trans(rigid, position)
     focalpoint = apply_trans(rigid, focalpoint)
@@ -1044,11 +1004,6 @@
         theta = _deg2rad(elevation)
 
     # set the distance
-<<<<<<< HEAD
-    renderer = viewer.renderer
-    bounds = np.array(renderer.ComputeVisiblePropBounds())
-=======
->>>>>>> cb3c34f9
     if distance is None:
         distance = max(bounds[1::2] - bounds[::2]) * 2.0
 
@@ -1187,22 +1142,20 @@
     def __init__(self, plotter, pick_func):
         self._mouse_no_mvt = 0
         self.plotter = plotter
-        self.plotter.iren.AddObserver(
-            vtk.vtkCommand.RenderEvent,
-            self.on_mouse_move
-        )
-        self.plotter.iren.AddObserver(
-            vtk.vtkCommand.LeftButtonPressEvent,
-            self.on_button_press
-        )
-        self.plotter.iren.AddObserver(
-            vtk.vtkCommand.EndInteractionEvent,
-            self.on_button_release
-        )
+        try:
+            # pyvista<0.30.0
+            add_obs = self.plotter.iren.AddObserver
+        except AttributeError:
+            # pyvista>=0.30.0
+            add_obs = self.plotter.iren.add_observer
+        add_obs(vtk.vtkCommand.RenderEvent, self.on_mouse_move)
+        add_obs(vtk.vtkCommand.LeftButtonPressEvent, self.on_button_press)
+        add_obs(vtk.vtkCommand.EndInteractionEvent, self.on_button_release)
+
         self.plotter.picker = vtk.vtkCellPicker()
         self.plotter.picker.AddObserver(
             vtk.vtkCommand.EndPickEvent,
-            pick_func,
+            pick_func
         )
         self.plotter.picker.SetVolumeOpacityIsovalue(0.)
 
