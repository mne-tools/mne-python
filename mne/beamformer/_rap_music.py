"""Compute a Recursively Applied and Projected MUltiple Signal Classification (RAP-MUSIC)."""  # noqa

# Authors: Yousra Bekhti <yousra.bekhti@gmail.com>
#          Alexandre Gramfort <alexandre.gramfort@inria.fr>
#
# License: BSD-3-Clause

import numpy as np

from ..forward import is_fixed_orient, convert_forward_solution
from ..io.pick import pick_info, pick_channels_forward
from ..inverse_sparse.mxne_inverse import _make_dipoles_sparse
from ..minimum_norm.inverse import _log_exp_var
from ..utils import logger, verbose, _check_info_inv, fill_doc
from ._compute_beamformer import _prepare_beamformer_input


@fill_doc
def _apply_rap_music(
    data, info, times, forward, noise_cov, n_dipoles=2, picks=None, use_trap=False
):
    """RAP-MUSIC or TRAP-MUSIC for evoked data.

    Parameters
    ----------
    data : array, shape (n_channels, n_times)
        Evoked data.
    %(info_not_none)s
    times : array
        Times.
    forward : instance of Forward
        Forward operator.
    noise_cov : instance of Covariance
        The noise covariance.
    n_dipoles : int
        The number of dipoles to estimate. The default value is 2.
    picks : list of int
        Caller ensures this is a list of int.
<<<<<<< HEAD
    force_no_rep : bool, optional
        Forces no repetition of estimated dipoles.
=======
    use_trap : bool
        Use the TRAP-MUSIC variant if True (default False).
>>>>>>> 468aae3d

    Returns
    -------
    dipoles : list of instances of Dipole
        The dipole fits.
    explained_data : array | None
        Data explained by the dipoles using a least square fitting with the
        selected active dipoles and their estimated orientation.
    """
    from scipy import linalg

    info = pick_info(info, picks)
    del picks
    # things are much simpler if we avoid surface orientation
    align = forward["source_nn"].copy()
    if forward["surf_ori"] and not is_fixed_orient(forward):
        forward = convert_forward_solution(forward, surf_ori=False)
    is_free_ori, info, _, _, G, whitener, _, _ = _prepare_beamformer_input(
        info, forward, noise_cov=noise_cov, rank=None
    )
    forward = pick_channels_forward(forward, info["ch_names"], ordered=True)
    del info

    # whiten the data (leadfield already whitened)
    M = np.dot(whitener, data)
    del data

    _, eig_vectors = linalg.eigh(np.dot(M, M.T))
    phi_sig = eig_vectors[:, -n_dipoles:]

    n_orient = 3 if is_free_ori else 1
    G.shape = (G.shape[0], -1, n_orient)
    gain = forward["sol"]["data"].copy()
    gain.shape = G.shape
    n_channels = G.shape[0]
    A = np.empty((n_channels, n_dipoles))
    gain_dip = np.empty((n_channels, n_dipoles))
    oris = np.empty((n_dipoles, 3))
    poss = np.empty((n_dipoles, 3))

    G_proj = G.copy()
    phi_sig_proj = phi_sig.copy()

    idxs = list()
    for k in range(n_dipoles):
        subcorr_max = -1.0
        source_idx, source_ori, source_pos = 0, [0, 0, 0], [0, 0, 0]
        for i_source in range(G.shape[1]):
            if force_no_rep and (i_source in idxs):
                continue
            Gk = G_proj[:, i_source]
            subcorr, ori = _compute_subcorr(Gk, phi_sig_proj)
            if subcorr > subcorr_max:
                subcorr_max = subcorr
                source_idx = i_source
                source_ori = ori
                source_pos = forward["source_rr"][i_source]
                if n_orient == 3 and align is not None:
                    surf_normal = forward["source_nn"][3 * i_source + 2]
                    # make sure ori is aligned to the surface orientation
                    source_ori *= np.sign(source_ori @ surf_normal) or 1.0
                if n_orient == 1:
                    source_ori = forward["source_nn"][i_source]

        idxs.append(source_idx)
        if n_orient == 3:
            Ak = np.dot(G[:, source_idx], source_ori)
        else:
            Ak = G[:, source_idx, 0]
        A[:, k] = Ak
        oris[k] = source_ori
        poss[k] = source_pos

        logger.info("source %s found: p = %s" % (k + 1, source_idx))
        if n_orient == 3:
            logger.info("ori = %s %s %s" % tuple(oris[k]))

        projection = _compute_proj(A[:, : k + 1])
        G_proj = np.einsum("ab,bso->aso", projection, G)
        phi_sig_proj = np.dot(projection, phi_sig)
        if use_trap:
            phi_sig_proj = phi_sig_proj[:, -(n_dipoles - k) :]
    del G, G_proj

    sol = linalg.lstsq(A, M)[0]
    if n_orient == 3:
        X = sol[:, np.newaxis] * oris[:, :, np.newaxis]
        X.shape = (-1, len(times))
    else:
        X = sol

    gain_active = gain[:, idxs]
    if n_orient == 3:
        gain_dip = (oris * gain_active).sum(-1)
        idxs = np.array(idxs)
        active_set = np.array([[3 * idxs, 3 * idxs + 1, 3 * idxs + 2]]).T.ravel()
    else:
        gain_dip = gain_active[:, :, 0]
        active_set = idxs
    gain_active = whitener @ gain_active.reshape(gain.shape[0], -1)
    assert gain_active.shape == (n_channels, X.shape[0])

    explained_data = gain_dip @ sol
    M_estimate = whitener @ explained_data
    _log_exp_var(M, M_estimate)
    tstep = np.median(np.diff(times)) if len(times) > 1 else 1.0
    dipoles = _make_dipoles_sparse(
        X, active_set, forward, times[0], tstep, M, gain_active, active_is_idx=True
    )
    for dipole, ori in zip(dipoles, oris):
        signs = np.sign((dipole.ori * ori).sum(-1, keepdims=True))
        dipole.ori *= signs
        dipole.amplitude *= signs[:, 0]
    logger.info("[done]")
    return dipoles, explained_data


def _compute_subcorr(G, phi_sig):
    """Compute the subspace correlation."""
    from scipy import linalg

    Ug, Sg, Vg = linalg.svd(G, full_matrices=False)
    # Now we look at the actual rank of the forward fields
    # in G and handle the fact that it might be rank defficient
    # eg. when using MEG and a sphere model for which the
    # radial component will be truly 0.
    rank = np.sum(Sg > (Sg[0] * 1e-6))
    if rank == 0:
        return 0, np.zeros(len(G))
    rank = max(rank, 2)  # rank cannot be 1
    Ug, Sg, Vg = Ug[:, :rank], Sg[:rank], Vg[:rank]
    tmp = np.dot(Ug.T.conjugate(), phi_sig)
    Uc, Sc, _ = linalg.svd(tmp, full_matrices=False)
    X = np.dot(Vg.T / Sg[None, :], Uc[:, 0])  # subcorr
    return Sc[0], X / np.linalg.norm(X)


def _compute_proj(A):
    """Compute the orthogonal projection operation for a manifold vector A."""
    from scipy import linalg

    U, _, _ = linalg.svd(A, full_matrices=False)
    return np.identity(A.shape[0]) - np.dot(U, U.T.conjugate())


def _rap_music(evoked, forward, noise_cov, n_dipoles, return_residual, use_trap):
    """RAP-/TRAP-MUSIC implementation."""
    info = evoked.info
    data = evoked.data
    times = evoked.times

    picks = _check_info_inv(info, forward, data_cov=None, noise_cov=noise_cov)

    data = data[picks]

    dipoles, explained_data = _apply_rap_music(
        data, info, times, forward, noise_cov, n_dipoles, picks, use_trap
    )

    if return_residual:
        residual = evoked.copy().pick([info["ch_names"][p] for p in picks])
        residual.data -= explained_data
        active_projs = [p for p in residual.info["projs"] if p["active"]]
        for p in active_projs:
            p["active"] = False
        residual.add_proj(active_projs, remove_existing=True)
        residual.apply_proj()
        return dipoles, residual
    else:
        return dipoles


@verbose
def rap_music(
    evoked,
    forward,
    noise_cov,
    n_dipoles=5,
    return_residual=False,
    *,
    verbose=None,
):
    """RAP-MUSIC source localization method.

    Compute Recursively Applied and Projected MUltiple SIgnal Classification
<<<<<<< HEAD
    (RAP-MUSIC) on evoked data.
    Implementation follows :footcite:t:`MosherLeahy1999,MosherLeahy1996`.
=======
    (RAP-MUSIC) :footcite:`MosherLeahy1999,MosherLeahy1996` on evoked data.
>>>>>>> 468aae3d

    .. note:: The goodness of fit (GOF) of all the returned dipoles is the
              same and corresponds to the GOF of the full set of dipoles.

    Parameters
    ----------
    evoked : instance of Evoked
        Evoked data to localize.
    forward : instance of Forward
        Forward operator.
    noise_cov : instance of Covariance
        The noise covariance.
    n_dipoles : int
        The number of dipoles to look for. The default value is 5.
    return_residual : bool
        If True, the residual is returned as an Evoked instance.
    force_no_rep : bool, optional
        Forces no repetition of estimated dipoles.
    %(verbose)s

    Returns
    -------
    dipoles : list of instance of Dipole
        The dipole fits.
    residual : instance of Evoked
        The residual a.k.a. data not explained by the dipoles.
        Only returned if return_residual is True.

    See Also
    --------
    mne.fit_dipole
    mne.beamformer.trap_music

<<<<<<< HEAD
    References
    ----------
    .. footbibliography::
=======
    Notes
    -----
    .. versionadded:: 0.9.0

    References
    ----------
    .. footbibliography::
    """
    return _rap_music(evoked, forward, noise_cov, n_dipoles, return_residual, False)

>>>>>>> 468aae3d

@verbose
def trap_music(
    evoked,
    forward,
    noise_cov,
    n_dipoles=5,
    return_residual=False,
    *,
    verbose=None,
):
    """TRAP-MUSIC source localization method.

    Compute Truncated Recursively Applied and Projected MUltiple SIgnal Classification
    (TRAP-MUSIC) :footcite:`Makela2018` on evoked data.

    .. note:: The goodness of fit (GOF) of all the returned dipoles is the
              same and corresponds to the GOF of the full set of dipoles.

    Parameters
    ----------
    evoked : instance of Evoked
        Evoked data to localize.
    forward : instance of Forward
        Forward operator.
    noise_cov : instance of Covariance
        The noise covariance.
    n_dipoles : int
        The number of dipoles to look for. The default value is 5.
    return_residual : bool
        If True, the residual is returned as an Evoked instance.
    %(verbose)s

    Returns
    -------
    dipoles : list of instance of Dipole
        The dipole fits.
    residual : instance of Evoked
        The residual a.k.a. data not explained by the dipoles.
        Only returned if return_residual is True.

    See Also
    --------
    mne.fit_dipole
    mne.beamformer.rap_music

    Notes
    -----
    .. versionadded:: 1.4

    References
    ----------
    .. footbibliography::
    """
    return _rap_music(evoked, forward, noise_cov, n_dipoles, return_residual, True)<|MERGE_RESOLUTION|>--- conflicted
+++ resolved
@@ -36,13 +36,8 @@
         The number of dipoles to estimate. The default value is 2.
     picks : list of int
         Caller ensures this is a list of int.
-<<<<<<< HEAD
-    force_no_rep : bool, optional
-        Forces no repetition of estimated dipoles.
-=======
     use_trap : bool
         Use the TRAP-MUSIC variant if True (default False).
->>>>>>> 468aae3d
 
     Returns
     -------
@@ -228,12 +223,7 @@
     """RAP-MUSIC source localization method.
 
     Compute Recursively Applied and Projected MUltiple SIgnal Classification
-<<<<<<< HEAD
-    (RAP-MUSIC) on evoked data.
-    Implementation follows :footcite:t:`MosherLeahy1999,MosherLeahy1996`.
-=======
     (RAP-MUSIC) :footcite:`MosherLeahy1999,MosherLeahy1996` on evoked data.
->>>>>>> 468aae3d
 
     .. note:: The goodness of fit (GOF) of all the returned dipoles is the
               same and corresponds to the GOF of the full set of dipoles.
@@ -267,11 +257,6 @@
     mne.fit_dipole
     mne.beamformer.trap_music
 
-<<<<<<< HEAD
-    References
-    ----------
-    .. footbibliography::
-=======
     Notes
     -----
     .. versionadded:: 0.9.0
@@ -282,7 +267,6 @@
     """
     return _rap_music(evoked, forward, noise_cov, n_dipoles, return_residual, False)
 
->>>>>>> 468aae3d
 
 @verbose
 def trap_music(
