# -*- coding: utf-8 -*-
# Authors: Alexandre Gramfort <alexandre.gramfort@inria.fr>
#          Matti Hämäläinen <msh@nmr.mgh.harvard.edu>
#          Martin Luessi <mluessi@nmr.mgh.harvard.edu>
#          Denis Engemann <denis.engemann@gmail.com>
#          Teon Brooks <teon.brooks@gmail.com>
#          Marijn van Vliet <w.m.vanvliet@gmail.com>
#          Stefan Appelhoff <stefan.appelhoff@mailbox.org>
#          Clemens Brunner <clemens.brunner@gmail.com>
#
# License: BSD (3-clause)

from contextlib import nullcontext
from copy import deepcopy
from datetime import timedelta
import os
import os.path as op
import shutil
from collections import defaultdict

import numpy as np

from .constants import FIFF
from .utils import _construct_bids_filename, _check_orig_units
from .pick import (pick_types, pick_channels, pick_info, _picks_to_idx,
                   channel_type)
from .meas_info import write_meas_info, _ensure_infos_match
from .proj import setup_proj, activate_proj, _proj_equal, ProjMixin
from ..channels.channels import (ContainsMixin, UpdateChannelsMixin,
                                 SetChannelsMixin, InterpolationMixin,
                                 _unit2human)
from .compensator import set_current_comp, make_compensator
from .write import (start_file, end_file, start_block, end_block,
                    write_dau_pack16, write_float, write_double,
                    write_complex64, write_complex128, write_int,
                    write_id, write_string, _get_split_size, _NEXT_FILE_BUFFER)

from ..annotations import (_annotations_starts_stops, _write_annotations,
                           _handle_meas_date)
from ..filter import (FilterMixin, notch_filter, resample, _resamp_ratio_len,
                      _resample_stim_channels, _check_fun)
from ..parallel import parallel_func
from ..utils import (_check_fname, _check_pandas_installed, sizeof_fmt,
                     _check_pandas_index_arguments, fill_doc, copy_doc,
                     check_fname, _get_stim_channel, _stamp_to_dt,
                     logger, verbose, _time_mask, warn, SizeMixin,
                     copy_function_doc_to_method_doc, _validate_type,
                     _check_preload, _get_argvalues, _check_option,
                     _build_data_frame, _convert_times, _scale_dataframe_data,
                     _check_time_format, _arange_div)
from ..defaults import _handle_default
from ..viz import plot_raw, plot_raw_psd, plot_raw_psd_topo, _RAW_CLIP_DEF
from ..event import find_events, concatenate_events
from ..annotations import Annotations, _combine_annotations, _sync_onset
from ..data.html_templates import raw_template


class TimeMixin(object):
    """Class to add sfreq and time_as_index capabilities to certain classes."""

    # Overridden method signature does not match call...
    def time_as_index(self, times, use_rounding=False):  # lgtm
        """Convert time to indices.

        Parameters
        ----------
        times : list-like | float | int
            List of numbers or a number representing points in time.
        use_rounding : bool
            If True, use rounding (instead of truncation) when converting
            times to indices. This can help avoid non-unique indices.

        Returns
        -------
        index : ndarray
            Indices corresponding to the times supplied.
        """
        from ..source_estimate import _BaseSourceEstimate
        if isinstance(self, _BaseSourceEstimate):
            sfreq = 1. / self.tstep
        else:
            sfreq = self.info['sfreq']
        index = (np.atleast_1d(times) - self.times[0]) * sfreq
        if use_rounding:
            index = np.round(index)
        return index.astype(int)


@fill_doc
class BaseRaw(ProjMixin, ContainsMixin, UpdateChannelsMixin, SetChannelsMixin,
              InterpolationMixin, TimeMixin, SizeMixin, FilterMixin):
    """Base class for Raw data.

    Parameters
    ----------
    info : dict
        A dict passed from the subclass.
    preload : bool | str | ndarray
        Preload data into memory for data manipulation and faster indexing.
        If True, the data will be preloaded into memory (fast, requires
        large amount of memory). If preload is a string, preload is the
        file name of a memory-mapped file which is used to store the data
        on the hard drive (slower, requires less memory). If preload is an
        ndarray, the data are taken from that array. If False, data are not
        read until save.
    first_samps : iterable
        Iterable of the first sample number from each raw file. For unsplit raw
        files this should be a length-one list or tuple.
    last_samps : iterable | None
        Iterable of the last sample number from each raw file. For unsplit raw
        files this should be a length-one list or tuple. If None, then preload
        must be an ndarray.
    filenames : tuple
        Tuple of length one (for unsplit raw files) or length > 1 (for split
        raw files).
    raw_extras : list of dict
        The data necessary for on-demand reads for the given reader format.
        Should be the same length as ``filenames``. Will have the entry
        ``raw_extras['orig_nchan']`` added to it for convenience.
    orig_format : str
        The data format of the original raw file (e.g., ``'double'``).
    dtype : dtype | None
        The dtype of the raw data. If preload is an ndarray, its dtype must
        match what is passed here.
    buffer_size_sec : float
        The buffer size in seconds that should be written by default using
        :meth:`mne.io.Raw.save`.
    orig_units : dict | None
        Dictionary mapping channel names to their units as specified in
        the header file. Example: {'FC1': 'nV'}.

        .. versionadded:: 0.17
    %(verbose)s

    See Also
    --------
    mne.io.Raw : Documentation of attribute and methods.

    Notes
    -----
    This class is public to allow for stable type-checking in user
    code (i.e., ``isinstance(my_raw_object, BaseRaw)``) but should not be used
    as a constructor for `Raw` objects (use instead one of the subclass
    constructors, or one of the ``mne.io.read_raw_*`` functions).

    Subclasses must provide the following methods:

        * _read_segment_file(self, data, idx, fi, start, stop, cals, mult)
          (only needed for types that support on-demand disk reads)
    """

    @verbose
    def __init__(self, info, preload=False,
                 first_samps=(0,), last_samps=None,
                 filenames=(None,), raw_extras=(None,),
                 orig_format='double', dtype=np.float64,
                 buffer_size_sec=1., orig_units=None,
                 verbose=None):  # noqa: D102
        # wait until the end to preload data, but triage here
        if isinstance(preload, np.ndarray):
            # some functions (e.g., filtering) only work w/64-bit data
            if preload.dtype not in (np.float64, np.complex128):
                raise RuntimeError('datatype must be float64 or complex128, '
                                   'not %s' % preload.dtype)
            if preload.dtype != dtype:
                raise ValueError('preload and dtype must match')
            self._data = preload
            self.preload = True
            assert len(first_samps) == 1
            last_samps = [first_samps[0] + self._data.shape[1] - 1]
            load_from_disk = False
        else:
            if last_samps is None:
                raise ValueError('last_samps must be given unless preload is '
                                 'an ndarray')
            if not preload:
                self.preload = False
                load_from_disk = False
            else:
                load_from_disk = True
        self._last_samps = np.array(last_samps)
        self._first_samps = np.array(first_samps)
        orig_ch_names = info['ch_names']
        if isinstance(info['meas_date'], tuple):  # be permissive of old code
            info['meas_date'] = _stamp_to_dt(info['meas_date'])
        info._check_consistency()  # make sure subclass did a good job
        self.info = info
        self.buffer_size_sec = float(buffer_size_sec)
        cals = np.empty(info['nchan'])
        for k in range(info['nchan']):
            cals[k] = info['chs'][k]['range'] * info['chs'][k]['cal']
        bad = np.where(cals == 0)[0]
        if len(bad) > 0:
            raise ValueError('Bad cals for channels %s'
                             % {ii: self.ch_names[ii] for ii in bad})
        self.verbose = verbose
        self._cals = cals
        self._raw_extras = list(dict() if r is None else r for r in raw_extras)
        for r in self._raw_extras:
            r['orig_nchan'] = info['nchan']
        self._read_picks = [np.arange(info['nchan'])
                            for _ in range(len(raw_extras))]
        # deal with compensation (only relevant for CTF data, either CTF
        # reader or MNE-C converted CTF->FIF files)
        self._read_comp_grade = self.compensation_grade  # read property
        if self._read_comp_grade is not None and len(info['comps']):
            logger.info('Current compensation grade : %d'
                        % self._read_comp_grade)
        self._comp = None
        self._filenames = list(filenames)
        self.orig_format = orig_format
        # Sanity check and set original units, if provided by the reader:

        if orig_units:
            if not isinstance(orig_units, dict):
                raise ValueError('orig_units must be of type dict, but got '
                                 ' {}'.format(type(orig_units)))

            # original units need to be truncated to 15 chars or renamed
            # to match MNE conventions (channel name unique and less than
            # 15 characters).
            orig_units = deepcopy(orig_units)
            for old_ch, new_ch in zip(orig_ch_names, info['ch_names']):
                if old_ch in orig_units:
                    this_unit = orig_units[old_ch]
                    del orig_units[old_ch]
                    orig_units[new_ch] = this_unit

            # STI 014 channel is native only to fif ... for all other formats
            # this was artificially added by the IO procedure, so remove it
            ch_names = list(info['ch_names'])
            if ('STI 014' in ch_names) and not \
                    (self.filenames[0].endswith('.fif')):
                ch_names.remove('STI 014')

            # Each channel in the data must have a corresponding channel in
            # the original units.
            ch_correspond = [ch in orig_units for ch in ch_names]
            if not all(ch_correspond):
                ch_without_orig_unit = ch_names[ch_correspond.index(False)]
                raise ValueError('Channel {} has no associated original '
                                 'unit.'.format(ch_without_orig_unit))

            # Final check of orig_units, editing a unit if it is not a valid
            # unit
            orig_units = _check_orig_units(orig_units)
        self._orig_units = orig_units
        self._projectors = list()
        self._projector = None
        self._dtype_ = dtype
        self.set_annotations(None)
        # If we have True or a string, actually do the preloading
        if load_from_disk:
            self._preload_data(preload)
        self._init_kwargs = _get_argvalues()

    @verbose
    def apply_gradient_compensation(self, grade, verbose=None):
        """Apply CTF gradient compensation.

        .. warning:: The compensation matrices are stored with single
                     precision, so repeatedly switching between different
                     of compensation (e.g., 0->1->3->2) can increase
                     numerical noise, especially if data are saved to
                     disk in between changing grades. It is thus best to
                     only use a single gradient compensation level in
                     final analyses.

        Parameters
        ----------
        grade : int
            CTF gradient compensation level.
        %(verbose_meth)s

        Returns
        -------
        raw : instance of Raw
            The modified Raw instance. Works in-place.
        """
        grade = int(grade)
        current_comp = self.compensation_grade
        if current_comp != grade:
            if self.proj:
                raise RuntimeError('Cannot change compensation on data where '
                                   'projectors have been applied')
            # Figure out what operator to use (varies depending on preload)
            from_comp = current_comp if self.preload else self._read_comp_grade
            comp = make_compensator(self.info, from_comp, grade)
            logger.info('Compensator constructed to change %d -> %d'
                        % (current_comp, grade))
            set_current_comp(self.info, grade)
            # We might need to apply it to our data now
            if self.preload:
                logger.info('Applying compensator to loaded data')
                lims = np.concatenate([np.arange(0, len(self.times), 10000),
                                       [len(self.times)]])
                for start, stop in zip(lims[:-1], lims[1:]):
                    self._data[:, start:stop] = np.dot(
                        comp, self._data[:, start:stop])
            else:
                self._comp = comp  # store it for later use
        return self

    @property
    def _dtype(self):
        """Datatype for loading data (property so subclasses can override)."""
        # most classes only store real data, they won't need anything special
        return self._dtype_

    @verbose
    def _read_segment(self, start=0, stop=None, sel=None, data_buffer=None,
                      projector=None, verbose=None):
        """Read a chunk of raw data.

        Parameters
        ----------
        start : int, (optional)
            first sample to include (first is 0). If omitted, defaults to the
            first sample in data.
        stop : int, (optional)
            First sample to not include.
            If omitted, data is included to the end.
        sel : array, optional
            Indices of channels to select.
        data_buffer : array or str, optional
            numpy array to fill with data read, must have the correct shape.
            If str, a np.memmap with the correct data type will be used
            to store the data.
        projector : array
            SSP operator to apply to the data.
        %(verbose_meth)s

        Returns
        -------
        data : array, [channels x samples]
           the data matrix (channels x samples).
        """
        #  Initial checks
        start = int(start)
        stop = self.n_times if stop is None else min([int(stop), self.n_times])

        if start >= stop:
            raise ValueError('No data in this range')

        #  Initialize the data and calibration vector
        if sel is None:
            n_out = self.info['nchan']
            idx = slice(None)
        else:
            n_out = len(sel)
            idx = _convert_slice(sel)
        del sel
        assert n_out <= self.info['nchan']
        data_shape = (n_out, stop - start)
        dtype = self._dtype
        if isinstance(data_buffer, np.ndarray):
            if data_buffer.shape != data_shape:
                raise ValueError('data_buffer has incorrect shape: %s != %s'
                                 % (data_buffer.shape, data_shape))
            data = data_buffer
        else:
            data = _allocate_data(data_buffer, data_shape, dtype)

        # deal with having multiple files accessed by the raw object
        cumul_lens = np.concatenate(([0], np.array(self._raw_lengths,
                                                   dtype='int')))
        cumul_lens = np.cumsum(cumul_lens)
        files_used = np.logical_and(np.less(start, cumul_lens[1:]),
                                    np.greater_equal(stop - 1,
                                                     cumul_lens[:-1]))

        # set up cals and mult (cals, compensation, and projector)
        n_out = len(np.arange(len(self.ch_names))[idx])
        cals = self._cals.ravel()[np.newaxis, :]
        if projector is not None:
            assert projector.shape[0] == projector.shape[1] == cals.shape[1]
        if self._comp is not None:
            if projector is not None:
                mult = self._comp * cals
                mult = np.dot(projector[idx], mult)
            else:
                mult = self._comp[idx] * cals
        elif projector is not None:
            mult = projector[idx] * cals
        else:
            mult = None
        del projector

        if mult is None:
            cals = cals.T[idx]
            assert cals.shape == (n_out, 1)
            need_idx = idx  # sufficient just to read the given channels
        else:
            cals = None  # shouldn't be used
            assert mult.shape == (n_out, len(self.ch_names))
            # read all necessary for proj
            need_idx = np.where(np.any(mult, axis=0))[0]
            mult = mult[:, need_idx]
            logger.debug(
                f'Reading {len(need_idx)}/{len(self.ch_names)} channels '
                f'due to projection')
        assert (mult is None) ^ (cals is None)  # xor

        # read from necessary files
        offset = 0
        for fi in np.nonzero(files_used)[0]:
            start_file = self._first_samps[fi]
            # first iteration (only) could start in the middle somewhere
            if offset == 0:
                start_file += start - cumul_lens[fi]
            stop_file = np.min([stop - cumul_lens[fi] + self._first_samps[fi],
                                self._last_samps[fi] + 1])
            if start_file < self._first_samps[fi] or stop_file < start_file:
                raise ValueError('Bad array indexing, could be a bug')
            n_read = stop_file - start_file
            this_sl = slice(offset, offset + n_read)
            # reindex back to original file
            orig_idx = _convert_slice(self._read_picks[fi][need_idx])
            _ReadSegmentFileProtector(self)._read_segment_file(
                data[:, this_sl], orig_idx, fi,
                int(start_file), int(stop_file), cals, mult)
            offset += n_read
        return data

    def _read_segment_file(self, data, idx, fi, start, stop, cals, mult):
        """Read a segment of data from a file.

        Only needs to be implemented for readers that support
        ``preload=False``. Any implementation should only make use of:

        - self._raw_extras[fi]
        - self._filenames[fi]

        So be sure to store any information necessary for reading raw data
        in self._raw_extras[fi]. Things like ``info`` can be decoupled
        from the original data (e.g., different subsets of channels) due
        to picking before preload, for example.

        Parameters
        ----------
        data : ndarray, shape (n_out, stop - start + 1)
            The data array. Should be modified inplace.
        idx : ndarray | slice
            The requested channel indices.
        fi : int
            The file index that must be read from.
        start : int
            The start sample in the given file.
        stop : int
            The stop sample in the given file (inclusive).
        cals : ndarray, shape (len(idx), 1)
            Channel calibrations (already sub-indexed).
        mult : ndarray, shape (n_out, len(idx) | None
            The compensation + projection + cals matrix, if applicable.
        """
        raise NotImplementedError

    def _check_bad_segment(self, start, stop, picks,
                           reject_start, reject_stop,
                           reject_by_annotation=False):
        """Check if data segment is bad.

        If the slice is good, returns the data in desired range.
        If rejected based on annotation, returns description of the
        bad segment as a string.

        Parameters
        ----------
        start : int
            First sample of the slice.
        stop : int
            End of the slice.
        picks : array of int
            Channel picks.
        reject_start : int
            First sample to check for overlaps with bad annotations.
        reject_stop : int
            Last sample to check for overlaps with bad annotations.
        reject_by_annotation : bool
            Whether to perform rejection based on annotations.
            False by default.

        Returns
        -------
        data : array | str
            Data in the desired range (good segment) or description of the bad
            segment.
        """
        if start < 0:
            return None
        if reject_by_annotation and len(self.annotations) > 0:
            annot = self.annotations
            sfreq = self.info['sfreq']
            onset = _sync_onset(self, annot.onset)
            overlaps = np.where(onset < reject_stop / sfreq)
            overlaps = np.where(onset[overlaps] + annot.duration[overlaps] >
                                reject_start / sfreq)
            for descr in annot.description[overlaps]:
                if descr.lower().startswith('bad'):
                    return descr
        return self._getitem((picks, slice(start, stop)), return_times=False)

    @verbose
    def load_data(self, verbose=None):
        """Load raw data.

        Parameters
        ----------
        %(verbose_meth)s

        Returns
        -------
        raw : instance of Raw
            The raw object with data.

        Notes
        -----
        This function will load raw data if it was not already preloaded.
        If data were already preloaded, it will do nothing.

        .. versionadded:: 0.10.0
        """
        if not self.preload:
            self._preload_data(True)
        return self

    def _preload_data(self, preload):
        """Actually preload the data."""
        data_buffer = preload
        if isinstance(preload, (bool, np.bool_)) and not preload:
            data_buffer = None
        logger.info('Reading %d ... %d  =  %9.3f ... %9.3f secs...' %
                    (0, len(self.times) - 1, 0., self.times[-1]))
        self._data = self._read_segment(
            data_buffer=data_buffer, projector=self._projector)
        assert len(self._data) == self.info['nchan']
        self.preload = True
        self._comp = None  # no longer needed
        self.close()

    @property
    def _first_time(self):
        return self.first_samp / float(self.info['sfreq'])

    @property
    def first_samp(self):
        """The first data sample."""
        return self._first_samps[0]

    @property
    def first_time(self):
        """The first time point (including first_samp but not meas_date)."""
        return self._first_time

    @property
    def last_samp(self):
        """The last data sample."""
        return self.first_samp + sum(self._raw_lengths) - 1

    @property
    def _last_time(self):
        return self.last_samp / float(self.info['sfreq'])

    # "Overridden method signature does not match call..." in LGTM
    def time_as_index(self, times, use_rounding=False, origin=None):  # lgtm
        """Convert time to indices.

        Parameters
        ----------
        times : list-like | float | int
            List of numbers or a number representing points in time.
        use_rounding : bool
            If True, use rounding (instead of truncation) when converting
            times to indices. This can help avoid non-unique indices.
        origin : datetime | float | int | None
            Time reference for times. If None, ``times`` are assumed to be
            relative to ``first_samp``.

            .. versionadded:: 0.17.0

        Returns
        -------
        index : ndarray
            Indices relative to ``first_samp`` corresponding to the times
            supplied.
        """
        origin = _handle_meas_date(origin)
        if origin is None:
            delta = 0
        elif self.info['meas_date'] is None:
            raise ValueError('origin must be None when info["meas_date"] '
                             'is None, got %s' % (origin,))
        else:
            first_samp_in_abs_time = (self.info['meas_date'] +
                                      timedelta(0, self._first_time))
            delta = (origin - first_samp_in_abs_time).total_seconds()
        times = np.atleast_1d(times) + delta

        return super(BaseRaw, self).time_as_index(times, use_rounding)

    @property
    def _raw_lengths(self):
        return [l - f + 1 for f, l in zip(self._first_samps, self._last_samps)]

    @property
    def annotations(self):  # noqa: D401
        """:class:`~mne.Annotations` for marking segments of data."""
        return self._annotations

    @property
    def filenames(self):
        """The filenames used."""
        return tuple(self._filenames)

    @verbose
    def set_annotations(self, annotations, emit_warning=True,
                        on_missing='raise', *, verbose=None):
        """Setter for annotations.

        This setter checks if they are inside the data range.

        Parameters
        ----------
        annotations : instance of mne.Annotations | None
            Annotations to set. If None, the annotations is defined
            but empty.
        emit_warning : bool
            Whether to emit warnings when cropping or omitting annotations.
        %(on_missing_ch_names)s
        %(verbose_meth)s

        Returns
        -------
        self : instance of Raw
            The raw object with annotations.
        """
        meas_date = _handle_meas_date(self.info['meas_date'])
        if annotations is None:
            self._annotations = Annotations([], [], [], meas_date)
        else:
            _validate_type(annotations, Annotations, 'annotations')

            if meas_date is None and annotations.orig_time is not None:
                raise RuntimeError('Ambiguous operation. Setting an Annotation'
                                   ' object with known ``orig_time`` to a raw'
                                   ' object which has ``meas_date`` set to'
                                   ' None is ambiguous. Please, either set a'
                                   ' meaningful ``meas_date`` to the raw'
                                   ' object; or set ``orig_time`` to None in'
                                   ' which case the annotation onsets would be'
                                   ' taken in reference to the first sample of'
                                   ' the raw object.')

            delta = 1. / self.info['sfreq']
            new_annotations = annotations.copy()
            new_annotations._prune_ch_names(self.info, on_missing)
            if annotations.orig_time is None:
                new_annotations.crop(0, self.times[-1] + delta,
                                     emit_warning=emit_warning)
                new_annotations.onset += self._first_time
            else:
                tmin = meas_date + timedelta(0, self._first_time)
                tmax = tmin + timedelta(seconds=self.times[-1] + delta)
                new_annotations.crop(tmin=tmin, tmax=tmax,
                                     emit_warning=emit_warning)
                new_annotations.onset -= (
                    meas_date - new_annotations.orig_time).total_seconds()
            new_annotations._orig_time = meas_date

            self._annotations = new_annotations

        return self

    def __del__(self):  # noqa: D105
        # remove file for memmap
        if hasattr(self, '_data') and \
                getattr(self._data, 'filename', None) is not None:
            # First, close the file out; happens automatically on del
            filename = self._data.filename
            del self._data
            # Now file can be removed
            try:
                os.remove(filename)
            except OSError:
                pass  # ignore file that no longer exists

    def __enter__(self):
        """Entering with block."""
        return self

    def __exit__(self, exception_type, exception_val, trace):
        """Exit with block."""
        try:
            self.close()
        except Exception:
            return exception_type, exception_val, trace

    def _parse_get_set_params(self, item):
        """Parse the __getitem__ / __setitem__ tuples."""
        # make sure item is a tuple
        if not isinstance(item, tuple):  # only channel selection passed
            item = (item, slice(None, None, None))

        if len(item) != 2:  # should be channels and time instants
            raise RuntimeError("Unable to access raw data (need both channels "
                               "and time)")

        sel = _picks_to_idx(self.info, item[0])

        if isinstance(item[1], slice):
            time_slice = item[1]
            start, stop, step = (time_slice.start, time_slice.stop,
                                 time_slice.step)
        else:
            item1 = item[1]
            # Let's do automated type conversion to integer here
            if np.array(item[1]).dtype.kind == 'i':
                item1 = int(item1)
            if isinstance(item1, (int, np.integer)):
                start, stop, step = item1, item1 + 1, 1
            else:
                raise ValueError('Must pass int or slice to __getitem__')

        if start is None:
            start = 0
        if step is not None and step != 1:
            raise ValueError('step needs to be 1 : %d given' % step)

        if isinstance(sel, (int, np.integer)):
            sel = np.array([sel])

        if sel is not None and len(sel) == 0:
            raise ValueError("Empty channel list")

        return sel, start, stop

    def __getitem__(self, item):
        """Get raw data and times.

        Parameters
        ----------
        item : tuple or array-like
            See below for use cases.

        Returns
        -------
        data : ndarray, shape (n_channels, n_times)
            The raw data.
        times : ndarray, shape (n_times,)
            The times associated with the data.

        Examples
        --------
        Generally raw data is accessed as::

            >>> data, times = raw[picks, time_slice]  # doctest: +SKIP

        To get all data, you can thus do either of::

            >>> data, times = raw[:]  # doctest: +SKIP

        Which will be equivalent to:

            >>> data, times = raw[:, :]  # doctest: +SKIP

        To get only the good MEG data from 10-20 seconds, you could do::

            >>> picks = mne.pick_types(raw.info, meg=True, exclude='bads')  # doctest: +SKIP
            >>> t_idx = raw.time_as_index([10., 20.])  # doctest: +SKIP
            >>> data, times = raw[picks, t_idx[0]:t_idx[1]]  # doctest: +SKIP

        """  # noqa: E501
        return self._getitem(item)

    def _getitem(self, item, return_times=True):
        sel, start, stop = self._parse_get_set_params(item)
        if self.preload:
            data = self._data[sel, start:stop]
        else:
            data = self._read_segment(start=start, stop=stop, sel=sel,
                                      projector=self._projector)

        if return_times:
            # Rather than compute the entire thing just compute the subset
            # times = self.times[start:stop]
            # stop can be None here so don't use it directly
            times = np.arange(start, start + data.shape[1], dtype=float)
            times /= self.info['sfreq']
            return data, times
        else:
            return data

    def __setitem__(self, item, value):
        """Set raw data content."""
        _check_preload(self, 'Modifying data of Raw')
        sel, start, stop = self._parse_get_set_params(item)
        # set the data
        self._data[sel, start:stop] = value

    @verbose
    def get_data(self, picks=None, start=0, stop=None,
                 reject_by_annotation=None, return_times=False, units=None,
                 *, tmin=None, tmax=None, verbose=None):
        """Get data in the given range.

        Parameters
        ----------
        %(picks_all)s
        start : int
            The first sample to include. Defaults to 0.
        stop : int | None
            End sample (first not to include). If None (default), the end of
            the data is  used.
        reject_by_annotation : None | 'omit' | 'NaN'
            Whether to reject by annotation. If None (default), no rejection is
            done. If 'omit', segments annotated with description starting with
            'bad' are omitted. If 'NaN', the bad samples are filled with NaNs.
        return_times : bool
            Whether to return times as well. Defaults to False.
<<<<<<< HEAD
        units : str | dict | None
            Specify the unit(s) that the data should be returned in. If
            ``None`` (default), the data is returned in the
            channel-type-specific default units, which are SI units (see
            :ref:`units` and :term:`data channels`). If a string, must be a
            sub-multiple of SI units that will be used to scale the data from
            all channels of the type associated with that unit. This only works
            if the data contains one channel type that has a unit (unitless
            channel types are left unchanged). For example if there are only
            EEG and STIM channels, ``units='uV'`` will scale EEG channels to
            micro-Volts while STIM channels will be unchanged. Finally, if a
            dictionary is provided, keys must be channel types, and values must
            be units to scale the data of that channel type to. For example
            ``dict(grad='fT/cm', mag='fT')`` will scale the corresponding types
            accordingly, but all other channel types will remain in their
            channel-type-specific default unit.
        tmin : float | None
            Start time of data to get in seconds. The ``tmin`` parameter is
            ignored if the ``start`` parameter is bigger than 0.

            .. versionadded:: 0.24.0
        tmax : float | None
            End time of data to get in seconds. The ``tmax`` parameter is
            ignored if the ``stop`` parameter is defined.

            .. versionadded:: 0.24.0
=======
        %(units)s
>>>>>>> 19bdd794
        %(verbose_meth)s

        Returns
        -------
        data : ndarray, shape (n_channels, n_times)
            Copy of the data in the given range.
        times : ndarray, shape (n_times,)
            Times associated with the data samples. Only returned if
            return_times=True.

        Notes
        -----
        .. versionadded:: 0.14.0
        """
        # validate types
        _validate_type(start, types=('int-like'), item_name='start',
                       type_name="int")
        _validate_type(stop, types=('int-like', None), item_name='stop',
                       type_name="int, None")
        _validate_type(tmin, types=('int-like', None), item_name='tmin',
                       type_name="int, None")
        _validate_type(tmax, types=('int-like', None), item_name='tmax',
                       type_name="int, None")

        picks = _picks_to_idx(self.info, picks, 'all', exclude=())

        # Get channel factors for conversion into specified unit
        # (vector of ones if no conversion needed)
        if units is not None:
            ch_factors = _get_ch_factors(self, units, picks)

        # convert to ints
        picks = np.atleast_1d(np.arange(self.info['nchan'])[picks])

        # handle start/tmin stop/tmax
        # tmin/tmax are ignored if start/stop are defined to
        # something other than their defaults
        if start == 0:
            start = 0 if tmin is None else self.time_as_index(tmin)
        if stop is None:
            stop = self.n_times if tmax is None else self.time_as_index(tmax)

        # truncate start/stop to the open interval [0, n_times]
        start = min(max(0, start), self.n_times)
        stop = min(max(0, stop), self.n_times)

        if len(self.annotations) == 0 or reject_by_annotation is None:
            getitem = self._getitem(
                (picks, slice(start, stop)), return_times=return_times)
            if return_times:
                data, times = getitem
                if units is not None:
                    data *= ch_factors[:, np.newaxis]
                return data, times
            if units is not None:
                getitem *= ch_factors[:, np.newaxis]
            return getitem
        _check_option('reject_by_annotation', reject_by_annotation.lower(),
                      ['omit', 'nan'])
        onsets, ends = _annotations_starts_stops(self, ['BAD'])
        keep = (onsets < stop) & (ends > start)
        onsets = np.maximum(onsets[keep], start)
        ends = np.minimum(ends[keep], stop)
        if len(onsets) == 0:
            data, times = self[picks, start:stop]
            if units is not None:
                data *= ch_factors[:, np.newaxis]
            if return_times:
                return data, times
            return data
        n_samples = stop - start  # total number of samples
        used = np.ones(n_samples, bool)
        for onset, end in zip(onsets, ends):
            if onset >= end:
                continue
            used[onset - start: end - start] = False
        used = np.concatenate([[False], used, [False]])
        starts = np.where(~used[:-1] & used[1:])[0] + start
        stops = np.where(used[:-1] & ~used[1:])[0] + start
        n_kept = (stops - starts).sum()  # kept samples
        n_rejected = n_samples - n_kept  # rejected samples
        if n_rejected > 0:
            if reject_by_annotation == 'omit':
                msg = ("Omitting {} of {} ({:.2%}) samples, retaining {}"
                       " ({:.2%}) samples.")
                logger.info(msg.format(n_rejected, n_samples,
                                       n_rejected / n_samples,
                                       n_kept, n_kept / n_samples))
                data = np.zeros((len(picks), n_kept))
                times = np.zeros(data.shape[1])
                idx = 0
                for start, stop in zip(starts, stops):  # get the data
                    if start == stop:
                        continue
                    end = idx + stop - start
                    data[:, idx:end], times[idx:end] = self[picks, start:stop]
                    idx = end
            else:
                msg = ("Setting {} of {} ({:.2%}) samples to NaN, retaining {}"
                       " ({:.2%}) samples.")
                logger.info(msg.format(n_rejected, n_samples,
                                       n_rejected / n_samples,
                                       n_kept, n_kept / n_samples))
                data, times = self[picks, start:stop]
                data[:, ~used[1:-1]] = np.nan
        else:
            data, times = self[picks, start:stop]

        if units is not None:
            data *= ch_factors[:, np.newaxis]
        if return_times:
            return data, times
        return data

    @verbose
    def apply_function(self, fun, picks=None, dtype=None, n_jobs=1,
                       channel_wise=True, verbose=None, **kwargs):
        """Apply a function to a subset of channels.

        %(applyfun_summary_raw)s

        Parameters
        ----------
        %(applyfun_fun)s
        %(picks_all_data_noref)s
        %(applyfun_dtype)s
        %(n_jobs)s
        %(applyfun_chwise)s

            .. versionadded:: 0.18
        %(verbose_meth)s
        %(kwarg_fun)s

        Returns
        -------
        self : instance of Raw
            The raw object with transformed data.
        """
        _check_preload(self, 'raw.apply_function')
        picks = _picks_to_idx(self.info, picks, exclude=(), with_ref_meg=False)

        if not callable(fun):
            raise ValueError('fun needs to be a function')

        data_in = self._data
        if dtype is not None and dtype != self._data.dtype:
            self._data = self._data.astype(dtype)

        if channel_wise:
            if n_jobs == 1:
                # modify data inplace to save memory
                for idx in picks:
                    self._data[idx, :] = _check_fun(fun, data_in[idx, :],
                                                    **kwargs)
            else:
                # use parallel function
                parallel, p_fun, _ = parallel_func(_check_fun, n_jobs)
                data_picks_new = parallel(
                    p_fun(fun, data_in[p], **kwargs) for p in picks)
                for pp, p in enumerate(picks):
                    self._data[p, :] = data_picks_new[pp]
        else:
            self._data[picks, :] = _check_fun(
                fun, data_in[picks, :], **kwargs)

        return self

    # Need a separate method because the default pad is different for raw
    @copy_doc(FilterMixin.filter)
    def filter(self, l_freq, h_freq, picks=None, filter_length='auto',
               l_trans_bandwidth='auto', h_trans_bandwidth='auto', n_jobs=1,
               method='fir', iir_params=None, phase='zero',
               fir_window='hamming', fir_design='firwin',
               skip_by_annotation=('edge', 'bad_acq_skip'),
               pad='reflect_limited', verbose=None):  # noqa: D102
        return super().filter(
            l_freq, h_freq, picks, filter_length, l_trans_bandwidth,
            h_trans_bandwidth, n_jobs, method, iir_params, phase,
            fir_window, fir_design, skip_by_annotation, pad, verbose)

    @verbose
    def notch_filter(self, freqs, picks=None, filter_length='auto',
                     notch_widths=None, trans_bandwidth=1.0, n_jobs=1,
                     method='fir', iir_params=None, mt_bandwidth=None,
                     p_value=0.05, phase='zero', fir_window='hamming',
                     fir_design='firwin', pad='reflect_limited', verbose=None):
        """Notch filter a subset of channels.

        Parameters
        ----------
        freqs : float | array of float | None
            Specific frequencies to filter out from data, e.g.,
            np.arange(60, 241, 60) in the US or np.arange(50, 251, 50) in
            Europe. None can only be used with the mode 'spectrum_fit',
            where an F test is used to find sinusoidal components.
        %(picks_all_data)s
        %(filter_length_notch)s
        notch_widths : float | array of float | None
            Width of each stop band (centred at each freq in freqs) in Hz.
            If None, freqs / 200 is used.
        trans_bandwidth : float
            Width of the transition band in Hz.
            Only used for ``method='fir'``.
        %(n_jobs-fir)s
        %(method-fir)s
        %(iir_params)s
        mt_bandwidth : float | None
            The bandwidth of the multitaper windowing function in Hz.
            Only used in 'spectrum_fit' mode.
        p_value : float
            P-value to use in F-test thresholding to determine significant
            sinusoidal components to remove when method='spectrum_fit' and
            freqs=None. Note that this will be Bonferroni corrected for the
            number of frequencies, so large p-values may be justified.
        %(phase)s
        %(fir_window)s
        %(fir_design)s
        %(pad-fir)s
            The default is ``'reflect_limited'``.

            .. versionadded:: 0.15
        %(verbose_meth)s

        Returns
        -------
        raw : instance of Raw
            The raw instance with filtered data.

        See Also
        --------
        mne.filter.notch_filter
        mne.io.Raw.filter

        Notes
        -----
        Applies a zero-phase notch filter to the channels selected by
        "picks". By default the data of the Raw object is modified inplace.

        The Raw object has to have the data loaded e.g. with ``preload=True``
        or ``self.load_data()``.

        .. note:: If n_jobs > 1, more memory is required as
                  ``len(picks) * n_times`` additional time points need to
                  be temporaily stored in memory.

        For details, see :func:`mne.filter.notch_filter`.
        """
        fs = float(self.info['sfreq'])
        picks = _picks_to_idx(self.info, picks, exclude=(), none='data_or_ica')
        _check_preload(self, 'raw.notch_filter')
        self._data = notch_filter(
            self._data, fs, freqs, filter_length=filter_length,
            notch_widths=notch_widths, trans_bandwidth=trans_bandwidth,
            method=method, iir_params=iir_params, mt_bandwidth=mt_bandwidth,
            p_value=p_value, picks=picks, n_jobs=n_jobs, copy=False,
            phase=phase, fir_window=fir_window, fir_design=fir_design,
            pad=pad)
        return self

    @verbose
    def resample(self, sfreq, npad='auto', window='boxcar', stim_picks=None,
                 n_jobs=1, events=None, pad='reflect_limited',
                 verbose=None):  # lgtm
        """Resample all channels.

        If appropriate, an anti-aliasing filter is applied before resampling.
        See :ref:`resampling-and-decimating` for more information.

        .. warning:: The intended purpose of this function is primarily to
                     speed up computations (e.g., projection calculation) when
                     precise timing of events is not required, as downsampling
                     raw data effectively jitters trigger timings. It is
                     generally recommended not to epoch downsampled data,
                     but instead epoch and then downsample, as epoching
                     downsampled data jitters triggers.
                     For more, see
                     `this illustrative gist
                     <https://gist.github.com/larsoner/01642cb3789992fbca59>`_.

                     If resampling the continuous data is desired, it is
                     recommended to construct events using the original data.
                     The event onsets can be jointly resampled with the raw
                     data using the 'events' parameter (a resampled copy is
                     returned).

        Parameters
        ----------
        sfreq : float
            New sample rate to use.
        %(npad)s
        %(window-resample)s
        stim_picks : list of int | None
            Stim channels. These channels are simply subsampled or
            supersampled (without applying any filtering). This reduces
            resampling artifacts in stim channels, but may lead to missing
            triggers. If None, stim channels are automatically chosen using
            :func:`mne.pick_types`.
        %(n_jobs-cuda)s
        events : 2D array, shape (n_events, 3) | None
            An optional event matrix. When specified, the onsets of the events
            are resampled jointly with the data. NB: The input events are not
            modified, but a new array is returned with the raw instead.
        %(pad-fir)s
            The default is ``'reflect_limited'``.

            .. versionadded:: 0.15
        %(verbose_meth)s

        Returns
        -------
        raw : instance of Raw
            The resampled version of the raw object.
        events : array, shape (n_events, 3) | None
            If events are jointly resampled, these are returned with the raw.

        See Also
        --------
        mne.io.Raw.filter
        mne.Epochs.resample

        Notes
        -----
        For some data, it may be more accurate to use ``npad=0`` to reduce
        artifacts. This is dataset dependent -- check your data!

        For optimum performance and to make use of ``n_jobs > 1``, the raw
        object has to have the data loaded e.g. with ``preload=True`` or
        ``self.load_data()``, but this increases memory requirements. The
        resulting raw object will have the data loaded into memory.
        """
        # When no event object is supplied, some basic detection of dropped
        # events is performed to generate a warning. Finding events can fail
        # for a variety of reasons, e.g. if no stim channel is present or it is
        # corrupted. This should not stop the resampling from working. The
        # warning should simply not be generated in this case.
        if events is None:
            try:
                original_events = find_events(self)
            except Exception:
                pass

        sfreq = float(sfreq)
        o_sfreq = float(self.info['sfreq'])

        offsets = np.concatenate(([0], np.cumsum(self._raw_lengths)))

        # set up stim channel processing
        if stim_picks is None:
            stim_picks = pick_types(self.info, meg=False, ref_meg=False,
                                    stim=True, exclude=[])
        else:
            stim_picks = _picks_to_idx(self.info, stim_picks, exclude=(),
                                       with_ref_meg=False)

        kwargs = dict(up=sfreq, down=o_sfreq, npad=npad, window=window,
                      n_jobs=n_jobs, pad=pad)
        ratio, n_news = zip(*(_resamp_ratio_len(sfreq, o_sfreq, old_len)
                              for old_len in self._raw_lengths))
        ratio, n_news = ratio[0], np.array(n_news, int)
        new_offsets = np.cumsum([0] + list(n_news))
        if self.preload:
            new_data = np.empty(
                (len(self.ch_names), new_offsets[-1]), self._data.dtype)
        for ri, (n_orig, n_new) in enumerate(zip(self._raw_lengths, n_news)):
            this_sl = slice(new_offsets[ri], new_offsets[ri + 1])
            if self.preload:
                data_chunk = self._data[:, offsets[ri]:offsets[ri + 1]]
                new_data[:, this_sl] = resample(data_chunk, **kwargs)
                # In empirical testing, it was faster to resample all channels
                # (above) and then replace the stim channels than it was to
                # only resample the proper subset of channels and then use
                # np.insert() to restore the stims.
                if len(stim_picks) > 0:
                    new_data[stim_picks, this_sl] = _resample_stim_channels(
                        data_chunk[stim_picks], n_new, data_chunk.shape[1])
            else:  # this will not be I/O efficient, but will be mem efficient
                for ci in range(len(self.ch_names)):
                    data_chunk = self.get_data(
                        ci, offsets[ri], offsets[ri + 1], verbose='error')[0]
                    if ci == 0 and ri == 0:
                        new_data = np.empty(
                            (len(self.ch_names), new_offsets[-1]),
                            data_chunk.dtype)
                    if ci in stim_picks:
                        resamp = _resample_stim_channels(
                            data_chunk, n_new, data_chunk.shape[-1])[0]
                    else:
                        resamp = resample(data_chunk, **kwargs)
                    new_data[ci, this_sl] = resamp

        self._first_samps = (self._first_samps * ratio).astype(int)
        self._last_samps = (np.array(self._first_samps) + n_news - 1)
        self._raw_lengths[ri] = list(n_news)
        assert np.array_equal(n_news, self._last_samps - self._first_samps + 1)
        self._data = new_data
        self.preload = True
        self.info['sfreq'] = sfreq
        lowpass = self.info.get('lowpass')
        lowpass = np.inf if lowpass is None else lowpass
        self.info['lowpass'] = min(lowpass, sfreq / 2.)

        # See the comment above why we ignore all errors here.
        if events is None:
            try:
                # Did we loose events?
                resampled_events = find_events(self)
                if len(resampled_events) != len(original_events):
                    warn('Resampling of the stim channels caused event '
                         'information to become unreliable. Consider finding '
                         'events on the original data and passing the event '
                         'matrix as a parameter.')
            except Exception:
                pass

            return self
        else:
            # always make a copy of events
            events = events.copy()

            events[:, 0] = np.minimum(
                np.round(events[:, 0] * ratio).astype(int),
                self._data.shape[1] + self.first_samp - 1
            )
            return self, events

    @fill_doc
    def crop(self, tmin=0.0, tmax=None, include_tmax=True):
        """Crop raw data file.

        Limit the data from the raw file to go between specific times. Note
        that the new tmin is assumed to be t=0 for all subsequently called
        functions (e.g., time_as_index, or Epochs). New first_samp and
        last_samp are set accordingly.

        Thus function operates in-place on the instance.
        Use :meth:`mne.io.Raw.copy` if operation on a copy is desired.

        Parameters
        ----------
        %(raw_tmin)s
        %(raw_tmax)s
        %(include_tmax)s

        Returns
        -------
        raw : instance of Raw
            The cropped raw object, modified in-place.
        """
        max_time = (self.n_times - 1) / self.info['sfreq']
        if tmax is None:
            tmax = max_time

        if tmin > tmax:
            raise ValueError('tmin (%s) must be less than tmax (%s)'
                             % (tmin, tmax))
        if tmin < 0.0:
            raise ValueError('tmin (%s) must be >= 0' % (tmin,))
        elif tmax > max_time:
            raise ValueError('tmax (%s) must be less than or equal to the max '
                             'time (%0.4f sec)' % (tmax, max_time))

        smin, smax = np.where(_time_mask(
            self.times, tmin, tmax, sfreq=self.info['sfreq'],
            include_tmax=include_tmax))[0][[0, -1]]
        cumul_lens = np.concatenate(([0], np.array(self._raw_lengths,
                                                   dtype='int')))
        cumul_lens = np.cumsum(cumul_lens)
        keepers = np.logical_and(np.less(smin, cumul_lens[1:]),
                                 np.greater_equal(smax, cumul_lens[:-1]))
        keepers = np.where(keepers)[0]
        self._first_samps = np.atleast_1d(self._first_samps[keepers])
        # Adjust first_samp of first used file!
        self._first_samps[0] += smin - cumul_lens[keepers[0]]
        self._last_samps = np.atleast_1d(self._last_samps[keepers])
        self._last_samps[-1] -= cumul_lens[keepers[-1] + 1] - 1 - smax
        self._read_picks = [self._read_picks[ri] for ri in keepers]
        assert all(len(r) == len(self._read_picks[0])
                   for r in self._read_picks)
        self._raw_extras = [self._raw_extras[ri] for ri in keepers]
        self._filenames = [self._filenames[ri] for ri in keepers]
        if self.preload:
            # slice and copy to avoid the reference to large array
            self._data = self._data[:, smin:smax + 1].copy()

        if self.annotations.orig_time is None:
            self.annotations.onset -= tmin
        # now call setter to filter out annotations outside of interval
        self.set_annotations(self.annotations, False)

        return self

    @verbose
    def save(self, fname, picks=None, tmin=0, tmax=None, buffer_size_sec=None,
             drop_small_buffer=False, proj=False, fmt='single',
             overwrite=False, split_size='2GB', split_naming='neuromag',
             verbose=None):
        """Save raw data to file.

        Parameters
        ----------
        fname : str
            File name of the new dataset. This has to be a new filename
            unless data have been preloaded. Filenames should end with
            ``raw.fif`` (common raw data), ``raw_sss.fif``
            (Maxwell-filtered continuous data),
            ``raw_tsss.fif`` (temporally signal-space-separated data),
            ``_meg.fif`` (common MEG data), ``_eeg.fif`` (common EEG data),
            or ``_ieeg.fif`` (common intracranial EEG data). You may also
            append an additional ``.gz`` suffix to enable gzip compression.
        %(picks_all)s
        %(raw_tmin)s
        %(raw_tmax)s
        buffer_size_sec : float | None
            Size of data chunks in seconds. If None (default), the buffer
            size of the original file is used.
        drop_small_buffer : bool
            Drop or not the last buffer. It is required by maxfilter (SSS)
            that only accepts raw files with buffers of the same size.
        proj : bool
            If True the data is saved with the projections applied (active).

            .. note:: If ``apply_proj()`` was used to apply the projections,
                      the projectons will be active even if ``proj`` is False.
        fmt : 'single' | 'double' | 'int' | 'short'
            Format to use to save raw data. Valid options are 'double',
            'single', 'int', and 'short' for 64- or 32-bit float, or 32- or
            16-bit integers, respectively. It is **strongly** recommended to
            use 'single', as this is backward-compatible, and is standard for
            maintaining precision. Note that using 'short' or 'int' may result
            in loss of precision, complex data cannot be saved as 'short',
            and neither complex data types nor real data stored as 'double'
            can be loaded with the MNE command-line tools. See raw.orig_format
            to determine the format the original data were stored in.
        %(overwrite)s
            To overwrite original file (the same one that was loaded),
            data must be preloaded upon reading.
        split_size : str | int
            Large raw files are automatically split into multiple pieces. This
            parameter specifies the maximum size of each piece. If the
            parameter is an integer, it specifies the size in Bytes. It is
            also possible to pass a human-readable string, e.g., 100MB.

            .. note:: Due to FIFF file limitations, the maximum split
                      size is 2GB.
        split_naming : {'neuromag' | 'bids'}
            Add the filename partition with the appropriate naming schema.

            .. versionadded:: 0.17
        %(verbose_meth)s

        Notes
        -----
        If Raw is a concatenation of several raw files, **be warned** that
        only the measurement information from the first raw file is stored.
        This likely means that certain operations with external tools may not
        work properly on a saved concatenated file (e.g., probably some
        or all forms of SSS). It is recommended not to concatenate and
        then save raw files for this reason.
        """
        fname = op.abspath(fname)
        endings = ('raw.fif', 'raw_sss.fif', 'raw_tsss.fif',
                   '_meg.fif', '_eeg.fif', '_ieeg.fif')
        endings += tuple([f'{e}.gz' for e in endings])
        endings_err = ('.fif', '.fif.gz')
        check_fname(fname, 'raw', endings, endings_err=endings_err)

        split_size = _get_split_size(split_size)
        if not self.preload and fname in self._filenames:
            raise ValueError('You cannot save data to the same file.'
                             ' Please use a different filename.')

        if self.preload:
            if np.iscomplexobj(self._data):
                warn('Saving raw file with complex data. Loading with '
                     'command-line MNE tools will not work.')

        type_dict = dict(short=FIFF.FIFFT_DAU_PACK16,
                         int=FIFF.FIFFT_INT,
                         single=FIFF.FIFFT_FLOAT,
                         double=FIFF.FIFFT_DOUBLE)
        _check_option('fmt', fmt, type_dict.keys())
        reset_dict = dict(short=False, int=False, single=True, double=True)
        reset_range = reset_dict[fmt]
        data_type = type_dict[fmt]

        data_test = self[0, 0][0]
        if fmt == 'short' and np.iscomplexobj(data_test):
            raise ValueError('Complex data must be saved as "single" or '
                             '"double", not "short"')

        # check for file existence
        _check_fname(fname, overwrite)

        if proj:
            info = deepcopy(self.info)
            projector, info = setup_proj(info)
            activate_proj(info['projs'], copy=False)
        else:
            info = self.info
            projector = None

        #
        #   Set up the reading parameters
        #

        #   Convert to samples
        start, stop = self._tmin_tmax_to_start_stop(tmin, tmax)
        buffer_size = self._get_buffer_size(buffer_size_sec)

        # write the raw file
        _validate_type(split_naming, str, 'split_naming')
        _check_option('split_naming', split_naming, ('neuromag', 'bids'))
        _write_raw(fname, self, info, picks, fmt, data_type, reset_range,
                   start, stop, buffer_size, projector, drop_small_buffer,
                   split_size, split_naming, 0, None, overwrite)

    @verbose
    def export(self, fname, fmt='auto', verbose=None):
        """Export Raw to external formats.

        Supported formats: EEGLAB (set, uses :mod:`eeglabio`)
        %(export_warning)s :meth:`save` instead.

        Parameters
        ----------
        %(export_params_fname)s
        %(export_params_fmt)s
        %(verbose)s

        Notes
        -----
        %(export_eeglab_note)s
        """
        from ..export import export_raw
        export_raw(fname, self, fmt, verbose=verbose)

    def _tmin_tmax_to_start_stop(self, tmin, tmax):
        start = int(np.floor(tmin * self.info['sfreq']))

        # "stop" is the first sample *not* to save, so we need +1's here
        if tmax is None:
            stop = np.inf
        else:
            stop = self.time_as_index(float(tmax), use_rounding=True)[0] + 1
        stop = min(stop, self.last_samp - self.first_samp + 1)
        if stop <= start or stop <= 0:
            raise ValueError('tmin (%s) and tmax (%s) yielded no samples'
                             % (tmin, tmax))
        return start, stop

    @copy_function_doc_to_method_doc(plot_raw)
    def plot(self, events=None, duration=10.0, start=0.0, n_channels=20,
             bgcolor='w', color=None, bad_color=(0.8, 0.8, 0.8),
             event_color='cyan', scalings=None, remove_dc=True, order=None,
             show_options=False, title=None, show=True, block=False,
             highpass=None, lowpass=None, filtorder=4, clipping=_RAW_CLIP_DEF,
             show_first_samp=False, proj=True, group_by='type',
             butterfly=False, decim='auto', noise_cov=None, event_id=None,
             show_scrollbars=True, show_scalebars=True, time_format='float',
             verbose=None):
        return plot_raw(self, events, duration, start, n_channels, bgcolor,
                        color, bad_color, event_color, scalings, remove_dc,
                        order, show_options, title, show, block, highpass,
                        lowpass, filtorder, clipping, show_first_samp,
                        proj, group_by, butterfly, decim, noise_cov=noise_cov,
                        event_id=event_id, show_scrollbars=show_scrollbars,
                        show_scalebars=show_scalebars,
                        time_format=time_format, verbose=verbose)

    @verbose
    @copy_function_doc_to_method_doc(plot_raw_psd)
    def plot_psd(self, fmin=0, fmax=np.inf, tmin=None, tmax=None, proj=False,
                 n_fft=None, n_overlap=0, reject_by_annotation=True,
                 picks=None, ax=None, color='black', xscale='linear',
                 area_mode='std', area_alpha=0.33, dB=True, estimate='auto',
                 show=True, n_jobs=1, average=False, line_alpha=None,
                 spatial_colors=True, sphere=None, window='hamming',
                 exclude='bads', verbose=None):
        return plot_raw_psd(self, fmin=fmin, fmax=fmax, tmin=tmin, tmax=tmax,
                            proj=proj, n_fft=n_fft, n_overlap=n_overlap,
                            reject_by_annotation=reject_by_annotation,
                            picks=picks, ax=ax, color=color, xscale=xscale,
                            area_mode=area_mode, area_alpha=area_alpha,
                            dB=dB, estimate=estimate, show=show, n_jobs=n_jobs,
                            average=average, line_alpha=line_alpha,
                            spatial_colors=spatial_colors, sphere=sphere,
                            window=window, exclude=exclude, verbose=verbose)

    @copy_function_doc_to_method_doc(plot_raw_psd_topo)
    def plot_psd_topo(self, tmin=0., tmax=None, fmin=0, fmax=100, proj=False,
                      n_fft=2048, n_overlap=0, layout=None, color='w',
                      fig_facecolor='k', axis_facecolor='k', dB=True,
                      show=True, block=False, n_jobs=1, axes=None,
                      verbose=None):
        return plot_raw_psd_topo(self, tmin=tmin, tmax=tmax, fmin=fmin,
                                 fmax=fmax, proj=proj, n_fft=n_fft,
                                 n_overlap=n_overlap, layout=layout,
                                 color=color, fig_facecolor=fig_facecolor,
                                 axis_facecolor=axis_facecolor, dB=dB,
                                 show=show, block=block, n_jobs=n_jobs,
                                 axes=axes, verbose=verbose)

    @property
    def ch_names(self):
        """Channel names."""
        return self.info['ch_names']

    @property
    def times(self):
        """Time points."""
        out = _arange_div(self.n_times, float(self.info['sfreq']))
        out.flags['WRITEABLE'] = False
        return out

    @property
    def n_times(self):
        """Number of time points."""
        return self.last_samp - self.first_samp + 1

    def __len__(self):
        """Return the number of time points.

        Returns
        -------
        len : int
            The number of time points.

        Examples
        --------
        This can be used as::

            >>> len(raw)  # doctest: +SKIP
            1000
        """
        return self.n_times

    def load_bad_channels(self, bad_file=None, force=False):
        """Mark channels as bad from a text file.

        This function operates mostly in the style of the C function
        ``mne_mark_bad_channels``. Each line in the text file will be
        interpreted as a name of a bad channel.

        Parameters
        ----------
        bad_file : str
            File name of the text file containing bad channels
            If bad_file = None, bad channels are cleared, but this
            is more easily done directly as raw.info['bads'] = [].
        force : bool
            Whether or not to force bad channel marking (of those
            that exist) if channels are not found, instead of
            raising an error.
        """
        if bad_file is not None:
            # Check to make sure bad channels are there
            names = frozenset(self.info['ch_names'])
            with open(bad_file) as fid:
                bad_names = [line for line in fid.read().splitlines() if line]
            names_there = [ci for ci in bad_names if ci in names]
            count_diff = len(bad_names) - len(names_there)

            if count_diff > 0:
                if not force:
                    raise ValueError('Bad channels from:\n%s\n not found '
                                     'in:\n%s' % (bad_file,
                                                  self.filenames[0]))
                else:
                    warn('%d bad channels from:\n%s\nnot found in:\n%s'
                         % (count_diff, bad_file, self.filenames[0]))
            self.info['bads'] = names_there
        else:
            self.info['bads'] = []

    @fill_doc
    def append(self, raws, preload=None):
        """Concatenate raw instances as if they were continuous.

        .. note:: Boundaries of the raw files are annotated bad. If you wish to
                  use the data as continuous recording, you can remove the
                  boundary annotations after concatenation (see
                  :meth:`mne.Annotations.delete`).

        Parameters
        ----------
        raws : list, or Raw instance
            List of Raw instances to concatenate to the current instance
            (in order), or a single raw instance to concatenate.
        %(preload_concatenate)s
        """
        if not isinstance(raws, list):
            raws = [raws]

        # make sure the raws are compatible
        all_raws = [self]
        all_raws += raws
        _check_raw_compatibility(all_raws)

        # deal with preloading data first (while files are separate)
        all_preloaded = self.preload and all(r.preload for r in raws)
        if preload is None:
            if all_preloaded:
                preload = True
            else:
                preload = False

        if preload is False:
            if self.preload:
                self._data = None
            self.preload = False
        else:
            # do the concatenation ourselves since preload might be a string
            nchan = self.info['nchan']
            c_ns = np.cumsum([rr.n_times for rr in ([self] + raws)])
            nsamp = c_ns[-1]

            if not self.preload:
                this_data = self._read_segment(projector=self._projector)
            else:
                this_data = self._data

            # allocate the buffer
            _data = _allocate_data(preload, (nchan, nsamp), this_data.dtype)
            _data[:, 0:c_ns[0]] = this_data

            for ri in range(len(raws)):
                if not raws[ri].preload:
                    # read the data directly into the buffer
                    data_buffer = _data[:, c_ns[ri]:c_ns[ri + 1]]
                    raws[ri]._read_segment(data_buffer=data_buffer,
                                           projector=self._projector)
                else:
                    _data[:, c_ns[ri]:c_ns[ri + 1]] = raws[ri]._data
            self._data = _data
            self.preload = True

        # now combine information from each raw file to construct new self
        annotations = self.annotations
        assert annotations.orig_time == self.info['meas_date']
        edge_samps = list()
        for ri, r in enumerate(raws):
            n_samples = self.last_samp - self.first_samp + 1
            annotations = _combine_annotations(
                annotations, r.annotations, n_samples,
                self.first_samp, r.first_samp,
                self.info['sfreq'], self.info['meas_date'])
            edge_samps.append(sum(self._last_samps) -
                              sum(self._first_samps) + (ri + 1))
            self._first_samps = np.r_[self._first_samps, r._first_samps]
            self._last_samps = np.r_[self._last_samps, r._last_samps]
            self._read_picks += r._read_picks
            self._raw_extras += r._raw_extras
            self._filenames += r._filenames
        assert annotations.orig_time == self.info['meas_date']
        self.set_annotations(annotations)
        for edge_samp in edge_samps:
            onset = _sync_onset(self, (edge_samp) / self.info['sfreq'], True)
            self.annotations.append(onset, 0., 'BAD boundary')
            self.annotations.append(onset, 0., 'EDGE boundary')
        if not (len(self._first_samps) == len(self._last_samps) ==
                len(self._raw_extras) == len(self._filenames) ==
                len(self._read_picks)):
            raise RuntimeError('Append error')  # should never happen

    def close(self):
        """Clean up the object.

        Does nothing for objects that close their file descriptors.
        Things like RawFIF will override this method.
        """
        pass  # noqa

    def copy(self):
        """Return copy of Raw instance.

        Returns
        -------
        inst : instance of Raw
            A copy of the instance.
        """
        return deepcopy(self)

    def __repr__(self):  # noqa: D105
        name = self.filenames[0]
        name = '' if name is None else op.basename(name) + ', '
        size_str = str(sizeof_fmt(self._size))  # str in case it fails -> None
        size_str += ', data%s loaded' % ('' if self.preload else ' not')
        s = ('%s%s x %s (%0.1f s), ~%s'
             % (name, len(self.ch_names), self.n_times, self.times[-1],
                size_str))
        return "<%s | %s>" % (self.__class__.__name__, s)

    def _repr_html_(self, caption=None):
        basenames = [
            os.path.basename(f) for f in self._filenames if f is not None
        ]
        m, s = divmod(self._last_time - self.first_time, 60)
        h, m = divmod(m, 60)
        duration = f'{int(h):02d}:{int(m):02d}:{int(s):02d}'
        return raw_template.substitute(
            info_repr=self.info._repr_html_(caption=caption),
            filenames=basenames, duration=duration)

    def add_events(self, events, stim_channel=None, replace=False):
        """Add events to stim channel.

        Parameters
        ----------
        events : ndarray, shape (n_events, 3)
            Events to add. The first column specifies the sample number of
            each event, the second column is ignored, and the third column
            provides the event value. If events already exist in the Raw
            instance at the given sample numbers, the event values will be
            added together.
        stim_channel : str | None
            Name of the stim channel to add to. If None, the config variable
            'MNE_STIM_CHANNEL' is used. If this is not found, it will default
            to 'STI 014'.
        replace : bool
            If True the old events on the stim channel are removed before
            adding the new ones.

        Notes
        -----
        Data must be preloaded in order to add events.
        """
        _check_preload(self, 'Adding events')
        events = np.asarray(events)
        if events.ndim != 2 or events.shape[1] != 3:
            raise ValueError('events must be shape (n_events, 3)')
        stim_channel = _get_stim_channel(stim_channel, self.info)
        pick = pick_channels(self.ch_names, stim_channel)
        if len(pick) == 0:
            raise ValueError('Channel %s not found' % stim_channel)
        pick = pick[0]
        idx = events[:, 0].astype(int)
        if np.any(idx < self.first_samp) or np.any(idx > self.last_samp):
            raise ValueError('event sample numbers must be between %s and %s'
                             % (self.first_samp, self.last_samp))
        if not all(idx == events[:, 0]):
            raise ValueError('event sample numbers must be integers')
        if replace:
            self._data[pick, :] = 0.
        self._data[pick, idx - self.first_samp] += events[:, 2]

    def _get_buffer_size(self, buffer_size_sec=None):
        """Get the buffer size."""
        if buffer_size_sec is None:
            buffer_size_sec = self.buffer_size_sec
        buffer_size_sec = float(buffer_size_sec)
        return int(np.ceil(buffer_size_sec * self.info['sfreq']))

    @fill_doc
    def to_data_frame(self, picks=None, index=None,
                      scalings=None, copy=True, start=None, stop=None,
                      long_format=False, time_format='ms'):
        """Export data in tabular structure as a pandas DataFrame.

        Channels are converted to columns in the DataFrame. By default, an
        additional column "time" is added, unless ``index`` is not ``None``
        (in which case time values form the DataFrame's index).

        Parameters
        ----------
        %(picks_all)s
        %(df_index_raw)s
            Defaults to ``None``.
        %(df_scalings)s
        %(df_copy)s
        start : int | None
            Starting sample index for creating the DataFrame from a temporal
            span of the Raw object. ``None`` (the default) uses the first
            sample.
        stop : int | None
            Ending sample index for creating the DataFrame from a temporal span
            of the Raw object. ``None`` (the default) uses the last sample.
        %(df_longform_raw)s
        %(df_time_format_raw)s

            .. versionadded:: 0.20

        Returns
        -------
        %(df_return)s
        """
        # check pandas once here, instead of in each private utils function
        pd = _check_pandas_installed()  # noqa
        # arg checking
        valid_index_args = ['time']
        valid_time_formats = ['ms', 'timedelta', 'datetime']
        index = _check_pandas_index_arguments(index, valid_index_args)
        time_format = _check_time_format(time_format, valid_time_formats,
                                         self.info['meas_date'])
        # get data
        picks = _picks_to_idx(self.info, picks, 'all', exclude=())
        data, times = self[picks, start:stop]
        data = data.T
        if copy:
            data = data.copy()
        data = _scale_dataframe_data(self, data, picks, scalings)
        # prepare extra columns / multiindex
        mindex = list()
        times = _convert_times(self, times, time_format)
        mindex.append(('time', times))
        # build DataFrame
        df = _build_data_frame(self, data, picks, long_format, mindex, index,
                               default_index=['time'])
        return df

    def describe(self, data_frame=False):
        """Describe channels (name, type, descriptive statistics).

        Parameters
        ----------
        data_frame : bool
            If True, return results in a pandas.DataFrame. If False, only print
            results. Columns 'ch', 'type', and 'unit' indicate channel index,
            channel type, and unit of the remaining five columns. These columns
            are 'min' (minimum), 'Q1' (first quartile or 25% percentile),
            'median', 'Q3' (third quartile or 75% percentile), and 'max'
            (maximum).

        Returns
        -------
        result : None | pandas.DataFrame
            If data_frame=False, returns None. If data_frame=True, returns
            results in a pandas.DataFrame (requires pandas).
        """
        from scipy.stats import scoreatpercentile as q
        nchan = self.info["nchan"]

        # describe each channel
        cols = defaultdict(list)
        cols["name"] = self.ch_names
        for i in range(nchan):
            ch = self.info["chs"][i]
            data = self[i][0]
            cols["type"].append(channel_type(self.info, i))
            cols["unit"].append(_unit2human[ch["unit"]])
            cols["min"].append(np.min(data))
            cols["Q1"].append(q(data, 25))
            cols["median"].append(np.median(data))
            cols["Q3"].append(q(data, 75))
            cols["max"].append(np.max(data))

        if data_frame:  # return data frame
            import pandas as pd
            df = pd.DataFrame(cols)
            df.index.name = "ch"
            return df

        # convert into commonly used units
        scalings = _handle_default("scalings")
        units = _handle_default("units")
        for i in range(nchan):
            unit = units.get(cols['type'][i])
            scaling = scalings.get(cols['type'][i], 1)
            if scaling != 1:
                cols['unit'][i] = unit
                for col in ["min", "Q1", "median", "Q3", "max"]:
                    cols[col][i] *= scaling

        lens = {"ch": max(2, len(str(nchan))),
                "name": max(4, max([len(n) for n in cols["name"]])),
                "type": max(4, max([len(t) for t in cols["type"]])),
                "unit": max(4, max([len(u) for u in cols["unit"]]))}

        # print description, start with header
        print(self)
        print(f"{'ch':>{lens['ch']}}  "
              f"{'name':<{lens['name']}}  "
              f"{'type':<{lens['type']}}  "
              f"{'unit':<{lens['unit']}}  "
              f"{'min':>8}  "
              f"{'Q1':>8}  "
              f"{'median':>8}  "
              f"{'Q3':>8}  "
              f"{'max':>8}")
        # print description for each channel
        for i in range(nchan):
            msg = (f"{i:>{lens['ch']}}  "
                   f"{cols['name'][i]:<{lens['name']}}  "
                   f"{cols['type'][i].upper():<{lens['type']}}  "
                   f"{cols['unit'][i]:<{lens['unit']}}  ")
            for col in ["min", "Q1", "median", "Q3"]:
                msg += f"{cols[col][i]:>8.2f}  "
            msg += f"{cols['max'][i]:>8.2f}"
            print(msg)


def _allocate_data(preload, shape, dtype):
    """Allocate data in memory or in memmap for preloading."""
    if preload in (None, True):  # None comes from _read_segment
        data = np.zeros(shape, dtype)
    else:
        _validate_type(preload, 'path-like', 'preload')
        data = np.memmap(str(preload), mode='w+', dtype=dtype, shape=shape)
    return data


def _index_as_time(index, sfreq, first_samp=0, use_first_samp=False):
    """Convert indices to time.

    Parameters
    ----------
    index : list-like | int
        List of ints or int representing points in time.
    use_first_samp : boolean
        If True, the time returned is relative to the session onset, else
        relative to the recording onset.

    Returns
    -------
    times : ndarray
        Times corresponding to the index supplied.
    """
    times = np.atleast_1d(index) + (first_samp if use_first_samp else 0)
    return times / sfreq


def _convert_slice(sel):
    if len(sel) and (np.diff(sel) == 1).all():
        return slice(sel[0], sel[-1] + 1)
    else:
        return sel


def _get_ch_factors(inst, units, picks_idxs):
    """Get scaling factors for data, given units.

    Parameters
    ----------
    inst : instance of Raw | Epochs | Evoked
        The instance.
    %(units)s
    picks_idxs : ndarray
        The picks as provided through _picks_to_idx.

    Returns
    -------
    ch_factors : ndarray of floats, shape(len(picks),)
        The sacling factors for each channel, ordered according
        to picks.

    """
    _validate_type(units, types=(None, str, dict), item_name="units")
    ch_factors = np.ones(len(picks_idxs))
    si_units = _handle_default('si_units')
    ch_types = inst.get_channel_types(picks=picks_idxs)
    # Convert to dict if str units
    if isinstance(units, str):
        # Check that there is only one channel type
        unit_ch_type = list(set(ch_types) & set(si_units.keys()))
        if len(unit_ch_type) > 1:
            raise ValueError('"units" cannot be str if there is more than '
                             'one channel type with a unit '
                             f'{unit_ch_type}.')
        units = {unit_ch_type[0]: units}  # make the str argument a dict
    # Loop over the dict to get channel factors
    if isinstance(units, dict):
        for ch_type, ch_unit in units.items():
            # Get the scaling factors
            scaling = _get_scaling(ch_type, ch_unit)
            if scaling != 1:
                indices = [i_ch for i_ch, ch in enumerate(ch_types)
                           if ch == ch_type]
                ch_factors[indices] *= scaling

    return ch_factors


def _get_scaling(ch_type, target_unit):
    """Return the scaling factor based on the channel type and a target unit.

    Parameters
    ----------
    ch_type : str
        The channel type.
    target_unit : str
        The target unit for the provided channel type.

    Returns
    -------
    scaling : float
        The scaling factor to convert from the si_unit (used by default for MNE
        objects) to the target unit.
    """
    scaling = 1.
    si_units = _handle_default('si_units')
    si_units_splitted = {key: si_units[key].split('/') for key in si_units}
    prefixes = _handle_default('prefixes')
    prefix_list = list(prefixes.keys())

    # Check that the provided unit exists for the ch_type
    unit_list = target_unit.split('/')
    if ch_type not in si_units.keys():
        raise KeyError(
            f'{ch_type} is not a channel type that can be scaled '
            'from units.')
    si_unit_list = si_units_splitted[ch_type]
    if len(unit_list) != len(si_unit_list):
        raise ValueError(
            f'{target_unit} is not a valid unit for {ch_type}, use a '
            f'sub-multiple of {si_units[ch_type]} instead.')
    for i, unit in enumerate(unit_list):
        valid = [prefix + si_unit_list[i]
                 for prefix in prefix_list]
        if unit not in valid:
            raise ValueError(
                f'{target_unit} is not a valid unit for {ch_type}, use a '
                f'sub-multiple of {si_units[ch_type]} instead.')

    # Get the scaling factors
    for i, unit in enumerate(unit_list):
        has_square = False
        # XXX power normally not used as csd cannot get_data()
        if unit[-1] == '²':
            has_square = True
        if unit == 'm' or unit == 'm²':
            factor = 1.
        elif unit[0] in prefixes.keys():
            factor = prefixes[unit[0]]
        else:
            factor = 1.
        if factor != 1:
            if has_square:
                factor *= factor
            if i == 0:
                scaling = scaling * factor
            elif i == 1:
                scaling = scaling / factor
    return scaling


class _ReadSegmentFileProtector(object):
    """Ensure only _filenames, _raw_extras, and _read_segment_file are used."""

    def __init__(self, raw):
        self.__raw = raw
        assert hasattr(raw, '_projector')
        self._filenames = raw._filenames
        self._raw_extras = raw._raw_extras

    def _read_segment_file(self, data, idx, fi, start, stop, cals, mult):
        return self.__raw.__class__._read_segment_file(
            self, data, idx, fi, start, stop, cals, mult)


class _RawShell(object):
    """Create a temporary raw object."""

    def __init__(self):  # noqa: D102
        self.first_samp = None
        self.last_samp = None
        self._first_time = None
        self._last_time = None
        self._cals = None
        self._rawdir = None
        self._projector = None

    @property
    def n_times(self):  # noqa: D102
        return self.last_samp - self.first_samp + 1

    @property
    def annotations(self):  # noqa: D102
        return self._annotations

    def set_annotations(self, annotations):
        if annotations is None:
            annotations = Annotations([], [], [], None)
        self._annotations = annotations.copy()


###############################################################################
# Writing
def _write_raw(fname, raw, info, picks, fmt, data_type, reset_range, start,
               stop, buffer_size, projector, drop_small_buffer,
               split_size, split_naming, part_idx, prev_fname, overwrite):
    """Write raw file with splitting."""
    # we've done something wrong if we hit this
    n_times_max = len(raw.times)
    if start >= stop or stop > n_times_max:
        raise RuntimeError('Cannot write raw file with no data: %s -> %s '
                           '(max: %s) requested' % (start, stop, n_times_max))

    base, ext = op.splitext(fname)
    if part_idx > 0:
        if split_naming == 'neuromag':
            # insert index in filename
            use_fname = '%s-%d%s' % (base, part_idx, ext)
        else:
            assert split_naming == 'bids'
            use_fname = _construct_bids_filename(base, ext, part_idx + 1)
            # check for file existence
            _check_fname(use_fname, overwrite)
    else:
        use_fname = fname
    # reserve our BIDS split fname in case we need to split
    if split_naming == 'bids' and part_idx == 0:
        # reserve our possible split name
        reserved_fname = _construct_bids_filename(base, ext, part_idx + 1)
        logger.info(
            f'Reserving possible split file {op.basename(reserved_fname)}')
        _check_fname(reserved_fname, overwrite)
        ctx = _ReservedFilename(reserved_fname)
    else:
        reserved_fname = use_fname
        ctx = nullcontext()
    logger.info('Writing %s' % use_fname)

    picks = _picks_to_idx(info, picks, 'all', ())
    fid, cals = _start_writing_raw(use_fname, info, picks, data_type,
                                   reset_range, raw.annotations)
    with ctx, fid:
        final_fname = _write_raw_fid(
            raw, info, picks, fid, cals, part_idx, start, stop,
            buffer_size, prev_fname, split_size, use_fname,
            projector, drop_small_buffer, fmt, fname, reserved_fname,
            data_type, reset_range, split_naming, overwrite)
    if final_fname != use_fname:
        assert split_naming == 'bids'
        logger.info(f'Renaming BIDS split file {op.basename(final_fname)}')
        ctx.remove = False
        shutil.move(use_fname, final_fname)
    if part_idx == 0:
        logger.info('[done]')
    return final_fname, part_idx


class _ReservedFilename:

    def __init__(self, fname):
        self.fname = fname
        assert op.isdir(op.dirname(fname)), fname
        with open(fname, 'w'):
            pass
        self.remove = True

    def __enter__(self):
        return self

    def __exit__(self, exc_type, exc_value, traceback):
        if self.remove:
            os.remove(self.fname)


def _write_raw_fid(raw, info, picks, fid, cals, part_idx, start, stop,
                   buffer_size, prev_fname, split_size, use_fname,
                   projector, drop_small_buffer, fmt, fname, reserved_fname,
                   data_type, reset_range, split_naming, overwrite):
    first_samp = raw.first_samp + start
    if first_samp != 0:
        write_int(fid, FIFF.FIFF_FIRST_SAMPLE, first_samp)

    # previous file name and id
    if part_idx > 0 and prev_fname is not None:
        start_block(fid, FIFF.FIFFB_REF)
        write_int(fid, FIFF.FIFF_REF_ROLE, FIFF.FIFFV_ROLE_PREV_FILE)
        write_string(fid, FIFF.FIFF_REF_FILE_NAME, prev_fname)
        if info['meas_id'] is not None:
            write_id(fid, FIFF.FIFF_REF_FILE_ID, info['meas_id'])
        write_int(fid, FIFF.FIFF_REF_FILE_NUM, part_idx - 1)
        end_block(fid, FIFF.FIFFB_REF)

    pos_prev = fid.tell()
    if pos_prev > split_size:
        raise ValueError('file is larger than "split_size" after writing '
                         'measurement information, you must use a larger '
                         'value for split size: %s plus enough bytes for '
                         'the chosen buffer_size' % pos_prev)

    # Check to see if this has acquisition skips and, if so, if we can
    # write out empty buffers instead of zeroes
    firsts = list(range(start, stop, buffer_size))
    lasts = np.array(firsts) + buffer_size
    if lasts[-1] > stop:
        lasts[-1] = stop
    sk_onsets, sk_ends = _annotations_starts_stops(raw, 'bad_acq_skip')
    do_skips = False
    if len(sk_onsets) > 0:
        if np.in1d(sk_onsets, firsts).all() and np.in1d(sk_ends, lasts).all():
            do_skips = True
        else:
            if part_idx == 0:
                warn('Acquisition skips detected but did not fit evenly into '
                     'output buffer_size, will be written as zeroes.')

    n_current_skip = 0
    final_fname = use_fname
    for first, last in zip(firsts, lasts):
        if do_skips:
            if ((first >= sk_onsets) & (last <= sk_ends)).any():
                # Track how many we have
                n_current_skip += 1
                continue
            elif n_current_skip > 0:
                # Write out an empty buffer instead of data
                write_int(fid, FIFF.FIFF_DATA_SKIP, n_current_skip)
                # These two NOPs appear to be optional (MaxFilter does not do
                # it, but some acquisition machines do) so let's not bother.
                # write_nop(fid)
                # write_nop(fid)
                n_current_skip = 0
        data, times = raw[picks, first:last]
        assert len(times) == last - first

        if projector is not None:
            data = np.dot(projector, data)

        if ((drop_small_buffer and (first > start) and
             (len(times) < buffer_size))):
            logger.info('Skipping data chunk due to small buffer ... '
                        '[done]')
            break
        logger.debug(f'Writing FIF {first:6d} ... {last:6d} ...')
        _write_raw_buffer(fid, data, cals, fmt)

        pos = fid.tell()
        this_buff_size_bytes = pos - pos_prev
        overage = pos - split_size + _NEXT_FILE_BUFFER
        if overage > 0:
            # This should occur on the first buffer write of the file, so
            # we should mention the space required for the meas info
            raise ValueError(
                'buffer size (%s) is too large for the given split size (%s) '
                'by %s bytes after writing info (%s) and leaving enough space '
                'for end tags (%s): decrease "buffer_size_sec" or increase '
                '"split_size".' % (this_buff_size_bytes, split_size, overage,
                                   pos_prev, _NEXT_FILE_BUFFER))

        # Split files if necessary, leave some space for next file info
        # make sure we check to make sure we actually *need* another buffer
        # with the "and" check
        if pos >= split_size - this_buff_size_bytes - _NEXT_FILE_BUFFER and \
                first + buffer_size < stop:
            final_fname = reserved_fname
            next_fname, next_idx = _write_raw(
                fname, raw, info, picks, fmt,
                data_type, reset_range, first + buffer_size, stop, buffer_size,
                projector, drop_small_buffer, split_size, split_naming,
                part_idx + 1, final_fname, overwrite)

            start_block(fid, FIFF.FIFFB_REF)
            write_int(fid, FIFF.FIFF_REF_ROLE, FIFF.FIFFV_ROLE_NEXT_FILE)
            write_string(fid, FIFF.FIFF_REF_FILE_NAME, op.basename(next_fname))
            if info['meas_id'] is not None:
                write_id(fid, FIFF.FIFF_REF_FILE_ID, info['meas_id'])
            write_int(fid, FIFF.FIFF_REF_FILE_NUM, next_idx)
            end_block(fid, FIFF.FIFFB_REF)
            break
        pos_prev = pos

    logger.info('Closing %s' % use_fname)
    if info.get('maxshield', False):
        end_block(fid, FIFF.FIFFB_IAS_RAW_DATA)
    else:
        end_block(fid, FIFF.FIFFB_RAW_DATA)
    end_block(fid, FIFF.FIFFB_MEAS)
    end_file(fid)
    return final_fname


def _start_writing_raw(name, info, sel, data_type,
                       reset_range, annotations):
    """Start write raw data in file.

    Parameters
    ----------
    name : string
        Name of the file to create.
    info : dict
        Measurement info.
    sel : array of int | None
        Indices of channels to include. If None, all channels
        are included.
    data_type : int
        The data_type in case it is necessary. Should be 4 (FIFFT_FLOAT),
        5 (FIFFT_DOUBLE), 16 (FIFFT_DAU_PACK16), or 3 (FIFFT_INT) for raw data.
    reset_range : bool
        If True, the info['chs'][k]['range'] parameter will be set to unity.
    annotations : instance of Annotations
        The annotations to write.

    Returns
    -------
    fid : file
        The file descriptor.
    cals : list
        calibration factors.
    """
    #
    # Measurement info
    #
    info = pick_info(info, sel)

    #
    # Create the file and save the essentials
    #
    fid = start_file(name)
    start_block(fid, FIFF.FIFFB_MEAS)
    write_id(fid, FIFF.FIFF_BLOCK_ID)
    if info['meas_id'] is not None:
        write_id(fid, FIFF.FIFF_PARENT_BLOCK_ID, info['meas_id'])

    cals = []
    for k in range(info['nchan']):
        #
        #   Scan numbers may have been messed up
        #
        info['chs'][k]['scanno'] = k + 1  # scanno starts at 1 in FIF format
        if reset_range is True:
            info['chs'][k]['range'] = 1.0
        cals.append(info['chs'][k]['cal'] * info['chs'][k]['range'])

    write_meas_info(fid, info, data_type=data_type, reset_range=reset_range)

    #
    # Annotations
    #
    if len(annotations) > 0:  # don't save empty annot
        _write_annotations(fid, annotations)

    #
    # Start the raw data
    #
    if info.get('maxshield', False):
        start_block(fid, FIFF.FIFFB_IAS_RAW_DATA)
    else:
        start_block(fid, FIFF.FIFFB_RAW_DATA)

    return fid, cals


def _write_raw_buffer(fid, buf, cals, fmt):
    """Write raw buffer.

    Parameters
    ----------
    fid : file descriptor
        an open raw data file.
    buf : array
        The buffer to write.
    cals : array
        Calibration factors.
    fmt : str
        'short', 'int', 'single', or 'double' for 16/32 bit int or 32/64 bit
        float for each item. This will be doubled for complex datatypes. Note
        that short and int formats cannot be used for complex data.
    """
    if buf.shape[0] != len(cals):
        raise ValueError('buffer and calibration sizes do not match')

    _check_option('fmt', fmt, ['short', 'int', 'single', 'double'])

    cast_int = False  # allow unsafe cast
    if np.isrealobj(buf):
        if fmt == 'short':
            write_function = write_dau_pack16
            cast_int = True
        elif fmt == 'int':
            write_function = write_int
            cast_int = True
        elif fmt == 'single':
            write_function = write_float
        else:
            write_function = write_double
    else:
        if fmt == 'single':
            write_function = write_complex64
        elif fmt == 'double':
            write_function = write_complex128
        else:
            raise ValueError('only "single" and "double" supported for '
                             'writing complex data')

    buf = buf / np.ravel(cals)[:, None]
    if cast_int:
        buf = buf.astype(np.int32)
    write_function(fid, FIFF.FIFF_DATA_BUFFER, buf)


def _check_raw_compatibility(raw):
    """Ensure all instances of Raw have compatible parameters."""
    for ri in range(1, len(raw)):
        if not isinstance(raw[ri], type(raw[0])):
            raise ValueError(f'raw[{ri}] type must match')
        for key in ('nchan', 'bads', 'sfreq'):
            a, b = raw[ri].info[key], raw[0].info[key]
            if a != b:
                raise ValueError(
                    f'raw[{ri}].info[{key}] must match:\n'
                    f'{repr(a)} != {repr(b)}')
        if not set(raw[ri].info['ch_names']) == set(raw[0].info['ch_names']):
            raise ValueError('raw[%d][\'info\'][\'ch_names\'] must match' % ri)
        if not all(raw[ri]._cals == raw[0]._cals):
            raise ValueError('raw[%d]._cals must match' % ri)
        if len(raw[0].info['projs']) != len(raw[ri].info['projs']):
            raise ValueError('SSP projectors in raw files must be the same')
        if not all(_proj_equal(p1, p2) for p1, p2 in
                   zip(raw[0].info['projs'], raw[ri].info['projs'])):
            raise ValueError('SSP projectors in raw files must be the same')
    if not all(r.orig_format == raw[0].orig_format for r in raw):
        warn('raw files do not all have the same data format, could result in '
             'precision mismatch. Setting raw.orig_format="unknown"')
        raw[0].orig_format = 'unknown'


@verbose
def concatenate_raws(raws, preload=None, events_list=None, *,
                     on_mismatch='raise', verbose=None):
    """Concatenate raw instances as if they were continuous.

    .. note:: ``raws[0]`` is modified in-place to achieve the concatenation.
              Boundaries of the raw files are annotated bad. If you wish to use
              the data as continuous recording, you can remove the boundary
              annotations after concatenation (see
              :meth:`mne.Annotations.delete`).

    Parameters
    ----------
    raws : list
        List of `~mne.io.Raw` instances to concatenate (in order).
    %(preload_concatenate)s
    events_list : None | list
        The events to concatenate. Defaults to ``None``.
    %(on_info_mismatch)s
    %(verbose)s

    Returns
    -------
    raw : instance of Raw
        The result of the concatenation (first Raw instance passed in).
    events : ndarray of int, shape (n_events, 3)
        The events. Only returned if ``event_list`` is not None.
    """
    for idx, raw in enumerate(raws[1:], start=1):
        _ensure_infos_match(info1=raws[0].info, info2=raw.info,
                            name=f'raws[{idx}]', on_mismatch=on_mismatch)

    if events_list is not None:
        if len(events_list) != len(raws):
            raise ValueError('`raws` and `event_list` are required '
                             'to be of the same length')
        first, last = zip(*[(r.first_samp, r.last_samp) for r in raws])
        events = concatenate_events(events_list, first, last)
    raws[0].append(raws[1:], preload)

    if events_list is None:
        return raws[0]
    else:
        return raws[0], events


def _check_maxshield(allow_maxshield):
    """Warn or error about MaxShield."""
    msg = ('This file contains raw Internal Active '
           'Shielding data. It may be distorted. Elekta '
           'recommends it be run through MaxFilter to '
           'produce reliable results. Consider closing '
           'the file and running MaxFilter on the data.')
    if allow_maxshield:
        if not (isinstance(allow_maxshield, str) and
                allow_maxshield == 'yes'):
            warn(msg)
    else:
        msg += (' Use allow_maxshield=True if you are sure you'
                ' want to load the data despite this warning.')
        raise ValueError(msg)<|MERGE_RESOLUTION|>--- conflicted
+++ resolved
@@ -817,23 +817,7 @@
             'bad' are omitted. If 'NaN', the bad samples are filled with NaNs.
         return_times : bool
             Whether to return times as well. Defaults to False.
-<<<<<<< HEAD
-        units : str | dict | None
-            Specify the unit(s) that the data should be returned in. If
-            ``None`` (default), the data is returned in the
-            channel-type-specific default units, which are SI units (see
-            :ref:`units` and :term:`data channels`). If a string, must be a
-            sub-multiple of SI units that will be used to scale the data from
-            all channels of the type associated with that unit. This only works
-            if the data contains one channel type that has a unit (unitless
-            channel types are left unchanged). For example if there are only
-            EEG and STIM channels, ``units='uV'`` will scale EEG channels to
-            micro-Volts while STIM channels will be unchanged. Finally, if a
-            dictionary is provided, keys must be channel types, and values must
-            be units to scale the data of that channel type to. For example
-            ``dict(grad='fT/cm', mag='fT')`` will scale the corresponding types
-            accordingly, but all other channel types will remain in their
-            channel-type-specific default unit.
+        %(units)s
         tmin : float | None
             Start time of data to get in seconds. The ``tmin`` parameter is
             ignored if the ``start`` parameter is bigger than 0.
@@ -844,9 +828,6 @@
             ignored if the ``stop`` parameter is defined.
 
             .. versionadded:: 0.24.0
-=======
-        %(units)s
->>>>>>> 19bdd794
         %(verbose_meth)s
 
         Returns
