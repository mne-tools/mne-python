--- conflicted
+++ resolved
@@ -21,17 +21,8 @@
 from ..._fiff._digitization import _make_bti_dig_points
 from ...utils import logger, verbose, _stamp_to_dt, path_like, _validate_type
 from ...transforms import combine_transforms, invert_transform, Transform
-<<<<<<< HEAD
-from .._digitization import _make_bti_dig_points
-from ..base import BaseRaw
-from ..constants import FIFF
-from ..meas_info import _empty_info
-from ..tag import _coil_trans_to_loc, _loc_to_coil_trans
-from ..utils import _mult_cal_one, read_str
-=======
 from ..._fiff.constants import FIFF
 from ..._fiff.utils import _mult_cal_one, read_str
->>>>>>> 1e3206b2
 from .constants import BTI
 from .read import (
     read_int32,
