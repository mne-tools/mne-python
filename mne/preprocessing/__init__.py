"""Preprocessing with artifact detection, SSP, and ICA."""

# Authors: Alexandre Gramfort <alexandre.gramfort@inria.fr>
#          Matti Hämäläinen <msh@nmr.mgh.harvard.edu>
#          Martin Luessi <mluessi@nmr.mgh.harvard.edu>
#          Denis Engemann <denis.engemann@gmail.com>
#
# License: BSD (3-clause)

from .flat import mark_flat
from .maxfilter import apply_maxfilter
from .ssp import compute_proj_ecg, compute_proj_eog
from .eog import find_eog_events, create_eog_epochs
from .ecg import find_ecg_events, create_ecg_epochs
from .ica import (ICA, ica_find_eog_events, ica_find_ecg_events,
                  get_score_funcs, read_ica, run_ica, corrmap)
from .otp import oversampled_temporal_projection
from ._peak_finder import peak_finder
from .bads import find_outliers
from .infomax_ import infomax
from .stim import fix_stim_artifact
from .maxwell import maxwell_filter
from .xdawn import Xdawn
<<<<<<< HEAD
from . import nirs
=======
from ._csd import compute_current_source_density
from ._optical_density import optical_density
from ._beer_lambert_law import beer_lambert_law, short_channels
>>>>>>> 3fafe437
<|MERGE_RESOLUTION|>--- conflicted
+++ resolved
@@ -21,10 +21,5 @@
 from .stim import fix_stim_artifact
 from .maxwell import maxwell_filter
 from .xdawn import Xdawn
-<<<<<<< HEAD
-from . import nirs
-=======
 from ._csd import compute_current_source_density
-from ._optical_density import optical_density
-from ._beer_lambert_law import beer_lambert_law, short_channels
->>>>>>> 3fafe437
+from . import nirs