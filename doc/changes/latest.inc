--- conflicted
+++ resolved
@@ -41,13 +41,11 @@
 
 .. |Matteo Anelli| replace:: **Matteo Anelli**
 
-<<<<<<< HEAD
+.. |Cora Kim| replace:: **Cora Kim**
+
+.. |Silvia Cotroneo| replace:: **Silvia Cotroneo**
+
 .. |Maggie Clarke| replace:: **Maggie Clarke**
-=======
-.. |Cora Kim| replace:: **Cora Kim**
-
-.. |Silvia Cotroneo| replace:: **Silvia Cotroneo**
->>>>>>> 2500586c
 
 Enhancements
 ~~~~~~~~~~~~
@@ -237,4 +235,4 @@
 
 - ``mne.read_selection`` has been deprecated in favor of `mne.read_vectorview_selection`. ``mne.read_selection`` will be removed in MNE-Python 0.24 (:gh:`8870` by `Richard Höchenberger`_)
 
-- ``mne.beamformer.tf_dics`` has been deprecated and will be removed in MNE-Python 0.24 (:gh:`9122` by `Britta Westner`_)+- ``mne.beamformer.tf_dics`` has been deprecated and will be removed in MNE-Python 0.24 (:gh:`9122` by `Britta Westner`_)
