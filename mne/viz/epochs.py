--- conflicted
+++ resolved
@@ -657,16 +657,9 @@
         this_colorbar = cbar(im, cax=ax["colorbar"])
         this_colorbar.ax.set_ylabel(unit, rotation=270, labelpad=12)
         if cmap[1]:
-<<<<<<< HEAD
-            ax_im.CB = DraggableColorbar(this_colorbar, im)
-=======
             ax_im.CB = DraggableColorbar(
                 this_colorbar, im, kind="epochs_image", ch_type=unit
             )
-        with warnings.catch_warnings(record=True):
-            warnings.simplefilter("ignore")
-            tight_layout(fig=fig)
->>>>>>> 5a83eaea
 
     # finish
     plt_show(show)
