--- conflicted
+++ resolved
@@ -251,105 +251,6 @@
 
 
 @verbose
-<<<<<<< HEAD
-def regress_eog(data, eeg_chans=eeg_chans, eog_chans=eog_chans):
-
-  """Regress eye channel data from eeg data
-
-    Gratton, Coles, Donchin (1983) EMCP - Eye movement correction procedure.
-
-    Parameters
-    ----------
-    data :
-     either
-     : instance of Epoch
-        The epoched data, in which condition average is subtracted first
-     or
-     : instance of Raw
-        The raw data  
-    
-    eeg_chans : pick_types array of channels
-
-    eog_chans : pick_types array of eye channels, preferably bipolar horizontal and vertical
-
-    
-    Returns
-    -------
-    regress_eog_epochs : instance of Epochs with eeg correct and eog retained
-    or
-    regress_eog_raw : instance of Raw with eeg correct and eog retained
-        
-
-    Raw Version Notes
-    -----
-    https://cbrnr.github.io/2017/10/20/removing-eog-regression/
-
-    Epoch Version Notes
-    -----
-    Correct EEG data for EOG artifacts with regression
-    -compute the ERP in each condition
-    -subtract ERP from each trial
-    -subtract baseline (mean over all epoch)
-    -predict eye channel remainder from eeg remainder
-    -use coefficients to subtract eog from eeg
-
-  """
-
-  event_names = ['A_error','B_error']
-  i = 0
-  for key, value in sorted(epochs.event_id.items(), key=lambda x: (x[1], x[0])):
-    event_names[i] = key
-    i += 1
-
-  #select the correct channels and data
-  eeg_chans = pick_types(epochs.info, eeg=True, eog=False)
-  eog_chans = pick_types(epochs.info, eeg=False, eog=True)
-  original_data = epochs._data
-
-  #subtract the average over trials from each trial
-  rem = {}
-  for event in event_names:
-    data = epochs[event]._data
-    avg = np.mean(epochs[event]._data,axis=0)
-    rem[event] = data-avg
-
-  #concatenate trials together of different types
-  ## then put them all back together in X (regression on all at once)
-  allrem = np.concatenate([rem[event] for event in event_names])
-
-  #separate eog and eeg
-  X = allrem[:,eeg_chans,:]
-  Y = allrem[:,eog_chans,:]
-
-  #subtract mean over time from every trial/channel
-  X = (X.T - np.mean(X,2).T).T
-  Y = (Y.T - np.mean(Y,2).T).T
-
-  #move electrodes first
-  X = np.moveaxis(X,0,1)
-  Y = np.moveaxis(Y,0,1)
-
-  #make 2d and compute regression
-  X = np.reshape(X,(X.shape[0],np.prod(X.shape[1:])))
-  Y = np.reshape(Y,(Y.shape[0],np.prod(Y.shape[1:])))
-  b = np.linalg.solve(np.dot(Y,Y.T), np.dot(Y,X.T))
-
-  #get original data and electrodes first for matrix math
-  raw_eeg = np.moveaxis(original_data[:,eeg_chans,:],0,1)
-  raw_eog = np.moveaxis(original_data[:,eog_chans,:],0,1)
-
-  #subtract weighted eye channels from eeg channels
-  eeg_corrected = (raw_eeg.T - np.dot(raw_eog.T,b)).T
-
-  #move back to match epochs
-  eeg_corrected = np.moveaxis(eeg_corrected,0,1)
-
-  #copy original epochs and replace with corrected data
-  epochs_new = epochs.copy()
-  epochs_new._data[:,eeg_chans,:] = eeg_corrected
-
-  return data    
-=======
 def regress_eog(epochs, verbose=None):
 
     """Regress eye channel data from eeg data
@@ -449,4 +350,5 @@
     epochs_new._data[:,eeg_chans,:] = eeg_corrected
 
     return epochs_new    
->>>>>>> 4ef09269
+
+    