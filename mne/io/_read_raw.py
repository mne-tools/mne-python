"""Generic wrapper function read_raw for specific read_raw_xxx readers."""

# Authors: Clemens Brunner <clemens.brunner@gmail.com>
#
# License: BSD-3-Clause


from pathlib import Path
from functools import partial

<<<<<<< HEAD
=======
from . import (
    read_raw_edf,
    read_raw_bdf,
    read_raw_gdf,
    read_raw_brainvision,
    read_raw_fif,
    read_raw_eeglab,
    read_raw_cnt,
    read_raw_egi,
    read_raw_eximia,
    read_raw_nirx,
    read_raw_fieldtrip,
    read_raw_artemis123,
    read_raw_nicolet,
    read_raw_kit,
    read_raw_ctf,
    read_raw_boxy,
    read_raw_snirf,
    read_raw_fil,
    read_raw_nihon,
    read_raw_curry,
    read_raw_nedf,
)
>>>>>>> baf1ad57
from ..utils import fill_doc


def _read_unsupported(fname, **kwargs):
    ext = "".join(Path(fname).suffixes)
    msg = f"Unsupported file type ({ext})."
    suggest = kwargs.get("suggest")
    if suggest is not None:
        msg += f" Try reading a {suggest} file instead."
    msg += " Consider using a dedicated reader function for more options."
    raise ValueError(msg)


# supported read file formats
<<<<<<< HEAD
def _get_supported():
    from . import (
        read_raw_edf,
        read_raw_bdf,
        read_raw_gdf,
        read_raw_brainvision,
        read_raw_fif,
        read_raw_eeglab,
        read_raw_cnt,
        read_raw_egi,
        read_raw_eximia,
        read_raw_nirx,
        read_raw_fieldtrip,
        read_raw_artemis123,
        read_raw_nicolet,
        read_raw_kit,
        read_raw_ctf,
        read_raw_boxy,
        read_raw_snirf,
        read_raw_fil,
        read_raw_nihon,
    )

    return {
        ".edf": dict(EDF=read_raw_edf),
        ".eeg": dict(NihonKoden=read_raw_nihon),
        ".bdf": dict(BDF=read_raw_bdf),
        ".gdf": dict(GDF=read_raw_gdf),
        ".vhdr": dict(brainvision=read_raw_brainvision),
        ".ahdr": dict(brainvision=read_raw_brainvision),
        ".fif": dict(FIF=read_raw_fif),
        ".fif.gz": dict(FIF=read_raw_fif),
        ".set": dict(EEGLAB=read_raw_eeglab),
        ".cnt": dict(CNT=read_raw_cnt),
        ".mff": dict(EGI=read_raw_egi),
        ".nxe": dict(eximia=read_raw_eximia),
        ".hdr": dict(NIRx=read_raw_nirx),
        ".snirf": dict(SNIRF=read_raw_snirf),
        ".mat": dict(fieldtrip=read_raw_fieldtrip),
        ".bin": {
            "ARTEMIS": read_raw_artemis123,
            "UCL FIL OPM": read_raw_fil,
        },
        ".data": dict(Nicolet=read_raw_nicolet),
        ".sqd": dict(KIT=read_raw_kit),
        ".con": dict(KIT=read_raw_kit),
        ".ds": dict(CTF=read_raw_ctf),
        ".txt": dict(BOXY=read_raw_boxy),
    }

=======
supported = {
    ".edf": dict(EDF=read_raw_edf),
    ".eeg": dict(NihonKoden=read_raw_nihon),
    ".bdf": dict(BDF=read_raw_bdf),
    ".gdf": dict(GDF=read_raw_gdf),
    ".vhdr": dict(brainvision=read_raw_brainvision),
    ".ahdr": dict(brainvision=read_raw_brainvision),
    ".fif": dict(FIF=read_raw_fif),
    ".fif.gz": dict(FIF=read_raw_fif),
    ".set": dict(EEGLAB=read_raw_eeglab),
    ".cnt": dict(CNT=read_raw_cnt),
    ".mff": dict(EGI=read_raw_egi),
    ".nxe": dict(eximia=read_raw_eximia),
    ".hdr": dict(NIRx=read_raw_nirx),
    ".snirf": dict(SNIRF=read_raw_snirf),
    ".mat": dict(fieldtrip=read_raw_fieldtrip),
    ".bin": {
        "ARTEMIS": read_raw_artemis123,
        "UCL FIL OPM": read_raw_fil,
    },
    ".data": dict(Nicolet=read_raw_nicolet),
    ".sqd": dict(KIT=read_raw_kit),
    ".con": dict(KIT=read_raw_kit),
    ".ds": dict(CTF=read_raw_ctf),
    ".txt": dict(BOXY=read_raw_boxy),
    # Curry
    ".dat": dict(CURRY=read_raw_curry),
    ".dap": dict(CURRY=read_raw_curry),
    ".rs3": dict(CURRY=read_raw_curry),
    ".cdt": dict(CURRY=read_raw_curry),
    ".cdt.dpa": dict(CURRY=read_raw_curry),
    ".cdt.cef": dict(CURRY=read_raw_curry),
    ".cef": dict(CURRY=read_raw_curry),
    # NEDF
    ".nedf": dict(NEDF=read_raw_nedf),
}
>>>>>>> baf1ad57

# known but unsupported file formats
_suggested = {
    ".vmrk": dict(brainvision=partial(_read_unsupported, suggest=".vhdr")),
    ".amrk": dict(brainvision=partial(_read_unsupported, suggest=".ahdr")),
}


# all known file formats
def _get_readers():
    return {**_get_supported(), **_suggested}


def split_name_ext(fname):
    """Return name and supported file extension."""
    maxsuffixes = max(ext.count(".") for ext in _get_supported())
    suffixes = Path(fname).suffixes
    for si in range(-maxsuffixes, 0):
        ext = "".join(suffixes[si:]).lower()
        if ext in _get_readers():
            return Path(fname).name[: -len(ext)], ext
    return fname, None  # unknown file extension


@fill_doc
def read_raw(fname, *, preload=False, verbose=None, **kwargs):
    """Read raw file.

    This function is a convenient wrapper for readers defined in `mne.io`. The
    correct reader is automatically selected based on the detected file format.
    All function arguments are passed to the respective reader.

    The following readers are currently supported:

    `~mne.io.read_raw_artemis123`, `~mne.io.read_raw_bdf`,
    `~mne.io.read_raw_boxy`, `~mne.io.read_raw_brainvision`,
    `~mne.io.read_raw_cnt`, `~mne.io.read_raw_ctf`, `~mne.io.read_raw_edf`,
    `~mne.io.read_raw_eeglab`, `~mne.io.read_raw_egi`,
    `~mne.io.read_raw_eximia`, `~mne.io.read_raw_fieldtrip`,
    `~mne.io.read_raw_fif`,  `~mne.io.read_raw_gdf`, `~mne.io.read_raw_kit`,
    `~mne.io.read_raw_fil`,
    `~mne.io.read_raw_nicolet`, `~mne.io.read_raw_nirx`,
    `~mne.io.read_raw_curry`, and `~mne.io.read_raw_nedf`.

    Parameters
    ----------
    fname : path-like
        Name of the file to read.
    %(preload)s
    %(verbose)s
    **kwargs
        Additional keyword arguments to pass to the underlying reader. For
        details, see the arguments of the reader for the respective file
        format.

    Returns
    -------
    raw : mne.io.Raw
        Raw object.
    """
    _, ext = split_name_ext(fname)
    kwargs["verbose"] = verbose
    kwargs["preload"] = preload
    readers = _get_readers()
    if ext not in readers:
        _read_unsupported(fname)
    these_readers = list(readers[ext].values())
    for reader in these_readers:
        try:
            return reader(fname, **kwargs)
        except Exception:
            if len(these_readers) == 1:
                raise
    else:
        choices = "\n".join(
            f"mne.io.{func.__name__.ljust(20)} ({kind})"
            for kind, func in readers[ext].items()
        )
        raise RuntimeError(
            "Could not read file using any of the possible readers for "
            f"extension {ext}. Consider trying to read the file directly with "
            f"one of:\n{choices}"
        )<|MERGE_RESOLUTION|>--- conflicted
+++ resolved
@@ -8,8 +8,6 @@
 from pathlib import Path
 from functools import partial
 
-<<<<<<< HEAD
-=======
 from . import (
     read_raw_edf,
     read_raw_bdf,
@@ -33,7 +31,6 @@
     read_raw_curry,
     read_raw_nedf,
 )
->>>>>>> baf1ad57
 from ..utils import fill_doc
 
 
@@ -48,30 +45,7 @@
 
 
 # supported read file formats
-<<<<<<< HEAD
 def _get_supported():
-    from . import (
-        read_raw_edf,
-        read_raw_bdf,
-        read_raw_gdf,
-        read_raw_brainvision,
-        read_raw_fif,
-        read_raw_eeglab,
-        read_raw_cnt,
-        read_raw_egi,
-        read_raw_eximia,
-        read_raw_nirx,
-        read_raw_fieldtrip,
-        read_raw_artemis123,
-        read_raw_nicolet,
-        read_raw_kit,
-        read_raw_ctf,
-        read_raw_boxy,
-        read_raw_snirf,
-        read_raw_fil,
-        read_raw_nihon,
-    )
-
     return {
         ".edf": dict(EDF=read_raw_edf),
         ".eeg": dict(NihonKoden=read_raw_nihon),
@@ -97,46 +71,18 @@
         ".con": dict(KIT=read_raw_kit),
         ".ds": dict(CTF=read_raw_ctf),
         ".txt": dict(BOXY=read_raw_boxy),
+        # Curry
+        ".dat": dict(CURRY=read_raw_curry),
+        ".dap": dict(CURRY=read_raw_curry),
+        ".rs3": dict(CURRY=read_raw_curry),
+        ".cdt": dict(CURRY=read_raw_curry),
+        ".cdt.dpa": dict(CURRY=read_raw_curry),
+        ".cdt.cef": dict(CURRY=read_raw_curry),
+        ".cef": dict(CURRY=read_raw_curry),
+        # NEDF
+        ".nedf": dict(NEDF=read_raw_nedf),
     }
 
-=======
-supported = {
-    ".edf": dict(EDF=read_raw_edf),
-    ".eeg": dict(NihonKoden=read_raw_nihon),
-    ".bdf": dict(BDF=read_raw_bdf),
-    ".gdf": dict(GDF=read_raw_gdf),
-    ".vhdr": dict(brainvision=read_raw_brainvision),
-    ".ahdr": dict(brainvision=read_raw_brainvision),
-    ".fif": dict(FIF=read_raw_fif),
-    ".fif.gz": dict(FIF=read_raw_fif),
-    ".set": dict(EEGLAB=read_raw_eeglab),
-    ".cnt": dict(CNT=read_raw_cnt),
-    ".mff": dict(EGI=read_raw_egi),
-    ".nxe": dict(eximia=read_raw_eximia),
-    ".hdr": dict(NIRx=read_raw_nirx),
-    ".snirf": dict(SNIRF=read_raw_snirf),
-    ".mat": dict(fieldtrip=read_raw_fieldtrip),
-    ".bin": {
-        "ARTEMIS": read_raw_artemis123,
-        "UCL FIL OPM": read_raw_fil,
-    },
-    ".data": dict(Nicolet=read_raw_nicolet),
-    ".sqd": dict(KIT=read_raw_kit),
-    ".con": dict(KIT=read_raw_kit),
-    ".ds": dict(CTF=read_raw_ctf),
-    ".txt": dict(BOXY=read_raw_boxy),
-    # Curry
-    ".dat": dict(CURRY=read_raw_curry),
-    ".dap": dict(CURRY=read_raw_curry),
-    ".rs3": dict(CURRY=read_raw_curry),
-    ".cdt": dict(CURRY=read_raw_curry),
-    ".cdt.dpa": dict(CURRY=read_raw_curry),
-    ".cdt.cef": dict(CURRY=read_raw_curry),
-    ".cef": dict(CURRY=read_raw_curry),
-    # NEDF
-    ".nedf": dict(NEDF=read_raw_nedf),
-}
->>>>>>> baf1ad57
 
 # known but unsupported file formats
 _suggested = {
