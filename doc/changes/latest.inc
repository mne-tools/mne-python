--- conflicted
+++ resolved
@@ -47,11 +47,8 @@
 
 - Add projections when printing a :class:`mne.Info` in the notebook (:gh:`9403` by `Alex Gramfort`_)
 
-<<<<<<< HEAD
 - Add support for SURE parameter selection in :func:`mne.inverse_sparse.mxne_inverse` (:gh:`9430` by **new contributor** `Pierre-Antoine Bannier`_ and `Alex Gramfort`_)
 
-=======
->>>>>>> 66d83903
 - Add new function :func:`mne.bem.make_scalp_surfaces` to compute scalp surfaces for coregistration (:gh:`9463` by `Alex Gramfort`_)
 
 - Add support for interpolating oxy and deoxyhaemoglobin data types (:gh:`9431` by `Robert Luke`_)
