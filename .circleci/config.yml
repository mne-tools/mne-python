--- conflicted
+++ resolved
@@ -69,16 +69,9 @@
             name: Get Python running
             # pip install --user --upgrade --progress-bar off https://api.github.com/repos/larsoner/numpydoc/zipball/xref-param-type
             command: |
-<<<<<<< HEAD
-              pip install --user -q --upgrade pip numpy vtk cython
-              pip install --user --progress-bar off -r requirements.txt
-              pip install --user pylsl
-              pip install --user --progress-bar off ipython sphinx_fontawesome sphinx_bootstrap_theme "https://api.github.com/repos/sphinx-gallery/sphinx-gallery/zipball/master" memory_profiler "https://api.github.com/repos/nipy/PySurfer/zipball/master"
-=======
-              pip install --user --upgrade --progress-bar off pip numpy vtk
+              pip install --user --upgrade --progress-bar off pip numpy vtk cython
               pip install --user --upgrade --progress-bar off -r requirements.txt
               pip install --user --upgrade --progress-bar off ipython sphinx_fontawesome sphinx_bootstrap_theme "https://api.github.com/repos/sphinx-gallery/sphinx-gallery/zipball/master" memory_profiler "https://api.github.com/repos/nipy/PySurfer/zipball/master"
->>>>>>> f26d8160
 
         - save_cache:
             key: pip-cache
