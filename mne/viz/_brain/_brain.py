# Authors: Alexandre Gramfort <alexandre.gramfort@inria.fr>
#          Eric Larson <larson.eric.d@gmail.com>
#          Oleh Kozynets <ok7mailbox@gmail.com>
#          Guillaume Favelier <guillaume.favelier@gmail.com>
#          jona-sassenhagen <jona.sassenhagen@gmail.com>
#          Joan Massich <mailsik@gmail.com>
#
# License: Simplified BSD

import numpy as np
import os
from os.path import join as pjoin
from .._3d import _process_clim
from ...label import read_label
from .colormap import calculate_lut
from .view import lh_views_dict, rh_views_dict, View
from .surface import Surface
from .utils import mesh_edges, smoothing_matrix
from ..utils import _check_option, logger, verbose, fill_doc


class _Brain(object):
    """Class for visualizing a brain.

    It is used for creating meshes of the given subject's
    cortex. The activation data can be shown on a mesh using add_data
    method. Figures, meshes, activation data and other information
    are stored as attributes of a class instance.

    Parameters
    ----------
    subject_id : str
        Subject name in Freesurfer subjects dir.
    hemi : str
        Hemisphere id (ie 'lh', 'rh', 'both', or 'split'). In the case
        of 'both', both hemispheres are shown in the same window.
        In the case of 'split' hemispheres are displayed side-by-side
        in different viewing panes.
    surf : str
        freesurfer surface mesh name (ie 'white', 'inflated', etc.).
    title : str
        Title for the window.
    cortex : str or None
        Specifies how the cortical surface is rendered.
        The name of one of the preset cortex styles can be:
        ``'classic'`` (default), ``'high_contrast'``,
        ``'low_contrast'``, or ``'bone'`` or a valid color name.
        Setting this to ``None`` is equivalent to ``(0.5, 0.5, 0.5)``.
    alpha : float in [0, 1]
        Alpha level to control opacity of the cortical surface.
    size : int | array-like, shape (2,)
        The size of the window, in pixels. can be one number to specify
        a square window, or a length-2 sequence to specify (width, height).
    background : tuple(int, int, int)
        The color definition of the background: (red, green, blue).
    foreground : matplotlib color
        Color of the foreground (will be used for colorbars and text).
        None (default) will use black or white depending on the value
        of ``background``.
    figure : list of Figure | None | int
        If None (default), a new window will be created with the appropriate
        views. For single view plots, the figure can be specified as int to
        retrieve the corresponding Mayavi window.
    subjects_dir : str | None
        If not None, this directory will be used as the subjects directory
        instead of the value set using the SUBJECTS_DIR environment
        variable.
    views : list | str
        views to use.
    offset : bool
        If True, aligs origin with medial wall. Useful for viewing inflated
        surface where hemispheres typically overlap (Default: True).
    show_toolbar : bool
        If True, toolbars will be shown for each view.
    offscreen : bool
        If True, rendering will be done offscreen (not shown). Useful
        mostly for generating images or screenshots, but can be buggy.
        Use at your own risk.
    interaction : str
        Not supported yet.
        Can be "trackball" (default) or "terrain", i.e. a turntable-style
        camera.
    units : str
        Can be 'm' or 'mm' (default).

    Attributes
    ----------
    geo : dict
        A dictionary of pysurfer.Surface objects for each hemisphere.
    overlays : dict
        The overlays.

    Notes
    -----
    This table shows the capabilities of each Brain backend ("✓" for full
    support, and "-" for partial support):

    .. table::
       :widths: auto

       +---------------------------+--------------+-----------------------+
       | 3D function:              | surfer.Brain | mne.viz._brain._Brain |
       +===========================+==============+=======================+
       | add_data                  | ✓            | ✓                     |
       +---------------------------+--------------+-----------------------+
       | add_foci                  | ✓            | ✓                     |
       +---------------------------+--------------+-----------------------+
       | add_label                 | ✓            | ✓                     |
       +---------------------------+--------------+-----------------------+
       | add_text                  | ✓            | ✓                     |
       +---------------------------+--------------+-----------------------+
       | close                     | ✓            | ✓                     |
       +---------------------------+--------------+-----------------------+
       | data                      | ✓            | ✓                     |
       +---------------------------+--------------+-----------------------+
       | foci                      | ✓            |                       |
       +---------------------------+--------------+-----------------------+
       | labels                    | ✓            |                       |
       +---------------------------+--------------+-----------------------+
       | labels_dict               | ✓            |                       |
       +---------------------------+--------------+-----------------------+
       | remove_data               | ✓            |                       |
       +---------------------------+--------------+-----------------------+
       | remove_foci               | ✓            |                       |
       +---------------------------+--------------+-----------------------+
       | remove_labels             | ✓            | -                     |
       +---------------------------+--------------+-----------------------+
       | save_image                | ✓            | ✓                     |
       +---------------------------+--------------+-----------------------+
       | save_movie                | ✓            | ✓                     |
       +---------------------------+--------------+-----------------------+
       | screenshot                | ✓            | ✓                     |
       +---------------------------+--------------+-----------------------+
       | show_view                 | ✓            | ✓                     |
       +---------------------------+--------------+-----------------------+
       | TimeViewer                | ✓            | ✓                     |
       +---------------------------+--------------+-----------------------+

    """

    def __init__(self, subject_id, hemi, surf, title=None,
                 cortex=None, alpha=1.0, size=800, background="black",
                 foreground=None, figure=None, subjects_dir=None,
                 views=['lateral'], offset=True, show_toolbar=False,
                 offscreen=False, interaction=None, units='mm'):
        from ..backends.renderer import (_get_renderer, _check_3d_figure,
                                         _set_3d_title)
        from matplotlib.colors import colorConverter

        if interaction is not None:
            raise ValueError('"interaction" parameter is not supported.')

        if hemi in ('both', 'split'):
            self._hemis = ('lh', 'rh')
        elif hemi in ('lh', 'rh'):
            self._hemis = (hemi, )
        else:
            raise KeyError('hemi has to be either "lh", "rh", "split", '
                           'or "both"')

        if isinstance(background, str):
            background = colorConverter.to_rgb(background)
        if isinstance(foreground, str):
            foreground = colorConverter.to_rgb(foreground)
        if isinstance(views, str):
            views = [views]
        n_row = len(views)
        col_dict = dict(lh=1, rh=1, both=1, split=2)
        n_col = col_dict[hemi]

        size = tuple(np.atleast_1d(size).round(0).astype(int).flat)
        if len(size) not in (1, 2):
            raise ValueError('"size" parameter must be an int or length-2 '
                             'sequence of ints.')
        fig_size = size if len(size) == 2 else size * 2  # 1-tuple to 2-tuple

        self._foreground = foreground
        self._hemi = hemi
        self._units = units
        self._title = title
        self._subject_id = subject_id
        self._subjects_dir = subjects_dir
        self._views = views
        self._times = None
        # for now only one color bar can be added
        # since it is the same for all figures
        self._colorbar_added = False
        # for now only one time label can be added
        # since it is the same for all figures
        self._time_label_added = False
        # array of data used by TimeViewer
        self._data = {}
        self.geo, self._hemi_meshes, self._overlays = {}, {}, {}
        self.set_time_interpolation('nearest')

        # load geometry for one or both hemispheres as necessary
        offset = None if (not offset or hemi != 'both') else 0.0

        if figure is not None and not isinstance(figure, int):
            _check_3d_figure(figure)
        self._renderer = _get_renderer(name=subject_id, size=fig_size,
                                       bgcolor=background,
                                       shape=(n_row, n_col), fig=figure)

        for h in self._hemis:
            # Initialize a Surface object as the geometry
            geo = Surface(subject_id, h, surf, subjects_dir, offset,
                          units=self._units)
            # Load in the geometry and curvature
            geo.load_geometry()
            geo.load_curvature()
            self.geo[h] = geo

        for ri, v in enumerate(views):
            for hi, h in enumerate(['lh', 'rh']):
                views_dict = lh_views_dict if hemi == 'lh' else rh_views_dict
                if not (hemi in ['lh', 'rh'] and h != hemi):
                    ci = hi if hemi == 'split' else 0
                    self._renderer.subplot(ri, ci)
                    mesh_data = self._renderer.mesh(
                        x=self.geo[h].coords[:, 0],
                        y=self.geo[h].coords[:, 1],
                        z=self.geo[h].coords[:, 2],
                        triangles=self.geo[h].faces,
                        color=self.geo[h].grey_curv
                    )
                    if isinstance(mesh_data, tuple):
                        _, mesh = mesh_data
                        # add metadata to the mesh for picking
                        mesh._hemi = h
                    else:
                        _, mesh = mesh_data, None
                    self._hemi_meshes[h] = mesh
                    self._renderer.set_camera(azimuth=views_dict[v].azim,
                                              elevation=views_dict[v].elev)

        if self._title is not None:
            _set_3d_title(figure=self._renderer.scene(), title=self._title)

        # Force rendering
        self._renderer.show()

    @verbose
    def add_data(self, array, fmin=None, fmid=None, fmax=None,
                 thresh=None, center=None, transparent=False, colormap="auto",
                 alpha=1, vertices=None, smoothing_steps=None, time=None,
                 time_label="time index=%d", colorbar=True,
                 hemi=None, remove_existing=None, time_label_size=None,
                 initial_time=None, scale_factor=None, vector_alpha=None,
                 clim=None, verbose=None):
        """Display data from a numpy array on the surface.

        This provides a similar interface to
        :meth:`surfer.Brain.add_overlay`, but it displays
        it with a single colormap. It offers more flexibility over the
        colormap, and provides a way to display four-dimensional data
        (i.e., a timecourse) or five-dimensional data (i.e., a
        vector-valued timecourse).

        .. note:: ``fmin`` sets the low end of the colormap, and is separate
                  from thresh (this is a different convention from
                  :meth:`surfer.Brain.add_overlay`).

        Parameters
        ----------
        array : numpy array, shape (n_vertices[, 3][, n_times])
            Data array. For the data to be understood as vector-valued
            (3 values per vertex corresponding to X/Y/Z surface RAS),
            then ``array`` must be have all 3 dimensions.
            If vectors with no time dimension are desired, consider using a
            singleton (e.g., ``np.newaxis``) to create a "time" dimension
            and pass ``time_label=None`` (vector values are not supported).
        fmin : float
            Minimum value in colormap (uses real fmin if None).
        fmid : float
            Intermediate value in colormap (fmid between fmin and
            fmax if None).
        fmax : float
            Maximum value in colormap (uses real max if None).
        thresh : None or float
            Not supported yet.
            if not None, values below thresh will not be visible
        center : float or None
            if not None, center of a divergent colormap, changes the meaning of
            fmin, fmax and fmid.
        transparent : bool
            if True: use a linear transparency between fmin and fmid
            and make values below fmin fully transparent (symmetrically for
            divergent colormaps)
        colormap : str, list of color, or array
            name of matplotlib colormap to use, a list of matplotlib colors,
            or a custom look up table (an n x 4 array coded with RBGA values
            between 0 and 255), the default "auto" chooses a default divergent
            colormap, if "center" is given (currently "icefire"), otherwise a
            default sequential colormap (currently "rocket").
        alpha : float in [0, 1]
            alpha level to control opacity of the overlay.
        vertices : numpy array
            vertices for which the data is defined (needed if len(data) < nvtx)
        smoothing_steps : int or None
            number of smoothing steps (smoothing is used if len(data) < nvtx)
            Default : 20
        time : numpy array
            time points in the data array (if data is 2D or 3D)
        time_label : str | callable | None
            format of the time label (a format string, a function that maps
            floating point time values to strings, or None for no label)
        colorbar : bool
            whether to add a colorbar to the figure
        hemi : str | None
            If None, it is assumed to belong to the hemisphere being
            shown. If two hemispheres are being shown, an error will
            be thrown.
        remove_existing : bool
            Not supported yet.
            Remove surface added by previous "add_data" call. Useful for
            conserving memory when displaying different data in a loop.
        time_label_size : int
            Not supported yet.
            Font size of the time label (default 14)
        initial_time : float | None
            Time initially shown in the plot. ``None`` to use the first time
            sample (default).
        scale_factor : float | None (default)
            Not supported yet.
            The scale factor to use when displaying glyphs for vector-valued
            data.
        vector_alpha : float | None
            Not supported yet.
            alpha level to control opacity of the arrows. Only used for
            vector-valued data. If None (default), ``alpha`` is used.
        %(verbose)s

        Notes
        -----
        If the data is defined for a subset of vertices (specified
        by the "vertices" parameter), a smoothing method is used to interpolate
        the data onto the high resolution surface. If the data is defined for
        subsampled version of the surface, smoothing_steps can be set to None,
        in which case only as many smoothing steps are applied until the whole
        surface is filled with non-zeros.

        Due to a Mayavi (or VTK) alpha rendering bug, ``vector_alpha`` is
        clamped to be strictly < 1.
        """
        _check_option('transparent', type(transparent), [bool])

        # those parameters are not supported yet, only None is allowed
        _check_option('thresh', thresh, [None])
        _check_option('remove_existing', remove_existing, [None])
        _check_option('time_label_size', time_label_size, [None])
        _check_option('scale_factor', scale_factor, [None])
        _check_option('vector_alpha', vector_alpha, [None])

        hemi = self._check_hemi(hemi)
        array = np.asarray(array)

        # Create time array and add label if > 1D
        if array.ndim <= 1:
            time_idx = 0
        else:
            # check time array
            if time is None:
                time = np.arange(array.shape[-1])
            else:
                time = np.asarray(time)
                if time.shape != (array.shape[-1],):
                    raise ValueError('time has shape %s, but need shape %s '
                                     '(array.shape[-1])' %
                                     (time.shape, (array.shape[-1],)))
            self._data["time"] = time

            if self._n_times is None:
                self._times = time
            elif len(time) != self._n_times:
                raise ValueError("New n_times is different from previous "
                                 "n_times")
            elif not np.array_equal(time, self._times):
                raise ValueError("Not all time values are consistent with "
                                 "previously set times.")

            # initial time
            if initial_time is None:
                time_idx = 0
            else:
                time_idx = self._to_time_index(initial_time)
            self._data["time_idx"] = time_idx

            # time label
            if isinstance(time_label, str):
                time_label_fmt = time_label

                def time_label(x):
                    return time_label_fmt % x
            self._data["time_label"] = time_label
            y_txt = 0.05 + 0.1 * bool(colorbar)

        if time is not None and len(array.shape) == 2:
            # we have scalar_data with time dimension
            act_data, act_time = self._interpolate_data(array, time_idx)
            self._current_time = act_time
        else:
            # we have scalar data without time
            act_data = array

        fmin, fmid, fmax = _update_limits(
            fmin, fmid, fmax, center, array
        )

        self._data['clim'] = clim
        self._data['time'] = time
        self._data['initial_time'] = initial_time
        self._data['time_label'] = time_label
        self._data['time_idx'] = time_idx
        self._data['transparent'] = transparent
        # data specific for a hemi
        self._data[hemi] = dict()
        self._data[hemi]['actor'] = list()
        self._data[hemi]['mesh'] = list()
        self._data[hemi]['array'] = array
        self._data[hemi]['vertices'] = vertices
        self.set_time_interpolation(self.time_interpolation)

        self._data['alpha'] = alpha
        self._data['colormap'] = colormap
        self._data['center'] = center
        self._data['fmin'] = fmin
        self._data['fmid'] = fmid
        self._data['fmax'] = fmax

        # Create smoothing matrix if necessary
        if len(act_data) < self.geo[hemi].x.shape[0]:
            if vertices is None:
                raise ValueError('len(data) < nvtx (%s < %s): the vertices '
                                 'parameter must not be None'
                                 % (len(act_data), self.geo[hemi].x.shape[0]))
            adj_mat = mesh_edges(self.geo[hemi].faces)
            smooth_mat = smoothing_matrix(vertices,
                                          adj_mat,
                                          smoothing_steps)
            act_data = smooth_mat.dot(act_data)
            self._data[hemi]['smooth_mat'] = smooth_mat

        dt_max = fmax
        dt_min = fmin if center is None else -1 * fmax

        ctable = self.update_lut()

        for ri, v in enumerate(self._views):
            views_dict = lh_views_dict if hemi == 'lh' else rh_views_dict
            if self._hemi != 'split':
                ci = 0
            else:
                ci = 0 if hemi == 'lh' else 1
            self._renderer.subplot(ri, ci)
            mesh_data = self._renderer.mesh(
                x=self.geo[hemi].coords[:, 0],
                y=self.geo[hemi].coords[:, 1],
                z=self.geo[hemi].coords[:, 2],
                triangles=self.geo[hemi].faces,
                color=None,
                colormap=ctable,
                vmin=dt_min,
                vmax=dt_max,
                scalars=act_data
            )
            if isinstance(mesh_data, tuple):
                actor, mesh = mesh_data
                # add metadata to the mesh for picking
                mesh._hemi = hemi
            else:
                actor, mesh = mesh_data, None
            self._data[hemi]['actor'].append(actor)
            self._data[hemi]['mesh'].append(mesh)
            if array.ndim >= 2 and callable(time_label):
                if not self._time_label_added:
                    time_actor = self._renderer.text2d(
                        x_window=0.95, y_window=y_txt,
                        size=time_label_size,
                        text=time_label(self._current_time),
                        justification='right'
                    )
                    self._data['time_actor'] = time_actor
                    self._time_label_added = True
            if colorbar and not self._colorbar_added:
                self._renderer.scalarbar(source=actor, n_labels=8,
                                         bgcolor=(0.5, 0.5, 0.5))
                self._colorbar_added = True
            self._renderer.set_camera(azimuth=views_dict[v].azim,
                                      elevation=views_dict[v].elev)

    def add_label(self, label, color=None, alpha=1, scalar_thresh=None,
                  borders=False, hemi=None, subdir=None):
        """Add an ROI label to the image.

        Parameters
        ----------
        label : str | instance of Label
            label filepath or name. Can also be an instance of
            an object with attributes "hemi", "vertices", "name", and
            optionally "color" and "values" (if scalar_thresh is not None).
        color : matplotlib-style color | None
            anything matplotlib accepts: string, RGB, hex, etc. (default
            "crimson")
        alpha : float in [0, 1]
            alpha level to control opacity
        scalar_thresh : None or number
            threshold the label ids using this value in the label
            file's scalar field (i.e. label only vertices with
            scalar >= thresh)
        borders : bool | int
            Show only label borders. If int, specify the number of steps
            (away from the true border) along the cortical mesh to include
            as part of the border definition.
        hemi : str | None
            If None, it is assumed to belong to the hemipshere being
            shown.
        subdir : None | str
            If a label is specified as name, subdir can be used to indicate
            that the label file is in a sub-directory of the subject's
            label directory rather than in the label directory itself (e.g.
            for ``$SUBJECTS_DIR/$SUBJECT/label/aparc/lh.cuneus.label``
            ``brain.add_label('cuneus', subdir='aparc')``).

        Notes
        -----
        To remove previously added labels, run Brain.remove_labels().
        """
        from matplotlib.colors import colorConverter
        if isinstance(label, str):
            if color is None:
                color = "crimson"

            if os.path.isfile(label):
                filepath = label
                label = read_label(filepath)
                hemi = label.hemi
                label_name = os.path.basename(filepath).split('.')[1]
            else:
                hemi = self._check_hemi(hemi)
                label_name = label
                label_fname = ".".join([hemi, label_name, 'label'])
                if subdir is None:
                    filepath = pjoin(self._subjects_dir, self._subject_id,
                                     'label', label_fname)
                else:
                    filepath = pjoin(self._subjects_dir, self._subject_id,
                                     'label', subdir, label_fname)
                if not os.path.exists(filepath):
                    raise ValueError('Label file %s does not exist'
                                     % filepath)
                label = read_label(filepath)
            ids = label.vertices
            scalars = label.values
        else:
            # try to extract parameters from label instance
            try:
                hemi = label.hemi
                ids = label.vertices
                if label.name is None:
                    label_name = 'unnamed'
                else:
                    label_name = str(label.name)

                if color is None:
                    if hasattr(label, 'color') and label.color is not None:
                        color = label.color
                    else:
                        color = "crimson"

                if scalar_thresh is not None:
                    scalars = label.values
            except Exception:
                raise ValueError('Label was not a filename (str), and could '
                                 'not be understood as a class. The class '
                                 'must have attributes "hemi", "vertices", '
                                 '"name", and (if scalar_thresh is not None)'
                                 '"values"')
            hemi = self._check_hemi(hemi)

        if scalar_thresh is not None:
            ids = ids[scalars >= scalar_thresh]

        # XXX: add support for label_name
        self._label_name = label_name

        label = np.zeros(self.geo[hemi].coords.shape[0])
        label[ids] = 1
        color = colorConverter.to_rgba(color, alpha)
        cmap = np.array([(0, 0, 0, 0,), color])
        ctable = np.round(cmap * 255).astype(np.uint8)

        for ri, v in enumerate(self._views):
            if self._hemi != 'split':
                ci = 0
            else:
                ci = 0 if hemi == 'lh' else 1
            views_dict = lh_views_dict if hemi == 'lh' else rh_views_dict
            self._renderer.subplot(ri, ci)
            if borders:
                surface = {
                    'rr': self.geo[hemi].coords,
                    'tris': self.geo[hemi].faces,
                }
                self._renderer.contour(surface, label, [1.0], color=color,
                                       kind='tube')
            else:
                self._renderer.mesh(x=self.geo[hemi].coords[:, 0],
                                    y=self.geo[hemi].coords[:, 1],
                                    z=self.geo[hemi].coords[:, 2],
                                    triangles=self.geo[hemi].faces,
                                    scalars=label,
                                    color=None,
                                    colormap=ctable,
                                    backface_culling=False)
            self._renderer.set_camera(azimuth=views_dict[v].azim,
                                      elevation=views_dict[v].elev)

    def add_foci(self, coords, coords_as_verts=False, map_surface=None,
                 scale_factor=1, color="white", alpha=1, name=None,
                 hemi=None):
        """Add spherical foci, possibly mapping to displayed surf.

        The foci spheres can be displayed at the coordinates given, or
        mapped through a surface geometry. In other words, coordinates
        from a volume-based analysis in MNI space can be displayed on an
        inflated average surface by finding the closest vertex on the
        white surface and mapping to that vertex on the inflated mesh.

        Parameters
        ----------
        coords : numpy array
            x, y, z coordinates in stereotaxic space (default) or array of
            vertex ids (with ``coord_as_verts=True``)
        coords_as_verts : bool
            whether the coords parameter should be interpreted as vertex ids
        map_surface : Freesurfer surf or None
            surface to map coordinates through, or None to use raw coords
        scale_factor : float
            Controls the size of the foci spheres (relative to 1cm).
        color : matplotlib color code
            HTML name, RBG tuple, or hex code
        alpha : float in [0, 1]
            opacity of focus gylphs
        name : str
            internal name to use
        hemi : str | None
            If None, it is assumed to belong to the hemipshere being
            shown. If two hemispheres are being shown, an error will
            be thrown.
        """
        from matplotlib.colors import colorConverter
        hemi = self._check_hemi(hemi)

        # those parameters are not supported yet, only None is allowed
        _check_option('map_surface', map_surface, [None])

        # Figure out how to interpret the first parameter
        if coords_as_verts:
            coords = self.geo[hemi].coords[coords]

        # Convert the color code
        if not isinstance(color, tuple):
            color = colorConverter.to_rgb(color)

        if self._units == 'm':
            scale_factor = scale_factor / 1000.
        for ri, v in enumerate(self._views):
            views_dict = lh_views_dict if hemi == 'lh' else rh_views_dict
            if self._hemi != 'split':
                ci = 0
            else:
                ci = 0 if hemi == 'lh' else 1
            self._renderer.subplot(ri, ci)
            self._renderer.sphere(center=coords, color=color,
                                  scale=(10. * scale_factor),
                                  opacity=alpha)
            self._renderer.set_camera(azimuth=views_dict[v].azim,
                                      elevation=views_dict[v].elev)

    def add_text(self, x, y, text, name=None, color=None, opacity=1.0,
                 row=-1, col=-1, font_size=None, justification=None):
        """Add a text to the visualization.

        Parameters
        ----------
        x : Float
            x coordinate
        y : Float
            y coordinate
        text : str
            Text to add
        name : str
            Name of the text (text label can be updated using update_text())
        color : Tuple
            Color of the text. Default is the foreground color set during
            initialization (default is black or white depending on the
            background color).
        opacity : Float
            Opacity of the text. Default: 1.0
        row : int
            Row index of which brain to use
        col : int
            Column index of which brain to use
        """
        # XXX: support `name` should be added when update_text/remove_text
        # are implemented
        # _check_option('name', name, [None])

        self._renderer.text2d(x_window=x, y_window=y, text=text, color=color,
                              size=font_size, justification=justification)

    def remove_labels(self, labels=None):
        """Remove one or more previously added labels from the image.

        Parameters
        ----------
        labels : None | str | list of str
            Labels to remove. Can be a string naming a single label, or None to
            remove all labels. Possible names can be found in the Brain.labels
            attribute.
        """
        pass

    def close(self):
        """Close all figures and cleanup data structure."""
        self._renderer.close()

    def show_view(self, view=None, roll=None, distance=None, row=0, col=0,
                  hemi=None):
        """Orient camera to display view."""
        hemi = self._hemi if hemi is None else hemi
        views_dict = lh_views_dict if hemi == 'lh' else rh_views_dict
        if isinstance(view, str):
            view = views_dict.get(view)
        elif isinstance(view, dict):
            view = View(azim=view['azimuth'],
                        elev=view['elevation'])
        self._renderer.subplot(row, col)
        self._renderer.set_camera(azimuth=view.azim,
                                  elevation=view.elev)
        self._renderer.reset_camera()

    def save_image(self, filename, mode='rgb'):
        """Save view from all panels to disk.

        Parameters
        ----------
        filename: string
            path to new image file
        mode : string
            Either 'rgb' or 'rgba' for values to return.
        """
        self._renderer.screenshot(mode=mode, filename=filename)

    def screenshot(self, mode='rgb'):
        """Generate a screenshot of current view.

        Parameters
        ----------
        mode : string
            Either 'rgb' or 'rgba' for values to return.

        Returns
        -------
        screenshot : array
            Image pixel values.
        """
        return self._renderer.screenshot(mode)

    def update_lut(self, fmin=None, fmid=None, fmax=None):
        """Update color map.

        Parameters
        ----------
        fmin : float | None
            Minimum value in colormap.
        fmid : float | None
            Intermediate value in colormap (fmid between fmin and
            fmax).
        fmax : float | None
            Maximum value in colormap.
        """
        alpha = self._data['alpha']
        center = self._data['center']
        colormap = self._data['colormap']
        transparent = self._data['transparent']
        lims = dict(fmin=fmin, fmid=fmid, fmax=fmax)
        lims = {key: self._data[key] if val is None else val
                for key, val in lims.items()}
        assert all(val is not None for val in lims.values())
        if lims['fmin'] > lims['fmid']:
            lims['fmin'] = lims['fmid']
        if lims['fmax'] < lims['fmid']:
            lims['fmax'] = lims['fmid']
        self._data.update(lims)
        self._data['ctable'] = \
            calculate_lut(colormap, alpha=alpha, center=center,
                          transparent=transparent, **lims)
        return self._data['ctable']

    def set_data_smoothing(self, n_steps):
        """Set the number of smoothing steps.

        Parameters
        ----------
        n_steps : int
            Number of smoothing steps
        """
        for hemi in ['lh', 'rh']:
            hemi_data = self._data.get(hemi)
            if hemi_data is not None:
                adj_mat = mesh_edges(self.geo[hemi].faces)
                vertices = hemi_data['vertices']
                for mesh in hemi_data['mesh']:
                    smooth_mat = smoothing_matrix(vertices,
                                                  adj_mat, int(n_steps),
                                                  verbose=False)
                    self._data[hemi]['smooth_mat'] = smooth_mat
        self.set_time_point(self._data['time_idx'])

<<<<<<< HEAD
    @property
    def _n_times(self):
        return len(self._times) if self._times is not None else None

    @property
    def time_interpolation(self):
        """The interpolation mode."""
        return self._time_interpolation

    @fill_doc
    def set_time_interpolation(self, interpolation):
        """Set the interpolation mode.

        Parameters
        ----------
        %(brain_time_interpolation)s
        """
        _check_option('interpolation', interpolation,
                      ('linear', 'nearest', 'zero', 'slinear', 'quadratic',
                       'cubic'))
        self._time_interpolation = str(interpolation)
        del interpolation
        self._time_interp_funcs = dict()
        self._time_interp_inv = None
        if self._times is not None:
            idx = np.arange(self._n_times)
            for hemi in ['lh', 'rh']:
                hemi_data = self._data.get(hemi)
                if hemi_data is not None:
                    array = hemi_data['array']
                    self._time_interp_funcs[hemi] = _safe_interp1d(
                        idx, array, self._time_interpolation, axis=1,
                        assume_sorted=True)
            self._time_interp_inv = _safe_interp1d(idx, self._times)
=======
    def _interpolate_data(self, array, time_idx):
        from scipy.interpolate import interp1d
        times = np.arange(self._n_times)
        act_data = interp1d(
            times, array, self.interp_kind, axis=1,
            assume_sorted=True)(time_idx)
        ifunc = interp1d(times, self._data['time'])
        act_time = ifunc(time_idx)
        return act_data, act_time
>>>>>>> 20124d8e

    def set_time_point(self, time_idx):
        """Set the time point shown (can be a float to interpolate)."""
        from ..backends._pyvista import _set_mesh_scalars
<<<<<<< HEAD
        current_act_data = list()
        time_actor = self._data.get('time_actor', None)
        time_label = self._data.get('time_label', None)
=======
        time = self._data['time']
>>>>>>> 20124d8e
        for hemi in ['lh', 'rh']:
            hemi_data = self._data.get(hemi)
            if hemi_data is not None:
                array = hemi_data['array']
                for mesh in hemi_data['mesh']:
                    # interpolate in time
                    if array.ndim == 2:
<<<<<<< HEAD
                        act_data = self._time_interp_funcs[hemi](time_idx)
                        self._current_time = self._time_interp_inv(time_idx)
                        current_act_data.append(act_data)
                    if time_actor is not None and time_label is not None:
                        time_actor.SetInput(time_label(self._current_time))
=======
                        if isinstance(time_idx, int):
                            act_data = array[:, time_idx]
                            self._current_time = time[time_idx]
                        else:
                            act_data, act_time = self._interpolate_data(
                                array, time_idx)
                            self._current_time = act_time
>>>>>>> 20124d8e

                    # interpolate in space
                    smooth_mat = hemi_data['smooth_mat']
                    if smooth_mat is not None:
                        act_data = smooth_mat.dot(act_data)
                    _set_mesh_scalars(mesh, act_data, 'Data')
        self._current_act_data = np.concatenate(current_act_data)
        self._data['time_idx'] = time_idx

    def update_fmax(self, fmax):
        """Set the colorbar max point."""
        from ..backends._pyvista import _set_colormap_range
        ctable = self.update_lut(fmax=fmax)
        ctable = (ctable * 255).astype(np.uint8)
        center = self._data['center']
        fmin = self._data['fmin']
        for hemi in ['lh', 'rh']:
            hemi_data = self._data.get(hemi)
            if hemi_data is not None:
                for actor in hemi_data['actor']:
                    dt_max = fmax
                    dt_min = fmin if center is None else -1 * fmax
                    rng = [dt_min, dt_max]
                    if self._colorbar_added:
                        scalar_bar = self._renderer.plotter.scalar_bar
                    else:
                        scalar_bar = None
                    _set_colormap_range(actor, ctable, scalar_bar, rng)
                    self._data['fmax'] = fmax
                    self._data['ctable'] = ctable

    def update_fmid(self, fmid):
        """Set the colorbar mid point."""
        from ..backends._pyvista import _set_colormap_range
        ctable = self.update_lut(fmid=fmid)
        ctable = (ctable * 255).astype(np.uint8)
        for hemi in ['lh', 'rh']:
            hemi_data = self._data.get(hemi)
            if hemi_data is not None:
                for actor in hemi_data['actor']:
                    if self._colorbar_added:
                        scalar_bar = self._renderer.plotter.scalar_bar
                    else:
                        scalar_bar = None
                    _set_colormap_range(actor, ctable, scalar_bar)
                    self._data['fmid'] = fmid
                    self._data['ctable'] = ctable

    def update_fmin(self, fmin):
        """Set the colorbar min point."""
        from ..backends._pyvista import _set_colormap_range
        ctable = self.update_lut(fmin=fmin)
        ctable = (ctable * 255).astype(np.uint8)
        center = self._data['center']
        fmax = self._data['fmax']
        for hemi in ['lh', 'rh']:
            hemi_data = self._data.get(hemi)
            if hemi_data is not None:
                for actor in hemi_data['actor']:
                    dt_max = fmax
                    dt_min = fmin if center is None else -1 * fmax
                    rng = [dt_min, dt_max]
                    if self._colorbar_added:
                        scalar_bar = self._renderer.plotter.scalar_bar
                    else:
                        scalar_bar = None
                    _set_colormap_range(actor, ctable, scalar_bar, rng)
                    self._data['fmin'] = fmin
                    self._data['ctable'] = ctable

    def update_fscale(self, fscale):
        """Scale the colorbar points."""
        from ..backends._pyvista import _set_colormap_range
        center = self._data['center']
        fmin = self._data['fmin'] * fscale
        fmid = self._data['fmid'] * fscale
        fmax = self._data['fmax'] * fscale
        ctable = self.update_lut(fmin=fmin, fmid=fmid, fmax=fmax)
        ctable = (ctable * 255).astype(np.uint8)
        for hemi in ['lh', 'rh']:
            hemi_data = self._data.get(hemi)
            if hemi_data is not None:
                for actor in hemi_data['actor']:
                    dt_max = fmax
                    dt_min = fmin if center is None else -1 * fmax
                    rng = [dt_min, dt_max]
                    if self._colorbar_added:
                        scalar_bar = self._renderer.plotter.scalar_bar
                    else:
                        scalar_bar = None
                    _set_colormap_range(actor, ctable, scalar_bar, rng)
                    self._data['ctable'] = ctable
                    self._data['fmin'] = fmin
                    self._data['fmid'] = fmid
                    self._data['fmax'] = fmax

    def update_auto_scaling(self, restore=False):
        from ..backends._pyvista import _set_colormap_range
        user_clim = self._data['clim']
        if user_clim is not None and 'lims' in user_clim:
            allow_pos_lims = False
        else:
            allow_pos_lims = True
        if user_clim is not None and restore:
            clim = user_clim
        else:
            clim = 'auto'
        colormap = self._data['colormap']
        transparent = self._data['transparent']
        mapdata = _process_clim(
            clim, colormap, transparent, self._current_act_data,
            allow_pos_lims)
        diverging = 'pos_lims' in mapdata['clim']
        colormap = mapdata['colormap']
        scale_pts = mapdata['clim']['pos_lims' if diverging else 'lims']
        transparent = mapdata['transparent']
        del mapdata
        fmin, fmid, fmax = scale_pts
        center = 0. if diverging else None
        self._data['center'] = center
        self._data['colormap'] = colormap
        self._data['transparent'] = transparent
        ctable = self.update_lut(fmin=fmin, fmid=fmid, fmax=fmax)
        ctable = (ctable * 255).astype(np.uint8)
        for hemi in ['lh', 'rh']:
            hemi_data = self._data.get(hemi)
            if hemi_data is not None:
                for actor in hemi_data['actor']:
                    dt_max = fmax
                    dt_min = fmin if center is None else -1 * fmax
                    rng = [dt_min, dt_max]
                    if self._colorbar_added:
                        scalar_bar = self._renderer.plotter.scalar_bar
                    else:
                        scalar_bar = None
                    _set_colormap_range(actor, ctable, scalar_bar, rng)
                    self._data['ctable'] = ctable

<<<<<<< HEAD
    def save_movie(self, filename, time_dilation=4., tmin=None, tmax=None,
                   framerate=24, interpolation=None, codec=None,
                   bitrate=None, callback=None, **kwargs):
        """Save a movie (for data with a time axis).

        The movie is created through the :mod:`imageio` module. The format is
        determined by the extension, and additional options can be specified
        through keyword arguments that depend on the format. For available
        formats and corresponding parameters see the imageio documentation:
        http://imageio.readthedocs.io/en/latest/formats.html#multiple-images

        .. Warning::
            This method assumes that time is specified in seconds when adding
            data. If time is specified in milliseconds this will result in
            movies 1000 times longer than expected.

        Parameters
        ----------
        filename : str
            Path at which to save the movie. The extension determines the
            format (e.g., `'*.mov'`, `'*.gif'`, ...; see the :mod:`imageio`
            documenttion for available formats).
        time_dilation : float
            Factor by which to stretch time (default 4). For example, an epoch
            from -100 to 600 ms lasts 700 ms. With ``time_dilation=4`` this
            would result in a 2.8 s long movie.
        tmin : float
            First time point to include (default: all data).
        tmax : float
            Last time point to include (default: all data).
        framerate : float
            Framerate of the movie (frames per second, default 24).
        %(brain_time_interpolation)s
            If None, it uses the current ``brain.interpolation``,
            which defaults to ``'nearest'``. Defaults to None.
        callback : callable | None
            A function to call on each iteration. Useful for status message
            updates. It will be passed keyword arguments ``frame`` and
            ``n_frames``.
        **kwargs :
            Specify additional options for :mod:`imageio`.
        """
        import imageio
        from math import floor

        # find imageio FFMPEG parameters
        if 'fps' not in kwargs:
            kwargs['fps'] = framerate
        if codec is not None:
            kwargs['codec'] = codec
        if bitrate is not None:
            kwargs['bitrate'] = bitrate

        # find tmin
        if tmin is None:
            tmin = self._times[0]
        elif tmin < self._times[0]:
            raise ValueError("tmin=%r is smaller than the first time point "
                             "(%r)" % (tmin, self._times[0]))

        # find indexes at which to create frames
        if tmax is None:
            tmax = self._times[-1]
        elif tmax > self._times[-1]:
            raise ValueError("tmax=%r is greater than the latest time point "
                             "(%r)" % (tmax, self._times[-1]))
        n_frames = floor((tmax - tmin) * time_dilation * framerate)
        times = np.arange(n_frames, dtype=float)
        times /= framerate * time_dilation
        times += tmin
        time_idx = np.interp(times, self._times, np.arange(self._n_times))

        n_times = len(time_idx)
        if n_times == 0:
            raise ValueError("No time points selected")

        logger.debug("Save movie for time points/samples\n%s\n%s"
                     % (times, time_idx))
        # Sometimes the first screenshot is rendered with a different
        # resolution on OS X
        self.screenshot()
        old_mode = self.time_interpolation
        if interpolation is not None:
            self.set_time_interpolation(interpolation)
        try:
            images = [
                self.screenshot() for _ in self._iter_time(time_idx, callback)]
        finally:
            self.set_time_interpolation(old_mode)
        if callback is not None:
            callback(frame=len(time_idx), n_frames=len(time_idx))
        imageio.mimwrite(filename, images, **kwargs)
=======
    def _to_time_index(self, value):
        """Return the interpolated time index of the given time value."""
        time = self._data['time']
        value = np.interp(value, time, np.arange(len(time)))
        return value
>>>>>>> 20124d8e

    @property
    def data(self):
        """Data used by time viewer and color bar widgets."""
        return self._data

    @property
    def views(self):
        return self._views

    @property
    def hemis(self):
        return self._hemis

    def _show(self):
        """Request rendering of the window."""
        try:
            return self._renderer.show()
        except RuntimeError:
            logger.info("No active/running renderer available.")

    def _check_hemi(self, hemi):
        """Check for safe single-hemi input, returns str."""
        if hemi is None:
            if self._hemi not in ['lh', 'rh']:
                raise ValueError('hemi must not be None when both '
                                 'hemispheres are displayed')
            else:
                hemi = self._hemi
        elif hemi not in ['lh', 'rh']:
            extra = ' or None' if self._hemi in ['lh', 'rh'] else ''
            raise ValueError('hemi must be either "lh" or "rh"' +
                             extra + ", got " + str(hemi))
        return hemi

    def _iter_time(self, time_idx, callback):
        """Iterate through time points, then reset to current time.

        Parameters
        ----------
        time_idx : array_like
            Time point indexes through which to iterate.
        callback : callable | None
            Callback to call before yielding each frame.

        Yields
        ------
        idx : int | float
            Current index.

        Notes
        -----
        Used by movie and image sequence saving functions.
        """
        current_time_idx = self._data["time_idx"]
        for ii, idx in enumerate(time_idx):
            self.set_time_point(idx)
            if callback is not None:
                callback(frame=ii, n_frames=len(time_idx))
            yield idx

        # Restore original time index
        self.set_time_point(current_time_idx)


def _safe_interp1d(x, y, kind='linear', axis=-1, assume_sorted=False):
    """Work around interp1d not liking singleton dimensions."""
    from scipy.interpolate import interp1d
    if y.shape[axis] == 1:
        def func(x):
            return y.copy()
        return func
    else:
        return interp1d(x, y, kind, axis=axis, assume_sorted=assume_sorted)



def _update_limits(fmin, fmid, fmax, center, array):
    if center is None:
        if fmin is None:
            fmin = array.min() if array.size > 0 else 0
        if fmax is None:
            fmax = array.max() if array.size > 0 else 1
    else:
        if fmin is None:
            fmin = 0
        if fmax is None:
            fmax = np.abs(center - array).max() if array.size > 0 else 1
    if fmid is None:
        fmid = (fmin + fmax) / 2.

    if fmin >= fmid:
        raise RuntimeError('min must be < mid, got %0.4g >= %0.4g'
                           % (fmin, fmid))
    if fmid >= fmax:
        raise RuntimeError('mid must be < max, got %0.4g >= %0.4g'
                           % (fmid, fmax))

    return fmin, fmid, fmax<|MERGE_RESOLUTION|>--- conflicted
+++ resolved
@@ -819,7 +819,6 @@
                     self._data[hemi]['smooth_mat'] = smooth_mat
         self.set_time_point(self._data['time_idx'])
 
-<<<<<<< HEAD
     @property
     def _n_times(self):
         return len(self._times) if self._times is not None else None
@@ -854,28 +853,23 @@
                         idx, array, self._time_interpolation, axis=1,
                         assume_sorted=True)
             self._time_interp_inv = _safe_interp1d(idx, self._times)
-=======
+
     def _interpolate_data(self, array, time_idx):
         from scipy.interpolate import interp1d
         times = np.arange(self._n_times)
         act_data = interp1d(
-            times, array, self.interp_kind, axis=1,
+            times, array, self.time_interpolation, axis=1,
             assume_sorted=True)(time_idx)
         ifunc = interp1d(times, self._data['time'])
         act_time = ifunc(time_idx)
         return act_data, act_time
->>>>>>> 20124d8e
 
     def set_time_point(self, time_idx):
         """Set the time point shown (can be a float to interpolate)."""
         from ..backends._pyvista import _set_mesh_scalars
-<<<<<<< HEAD
         current_act_data = list()
         time_actor = self._data.get('time_actor', None)
         time_label = self._data.get('time_label', None)
-=======
-        time = self._data['time']
->>>>>>> 20124d8e
         for hemi in ['lh', 'rh']:
             hemi_data = self._data.get(hemi)
             if hemi_data is not None:
@@ -883,21 +877,11 @@
                 for mesh in hemi_data['mesh']:
                     # interpolate in time
                     if array.ndim == 2:
-<<<<<<< HEAD
                         act_data = self._time_interp_funcs[hemi](time_idx)
                         self._current_time = self._time_interp_inv(time_idx)
                         current_act_data.append(act_data)
                     if time_actor is not None and time_label is not None:
                         time_actor.SetInput(time_label(self._current_time))
-=======
-                        if isinstance(time_idx, int):
-                            act_data = array[:, time_idx]
-                            self._current_time = time[time_idx]
-                        else:
-                            act_data, act_time = self._interpolate_data(
-                                array, time_idx)
-                            self._current_time = act_time
->>>>>>> 20124d8e
 
                     # interpolate in space
                     smooth_mat = hemi_data['smooth_mat']
@@ -1036,7 +1020,6 @@
                     _set_colormap_range(actor, ctable, scalar_bar, rng)
                     self._data['ctable'] = ctable
 
-<<<<<<< HEAD
     def save_movie(self, filename, time_dilation=4., tmin=None, tmax=None,
                    framerate=24, interpolation=None, codec=None,
                    bitrate=None, callback=None, **kwargs):
@@ -1129,13 +1112,12 @@
         if callback is not None:
             callback(frame=len(time_idx), n_frames=len(time_idx))
         imageio.mimwrite(filename, images, **kwargs)
-=======
+
     def _to_time_index(self, value):
         """Return the interpolated time index of the given time value."""
         time = self._data['time']
         value = np.interp(value, time, np.arange(len(time)))
         return value
->>>>>>> 20124d8e
 
     @property
     def data(self):
@@ -1212,7 +1194,6 @@
         return interp1d(x, y, kind, axis=axis, assume_sorted=assume_sorted)
 
 
-
 def _update_limits(fmin, fmid, fmax, center, array):
     if center is None:
         if fmin is None:
