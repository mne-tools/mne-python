--- conflicted
+++ resolved
@@ -3,7 +3,6 @@
 # License: BSD-3-Clause
 
 import numpy as np
-from scipy.linalg import norm, svd
 
 from .epochs import Epochs
 from .fixes import _safe_svd
@@ -138,11 +137,7 @@
             continue
         data_ind = data[ind][:, ind]
         # data is the covariance matrix: U * S**2 * Ut
-<<<<<<< HEAD
-        U, Sexp2, _ = svd(data_ind, full_matrices=False)
-=======
         U, Sexp2, _ = _safe_svd(data_ind, full_matrices=False)
->>>>>>> 2188c25a
         U = U[:, :n]
         exp_var = Sexp2 / Sexp2.sum()
         exp_var = exp_var[:n]
@@ -489,19 +484,11 @@
     for k in range(n_locations):
         gg = gain[:, 3 * k : 3 * (k + 1)]
         if mode != "fixed":
-<<<<<<< HEAD
-            s = svd(gg, full_matrices=False, compute_uv=False)
-        if mode == "free":
-            sensitivity_map[k] = s[0]
-        else:
-            gz = norm(gg[:, 2])  # the normal component
-=======
             s = _safe_svd(gg, full_matrices=False, compute_uv=False)
         if mode == "free":
             sensitivity_map[k] = s[0]
         else:
             gz = np.linalg.norm(gg[:, 2])  # the normal component
->>>>>>> 2188c25a
             if mode == "fixed":
                 sensitivity_map[k] = gz
             elif mode == "ratio":
@@ -510,17 +497,10 @@
                 sensitivity_map[k] = 1.0 - (gz / s[0])
             else:
                 if mode == "angle":
-<<<<<<< HEAD
-                    co = norm(np.dot(gg[:, 2], U))
-                    sensitivity_map[k] = co / gz
-                else:
-                    p = norm(np.dot(proj, gg[:, 2]))
-=======
                     co = np.linalg.norm(np.dot(gg[:, 2], U))
                     sensitivity_map[k] = co / gz
                 else:
                     p = np.linalg.norm(np.dot(proj, gg[:, 2]))
->>>>>>> 2188c25a
                     if mode == "remaining":
                         sensitivity_map[k] = p / gz
                     elif mode == "dampening":
