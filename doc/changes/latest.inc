--- conflicted
+++ resolved
@@ -23,29 +23,6 @@
 
 Enhancements
 ~~~~~~~~~~~~
-<<<<<<< HEAD
-- Add ``vmin`` and ``vmax`` parameters to :meth:`mne.Evoked.animate_topomap` (:gh:`11073` by :newcontrib:`Mats van Es`)
-- Add support for computing forward solutions using OpenMEEG_ (:gh:`11011` by `Alex Gramfort`_ and `Eric Larson`_)
-- EEGLAB files (saved as MAT versions less than v7.3) can now be imported with :func:`mne.io.read_raw_eeglab` without the optional dependency ``pymatreader`` (:gh:`11006` by `Clemens Brunner`_)
-- Add eight source estimate comparison metrics to new submodule :mod:`mne.simulation.metrics` (:gh:`6233` by `Kostiantyn Maksymenko`_ and `Alex Gramfort`_)
-- Add :func:`mne.time_frequency.csd_tfr` to compute cross-spectral density from :class:`mne.time_frequency.EpochsTFR` (:gh:`10986` by `Alex Rockhill`_)
-- Improve ``repr()`` for :class:`mne.minimum_norm.InverseOperator` when loose orientation is used (:gh:`11048` by `Eric Larson`_)
-- Add support for vector and volume source estimates in :func:`mne.minimum_norm.get_point_spread` and :func:`mne.minimum_norm.get_cross_talk` (:gh:`8639`, :gh:`11083` by `Olaf Hauk`_, `Marijn van Vliet`_, `Alex Gramfort`_, and `Eric Larson`_)
-- :meth:`mne.Epochs.plot_psd_topomap` now suppresses redundant colorbars when ``vlim='joint'`` (:gh:`11051` by `Daniel McCloy`_)
-- Add ``starting_affine`` keyword argument to :func:`mne.transforms.compute_volume_registration` to initialize an alignment with an affine (:gh:`11020` by `Alex Rockhill`_)
-- The ``trans`` parameter in :func:`mne.make_field_map` now accepts a :class:`~pathlib.Path` object, and uses standardised loading logic (:gh:`10784` by :newcontrib:`Andrew Quinn`)
-- Add HTML representation for `~mne.Evoked` in Jupyter Notebooks (:gh:`11075` by `Valerii Chirkov`_ and `Andrew Quinn`_)
-- Add support for ``temperature`` and ``gsr`` (galvanic skin response, i.e., electrodermal activity) channel types (:gh:`11090`, :gh:`11108` by `Eric Larson`_ and `Richard Höchenberger`_)
-- Allow :func:`mne.beamformer.make_dics` to take ``pick_ori='vector'`` to compute vector source estimates (:gh:`19080` by `Alex Rockhill`_)
-- Add ``units`` parameter to :func:`mne.io.read_raw_edf` in case units are missing from the file (:gh:`11099` by `Alex Gramfort`_)
-- Add ``on_missing`` functionality to all of our classes that have a ``drop_channels`` method, to control what happens when channel names are not in the object (:gh:`11077` by `Andrew Quinn`_)
-- Improve interpolation of bridged electrodes with `~mne.preprocessing.interpolate_bridged_electrodes` (:gh:`11094` by `Mathieu Scheltienne`_)
-- Add :func:`mne.minimum_norm.apply_inverse_tfr_epochs` to apply inverse methods to time-frequency resolved epochs (:gh:`11095` by `Alex Rockhill`_)
-- Add :func:`mne.chpi.get_active_chpi` to retrieve the number of active hpi coils for each time point (:gh:`11122` by `Eduard Ort`_)
-- Add example of how to obtain time-frequency decomposition using narrow bandpass Hilbert transforms to :ref:`ex-tfr-comparison` (:gh:`11116` by `Alex Rockhill`_)
-- Add ``==`` and ``!=`` comparison between `mne.Projection` objects (:gh:`11147` by `Mathieu Scheltienne`_)
-- Add forward IIR filtering, using parameters method='iir' and phase='forward' (:gh:`11078` by `Quentin Barthélemy`_)
-=======
 - Add ``:unit:`` Sphinx directive to enable use of uniform non-breaking spaces throughout the documentation (:gh:`11469` by :newcontrib:`Sawradip Saha`)
 - Adjusted the algorithm used in :class:`mne.decoding.SSD` to support non-full rank data (:gh:`11458` by :newcontrib:`Thomas Binns`)
 - Changed suggested type for ``ch_groups``` in `mne.viz.plot_sensors` from array to list of list(s) (arrays are still supported). (:gh:`11465` by `Hyonyoung Shin`_)
@@ -62,7 +39,7 @@
 - Add automatic projection of sEEG contact onto the inflated surface for :meth:`mne.viz.Brain.add_sensors` (:gh:`11436` by `Alex Rockhill`_)
 - Allow an image with intracranial electrode contacts (e.g. computed tomography) to be used without the freesurfer recon-all surfaces to locate contacts so that it doesn't have to be downsampled to freesurfer dimensions (for microelectrodes) and show an example :ref:`ex-ieeg-micro` with :func:`mne.transforms.apply_volume_registration_points` added to aid this transform (:gh:`11567` by `Alex Rockhill`_)
 - Use new :meth:`dipy.workflows.align.DiffeomorphicMap.transform_points` to transform a montage of intracranial contacts more efficiently (:gh:`11572` by `Alex Rockhill`_)
->>>>>>> c4c9347e
+- Add forward IIR filtering, using parameters method='iir' and phase='forward' (:gh:`11078` by `Quentin Barthélemy`_)
 
 Bugs
 ~~~~
