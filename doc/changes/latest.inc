--- conflicted
+++ resolved
@@ -221,11 +221,9 @@
 
 - Fix a bug in :func:`mne.gui.locate_ieeg` where 2D lines on slice plots failed to update and were shown when not in maximum projection mode (:gh:`10335`, by `Alex Rockhill`_)
 
-<<<<<<< HEAD
 - Fix misleading color scale in :ref:`tut-power-cluster-perm` for the plotting of cluster T-statistics (:gh:`10393` by `Alex Rockhill`_)
-=======
+
 - Fix baseline removal using ``remove_dc=True`` in :meth:`raw.plot() <mne.io.Raw.plot>` for data containing ``np.nan`` (:gh:`10392` by `Clemens Brunner`_)
->>>>>>> d25c87d6
 
 API changes
 ~~~~~~~~~~~
