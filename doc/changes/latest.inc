--- conflicted
+++ resolved
@@ -27,16 +27,13 @@
 
 - The ``pick_channels`` method gained a ``verbose`` parameter, allowing e.g. to suppress messages about removed projectors (:gh:`10544` by `Richard Höchenberger`_)
 
-<<<<<<< HEAD
-- The new function :func:`mne.preprocessing.maxwell_filter_prepare_emptyroom` simplifies the preconditioning of an empty-room recording for our Maxwell filtering operations (:gh:`10533` by `Richard Höchenberger`_)
-=======
 - The :func:`mne.make_forward_dipole` function can now take a list of dipoles to make a multi-dipole forward models (:gh:`10464` by `Marijn van Vliet`_)
 
 - Add example of Xfit-style ECD modeling using multiple dipoles (:gh:`10464` by `Marijn van Vliet`_)
 
 - It is now possible to compute inverse solutions with restricted source orientations using discrete forward models (:gh:`10464` by `Marijn van Vliet`_)
 
->>>>>>> ac45cbe0
+- The new function :func:`mne.preprocessing.maxwell_filter_prepare_emptyroom` simplifies the preconditioning of an empty-room recording for our Maxwell filtering operations (:gh:`10533` by `Richard Höchenberger`_)
 
 Bugs
 ~~~~
