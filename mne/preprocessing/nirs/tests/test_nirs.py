--- conflicted
+++ resolved
@@ -386,11 +386,7 @@
     info = create_info(ch_names=ch_names, ch_types=ch_types, sfreq=1.0)
     raw2 = RawArray(data, info, verbose=True)
     raw.add_channels([raw2])
-<<<<<<< HEAD
-    with pytest.raises(ValueError, match='exactly one of'):
-=======
-    with pytest.raises(ValueError, match="does not support a combination"):
->>>>>>> c63da99a
+    with pytest.raises(ValueError, match="exactly one of"):
         _check_channels_ordered(raw.info, [760, 850])
 
 
