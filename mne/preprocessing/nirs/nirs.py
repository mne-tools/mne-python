--- conflicted
+++ resolved
@@ -105,15 +105,18 @@
     picks_chroma = _picks_to_idx(info, ["hbo", "hbr"], exclude=[], allow_empty=True)
 
     # All TD moments
-    picks_moments = _picks_to_idx(info, ['fnirs_td_moments_amplitude'],
-                                  exclude=[], allow_empty=True)
+    picks_moments = _picks_to_idx(
+        info, ["fnirs_td_moments_amplitude"], exclude=[], allow_empty=True
+    )
 
     # All TD gated
-    picks_gated = _picks_to_idx(info, ['fnirs_td_gated_amplitude'],
-                                exclude=[], allow_empty=True)
+    picks_gated = _picks_to_idx(
+        info, ["fnirs_td_gated_amplitude"], exclude=[], allow_empty=True
+    )
 
     n_found = sum(
-        len(x) > 0 for x in (
+        len(x) > 0
+        for x in (
             picks_wave,
             picks_chroma,
             picks_moments,
@@ -122,16 +125,11 @@
     )
     if n_found != 1:
         picks = _throw_or_return_empty(
-<<<<<<< HEAD
-            'MNE supports exactly one of amplitude, optical density, '
-            'TD moments, TD gated, and haemoglobin data in a given raw '
-            f'structure, found {n_found}', throw_errors)
-=======
-            "MNE does not support a combination of amplitude, optical "
-            "density, and haemoglobin data in the same raw structure.",
+            "MNE supports exactly one of amplitude, optical density, "
+            "TD moments, TD gated, and haemoglobin data in a given raw "
+            f"structure, found {n_found}",
             throw_errors,
         )
->>>>>>> c63da99a
 
     # All continuous wave fNIRS data
     if len(picks_wave):
