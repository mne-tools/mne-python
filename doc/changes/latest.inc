.. NOTE: we are now using links to highlight new functions and classes.
   Please follow the examples below like :func:`mne.stats.f_mway_rm`, so the
   whats_new page will have a link to the function/class documentation.

.. NOTE: there are 3 separate sections for changes, based on type:
   - "Enhancements" for new features
   - "Bugs" for bug fixes
   - "API changes" for backward-incompatible changes

.. NOTE: changes from first-time contributors should be added to the TOP of
   the relevant section (Enhancements / Bugs / API changes), and should look
   like this (where xxxx is the pull request number):
   - description of enhancement/bugfix/API change (:gh:`xxxx` **by new contributor** |Firstname Lastname|_)

.. _current:

Current (0.23.dev0)
-------------------

.. |New Contributor| replace:: **New Contributor**

.. |Anna Padee| replace:: **Anna Padee**

.. |Richard Koehler| replace:: **Richard Koehler**

.. |Zhi Zhang| replace:: **Zhi Zhang**

.. |Rotem Falach| replace:: **Rotem Falach**

.. |Andres Rodriguez| replace:: **Andres Rodriguez**

.. |Matt Sanderson| replace:: **Matt Sanderson**

.. |Enrico Varano| replace:: **Enrico Varano**

.. |Dominik Welke| replace:: **Dominik Welke**

.. |Judy D Zhu| replace:: **Judy D Zhu**

.. |Valerii Chirkov| replace:: **Valerii Chirkov**

.. |Matteo Anelli| replace:: **Matteo Anelli**

.. |Cora Kim| replace:: **Cora Kim**

.. |Silvia Cotroneo| replace:: **Silvia Cotroneo**

Enhancements
~~~~~~~~~~~~
- Add different colors for each volume source space in :func:`mne.viz.plot_alignment` (:gh:`9043` **by new contributor** |Valerii Chirkov|_)

- Add ``overlap`` parameter to :func:`mne.make_fixed_length_epochs` to allow creating overlapping fixed length epochs (:gh:`9096` **by new contributor** |Silvia Cotroneo|_)

- Add :meth:`mne.Dipole.to_mni` for more convenient  dipole.pos to MNI conversion (:gh:`9043` **by new contributor** |Valerii Chirkov|_)

- Update citations in maxwell.py (:gh:`9043` **by new contributor** |Valerii Chirkov|_)

- New Tutorial for analyzing frequency-tagging data (:gh:`8867` **by new contributor** |Dominik Welke|_ and `kalenkovich`_)

- Add dbs as new channel type for deep brain stimulation (DBS) recordings (:gh:`8739` **by new contributor** |Richard Koehler|_)

- Add :func:`mne.chpi.extract_chpi_locs_kit` to read cHPI coil locations from KIT/Yokogawa data (:gh:`` **by new contributor** |Matt Sanderson|_, `Robert Seymour`_, and `Eric Larson`_)

- Add ``match_alias`` parameter to :meth:`mne.io.Raw.set_montage` and related functions to match unrecognized channel location names to known aliases (:gh`8799` **by new contributor** |Zhi Zhang|_)

- Update the ``notebook`` 3d backend to use ``ipyvtk_simple`` for a better integration within ``Jupyter`` (:gh:`8503` by `Guillaume Favelier`_)

- Remove the 15-character limitation for channel names when writing to FIF format. If you need the old 15-character names, you can use something like ``raw.rename_channels({n: n[:13] for n in raw.ch_names}, allow_duplicates=True)``, by `Eric Larson`_ (:gh:`8346`)

- Add channel-specific annotation support to :class:`mne.Annotations` via ``ch_names`` parameter (:gh:`8896` by `Eric Larson`_)

- Add toggle-all button to :class:`mne.Report` HTML and ``width`` argument to :meth:`mne.Report.add_bem_to_section` (:gh:`8723` by `Eric Larson`_)

- Add infant template MRI dataset downloader :func:`mne.datasets.fetch_infant_template` (:gh:`8738` by `Eric Larson`_ and `Christian O'Reilly`_)

- Add digitizer information to :func:`mne.io.read_raw_egi` (:gh:`8789` by `Christian Brodbeck`_)

- Allow reading digitization from files other than ``*.fif`` in the coregistration GUI (:gh:`8790` by `Christian Brodbeck`_)

- Speed up :func:`mne.inverse_sparse.tf_mixed_norm` using STFT/ISTFT linearity (:gh:`8697` by `Eric Larson`_)

- Reduce memory consumption of `mne.io.Raw` and speed up epoching when thousands of events are present for `mne.Epochs` (:gh:`8801` by `Eric Larson`_)

- Speed up ``import mne`` by reducing function creation overhead (:gh:`8829` by `Eric Larson`_)

- `mne.Report.parse_folder` now processes supported non-FIFF files by default, too (:gh:`8744` by `Richard Höchenberger`_)

- `mne.Report` has gained the new methods `~mne.Report.add_custom_js` and `~mne.Report.add_custom_css` for adding user-defined JavaScript and styles (:gh:`8762`, :gh:`9037` by `Richard Höchenberger`_)

- Add option to control appearance of opaque inside surface of the head to :ref:`mne coreg` (:gh:`8793` by `Eric Larson`_)

- Add support for non-FIF files in :ref:`mne browse_raw` using :func:`mne.io.read_raw` (:gh:`8806` by `Eric Larson`_)

- Add :func:`mne.io.read_raw_nedf` for reading StarStim / enobio NEDF files (:gh:`8734` by `Tristan Stenner`_)

- Add :meth:`raw.describe() <mne.io.Raw.describe>` to display (or return) descriptive statistics for each channel (:gh:`8760` by `Clemens Brunner`_)

- Add :meth:`annotations.to_data_frame() <mne.Annotations.to_data_frame>` to return annotations as a pandas dataframe (:gh:`8783` by `Robert Luke`_)

- Add :func:`mne.preprocessing.compute_maxwell_basis` to compute the SSS basis function (:gh:`8822` by `Eric Larson`_)

- Add the ``silhouette`` parameter to :class:`mne.viz.Brain` to display sharp edges and improve perception (:gh:`8771` by `Guillaume Favelier`_)

- Add warning to :func:`mne.cov.compute_whitener` when an explicit ``rank`` parameter leads to a large increase in condition number (:gh:`8805` by `Eric Larson`_)

- Add parameter ``align=True`` to `mne.viz.Brain.show_view` to make views relative to the closest canonical (MNI) axes rather than the native MRI surface RAS coordinates (:gh:`8794` by `Eric Larson`_)

- Add ``auto_close`` to `mne.Report.add_figs_to_section` and `mne.Report.add_slider_to_section` to manage closing figures (:gh`8730` by `Guillaume Favelier`_)

- Add :func:`mne.write_head_bem` to support writing head surface files (:gh:`8841` by `Yu-Han Luo`_)

- The signal of ``resp`` (respiratory) channels is now assumed to be in the unit Volt  (:gh:`8858` by `Richard Höchenberger`_)

- Static type checkers like Pylance (comes with VS Code) now display the parameters of many more functions correctly, largely improving overall usability for VS Code users (:gh:`8862` by `Richard Höchenberger`_)

- Support new EEGLAB file format (:gh:`8874` by `Clemens Brunner`_)

- Reading and writing FIFF files whose filenames end with ``_meg.fif.gz``, ``_eeg.fif(.gz)``, and ``_ieeg.fif(.gz)`` doesn't emit a warning anymore; this improves interobaility with BIDS-formatted datasets (:gh:`8868` by `Richard Höchenberger`_)

- On macOS, we now set the environment variable ``QT_MAC_WANTS_LAYER`` to ``"1"`` if it hasn't been set explicitly by the user, in order to ensure that `~mne.SourceEstimate` plots work on macOS 11 with older versions of Qt and PyQt (:gh:`8959` by `Richard Höchenberger`_)

- :func:`mne.time_frequency.EpochsTFR.average` now allows different ways of averaging, such as "median", or callable functions (:gh:`8879` by `Adam Li`_)

- `~mne.Epochs` metadata can now be generated automatically from events using `mne.epochs.make_metadata` (:gh:`8834` by `Richard Höchenberger`_)

- Interactions with sliders in `mne.Report` will now continuously update the linked content (it was updated only on mouse button release before) (:gh:`9023` by `Richard Höchenberger`_)

- `mne.viz.plot_drop_log` and :meth:`mne.Epochs.plot_drop_log` now omit displaying the subject name in the title if ``subject=None`` is passed (:gh:`9015` by `Richard Höchenberger`_)

<<<<<<< HEAD
- Plot ECoG tutorial now uses a real epilepsy seizure dataset and visualizes the seizure onset (:gh:`9087` by `Eric Larson`_, `Adam Li`_, `Alex Rockhill`_ and `Liberty Hamilton`_)
=======
- Improve documentation of Report-Class (:gh:`9113` by `Martin Schulz`_)

- Add :func:`mne.channels.DigMontage.add_estimated_fiducials` which will add LPA, RPA and Nasion fiducial points to the ``DigMontage`` object in ``mri`` coordinate frame (:gh:`9118` by `Adam Li`_)

- :func:`mne.io.anonymize_info` now anonymizes also sex and hand fields when ``keep_his`` is ``False`` (:gh:`9103` by |Rotem Falach|_)`
>>>>>>> fc3f2b56

Bugs
~~~~
- Fix bug with :func:`mne.Epochs.plot_image` where the ``x_label`` was different depending on the evoked parameter (:gh:`9115` **by new contributor** |Matteo Anelli|_)

- Fix bug with restricting :func:`mne.io.Raw.save` saving options to .fif and .fif.gz extensions (:gh:`9062` by |Valerii Chirkov|_)

- Fix bug with :func:`mne.io.read_raw_kit` where missing marker coils were not handled (:gh:`8989` **by new contributor** |Judy D Zhu|_)

- Fix bug with `mne.connectivity.spectral_connectivity` where time axis in Epochs data object was dropped. (:gh:`8839` **by new contributor** |Anna Padee|_)

- Fix bug with `mne.io.Raw.resample` to allow passing ``stim_picks='misc'`` (:gh:`8844` **by new contributor** |Enrico Varano|_ and `Eric Larson`_)

- Fix bugs with `mne.io.read_raw_persyst` where multiple ``Comments`` with the same name are allowed, and ``Comments`` with a "," character are now allowed (:gh:`8311` and :gh:`8806` **by new contributor** |Andres Rodriguez|_ and `Adam Li`_)

- Fix zen mode and scalebar toggling for :meth:`raw.plot() <mne.io.Raw.plot>` when using the ``macosx`` matplotlib backend (:gh:`8688` by `Daniel McCloy`_)

- Fix bug with :func:`mne.viz.snapshot_brain_montage` where the positions were incorrect (:gh:`8983` by `Eric Larson`_)

- Fix bug with :func:`mne.preprocessing.maxwell_filter` where the eSSS basis had to exactly match the good channels instead of being a superset (:gh:`8675` by `Eric Larson`_)

- Fix bug with :meth:`mne.Report.add_bem_to_section` where ``n_jobs != 1`` would cause ``n_jobs`` subsets of MRI images in some orientations to be flipped (:gh:`8713` by `Eric Larson`_)

- Fix bug with :meth:`raw.plot() <mne.io.Raw.plot>` where annotations didn't immediately appear when changing window duration (:gh:`8689` by `Daniel McCloy`_)

- Fix bug with :meth:`raw.plot() <mne.io.Raw.plot>` where ``scalings='auto'`` did not compute scalings using the full range of data (:gh:`8806` by `Eric Larson`_)

- Fix bug with :meth:`raw.plot() <mne.io.Raw.plot>` where setting a ``lowpass`` could lead to non-data-channels not plotting (:gh:`8954` by `Eric Larson`_)

- Fix bug with :meth:`mne.io.Raw.load_data` and :meth:`mne.Epochs.drop_bad` where ``verbose`` logging was not handled properly (:gh:`8884` by `Eric Larson`_)

- Fix bug with :func:`mne.io.read_raw_nicolet` where header type values such as num_sample and duration_in_sec where not parsed properly (:gh:`8712` by `Alex Gramfort`_)

- Fix bug with :func:`mne.preprocessing.read_ica_eeglab` when reading decompositions using PCA dimensionality reduction (:gh:`8780` by `Alex Gramfort`_ and `Eric Larson`_)

- Fix bug with :func:`mne.minimum_norm.make_inverse_operator` where ``depth`` was errantly restricted to be less than or equal to 1. (:gh:`8804` by `Eric Larson`_)

- Fix bug with :func:`mne.stats.permutation_cluster_1samp_test` and related clustering functions when ``adjacency=None`` and ``out_type='indices'`` (:gh:`#8842` by `Eric Larson`_)

- Fix bug with :func:`mne.viz.plot_alignment` where plotting a sphere model could ignore the ``brain`` argument (:gh:`8857` by `Eric Larson`_)

- Fix bug with :meth:`mne.Annotations.save` where files could be overwritten accidentally, it can now be controlled via the ``overwrite`` argument (:gh:`8896` by `Eric Larson`_)

- Fix bug with ``replace`` argument of :meth:`mne.Report.add_bem_to_section` and :meth:`mne.Report.add_slider_to_section` (:gh:`8723` by `Eric Larson`_)

- Fix bug with :func:`mne.chpi.compute_chpi_locs` where all cHPI coils being off would lead to an empty array of the wrong dimensionality (:gh:`8956` by `Eric Larson`_)

- Fix compatibility bugs with :mod:`mne_realtime` (:gh:`8845` by `Eric Larson`_)

- Fix bug with `mne.viz.Brain` where non-inflated surfaces had an X-offset imposed by default (:gh:`8794` by `Eric Larson`_)

- Fix bug with :ref:`mne coreg` where nasion values were not updated when clicking (:gh:`8793` by `Eric Larson`_)

- Fix bug with matplotlib-based 3D plotting where ``Axes3D`` were not properly initialized in :func:`mne.viz.plot_source_estimates` (:gh:`8811` by `Chris Bailey`_)

- Allow sEEG channel types in :meth:`mne.Evoked.plot_joint` (:gh:`8736` by `Daniel McCloy`_)

- Fix bug where hidden annotations could be deleted interactively in :meth:`mne.io.Raw.plot` windows (:gh:`8831` by `Daniel McCloy`_)

- Function :func:`mne.set_bipolar_reference` was not working when passing ``Epochs`` constructed with some ``picks`` (:gh:`8728` by `Alex Gramfort`_)

- Fix anonymization issue of FIF files after IO round trip (:gh:`8731` by `Alex Gramfort`_)

- Fix bug in `mne.preprocessing.ICA.plot_sources` where right-clicking component names could yield `~mne.preprocessing.ICA.plot_properties` windows for the wrong component if ``picks`` had been specified (:gh:`8996` by `Daniel McCloy`_)

- Fix title not shown in :func:`mne.viz.plot_montage` (:gh:`8752` by `Clemens Brunner`_)

- `mne.io.read_raw_egi` now correctly handles `pathlib.Path` filenames (:gh:`8759` by `Richard Höchenberger`_)

- `mne.viz.plot_evoked` and `mne.Evoked.plot` now correctly plot global field power (GFP) for EEG data when ``gfp=True`` or ``gfp='only'`` is passed (used to plot RMS). For MEG data, we continue to plot the RMS, but now label it correctly as such (:gh:`8775` by `Richard Höchenberger`_)

- Fix bug with :ref:`mne make_scalp_surfaces` where ``--overwrite`` was not functional (:gh:`8800` by `Yu-Han Luo`_)

- Fix bug with :func:`mne.viz.plot_topomap` when plotting gradiometers with a missing channel in a pair (:gh:`8817` by `Alex Gramfort`_)

- :meth:`epochs.crop() <mne.Epochs.crop>` now also adjusts the ``reject_tmin`` and ``reject_tmax`` attributes if necessary (:gh:`8821` by `Richard Höchenberger`_)

- When creating `~mne.Epochs`, we now ensure that ``reject_tmin`` and ``reject_tmax`` cannot fall outside of the epochs' time interval anymore (:gh:`8821` by `Richard Höchenberger`_)

- `~mne.io.read_raw_bti` erroneously treated response channels as respiratory channels (:gh:`8855` by `Richard Höchenberger`_)

- The RMS trace shown in the time viewer of `~mne.SourceEstimate` plots is now correctly labeled as ``RMS`` (was ``GFP`` before) (:gh:`8965` by `Richard Höchenberger`_)

- Fix bug with :func:`mne.SourceEstimate.plot` and related functions where the scalars were not interactively updated properly (:gh:`8985` by `Eric Larson`_)

- Fix bug with mne.channels.find_ch_adjacency() returning wrong adjacency for Neuromag122-Data (:gh:`8891` by `Martin Schulz`_)

- Fix :func:`mne.read_dipole` yielding :class:`mne.Dipole` objects that could not be indexed (:gh:`8963` by `Marijn van Vliet`_)

- Fix bug when setting n_jobs > 1 in :func:`mne.Report.parse_folder` (:gh:`9109` by `Martin Schulz`_)

- Fix bug with :func:`mne.Evoked.plot_image` where an incorrect clim parameter did not raise any error (:gh:`9115` **by new contributor** |Matteo Anelli|_)

API changes
~~~~~~~~~~~
- Introduced new ``'auto'`` settings for ``ICA.max_iter``. The old default ``max_iter=200`` will be removed in MNE-Python 0.24 (:gh:`9099` **by new contributor** |Cora Kim|_)

- ``mne.read_selection`` has been deprecated in favor of `mne.read_vectorview_selection`. ``mne.read_selection`` will be removed in MNE-Python 0.24 (:gh:`8870` by `Richard Höchenberger`_)

- ``mne.beamformer.tf_dics`` has been deprecated and will be removed in MNE-Python 0.24 (:gh:`9122` by `Britta Westner`_)<|MERGE_RESOLUTION|>--- conflicted
+++ resolved
@@ -127,15 +127,13 @@
 
 - `mne.viz.plot_drop_log` and :meth:`mne.Epochs.plot_drop_log` now omit displaying the subject name in the title if ``subject=None`` is passed (:gh:`9015` by `Richard Höchenberger`_)
 
-<<<<<<< HEAD
 - Plot ECoG tutorial now uses a real epilepsy seizure dataset and visualizes the seizure onset (:gh:`9087` by `Eric Larson`_, `Adam Li`_, `Alex Rockhill`_ and `Liberty Hamilton`_)
-=======
+
 - Improve documentation of Report-Class (:gh:`9113` by `Martin Schulz`_)
 
 - Add :func:`mne.channels.DigMontage.add_estimated_fiducials` which will add LPA, RPA and Nasion fiducial points to the ``DigMontage`` object in ``mri`` coordinate frame (:gh:`9118` by `Adam Li`_)
 
 - :func:`mne.io.anonymize_info` now anonymizes also sex and hand fields when ``keep_his`` is ``False`` (:gh:`9103` by |Rotem Falach|_)`
->>>>>>> fc3f2b56
 
 Bugs
 ~~~~
