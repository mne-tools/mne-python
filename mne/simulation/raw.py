# -*- coding: utf-8 -*-
# Authors: Mark Wronkiewicz <wronk@uw.edu>
#          Yousra Bekhti <yousra.bekhti@gmail.com>
#          Eric Larson <larson.eric.d@gmail.com>
#
# License: BSD (3-clause)

from collections.abc import Iterable

import numpy as np

from ..event import _get_stim_channel
from ..filter import _Interp2
from ..io.pick import (pick_types, pick_info, pick_channels,
                       pick_channels_forward)
from ..cov import make_ad_hoc_cov, read_cov, Covariance
from ..bem import fit_sphere_to_headshape, make_sphere_model, read_bem_solution
from ..io import RawArray, BaseRaw, Info
from ..chpi import (read_head_pos, head_pos_to_trans_rot_t, _get_hpi_info,
                    _get_hpi_initial_fit)
from ..io.constants import FIFF
from ..fixes import einsum
from ..forward import (_magnetic_dipole_field_vec, _merge_meg_eeg_fwds,
                       _stc_src_sel, convert_forward_solution,
                       _prepare_for_forward, _transform_orig_meg_coils,
                       _compute_forwards, _to_forward_dict,
                       restrict_forward_to_stc, _prep_meg_channels)
from ..transforms import _get_trans, transform_surface_to
from ..source_space import (_ensure_src, _set_source_space_vertices,
                            setup_volume_source_space)
from ..source_estimate import _BaseSourceEstimate
from ..surface import _CheckInside
from ..utils import (logger, verbose, check_random_state, _pl, _validate_type,
                     _check_preload)
from ..parallel import check_n_jobs


def _check_cov(info, cov):
    """Check that the user provided a valid covariance matrix for the noise."""
    if isinstance(cov, Covariance) or cov is None:
        pass
    elif isinstance(cov, dict):
        cov = make_ad_hoc_cov(info, cov, verbose=False)
    elif isinstance(cov, str):
        if cov == 'simple':
            cov = make_ad_hoc_cov(info, None, verbose=False)
        else:
            cov = read_cov(cov, verbose=False)
    else:
        raise TypeError('Covariance matrix type not recognized. Valid input '
                        'types are: instance of Covariance, dict, str, None. '
                        ', got %s' % (cov,))
    return cov


def _check_stc_iterable(stc, info):
    # 1. Check that our STC is iterable (or convert it to one using cycle)
    # 2. Do first iter so we can get the vertex subselection
    # 3. Get the list of verts, which must stay the same across iterations
    if isinstance(stc, _BaseSourceEstimate):
        stc = [stc]
    _validate_type(stc, Iterable, 'SourceEstimate, tuple, or iterable')
    stc_enum = enumerate(stc)
    del stc

    try:
        stc_counted = next(stc_enum)
    except StopIteration:
        raise RuntimeError('Iterable did not provide stc[0]')
    _, _, verts = _stc_data_event(stc_counted, 1, info['sfreq'])
    return stc_enum, stc_counted, verts


def _log_ch(start, info, ch):
    """Log channel information."""
    if ch is not None:
        extra, just, ch = ' stored on channel:', 50, info['ch_names'][ch]
    else:
        extra, just, ch = ' not stored', 0, ''
    logger.info((start + extra).ljust(just) + ch)


def _check_head_pos(head_pos, info, first_samp, times=None):
    if head_pos is None:  # use pos from info['dev_head_t']
        head_pos = dict()
    if isinstance(head_pos, str):  # can be a head pos file
        head_pos = read_head_pos(head_pos)
    if isinstance(head_pos, np.ndarray):  # can be head_pos quats
        head_pos = head_pos_to_trans_rot_t(head_pos)
    if isinstance(head_pos, tuple):  # can be quats converted to trans, rot, t
        transs, rots, ts = head_pos
        first_time = first_samp / info['sfreq']
        ts = ts - first_time  # MF files need reref
        dev_head_ts = [np.r_[np.c_[r, t[:, np.newaxis]], [[0, 0, 0, 1]]]
                       for r, t in zip(rots, transs)]
        del transs, rots
    elif isinstance(head_pos, dict):
        ts = np.array(list(head_pos.keys()), float)
        ts.sort()
        dev_head_ts = [head_pos[float(tt)] for tt in ts]
    else:
        raise TypeError('unknown head_pos type %s' % type(head_pos))
    bad = ts < 0
    if bad.any():
        raise RuntimeError('All position times must be >= 0, found %s/%s'
                           '< 0' % (bad.sum(), len(bad)))
    if times is not None:
        bad = ts > times[-1]
        if bad.any():
            raise RuntimeError('All position times must be <= t_end (%0.1f '
                               'sec), found %s/%s bad values (is this a split '
                               'file?)' % (times[-1], bad.sum(), len(bad)))
    # If it doesn't start at zero, insert one at t=0
    if len(ts) == 0 or ts[0] > 0:
        ts = np.r_[[0.], ts]
        dev_head_ts.insert(0, info['dev_head_t']['trans'])
    dev_head_ts = [{'trans': d, 'to': info['dev_head_t']['to'],
                    'from': info['dev_head_t']['from']}
                   for d in dev_head_ts]
    offsets = np.round(ts * info['sfreq']).astype(int)
    assert np.array_equal(offsets, np.unique(offsets))
    assert len(offsets) == len(dev_head_ts)
    offsets = list(offsets)
    return dev_head_ts, offsets


@verbose
<<<<<<< HEAD
def simulate_raw(raw, stc, trans, src, bem, cov='simple',
                 blink=False, ecg=False, chpi=False, head_pos=None,
                 mindist=1.0, interp='hann', iir_filter=None, n_jobs=1,
                 random_state=None, use_cps=True, verbose=None):
=======
def simulate_raw(info, stc=None, trans=None, src=None, bem=None, head_pos=None,
                 mindist=1.0, interp='cos2', n_jobs=1, use_cps=True,
                 forward=None, first_samp=0, max_iter=10000, verbose=None):
>>>>>>> fba90c6d
    u"""Simulate raw data.

    Head movements can optionally be simulated using the ``head_pos``
    parameter.

    Parameters
    ----------
    info : instance of Info
        The channel information to use for simulation.

        .. versionchanged:: 0.18
           Support for :class:`mne.Info`.
    stc : iterable | SourceEstimate
        The source estimates to use to simulate data. Each must have the same
        sample rate as the raw data, and the vertices of all stcs in the
        iterable must match. Each entry in the iterable can also be a tuple of
        ``(SourceEstimate, ndarray)`` to allow specifying the stim channel
        (e.g., STI001) data accompany the source estimate.
        See Notes for details.

        .. versionchanged:: 0.18
           Support for tuple, and iterable of tuple or SourceEstimate.
    trans : dict | str | None
        Either a transformation filename (usually made using mne_analyze)
        or an info dict (usually opened using read_trans()).
        If string, an ending of `.fif` or `.fif.gz` will be assumed to
        be in FIF format, any other ending will be assumed to be a text
        file with a 4x4 transformation matrix (like the `--trans` MNE-C
        option). If trans is None, an identity transform will be used.
    src : str | instance of SourceSpaces | None
        Source space corresponding to the stc. If string, should be a source
        space filename. Can also be an instance of loaded or generated
        SourceSpaces. Can be None if ``forward`` is provided.
    bem : str | dict | None
        BEM solution  corresponding to the stc. If string, should be a BEM
        solution filename (e.g., "sample-5120-5120-5120-bem-sol.fif").
        Can be None if ``forward`` is provided.
    %(head_pos)s
        See for example [1]_.
    mindist : float
        Minimum distance between sources and the inner skull boundary
        to use during forward calculation.
<<<<<<< HEAD
    interp : str
        Either 'hann' (default), 'linear', or 'zero', the type of
        forward-solution interpolation to use between forward solutions
        at different head positions.
    iir_filter : None | array
        IIR filter coefficients (denominator) e.g. [1, -1, 0.2].
    n_jobs : int
        Number of jobs to use.
    random_state : None | int | np.random.RandomState
        The random generator state used for blink, ECG, and sensor
        noise randomization.
    use_cps : None | bool (default True)
        Whether to use cortical patch statistics to define normal
        orientations. Only used when surf_ori and/or force_fixed are True.
    verbose : bool, str, int, or None
        If not None, override default verbose level (see :func:`mne.verbose`
        and :ref:`Logging documentation <tut_logging>` for more).
=======
    %(interp)s
    %(n_jobs)s
    %(use_cps)s
    forward : instance of Forward | None
        The forward operator to use. If None (default) it will be computed
        using ``bem``, ``trans``, and ``src``. If not None,
        ``bem``, ``trans``, and ``src`` are ignored.

        .. versionadded:: 0.17
    first_samp : int
        The first_samp property in the output Raw instance.

        .. versionadded:: 0.18
    max_iter : int
        The maximum number of STC iterations to allow.
        This is a sanity parameter to prevent accidental blowups.

        .. versionadded:: 0.18
    %(verbose)s
>>>>>>> fba90c6d

    Returns
    -------
    raw : instance of Raw
        The simulated raw file.

    See Also
    --------
    mne.chpi.read_head_pos
    add_chpi
    add_noise
    add_ecg
    add_eog
    simulate_evoked
    simulate_stc
    simulate_sparse_stc

    Notes
    -----
    **Stim channel encoding**

    By default, the stimulus channel will have the head position number
    (starting at 1) stored in the trigger channel (if available) at the
    t=0 point in each repetition of the ``stc``. If ``stc`` is a tuple of
    ``(SourceEstimate, ndarray)`` the array values will be placed in the
    stim channel aligned with the :class:`mne.SourceEstimate`.

    **Data simulation**

    In the most advanced case where ``stc`` is an iterable of tuples the output
    will be concatenated in time as:

    .. table:: Data alignment and stim channel encoding

       +---------+--------------------------+--------------------------+---------+
       | Channel | Data                                                          |
       +=========+==========================+==========================+=========+
       | M/EEG   | ``fwd @ stc[0][0].data`` | ``fwd @ stc[1][0].data`` | ``...`` |
       +---------+--------------------------+--------------------------+---------+
       | STIM    | ``stc[0][1]``            | ``stc[1][1]``            | ``...`` |
       +---------+--------------------------+--------------------------+---------+
       |         | *time →*                                                      |
       +---------+--------------------------+--------------------------+---------+

    .. versionadded:: 0.10.0

    References
    ----------
    .. [1] Larson E, Taulu S (2017). "The Importance of Properly Compensating
           for Head Movements During MEG Acquisition Across Different Age
           Groups." Brain Topogr 30:172–181
    """  # noqa: E501
    _validate_type(info, Info, 'info')
    raw_verbose = verbose

    if len(pick_types(info, meg=False, stim=True)) == 0:
        event_ch = None
    else:
        event_ch = pick_channels(info['ch_names'],
                                 _get_stim_channel(None, info))[0]

    n_jobs = check_n_jobs(n_jobs)
<<<<<<< HEAD

    rng = check_random_state(random_state)

    if head_pos is None:  # use pos from info['dev_head_t']
        head_pos = dict()
    if isinstance(head_pos, string_types):  # can be a head pos file
        head_pos = read_head_pos(head_pos)
    if isinstance(head_pos, np.ndarray):  # can be head_pos quats
        head_pos = head_pos_to_trans_rot_t(head_pos)
    if isinstance(head_pos, tuple):  # can be quats converted to trans, rot, t
        transs, rots, ts = head_pos
        ts -= first_samp / info['sfreq']  # MF files need reref
        dev_head_ts = [np.r_[np.c_[r, t[:, np.newaxis]], [[0, 0, 0, 1]]]
                       for r, t in zip(rots, transs)]
        del transs, rots
    elif isinstance(head_pos, dict):
        ts = np.array(list(head_pos.keys()), float)
        ts.sort()
        dev_head_ts = [head_pos[float(tt)] for tt in ts]
    else:
        raise TypeError('unknown head_pos type %s' % type(head_pos))
    bad = ts < 0
    if bad.any():
        raise RuntimeError('All position times must be >= 0, found %s/%s'
                           '< 0' % (bad.sum(), len(bad)))
    bad = ts > times[-1]
    if bad.any():
        raise RuntimeError('All position times must be <= t_end (%0.1f '
                           'sec), found %s/%s bad values (is this a split '
                           'file?)' % (times[-1], bad.sum(), len(bad)))
    # If it doesn't start at zero, insert one at t=0
    if len(ts) == 0 or ts[0] > 0:
        ts = np.r_[[0.], ts]
        dev_head_ts.insert(0, info['dev_head_t']['trans'])
    dev_head_ts = [{'trans': d, 'to': info['dev_head_t']['to'],
                    'from': info['dev_head_t']['from']}
                   for d in dev_head_ts]
    offsets = raw.time_as_index(ts)
    assert np.array_equal(offsets, np.unique(offsets))
    assert len(offsets) == len(dev_head_ts)
    del ts
=======
    interper = _Interp2(interp)
    if forward is not None:
        if any(x is not None for x in (trans, src, bem, head_pos)):
            raise ValueError('If forward is not None then trans, src, bem, '
                             'and head_pos must all be None')
        if not np.allclose(forward['info']['dev_head_t']['trans'],
                           info['dev_head_t']['trans'], atol=1e-6):
            raise ValueError('The forward meg<->head transform '
                             'forward["info"]["dev_head_t"] does not match '
                             'the one in raw.info["dev_head_t"]')
        src = forward['src']

    dev_head_ts, offsets = _check_head_pos(head_pos, info, first_samp, None)
>>>>>>> fba90c6d

    src = _ensure_src(src, verbose=False)
    if isinstance(bem, str):
        bem = read_bem_solution(bem, verbose=False)

    # Extract necessary info
    meeg_picks = pick_types(info, meg=True, eeg=True, exclude=[])
    logger.info('Setting up raw simulation: %s position%s, "%s" interpolation'
                % (len(dev_head_ts), _pl(dev_head_ts), interp))

    stc_enum, stc_counted, verts = _check_stc_iterable(stc, info)
    # del stc
    if forward is not None:
        forward = restrict_forward_to_stc(forward, verts)
        src = forward['src']
    else:
        _stc_src_sel(src, verts, on_missing='warn', extra='')
        src = _set_source_space_vertices(src.copy(), verts)

    # array used to store result
<<<<<<< HEAD
    raw_data = np.zeros((len(info['ch_names']), len(times)))

    # figure out our cHPI, ECG, and blink dipoles
    ecg_rr = blink_rrs = blink_nns = exg_bem = hpi_rrs = hpi_nns = None
    ecg = ecg and len(meg_picks) > 0
    chpi = chpi and len(meg_picks) > 0
    if chpi:
        hpi_freqs, hpi_pick, hpi_ons = _get_hpi_info(info)
        hpi_rrs = _get_hpi_initial_fit(info, verbose='error')
        hpi_nns = hpi_rrs / np.sqrt(np.sum(hpi_rrs * hpi_rrs,
                                           axis=1))[:, np.newaxis]
        # turn on cHPI in file
        raw_data[hpi_pick, :] = hpi_ons.sum()
        _log_ch('cHPI status bits enbled and', info, hpi_pick)
    if blink or ecg:
        R, r0 = fit_sphere_to_headshape(info, units='m', verbose=False)[:2]
        exg_bem = make_sphere_model(r0, head_radius=R,
                                    relative_radii=(0.97, 0.98, 0.99, 1.),
                                    sigmas=(0.33, 1.0, 0.004, 0.33),
                                    verbose=False)
    if blink:
=======
    raw_datas = list()
    _log_ch('Event information', info, event_ch)
    # don't process these any more if no MEG present
    n = 1
    for fi, fwd in enumerate(_iter_forward_solutions(
            info, trans, src, bem, dev_head_ts, mindist, n_jobs, forward,
            meeg_picks)):
        # must be fixed orientation
        # XXX eventually we could speed this up by allowing the forward
        # solution code to only compute the normal direction
        fwd = convert_forward_solution(fwd, surf_ori=True, force_fixed=True,
                                       use_cps=use_cps, verbose=False)
        interper['fwd'] = fwd['sol']['data']
        assert fwd['sol']['data'].shape[0] == len(meeg_picks)
        if fi == 0:
            # Actually restrict the STC based on vertices obtained during calc
            stc_data, stim_data, _ = _stc_data_event(
                stc_counted, 1, info['sfreq'], fwd['src'])
            continue

        assert 0 <= fi <= len(offsets)
        start = offsets[fi - 1]
        stop = np.inf if fi == len(offsets) else offsets[fi]
        interper.n_samp = stop - start
        logger.info('    Simulating data for forward operator %d/%d'
                    % (fi, len(offsets) - 1))

        # To avoid a blowup of memory, process in chunk sizes equal to
        # STC length (which will hopefully be a reasonable memory / number
        # of iterations tradeoff)
        this_start = start
        while this_start < stop:
            this_stop = min(this_start + stc_data.shape[1], stop)
            logger.info('    Interval %0.3f-%0.3f sec'
                        % (this_start / info['sfreq'],
                           this_stop / info['sfreq']))
            n_doing = this_stop - this_start
            assert n_doing > 0
            this_data = np.zeros((len(info['ch_names']), n_doing))
            raw_datas.append(this_data)
            # Stim channel
            if event_ch is not None:
                this_data[event_ch, :] = stim_data[:n_doing]
            # Brain data
            interp_sl = slice(this_start - start, this_stop - start)
            interper.interpolate('fwd', stc_data[:, :n_doing],
                                 this_data, meeg_picks, interp_sl)
            # Increment parameters based on what we accomplished
            this_start += n_doing
            if n_doing < stc_data.shape[1]:
                # Shift the buffer
                stc_data = stc_data[:, n_doing:]
                stim_data = stim_data[n_doing:]
            else:
                # Get more data (if necessary)
                assert n_doing == stc_data.shape[1]
                try:
                    stc_counted = next(stc_enum)
                except StopIteration:
                    logger.info('    %d STC iteration%s provided'
                                % (n, _pl(n)))
                    break
                n += 1
                stc_data, stim_data, _ = _stc_data_event(
                    stc_counted, fi, info['sfreq'], fwd['src'], verts)
            if n > max_iter:
                raise RuntimeError('Maximum number of STC iterations (%d) '
                                   'exceeded' % (n,))
        del fwd
    raw_data = np.concatenate(raw_datas, axis=-1)
    raw = RawArray(raw_data, info, first_samp=first_samp, verbose=False)
    raw.set_annotations(raw.annotations)
    raw.verbose = raw_verbose
    logger.info('Done')
    return raw


@verbose
def add_eog(raw, head_pos=None, interp='cos2', n_jobs=1, random_state=None,
            verbose=None):
    """Add blink noise to raw data.

    Parameters
    ----------
    raw : instance of Raw
        The raw instance to modify.
    %(head_pos)s
    %(interp)s
    %(n_jobs)s
    %(random_state)s
        The random generator state used for blink, ECG, and sensor noise
        randomization.
    %(verbose)s

    Returns
    -------
    raw : instance of Raw
        The instance, modified in place.

    See Also
    --------
    add_chpi
    add_ecg
    add_noise
    simulate_raw

    Notes
    -----
    The blink artifacts are generated by:

    1. Random activation times are drawn from an inhomogeneous poisson
       process whose blink rate oscillates between 4.5 blinks/minute
       and 17 blinks/minute based on the low (reading) and high (resting)
       blink rates from [1]_.
    2. The activation kernel is a 250 ms Hanning window.
    3. Two activated dipoles are located in the z=0 plane (in head
       coordinates) at ±30 degrees away from the y axis (nasion).
    4. Activations affect MEG and EEG channels.

    The scale-factor of the activation function was chosen based on
    visual inspection to yield amplitudes generally consistent with those
    seen in experimental data. Noisy versions of the activation will be
    stored in the first EOG channel in the raw instance, if it exists.

    References
    ----------
    .. [1] Bentivoglio et al. "Analysis of blink rate patterns in normal
           subjects" Movement Disorders, 1997 Nov;12(6):1028-34.
    """
    return _add_exg(raw, 'blink', head_pos, interp, n_jobs, random_state)


@verbose
def add_ecg(raw, head_pos=None, interp='cos2', n_jobs=1, random_state=None,
            verbose=None):
    """Add ECG noise to raw data.

    Parameters
    ----------
    raw : instance of Raw
        The raw instance to modify.
    %(head_pos)s
    %(interp)s
    %(n_jobs)s
    %(random_state)s
        The random generator state used for blink, ECG, and sensor noise
        randomization.
    %(verbose)s

    Returns
    -------
    raw : instance of Raw
        The instance, modified in place.

    See Also
    --------
    add_chpi
    add_eog
    add_noise
    simulate_raw

    Notes
    -----
    The ECG artifacts are generated by:

    1. Random inter-beat intervals are drawn from a uniform distribution
       of times corresponding to 40 and 80 beats per minute.
    2. The activation function is the sum of three Hanning windows with
       varying durations and scales to make a more complex waveform.
    3. The activated dipole is located one (estimated) head radius to
       the left (-x) of head center and three head radii below (+z)
       head center; this dipole is oriented in the +x direction.
    4. Activations only affect MEG channels.

    The scale-factor of the activation function was chosen based on
    visual inspection to yield amplitudes generally consistent with those
    seen in experimental data. Noisy versions of the activation will be
    stored in the first EOG channel in the raw instance, if it exists.

    .. versionadded:: 0.18
    """
    return _add_exg(raw, 'ecg', head_pos, interp, n_jobs, random_state)


def _add_exg(raw, kind, head_pos, interp, n_jobs, random_state):
    assert isinstance(kind, str) and kind in ('ecg', 'blink')
    _validate_type(raw, BaseRaw, 'raw')
    _check_preload(raw, 'Adding %s noise ' % (kind,))
    rng = check_random_state(random_state)
    info, times, first_samp = raw.info, raw.times, raw.first_samp
    data = raw._data
    meg_picks = pick_types(info, meg=True, eeg=False, exclude=())
    meeg_picks = pick_types(info, meg=True, eeg=True, exclude=())
    interper = _Interp2(interp)
    R, r0 = fit_sphere_to_headshape(info, units='m', verbose=False)[:2]
    bem = make_sphere_model(r0, head_radius=R,
                            relative_radii=(0.97, 0.98, 0.99, 1.),
                            sigmas=(0.33, 1.0, 0.004, 0.33), verbose=False)
    trans = None
    dev_head_ts, offsets = _check_head_pos(head_pos, info, first_samp, times)
    if kind == 'blink':
>>>>>>> fba90c6d
        # place dipoles at 45 degree angles in z=0 plane
        exg_rr = np.array([[np.cos(np.pi / 3.), np.sin(np.pi / 3.), 0.],
                           [-np.cos(np.pi / 3.), np.sin(np.pi / 3), 0.]])
        exg_rr /= np.sqrt(np.sum(exg_rr * exg_rr, axis=1, keepdims=True))
        exg_rr *= 0.96 * R
        exg_rr += r0
        # oriented upward
        blink_nn = np.array([[0., 0., 1.], [0., 0., 1.]])
        # Blink times drawn from an inhomogeneous poisson process
        # by 1) creating the rate and 2) pulling random numbers
        blink_rate = (1 + np.cos(2 * np.pi * 1. / 60. * times)) / 2.
        blink_rate *= 12.5 / 60.
        blink_rate += 4.5 / 60.
        blink_data = rng.uniform(size=len(times)) < blink_rate / info['sfreq']
        blink_data = blink_data * (rng.uniform(size=len(times)) + 0.5)  # amps
        # Activation kernel is a simple hanning window
        blink_kernel = np.hanning(int(0.25 * info['sfreq']))
        exg_data = np.convolve(blink_data, blink_kernel,
                               'same')[np.newaxis, :] * 1e-7
        # Add rescaled noisy data to EOG ch
        ch = pick_types(info, meg=False, eeg=False, eog=True)
        picks = meeg_picks
        del blink_kernel, blink_rate, blink_data
    else:
        if len(meg_picks) == 0:
            raise RuntimeError('Can only add ECG artifacts if MEG data '
                               'channels are present')
        exg_rr = np.array([[-R, 0, -3 * R]])
        max_beats = int(np.ceil(times[-1] * 80. / 60.))
        # activation times with intervals drawn from a uniform distribution
        # based on activation rates between 40 and 80 beats per minute
        cardiac_idx = np.cumsum(rng.uniform(60. / 80., 60. / 40., max_beats) *
                                info['sfreq']).astype(int)
        cardiac_idx = cardiac_idx[cardiac_idx < len(times)]
        cardiac_data = np.zeros(len(times))
        cardiac_data[cardiac_idx] = 1
        # kernel is the sum of three hanning windows
        cardiac_kernel = np.concatenate([
            2 * np.hanning(int(0.04 * info['sfreq'])),
            -0.3 * np.hanning(int(0.05 * info['sfreq'])),
            0.2 * np.hanning(int(0.26 * info['sfreq']))], axis=-1)
        exg_data = np.convolve(cardiac_data, cardiac_kernel,
                               'same')[np.newaxis, :] * 15e-8
        # Add rescaled noisy data to ECG ch
        ch = pick_types(info, meg=False, eeg=False, ecg=True)
        picks = meg_picks
        del cardiac_data, cardiac_kernel, max_beats, cardiac_idx
    del meg_picks, meeg_picks
    noise = rng.standard_normal(exg_data.shape[1]) * 5e-6
    if len(ch) >= 1:
        ch = ch[-1]
        data[ch, :] = exg_data * 1e3 + noise
    else:
<<<<<<< HEAD
        event_ch = None
    _log_ch('Event information', info, event_ch)
    stc_indices = np.arange(len(times)) % len(stc.times)
    raw_data[meeg_picks, :] = 0.
    if chpi:
        sinusoids = 70e-9 * np.sin(2 * np.pi * hpi_freqs[:, np.newaxis] *
                                   (np.arange(len(times)) / info['sfreq']))
    zf = None  # final filter conditions for the noise
    bounds = list(range(0, len(raw.times), 10000)) + [len(raw.times)]
    get_fwd = _SimForwards(dev_head_ts, offsets, info, trans, src, bem,
                           exg_bem, mindist, hpi_rrs, hpi_nns,
                           blink_rrs, blink_nns, ecg_rr, use_cps, n_jobs)
    interper = _Interp2(offsets, get_fwd, interp=interp)
    first = True
    for start, stop in zip(bounds[:-1], bounds[1:]):
        event_idxs = np.where(stc_indices[start:stop] == stc_event_idx)[0]
        logger.info('  Simulating data for %0.3f-%0.3f sec with %s event%s'
                    % (start / info['sfreq'], stop / info['sfreq'],
                       len(event_idxs), _pl(event_idxs)))
        fwd, fwd_blink, fwd_ecg, fwd_chpi, fi = interper.feed(stop - start)
        fi = np.ceil(fi)
        if first:
            src_sel = _stc_src_sel(get_fwd.update_kwargs['src'], stc)
            verts = stc.vertices
            verts = [verts] if isinstance(stc, VolSourceEstimate) else verts
            diff_ = sum([len(v) for v in verts]) - len(src_sel)
            if diff_ != 0:
                warn('%s STC vertices omitted due to fwd calculation' % diff_)
            stc_data = stc.data[src_sel]
            del stc, src_sel, diff_, verts
            first = False

        if stim:
            raw_data[event_ch, event_idxs + start] = fi[event_idxs] + 1
        time_sl = slice(start, stop)
        stc_idxs = stc_indices[time_sl]
        # simulate brain data
        this_data = raw_data[:, time_sl]
        this_data[meeg_picks] = 0.
        this_data[meeg_picks] += einsum(
            'svt,vt->st', fwd, stc_data[:, stc_idxs])
        if blink:
            this_data[meeg_picks] += einsum(
                'svt,vt->st', fwd_blink, blink_data[:, time_sl])
        if ecg:
            this_data[meg_picks] += einsum(
                'svt,vt->st', fwd_ecg, ecg_data[:, time_sl])
        if chpi:
            this_data[meg_picks] += einsum(
                'svt,vt->st', fwd_chpi, sinusoids[:, time_sl])
        # add sensor noise, ECG, blink, cHPI
        if cov is not None:
            noise, zf = _generate_noise(fwd_info, cov, iir_filter, rng,
                                        len(stc_idxs), zi=zf)
            this_data[meeg_picks, time_sl] += noise
    raw = RawArray(raw_data, info, first_samp=first_samp, verbose=False)
    raw.verbose = raw_verbose
    logger.info('Done')
    return raw


class _SimForwards(object):
    """Simulate forwards."""

    def __init__(self, dev_head_ts, offsets, info, trans, src, bem, exg_bem,
                 mindist, hpi_rrs, hpi_nns, blink_rrs, blink_nns, ecg_rr,
                 use_cps, n_jobs):
        self.dev_head_ts = dev_head_ts
        self.offsets = offsets
        mri_head_t, trans = _get_trans(trans)
        self.bem = bem
        self.exg_bem = exg_bem
        self.hpi_rrs = hpi_rrs
        self.hpi_nns = hpi_nns
        self.blink_rrs = blink_rrs
        self.blink_nns = blink_nns
        self.ecg_rr = ecg_rr
        self.use_cps = use_cps
        self.n_jobs = n_jobs
        logger.info('Setting up forward solutions')
        self.megcoils, self.meg_info, self.compcoils, self.megnames, \
            eegels, eegnames, self.rr, self.info, \
            self.update_kwargs, self.bem = _prepare_for_forward(
                src, mri_head_t, info, bem, mindist, self.n_jobs,
                verbose=False)
        if len(eegels) > 0:
            logger.info('Computing EEG gain matrix')
        self.eegfwd = _compute_forwards(
            self.rr, self.bem, [eegels], [None], [None], ['eeg'],
            self.n_jobs, verbose=False)[0]
        self.eegfwd = _to_forward_dict(self.eegfwd, eegnames)
        if self.blink_rrs is not None:
            eegblink = _compute_forwards(
                self.blink_rrs, self.exg_bem, [eegels], [None], [None],
                ['eeg'], self.n_jobs, verbose=False)[0]
            self.eegblink = _to_forward_dict(eegblink, eegnames)
        else:
            self.eegblink = None
        if len(pick_types(self.info, meg=True)) == 0:
            self.has_meg = False
            self.eegfwd.update(**self.update_kwargs)
            self.eegfwd = convert_forward_solution(
                self.eegfwd, surf_ori=True, force_fixed=True,
                use_cps=self.use_cps, verbose=False)['sol']['data']
            self.eegblink = self._blink_fwd_to_array(self.eegblink)
        else:
            self.has_meg = True
            coord_frame = FIFF.FIFFV_COORD_HEAD
            if not bem['is_sphere']:
                idx = np.where(np.array([s['id'] for s in bem['surfs']]) ==
                               FIFF.FIFFV_BEM_SURF_ID_BRAIN)[0]
                assert len(idx) == 1
                # make a copy so it isn't mangled in use
                self.bem_surf = transform_surface_to(
                    bem['surfs'][idx[0]], coord_frame, mri_head_t, copy=True)

    def __call__(self, offset):
        """Calculate a forward solution for a subject."""
        ti = np.where(self.offsets == offset)[0][0]
        # short circuit here if there are no MEG channels
        if not self.has_meg:
            return self.eegfwd, self.eegblink, None, None, ti

        logger.info('Setting up forward solutions')
=======
        ch = None
    nn = np.zeros_like(exg_rr)
    nn[:, 2] = 1
    src = setup_volume_source_space(pos=dict(rr=exg_rr, nn=nn),
                                    sphere_units='mm')
    _log_ch('%s simulated and trace' % kind, info, ch)
    del ch, nn, noise

    used = np.zeros(len(raw.times), bool)
    for fi, fwd in enumerate(_iter_forward_solutions(
            info, trans, src, bem, dev_head_ts, 0.005, n_jobs, None,
            picks)):
        fwd = fwd['sol']['data']
        if kind == 'blink':
            fwd = np.sum([np.dot(fwd[:, 3 * ii:3 * (ii + 1)], blink_nn[ii])
                          for ii in range(len(exg_rr))], axis=0,
                         keepdims=True).T
        else:
            # just use one arbitrary direction
            fwd = fwd[:, [0]]
        assert fwd.shape == (len(picks), 1)
        interper['fwd'] = fwd
        if fi == 0:
            continue
        start = offsets[fi - 1]
        stop = None if fi == len(offsets) else offsets[fi]
        interper.n_samp = (stop or np.inf) - start
        interper.interpolate('fwd', exg_data[:, start:stop],
                             data[:, start:stop], picks)
        assert not used[start:stop].any()
        used[start:stop] = True
    assert used.all()


@verbose
def add_chpi(raw, head_pos=None, interp='cos2', n_jobs=1, verbose=None):
    """Add cHPI activations to raw data.

    Parameters
    ----------
    raw : instance of Raw
        The raw instance to be modified.
    %(head_pos)s
    %(interp)s
    %(n_jobs)s
    %(verbose)s

    Returns
    -------
    raw : instance of Raw
        The instance, modified in place.

    Notes
    -----
    .. versionadded:: 0.18
    """
    _validate_type(raw, BaseRaw, 'raw')
    _check_preload(raw, 'Adding cHPI signals ')
    info, first_samp, times = raw.info, raw.first_samp, raw.times
    meg_picks = pick_types(info, meg=True, eeg=False, exclude=[])  # for CHPI
    if len(meg_picks) == 0:
        raise RuntimeError('Cannot add cHPI if no MEG picks are present')
    dev_head_ts, offsets = _check_head_pos(head_pos, info, first_samp, times)
    hpi_freqs, hpi_pick, hpi_ons = _get_hpi_info(info)
    hpi_rrs = _get_hpi_initial_fit(info, verbose='error')
    hpi_nns = hpi_rrs / np.sqrt(np.sum(hpi_rrs * hpi_rrs,
                                       axis=1))[:, np.newaxis]
    # turn on cHPI in file
    data = raw._data
    data[hpi_pick, :] = hpi_ons.sum()
    _log_ch('cHPI status bits enbled and', info, hpi_pick)
    interper = _Interp2(interp)
    sinusoids = 70e-9 * np.sin(2 * np.pi * hpi_freqs[:, np.newaxis] *
                               (np.arange(len(times)) / info['sfreq']))
    info = pick_info(info, meg_picks)
    info.update(projs=[], bads=[])  # Ensure no 'projs' or 'bads'
    megcoils, _, _, _ = _prep_meg_channels(info, ignore_ref=False)
    used = np.zeros(len(raw.times), bool)
    dev_head_ts.append(dev_head_ts[-1])  # ZOH after time ends
    for fi, dev_head_t in enumerate(dev_head_ts):
        _transform_orig_meg_coils(megcoils, dev_head_t)
        fwd = _magnetic_dipole_field_vec(hpi_rrs, megcoils).T
        # align cHPI magnetic dipoles in approx. radial direction
        fwd = np.array([np.dot(fwd[:, 3 * ii:3 * (ii + 1)], hpi_nns[ii])
                        for ii in range(len(hpi_rrs))]).T
        interper['fwd'] = fwd
        if fi == 0:
            continue
        start = offsets[fi - 1]
        stop = None if fi == len(offsets) else offsets[fi]
        interper.n_samp = (stop or np.inf) - start
        interper.interpolate('fwd', sinusoids[:, start:stop],
                             data[:, start:stop], meg_picks)
        assert not used[start:stop].any()
        used[start:stop] = True
    assert used.all()
    return raw


def _stc_data_event(stc_counted, head_idx, sfreq, src=None, verts=None):
    stc_idx, stc = stc_counted
    if isinstance(stc, (list, tuple)):
        if len(stc) != 2:
            raise ValueError('stc, if tuple, must be length 2, got %s'
                             % (len(stc),))
        stc, stim_data = stc
    else:
        stim_data = None
    _validate_type(stc, _BaseSourceEstimate, 'stc',
                   'SourceEstimate or tuple with first entry SourceEstimate')
    # Convert event data
    if stim_data is None:
        stim_data = np.zeros(len(stc.times), int)
        stim_data[np.argmin(np.abs(stc.times))] = head_idx
    del head_idx
    _validate_type(stim_data, np.ndarray, 'stim_data')
    if stim_data.dtype.kind != 'i':
        raise ValueError('stim_data in a stc tuple must be an integer ndarray,'
                         ' got dtype %s' % (stim_data.dtype,))
    if stim_data.shape != (len(stc.times),):
        raise ValueError('event data had shape %s but needed to be (%s,) to'
                         'match stc' % (stim_data.shape, len(stc.times)))
    # Validate STC
    if not np.allclose(sfreq, 1. / stc.tstep):
        raise ValueError('stc and info must have same sample rate, '
                         'got %s and %s' % (1. / stc.tstep, sfreq))
    if len(stc.times) <= 2:  # to ensure event encoding works
        raise ValueError('stc must have at least three time points, got %s'
                         % (len(stc.times),))
    verts_ = stc._vertices_list
    if verts is None:
        assert stc_idx == 0
    else:
        if len(verts) != len(verts_) or not all(
                np.array_equal(a, b) for a, b in zip(verts, verts_)):
            raise RuntimeError('Vertex mismatch for stc[%d], '
                               'all stc.vertices must match' % (stc_idx,))
    stc_data = stc.data
    if src is None:
        assert stc_idx == 0
    else:
        # on_missing depends on whether or not this is the first iteration
        on_missing = 'warn' if verts is None else 'ignore'
        _, stc_sel, _ = _stc_src_sel(src, stc, on_missing=on_missing)
        stc_data = stc_data[stc_sel]
    return stc_data, stim_data, verts_


def _iter_forward_solutions(info, trans, src, bem, dev_head_ts, mindist,
                            n_jobs, forward, picks):
    """Calculate a forward solution for a subject."""
    logger.info('Setting up forward solutions')
    info = pick_info(info, picks)
    info.update(projs=[], bads=[])  # Ensure no 'projs' or 'bads'
    mri_head_t, trans = _get_trans(trans)
    megcoils, meg_info, compcoils, megnames, eegels, eegnames, rr, info, \
        update_kwargs, bem = _prepare_for_forward(
            src, mri_head_t, info, bem, mindist, n_jobs, allow_bem_none=True,
            verbose=False)
    del (src, mindist)

    if forward is None:
        eegfwd = _compute_forwards(rr, bem, [eegels], [None],
                                   [None], ['eeg'], n_jobs, verbose=False)[0]
        eegfwd = _to_forward_dict(eegfwd, eegnames)
    else:
        if len(eegnames) > 0:
            eegfwd = pick_channels_forward(forward, eegnames, verbose=False)
        else:
            eegfwd = None

    # short circuit here if there are no MEG channels (don't need to iterate)
    if len(pick_types(info, meg=True)) == 0:
        eegfwd.update(**update_kwargs)
        for _ in dev_head_ts:
            yield eegfwd
        yield eegfwd
        return

    coord_frame = FIFF.FIFFV_COORD_HEAD
    if bem is not None and not bem['is_sphere']:
        idx = np.where(np.array([s['id'] for s in bem['surfs']]) ==
                       FIFF.FIFFV_BEM_SURF_ID_BRAIN)[0]
        assert len(idx) == 1
        # make a copy so it isn't mangled in use
        bem_surf = transform_surface_to(bem['surfs'][idx[0]], coord_frame,
                                        mri_head_t, copy=True)
    for ti, dev_head_t in enumerate(dev_head_ts):
>>>>>>> fba90c6d
        # Could be *slightly* more efficient not to do this N times,
        # but the cost here is tiny compared to actual fwd calculation
        logger.info('Computing MEG gain matrix for transform #%s/%s'
                    % (ti + 1, len(self.dev_head_ts)))
        dev_head_t = self.dev_head_ts[ti]
        _transform_orig_meg_coils(self.megcoils, dev_head_t)
        _transform_orig_meg_coils(self.compcoils, dev_head_t)

        # Make sure our sensors are all outside our BEM
<<<<<<< HEAD
        coil_rr = [coil['r0'] for coil in self.megcoils]
        if not self.bem['is_sphere']:
            outside = _points_outside_surface(
                coil_rr, self.bem_surf, self.n_jobs, verbose=False)
        else:
            d = coil_rr - self.bem['r0']
            outside = np.sqrt(np.sum(d * d, axis=1)) > self.bem.radius
        if not outside.all():
            raise RuntimeError('%s MEG sensors collided with inner skull '
                               'surface for transform %s'
                               % (np.sum(~outside), ti))

        # Compute forward
        megfwd = _compute_forwards(
            self.rr, self.bem, [self.megcoils], [self.compcoils],
            [self.meg_info], ['meg'], self.n_jobs, verbose=False)[0]
        megfwd = _to_forward_dict(megfwd, self.megnames)
        fwd = _merge_meg_eeg_fwds(megfwd, self.eegfwd, verbose=False)
        fwd.update(**self.update_kwargs)
        # must be fixed orientation
        # XXX eventually we could speed this up by allowing the forward
        # solution code to only compute the normal direction

        fwd_blink = fwd_ecg = fwd_chpi = None
        if self.blink_rrs is not None:
            megblink = _compute_forwards(
                self.blink_rrs, self.exg_bem, [self.megcoils],
                [self.compcoils], [self.meg_info], ['meg'], self.n_jobs,
                verbose=False)[0]
            megblink = _to_forward_dict(megblink, self.megnames)
            fwd_blink = _merge_meg_eeg_fwds(megblink, self.eegblink,
                                            verbose=False)
            fwd_blink = self._blink_fwd_to_array(fwd_blink)
        if self.ecg_rr is not None:
            megecg = _compute_forwards(
                self.ecg_rr, self.exg_bem, [self.megcoils], [self.compcoils],
                [self.meg_info], ['meg'], self.n_jobs, verbose=False)[0]
            fwd_ecg = _to_forward_dict(megecg, self.megnames)
            # just use one arbitrary direction
            fwd_ecg = fwd_ecg['sol']['data'][:, [0]]
        if self.hpi_rrs is not None:
            fwd_chpi = _magnetic_dipole_field_vec(
                self.hpi_rrs, self.megcoils).T
            # align cHPI magnetic dipoles in approx. radial direction
            for ii in range(len(self.hpi_rrs)):
                fwd_chpi[:, ii] = np.dot(fwd_chpi[:, 3 * ii:3 * (ii + 1)],
                                         self.hpi_nns[ii])
            fwd_chpi = fwd_chpi[:, :len(self.hpi_rrs)].copy()
        fwd = convert_forward_solution(fwd, surf_ori=True, force_fixed=True,
                                       use_cps=self.use_cps, verbose=False)
        fwd = fwd['sol']['data']
        return fwd, fwd_blink, fwd_ecg, fwd_chpi, ti

    def _blink_fwd_to_array(self, fwd_blink):
        fwd_blink = fwd_blink['sol']['data']
        for ii in range(len(self.blink_rrs)):
            fwd_blink[:, ii] = np.dot(fwd_blink[:, 3 * ii:3 * (ii + 1)],
                                      self.blink_nns[ii])
        fwd_blink = fwd_blink[:, :len(self.blink_rrs)]
        return fwd_blink.sum(axis=1)[:, np.newaxis]


def _restrict_source_space_to(src, vertices):
    """Trim down a source space."""
    assert len(src) == len(vertices)
    src = deepcopy(src)
    for s, v in zip(src, vertices):
        s['inuse'].fill(0)
        s['nuse'] = len(v)
        s['vertno'] = v
        s['inuse'][s['vertno']] = 1
        for key in ('nuse_tri', 'use_tris'):
            if key in s:
                del s[key]
        # This will fix 'patch_info' and 'pinfo'
        _adjust_patch_info(s, verbose=False)
    return src
=======
        coil_rr = np.array([coil['r0'] for coil in megcoils])

        # Compute forward
        if forward is None:
            if not bem['is_sphere']:
                outside = ~_CheckInside(bem_surf)(coil_rr, n_jobs,
                                                  verbose=False)
            elif bem.radius is not None:
                d = coil_rr - bem['r0']
                outside = np.sqrt(np.sum(d * d, axis=1)) > bem.radius
            else:  # only r0 provided
                outside = np.ones(len(coil_rr), bool)
            if not outside.all():
                raise RuntimeError('%s MEG sensors collided with inner skull '
                                   'surface for transform %s'
                                   % (np.sum(~outside), ti))
            megfwd = _compute_forwards(rr, bem, [megcoils], [compcoils],
                                       [meg_info], ['meg'], n_jobs,
                                       verbose=False)[0]
            megfwd = _to_forward_dict(megfwd, megnames)
        else:
            megfwd = pick_channels_forward(forward, megnames, verbose=False)
        fwd = _merge_meg_eeg_fwds(megfwd, eegfwd, verbose=False)
        fwd.update(**update_kwargs)

        yield fwd
    # need an extra one to fill last buffer
    yield fwd
>>>>>>> fba90c6d
<|MERGE_RESOLUTION|>--- conflicted
+++ resolved
@@ -10,7 +10,7 @@
 import numpy as np
 
 from ..event import _get_stim_channel
-from ..filter import _Interp2
+from .._ola import _Interp2
 from ..io.pick import (pick_types, pick_info, pick_channels,
                        pick_channels_forward)
 from ..cov import make_ad_hoc_cov, read_cov, Covariance
@@ -125,16 +125,9 @@
 
 
 @verbose
-<<<<<<< HEAD
-def simulate_raw(raw, stc, trans, src, bem, cov='simple',
-                 blink=False, ecg=False, chpi=False, head_pos=None,
-                 mindist=1.0, interp='hann', iir_filter=None, n_jobs=1,
-                 random_state=None, use_cps=True, verbose=None):
-=======
 def simulate_raw(info, stc=None, trans=None, src=None, bem=None, head_pos=None,
                  mindist=1.0, interp='cos2', n_jobs=1, use_cps=True,
                  forward=None, first_samp=0, max_iter=10000, verbose=None):
->>>>>>> fba90c6d
     u"""Simulate raw data.
 
     Head movements can optionally be simulated using the ``head_pos``
@@ -177,25 +170,6 @@
     mindist : float
         Minimum distance between sources and the inner skull boundary
         to use during forward calculation.
-<<<<<<< HEAD
-    interp : str
-        Either 'hann' (default), 'linear', or 'zero', the type of
-        forward-solution interpolation to use between forward solutions
-        at different head positions.
-    iir_filter : None | array
-        IIR filter coefficients (denominator) e.g. [1, -1, 0.2].
-    n_jobs : int
-        Number of jobs to use.
-    random_state : None | int | np.random.RandomState
-        The random generator state used for blink, ECG, and sensor
-        noise randomization.
-    use_cps : None | bool (default True)
-        Whether to use cortical patch statistics to define normal
-        orientations. Only used when surf_ori and/or force_fixed are True.
-    verbose : bool, str, int, or None
-        If not None, override default verbose level (see :func:`mne.verbose`
-        and :ref:`Logging documentation <tut_logging>` for more).
-=======
     %(interp)s
     %(n_jobs)s
     %(use_cps)s
@@ -215,7 +189,6 @@
 
         .. versionadded:: 0.18
     %(verbose)s
->>>>>>> fba90c6d
 
     Returns
     -------
@@ -278,49 +251,6 @@
                                  _get_stim_channel(None, info))[0]
 
     n_jobs = check_n_jobs(n_jobs)
-<<<<<<< HEAD
-
-    rng = check_random_state(random_state)
-
-    if head_pos is None:  # use pos from info['dev_head_t']
-        head_pos = dict()
-    if isinstance(head_pos, string_types):  # can be a head pos file
-        head_pos = read_head_pos(head_pos)
-    if isinstance(head_pos, np.ndarray):  # can be head_pos quats
-        head_pos = head_pos_to_trans_rot_t(head_pos)
-    if isinstance(head_pos, tuple):  # can be quats converted to trans, rot, t
-        transs, rots, ts = head_pos
-        ts -= first_samp / info['sfreq']  # MF files need reref
-        dev_head_ts = [np.r_[np.c_[r, t[:, np.newaxis]], [[0, 0, 0, 1]]]
-                       for r, t in zip(rots, transs)]
-        del transs, rots
-    elif isinstance(head_pos, dict):
-        ts = np.array(list(head_pos.keys()), float)
-        ts.sort()
-        dev_head_ts = [head_pos[float(tt)] for tt in ts]
-    else:
-        raise TypeError('unknown head_pos type %s' % type(head_pos))
-    bad = ts < 0
-    if bad.any():
-        raise RuntimeError('All position times must be >= 0, found %s/%s'
-                           '< 0' % (bad.sum(), len(bad)))
-    bad = ts > times[-1]
-    if bad.any():
-        raise RuntimeError('All position times must be <= t_end (%0.1f '
-                           'sec), found %s/%s bad values (is this a split '
-                           'file?)' % (times[-1], bad.sum(), len(bad)))
-    # If it doesn't start at zero, insert one at t=0
-    if len(ts) == 0 or ts[0] > 0:
-        ts = np.r_[[0.], ts]
-        dev_head_ts.insert(0, info['dev_head_t']['trans'])
-    dev_head_ts = [{'trans': d, 'to': info['dev_head_t']['to'],
-                    'from': info['dev_head_t']['from']}
-                   for d in dev_head_ts]
-    offsets = raw.time_as_index(ts)
-    assert np.array_equal(offsets, np.unique(offsets))
-    assert len(offsets) == len(dev_head_ts)
-    del ts
-=======
     interper = _Interp2(interp)
     if forward is not None:
         if any(x is not None for x in (trans, src, bem, head_pos)):
@@ -334,7 +264,6 @@
         src = forward['src']
 
     dev_head_ts, offsets = _check_head_pos(head_pos, info, first_samp, None)
->>>>>>> fba90c6d
 
     src = _ensure_src(src, verbose=False)
     if isinstance(bem, str):
@@ -355,29 +284,6 @@
         src = _set_source_space_vertices(src.copy(), verts)
 
     # array used to store result
-<<<<<<< HEAD
-    raw_data = np.zeros((len(info['ch_names']), len(times)))
-
-    # figure out our cHPI, ECG, and blink dipoles
-    ecg_rr = blink_rrs = blink_nns = exg_bem = hpi_rrs = hpi_nns = None
-    ecg = ecg and len(meg_picks) > 0
-    chpi = chpi and len(meg_picks) > 0
-    if chpi:
-        hpi_freqs, hpi_pick, hpi_ons = _get_hpi_info(info)
-        hpi_rrs = _get_hpi_initial_fit(info, verbose='error')
-        hpi_nns = hpi_rrs / np.sqrt(np.sum(hpi_rrs * hpi_rrs,
-                                           axis=1))[:, np.newaxis]
-        # turn on cHPI in file
-        raw_data[hpi_pick, :] = hpi_ons.sum()
-        _log_ch('cHPI status bits enbled and', info, hpi_pick)
-    if blink or ecg:
-        R, r0 = fit_sphere_to_headshape(info, units='m', verbose=False)[:2]
-        exg_bem = make_sphere_model(r0, head_radius=R,
-                                    relative_radii=(0.97, 0.98, 0.99, 1.),
-                                    sigmas=(0.33, 1.0, 0.004, 0.33),
-                                    verbose=False)
-    if blink:
-=======
     raw_datas = list()
     _log_ch('Event information', info, event_ch)
     # don't process these any more if no MEG present
@@ -579,7 +485,6 @@
     trans = None
     dev_head_ts, offsets = _check_head_pos(head_pos, info, first_samp, times)
     if kind == 'blink':
->>>>>>> fba90c6d
         # place dipoles at 45 degree angles in z=0 plane
         exg_rr = np.array([[np.cos(np.pi / 3.), np.sin(np.pi / 3.), 0.],
                            [-np.cos(np.pi / 3.), np.sin(np.pi / 3), 0.]])
@@ -633,132 +538,6 @@
         ch = ch[-1]
         data[ch, :] = exg_data * 1e3 + noise
     else:
-<<<<<<< HEAD
-        event_ch = None
-    _log_ch('Event information', info, event_ch)
-    stc_indices = np.arange(len(times)) % len(stc.times)
-    raw_data[meeg_picks, :] = 0.
-    if chpi:
-        sinusoids = 70e-9 * np.sin(2 * np.pi * hpi_freqs[:, np.newaxis] *
-                                   (np.arange(len(times)) / info['sfreq']))
-    zf = None  # final filter conditions for the noise
-    bounds = list(range(0, len(raw.times), 10000)) + [len(raw.times)]
-    get_fwd = _SimForwards(dev_head_ts, offsets, info, trans, src, bem,
-                           exg_bem, mindist, hpi_rrs, hpi_nns,
-                           blink_rrs, blink_nns, ecg_rr, use_cps, n_jobs)
-    interper = _Interp2(offsets, get_fwd, interp=interp)
-    first = True
-    for start, stop in zip(bounds[:-1], bounds[1:]):
-        event_idxs = np.where(stc_indices[start:stop] == stc_event_idx)[0]
-        logger.info('  Simulating data for %0.3f-%0.3f sec with %s event%s'
-                    % (start / info['sfreq'], stop / info['sfreq'],
-                       len(event_idxs), _pl(event_idxs)))
-        fwd, fwd_blink, fwd_ecg, fwd_chpi, fi = interper.feed(stop - start)
-        fi = np.ceil(fi)
-        if first:
-            src_sel = _stc_src_sel(get_fwd.update_kwargs['src'], stc)
-            verts = stc.vertices
-            verts = [verts] if isinstance(stc, VolSourceEstimate) else verts
-            diff_ = sum([len(v) for v in verts]) - len(src_sel)
-            if diff_ != 0:
-                warn('%s STC vertices omitted due to fwd calculation' % diff_)
-            stc_data = stc.data[src_sel]
-            del stc, src_sel, diff_, verts
-            first = False
-
-        if stim:
-            raw_data[event_ch, event_idxs + start] = fi[event_idxs] + 1
-        time_sl = slice(start, stop)
-        stc_idxs = stc_indices[time_sl]
-        # simulate brain data
-        this_data = raw_data[:, time_sl]
-        this_data[meeg_picks] = 0.
-        this_data[meeg_picks] += einsum(
-            'svt,vt->st', fwd, stc_data[:, stc_idxs])
-        if blink:
-            this_data[meeg_picks] += einsum(
-                'svt,vt->st', fwd_blink, blink_data[:, time_sl])
-        if ecg:
-            this_data[meg_picks] += einsum(
-                'svt,vt->st', fwd_ecg, ecg_data[:, time_sl])
-        if chpi:
-            this_data[meg_picks] += einsum(
-                'svt,vt->st', fwd_chpi, sinusoids[:, time_sl])
-        # add sensor noise, ECG, blink, cHPI
-        if cov is not None:
-            noise, zf = _generate_noise(fwd_info, cov, iir_filter, rng,
-                                        len(stc_idxs), zi=zf)
-            this_data[meeg_picks, time_sl] += noise
-    raw = RawArray(raw_data, info, first_samp=first_samp, verbose=False)
-    raw.verbose = raw_verbose
-    logger.info('Done')
-    return raw
-
-
-class _SimForwards(object):
-    """Simulate forwards."""
-
-    def __init__(self, dev_head_ts, offsets, info, trans, src, bem, exg_bem,
-                 mindist, hpi_rrs, hpi_nns, blink_rrs, blink_nns, ecg_rr,
-                 use_cps, n_jobs):
-        self.dev_head_ts = dev_head_ts
-        self.offsets = offsets
-        mri_head_t, trans = _get_trans(trans)
-        self.bem = bem
-        self.exg_bem = exg_bem
-        self.hpi_rrs = hpi_rrs
-        self.hpi_nns = hpi_nns
-        self.blink_rrs = blink_rrs
-        self.blink_nns = blink_nns
-        self.ecg_rr = ecg_rr
-        self.use_cps = use_cps
-        self.n_jobs = n_jobs
-        logger.info('Setting up forward solutions')
-        self.megcoils, self.meg_info, self.compcoils, self.megnames, \
-            eegels, eegnames, self.rr, self.info, \
-            self.update_kwargs, self.bem = _prepare_for_forward(
-                src, mri_head_t, info, bem, mindist, self.n_jobs,
-                verbose=False)
-        if len(eegels) > 0:
-            logger.info('Computing EEG gain matrix')
-        self.eegfwd = _compute_forwards(
-            self.rr, self.bem, [eegels], [None], [None], ['eeg'],
-            self.n_jobs, verbose=False)[0]
-        self.eegfwd = _to_forward_dict(self.eegfwd, eegnames)
-        if self.blink_rrs is not None:
-            eegblink = _compute_forwards(
-                self.blink_rrs, self.exg_bem, [eegels], [None], [None],
-                ['eeg'], self.n_jobs, verbose=False)[0]
-            self.eegblink = _to_forward_dict(eegblink, eegnames)
-        else:
-            self.eegblink = None
-        if len(pick_types(self.info, meg=True)) == 0:
-            self.has_meg = False
-            self.eegfwd.update(**self.update_kwargs)
-            self.eegfwd = convert_forward_solution(
-                self.eegfwd, surf_ori=True, force_fixed=True,
-                use_cps=self.use_cps, verbose=False)['sol']['data']
-            self.eegblink = self._blink_fwd_to_array(self.eegblink)
-        else:
-            self.has_meg = True
-            coord_frame = FIFF.FIFFV_COORD_HEAD
-            if not bem['is_sphere']:
-                idx = np.where(np.array([s['id'] for s in bem['surfs']]) ==
-                               FIFF.FIFFV_BEM_SURF_ID_BRAIN)[0]
-                assert len(idx) == 1
-                # make a copy so it isn't mangled in use
-                self.bem_surf = transform_surface_to(
-                    bem['surfs'][idx[0]], coord_frame, mri_head_t, copy=True)
-
-    def __call__(self, offset):
-        """Calculate a forward solution for a subject."""
-        ti = np.where(self.offsets == offset)[0][0]
-        # short circuit here if there are no MEG channels
-        if not self.has_meg:
-            return self.eegfwd, self.eegblink, None, None, ti
-
-        logger.info('Setting up forward solutions')
-=======
         ch = None
     nn = np.zeros_like(exg_rr)
     nn[:, 2] = 1
@@ -947,95 +726,14 @@
         bem_surf = transform_surface_to(bem['surfs'][idx[0]], coord_frame,
                                         mri_head_t, copy=True)
     for ti, dev_head_t in enumerate(dev_head_ts):
->>>>>>> fba90c6d
         # Could be *slightly* more efficient not to do this N times,
         # but the cost here is tiny compared to actual fwd calculation
-        logger.info('Computing MEG gain matrix for transform #%s/%s'
-                    % (ti + 1, len(self.dev_head_ts)))
-        dev_head_t = self.dev_head_ts[ti]
-        _transform_orig_meg_coils(self.megcoils, dev_head_t)
-        _transform_orig_meg_coils(self.compcoils, dev_head_t)
+        logger.info('Computing gain matrix for transform #%s/%s'
+                    % (ti + 1, len(dev_head_ts)))
+        _transform_orig_meg_coils(megcoils, dev_head_t)
+        _transform_orig_meg_coils(compcoils, dev_head_t)
 
         # Make sure our sensors are all outside our BEM
-<<<<<<< HEAD
-        coil_rr = [coil['r0'] for coil in self.megcoils]
-        if not self.bem['is_sphere']:
-            outside = _points_outside_surface(
-                coil_rr, self.bem_surf, self.n_jobs, verbose=False)
-        else:
-            d = coil_rr - self.bem['r0']
-            outside = np.sqrt(np.sum(d * d, axis=1)) > self.bem.radius
-        if not outside.all():
-            raise RuntimeError('%s MEG sensors collided with inner skull '
-                               'surface for transform %s'
-                               % (np.sum(~outside), ti))
-
-        # Compute forward
-        megfwd = _compute_forwards(
-            self.rr, self.bem, [self.megcoils], [self.compcoils],
-            [self.meg_info], ['meg'], self.n_jobs, verbose=False)[0]
-        megfwd = _to_forward_dict(megfwd, self.megnames)
-        fwd = _merge_meg_eeg_fwds(megfwd, self.eegfwd, verbose=False)
-        fwd.update(**self.update_kwargs)
-        # must be fixed orientation
-        # XXX eventually we could speed this up by allowing the forward
-        # solution code to only compute the normal direction
-
-        fwd_blink = fwd_ecg = fwd_chpi = None
-        if self.blink_rrs is not None:
-            megblink = _compute_forwards(
-                self.blink_rrs, self.exg_bem, [self.megcoils],
-                [self.compcoils], [self.meg_info], ['meg'], self.n_jobs,
-                verbose=False)[0]
-            megblink = _to_forward_dict(megblink, self.megnames)
-            fwd_blink = _merge_meg_eeg_fwds(megblink, self.eegblink,
-                                            verbose=False)
-            fwd_blink = self._blink_fwd_to_array(fwd_blink)
-        if self.ecg_rr is not None:
-            megecg = _compute_forwards(
-                self.ecg_rr, self.exg_bem, [self.megcoils], [self.compcoils],
-                [self.meg_info], ['meg'], self.n_jobs, verbose=False)[0]
-            fwd_ecg = _to_forward_dict(megecg, self.megnames)
-            # just use one arbitrary direction
-            fwd_ecg = fwd_ecg['sol']['data'][:, [0]]
-        if self.hpi_rrs is not None:
-            fwd_chpi = _magnetic_dipole_field_vec(
-                self.hpi_rrs, self.megcoils).T
-            # align cHPI magnetic dipoles in approx. radial direction
-            for ii in range(len(self.hpi_rrs)):
-                fwd_chpi[:, ii] = np.dot(fwd_chpi[:, 3 * ii:3 * (ii + 1)],
-                                         self.hpi_nns[ii])
-            fwd_chpi = fwd_chpi[:, :len(self.hpi_rrs)].copy()
-        fwd = convert_forward_solution(fwd, surf_ori=True, force_fixed=True,
-                                       use_cps=self.use_cps, verbose=False)
-        fwd = fwd['sol']['data']
-        return fwd, fwd_blink, fwd_ecg, fwd_chpi, ti
-
-    def _blink_fwd_to_array(self, fwd_blink):
-        fwd_blink = fwd_blink['sol']['data']
-        for ii in range(len(self.blink_rrs)):
-            fwd_blink[:, ii] = np.dot(fwd_blink[:, 3 * ii:3 * (ii + 1)],
-                                      self.blink_nns[ii])
-        fwd_blink = fwd_blink[:, :len(self.blink_rrs)]
-        return fwd_blink.sum(axis=1)[:, np.newaxis]
-
-
-def _restrict_source_space_to(src, vertices):
-    """Trim down a source space."""
-    assert len(src) == len(vertices)
-    src = deepcopy(src)
-    for s, v in zip(src, vertices):
-        s['inuse'].fill(0)
-        s['nuse'] = len(v)
-        s['vertno'] = v
-        s['inuse'][s['vertno']] = 1
-        for key in ('nuse_tri', 'use_tris'):
-            if key in s:
-                del s[key]
-        # This will fix 'patch_info' and 'pinfo'
-        _adjust_patch_info(s, verbose=False)
-    return src
-=======
         coil_rr = np.array([coil['r0'] for coil in megcoils])
 
         # Compute forward
@@ -1063,5 +761,4 @@
 
         yield fwd
     # need an extra one to fill last buffer
-    yield fwd
->>>>>>> fba90c6d
+    yield fwd