"""
Core visualization operations based on PyVista.

Actual implementation of _Renderer and _Projection classes.
"""

# Authors: Alexandre Gramfort <alexandre.gramfort@inria.fr>
#          Eric Larson <larson.eric.d@gmail.com>
#          Guillaume Favelier <guillaume.favelier@gmail.com>
#          Joan Massich <mailsik@gmail.com>
#
# License: Simplified BSD

from contextlib import contextmanager
import os
import warnings

import numpy as np
import vtk

from .base_renderer import _BaseRenderer
from ._utils import _get_colormap_from_array
from ...utils import copy_base_doc_to_subclass_doc

with warnings.catch_warnings():
    warnings.filterwarnings("ignore", category=DeprecationWarning)
    import pyvista
    from pyvista import Plotter, PolyData, Line, close_all, UnstructuredGrid
    try:
        from pyvistaqt import BackgroundPlotter  # noqa
    except ImportError:
        from pyvista import BackgroundPlotter
    from pyvista.utilities import try_callback
    from pyvista.plotting.plotting import _ALL_PLOTTERS


_FIGURES = dict()


class _Figure(object):
    def __init__(self, plotter=None,
                 plotter_class=None,
                 display=None,
                 show=False,
                 title='PyVista Scene',
                 size=(600, 600),
                 shape=(1, 1),
                 background_color='black',
                 smooth_shading=True,
                 off_screen=False,
                 notebook=False):
        self.plotter = plotter
        self.plotter_class = plotter_class
        self.display = display
        self.background_color = background_color
        self.smooth_shading = smooth_shading
        self.notebook = notebook

        self.store = dict()
        self.store['show'] = show
        self.store['title'] = title
        self.store['window_size'] = size
        self.store['shape'] = shape
        self.store['off_screen'] = off_screen
        self.store['border'] = False
        self.store['auto_update'] = False

    def build(self):
        if self.plotter_class is None:
            self.plotter_class = BackgroundPlotter
        if self.notebook:
            self.plotter_class = Plotter

        if self.plotter_class == Plotter:
            self.store.pop('show', None)
            self.store.pop('title', None)
            self.store.pop('auto_update', None)

        if self.plotter is None:
            plotter = self.plotter_class(**self.store)
            plotter.background_color = self.background_color
            self.plotter = plotter
        return self.plotter

    def is_active(self):
        if self.plotter is None:
            return False
        return hasattr(self.plotter, 'ren_win')


class _Projection(object):
    """Class storing projection information.

    Attributes
    ----------
    xy : array
        Result of 2d projection of 3d data.
    pts : None
        Scene sensors handle.
    """

    def __init__(self, xy=None, pts=None):
        """Store input projection information into attributes."""
        self.xy = xy
        self.pts = pts

    def visible(self, state):
        """Modify visibility attribute of the sensors."""
        self.pts.SetVisibility(state)


def _enable_aa(figure, plotter):
    """Enable it everywhere except Azure."""
    # XXX for some reason doing this on Azure causes access violations:
    #     ##[error]Cmd.exe exited with code '-1073741819'
    # So for now don't use it there. Maybe has to do with setting these
    # before the window has actually been made "active"...?
    # For Mayavi we have an "on activated" event or so, we should look into
    # using this for Azure at some point, too.
    if os.getenv('AZURE_CI_WINDOWS', 'false').lower() == 'true':
        return
    if figure.is_active():
        plotter.enable_anti_aliasing()
        plotter.ren_win.LineSmoothingOn()


@copy_base_doc_to_subclass_doc
class _Renderer(_BaseRenderer):
    """Class managing rendering scene.

    Attributes
    ----------
    plotter: Plotter
        Main PyVista access point.
    name: str
        Name of the window.
    """

    def __init__(self, fig=None, size=(600, 600), bgcolor='black',
                 name="PyVista Scene", show=False, shape=(1, 1),
                 notebook=None):
        from .renderer import MNE_3D_BACKEND_TESTING
        from .._3d import _get_3d_option
        figure = _Figure(show=show, title=name, size=size, shape=shape,
                         background_color=bgcolor, notebook=notebook)
        self.font_family = "arial"
        self.tube_n_sides = 20
<<<<<<< HEAD
        self.shape = shape
=======
        antialias = _get_3d_option('antialias')
        self.antialias = antialias and not MNE_3D_BACKEND_TESTING
>>>>>>> 3fdd5024
        if isinstance(fig, int):
            saved_fig = _FIGURES.get(fig)
            # Restore only active plotter
            if saved_fig is not None and saved_fig.is_active():
                self.figure = saved_fig
            else:
                self.figure = figure
                _FIGURES[fig] = self.figure
        elif fig is None:
            self.figure = figure
        else:
            self.figure = fig

        # Enable off_screen if sphinx-gallery or testing
        if pyvista.OFF_SCREEN:
            self.figure.store['off_screen'] = True

        with warnings.catch_warnings():
            warnings.filterwarnings("ignore", category=FutureWarning)
            if MNE_3D_BACKEND_TESTING:
                self.figure.plotter_class = Plotter
                self.figure.smooth_shading = False
                self.tube_n_sides = 3
            with _disabled_depth_peeling():
                self.plotter = self.figure.build()
            self.plotter.hide_axes()
            if hasattr(self.plotter, "default_camera_tool_bar"):
                self.plotter.default_camera_tool_bar.close()
            if hasattr(self.plotter, "saved_cameras_tool_bar"):
                self.plotter.saved_cameras_tool_bar.close()
            if self.antialias:
                _enable_aa(self.figure, self.plotter)

    def subplot(self, x, y):
<<<<<<< HEAD
        from .renderer import MNE_3D_BACKEND_TESTING
        x = np.max([0, np.min([x, self.shape[0] - 1])])
        y = np.max([0, np.min([y, self.shape[1] - 1])])
=======
>>>>>>> 3fdd5024
        with warnings.catch_warnings():
            warnings.filterwarnings("ignore", category=FutureWarning)
            self.plotter.subplot(x, y)
            if self.antialias:
                _enable_aa(self.figure, self.plotter)

    def scene(self):
        return self.figure

    def set_interactive(self):
        self.plotter.enable_terrain_style()

    def mesh(self, x, y, z, triangles, color, opacity=1.0, shading=False,
             backface_culling=False, scalars=None, colormap=None,
             vmin=None, vmax=None, interpolate_before_map=True, **kwargs):
        with warnings.catch_warnings():
            warnings.filterwarnings("ignore", category=FutureWarning)
            smooth_shading = self.figure.smooth_shading
            vertices = np.c_[x, y, z]
            n_vertices = len(vertices)
            triangles = np.c_[np.full(len(triangles), 3), triangles]
            mesh = PolyData(vertices, triangles)
            rgba = False
            if color is not None and len(color) == n_vertices:
                if color.shape[1] == 3:
                    scalars = np.c_[color, np.ones(n_vertices)]
                else:
                    scalars = color
                scalars = (scalars * 255).astype('ubyte')
                color = None
                # Disabling normal computation for smooth shading
                # is a temporary workaround of:
                # https://github.com/pyvista/pyvista-support/issues/15
                smooth_shading = False
                rgba = True
            if isinstance(colormap, np.ndarray):
                if colormap.dtype == np.uint8:
                    colormap = colormap.astype(np.float) / 255.
                from matplotlib.colors import ListedColormap
                colormap = ListedColormap(colormap)

            actor = self.plotter.add_mesh(
                mesh=mesh, color=color, scalars=scalars,
                rgba=rgba, opacity=opacity, cmap=colormap,
                backface_culling=backface_culling,
                rng=[vmin, vmax], show_scalar_bar=False,
                smooth_shading=smooth_shading,
                interpolate_before_map=interpolate_before_map,
            )
            return actor, mesh

    def contour(self, surface, scalars, contours, width=1.0, opacity=1.0,
                vmin=None, vmax=None, colormap=None,
                normalized_colormap=False, kind='line', color=None):
        with warnings.catch_warnings():
            warnings.filterwarnings("ignore", category=FutureWarning)
            if colormap is not None:
                colormap = _get_colormap_from_array(colormap,
                                                    normalized_colormap)
            vertices = np.array(surface['rr'])
            triangles = np.array(surface['tris'])
            n_triangles = len(triangles)
            triangles = np.c_[np.full(n_triangles, 3), triangles]
            mesh = PolyData(vertices, triangles)
            mesh.point_arrays['scalars'] = scalars
            contour = mesh.contour(isosurfaces=contours, rng=(vmin, vmax))
            line_width = width
            if kind == 'tube':
                contour = contour.tube(radius=width, n_sides=self.tube_n_sides)
                line_width = 1.0
            self.plotter.add_mesh(mesh=contour,
                                  show_scalar_bar=False,
                                  line_width=line_width,
                                  color=color,
                                  cmap=colormap,
                                  opacity=opacity,
                                  smooth_shading=self.figure.smooth_shading)

    def surface(self, surface, color=None, opacity=1.0,
                vmin=None, vmax=None, colormap=None,
                normalized_colormap=False, scalars=None,
                backface_culling=False):
        with warnings.catch_warnings():
            warnings.filterwarnings("ignore", category=FutureWarning)
            cmap = _get_colormap_from_array(colormap, normalized_colormap)
            vertices = np.array(surface['rr'])
            triangles = np.array(surface['tris'])
            n_triangles = len(triangles)
            triangles = np.c_[np.full(n_triangles, 3), triangles]
            mesh = PolyData(vertices, triangles)
            if scalars is not None:
                mesh.point_arrays['scalars'] = scalars
            self.plotter.add_mesh(mesh=mesh, color=color,
                                  rng=[vmin, vmax],
                                  show_scalar_bar=False,
                                  opacity=opacity,
                                  cmap=cmap,
                                  backface_culling=backface_culling,
                                  smooth_shading=self.figure.smooth_shading)

    def sphere(self, center, color, scale, opacity=1.0,
               resolution=8, backface_culling=False,
               radius=None):
        factor = 1.0 if radius is not None else scale
        with warnings.catch_warnings():
            warnings.filterwarnings("ignore", category=FutureWarning)
            sphere = vtk.vtkSphereSource()
            sphere.SetThetaResolution(resolution)
            sphere.SetPhiResolution(resolution)
            if radius is not None:
                sphere.SetRadius(radius)
            sphere.Update()
            geom = sphere.GetOutput()
            mesh = PolyData(np.array(center))
            glyph = mesh.glyph(orient=False, scale=False,
                               factor=factor, geom=geom)
            actor = self.plotter.add_mesh(
                glyph, color=color, opacity=opacity,
                backface_culling=backface_culling,
                smooth_shading=self.figure.smooth_shading
            )
            return actor, glyph

    def tube(self, origin, destination, radius=0.001, color='white',
             scalars=None, vmin=None, vmax=None, colormap='RdBu',
             normalized_colormap=False, reverse_lut=False):
        with warnings.catch_warnings():
            warnings.filterwarnings("ignore", category=FutureWarning)
            cmap = _get_colormap_from_array(colormap, normalized_colormap)
            for (pointa, pointb) in zip(origin, destination):
                line = Line(pointa, pointb)
                if scalars is not None:
                    line.point_arrays['scalars'] = scalars[0, :]
                    scalars = 'scalars'
                    color = None
                else:
                    scalars = None
                tube = line.tube(radius, n_sides=self.tube_n_sides)
                self.plotter.add_mesh(mesh=tube,
                                      scalars=scalars,
                                      flip_scalars=reverse_lut,
                                      rng=[vmin, vmax],
                                      color=color,
                                      show_scalar_bar=False,
                                      cmap=cmap,
                                      smooth_shading=self.
                                      figure.smooth_shading)
        return tube

    def quiver3d(self, x, y, z, u, v, w, color, scale, mode, resolution=8,
                 glyph_height=None, glyph_center=None, glyph_resolution=None,
                 opacity=1.0, scale_mode='none', scalars=None,
                 backface_culling=False, line_width=2., name=None):
        with warnings.catch_warnings():
            warnings.filterwarnings("ignore", category=FutureWarning)
            factor = scale
            vectors = np.c_[u, v, w]
            points = np.vstack(np.c_[x, y, z])
            n_points = len(points)
            offset = np.arange(n_points) * 3
            cell_type = np.full(n_points, vtk.VTK_VERTEX)
            cells = np.c_[np.full(n_points, 1), range(n_points)]
            grid = UnstructuredGrid(offset, cells, cell_type, points)
            grid.point_arrays['vec'] = vectors
            if scale_mode == 'scalar':
                grid.point_arrays['mag'] = np.array(scalars)
                scale = 'mag'
            else:
                scale = False
            if mode == '2darrow':
                return _arrow_glyph(grid, factor)
            elif mode == 'arrow' or mode == '3darrow':
                self.plotter.add_mesh(grid.glyph(orient='vec',
                                                 scale=scale,
                                                 factor=factor),
                                      color=color,
                                      opacity=opacity,
                                      backface_culling=backface_culling)
            elif mode == 'cone':
                cone = vtk.vtkConeSource()
                if glyph_height is not None:
                    cone.SetHeight(glyph_height)
                if glyph_center is not None:
                    cone.SetCenter(glyph_center)
                if glyph_resolution is not None:
                    cone.SetResolution(glyph_resolution)
                cone.Update()

                geom = cone.GetOutput()
                self.plotter.add_mesh(grid.glyph(orient='vec',
                                                 scale=scale,
                                                 factor=factor,
                                                 geom=geom),
                                      color=color,
                                      opacity=opacity,
                                      backface_culling=backface_culling)

            elif mode == 'cylinder':
                cylinder = vtk.vtkCylinderSource()
                cylinder.SetHeight(glyph_height)
                cylinder.SetRadius(0.15)
                cylinder.SetCenter(glyph_center)
                cylinder.SetResolution(glyph_resolution)
                cylinder.Update()

                # fix orientation
                tr = vtk.vtkTransform()
                tr.RotateWXYZ(90, 0, 0, 1)
                trp = vtk.vtkTransformPolyDataFilter()
                trp.SetInputData(cylinder.GetOutput())
                trp.SetTransform(tr)
                trp.Update()

                geom = trp.GetOutput()
                self.plotter.add_mesh(grid.glyph(orient='vec',
                                                 scale=scale,
                                                 factor=factor,
                                                 geom=geom),
                                      color=color,
                                      opacity=opacity,
                                      backface_culling=backface_culling)

    def text2d(self, x_window, y_window, text, size=14, color='white',
               justification=None):
        size = 14 if size is None else size
        position = (x_window, y_window)
        with warnings.catch_warnings():
            warnings.filterwarnings("ignore", category=FutureWarning)
            actor = self.plotter.add_text(text, position=position,
                                          font_size=size,
                                          font=self.font_family,
                                          color=color,
                                          viewport=True)
            if isinstance(justification, str):
                if justification == 'left':
                    actor.GetTextProperty().SetJustificationToLeft()
                elif justification == 'center':
                    actor.GetTextProperty().SetJustificationToCentered()
                elif justification == 'right':
                    actor.GetTextProperty().SetJustificationToRight()
                else:
                    raise ValueError('Expected values for `justification`'
                                     'are `left`, `center` or `right` but '
                                     'got {} instead.'.format(justification))
        return actor

    def text3d(self, x, y, z, text, scale, color='white'):
        with warnings.catch_warnings():
            warnings.filterwarnings("ignore", category=FutureWarning)
            self.plotter.add_point_labels(points=[x, y, z],
                                          labels=[text],
                                          point_size=scale,
                                          text_color=color,
                                          font_family=self.font_family,
                                          name=text,
                                          shape_opacity=0)

    def scalarbar(self, source, color="white", title=None, n_labels=4,
                  bgcolor=None):
        with warnings.catch_warnings():
            warnings.filterwarnings("ignore", category=FutureWarning)
            self.plotter.add_scalar_bar(color=color, title=title,
                                        n_labels=n_labels,
                                        use_opacity=False, n_colors=256,
                                        position_x=0.15,
                                        position_y=0.05, width=0.7,
                                        shadow=False, bold=True,
                                        label_font_size=22,
                                        font_family=self.font_family,
                                        background_color=bgcolor)

    def show(self):
        self.figure.display = self.plotter.show()
        if hasattr(self.plotter, "app_window"):
            self.plotter.app_window.show()
        return self.scene()

    def close(self):
        _close_3d_figure(figure=self.figure)

    def set_camera(self, azimuth=None, elevation=None, distance=None,
                   focalpoint=None):
        _set_3d_view(self.figure, azimuth=azimuth, elevation=elevation,
                     distance=distance, focalpoint=focalpoint)

    def reset_camera(self):
        self.plotter.reset_camera()

    def screenshot(self, mode='rgb', filename=None):
        return _take_3d_screenshot(figure=self.figure, mode=mode,
                                   filename=filename)

    def project(self, xyz, ch_names):
        xy = _3d_to_2d(self.plotter, xyz)
        xy = dict(zip(ch_names, xy))
        # pts = self.fig.children[-1]
        pts = self.plotter.renderer.GetActors().GetLastItem()

        return _Projection(xy=xy, pts=pts)

    def enable_depth_peeling(self):
        if not self.figure.store['off_screen']:
            for renderer in self.plotter.renderers:
                renderer.enable_depth_peeling()


def _deg2rad(deg):
    return deg * np.pi / 180.


def _rad2deg(rad):
    return rad * 180. / np.pi


def _mat_to_array(vtk_mat):
    e = [vtk_mat.GetElement(i, j) for i in range(4) for j in range(4)]
    arr = np.array(e, dtype=float)
    arr.shape = (4, 4)
    return arr


def _3d_to_2d(plotter, xyz):
    size = plotter.window_size
    xyz = np.column_stack([xyz, np.ones(xyz.shape[0])])

    # Transform points into 'unnormalized' view coordinates
    comb_trans_mat = _get_world_to_view_matrix(plotter)
    view_coords = np.dot(comb_trans_mat, xyz.T).T

    # Divide through by the fourth element for normalized view coords
    norm_view_coords = view_coords / (view_coords[:, 3].reshape(-1, 1))

    # Transform from normalized view coordinates to display coordinates.
    view_to_disp_mat = _get_view_to_display_matrix(size)
    xy = np.dot(view_to_disp_mat, norm_view_coords.T).T

    # Pull the first two columns since they're meaningful for 2d plotting
    xy = xy[:, :2]
    return xy


def _get_world_to_view_matrix(plotter):
    cam = plotter.renderer.camera

    scene_size = plotter.window_size
    clip_range = cam.GetClippingRange()
    aspect_ratio = float(scene_size[0]) / scene_size[1]

    vtk_comb_trans_mat = cam.GetCompositeProjectionTransformMatrix(
        aspect_ratio, clip_range[0], clip_range[1])
    vtk_comb_trans_mat = _mat_to_array(vtk_comb_trans_mat)
    return vtk_comb_trans_mat


def _get_view_to_display_matrix(size):
    x, y = size
    view_to_disp_mat = np.array([[x / 2.0,       0.,   0.,   x / 2.0],  # noqa: E241,E501
                                 [0.,      -y / 2.0,   0.,   y / 2.0],  # noqa: E241,E501
                                 [0.,            0.,   1.,        0.],  # noqa: E241,E501
                                 [0.,            0.,   0.,        1.]])  # noqa: E241,E501
    return view_to_disp_mat


def _close_all():
    with warnings.catch_warnings():
        warnings.filterwarnings("ignore", category=DeprecationWarning)
        close_all()


def _get_camera_direction(focalpoint, position):
    x, y, z = position - focalpoint
    r = np.sqrt(x * x + y * y + z * z)
    theta = np.arccos(z / r)
    phi = np.arctan2(y, x)
    return r, theta, phi, focalpoint


def _set_3d_view(figure, azimuth, elevation, focalpoint, distance):
    position = np.array(figure.plotter.camera_position[0])
    focalpoint = np.array(figure.plotter.camera_position[1])
    r, theta, phi, fp = _get_camera_direction(focalpoint, position)

    if azimuth is not None:
        phi = _deg2rad(azimuth)
    if elevation is not None:
        theta = _deg2rad(elevation)

    renderer = figure.plotter.renderer
    bounds = np.array(renderer.ComputeVisiblePropBounds())
    if distance is not None:
        r = distance
    else:
        r = max(bounds[1::2] - bounds[::2]) * 2.0
        distance = r

    if focalpoint is not None:
        cen = np.asarray(focalpoint)
    else:
        cen = (bounds[1::2] + bounds[::2]) * 0.5
        focalpoint = cen

    # Now calculate the view_up vector of the camera.  If the view up is
    # close to the 'z' axis, the view plane normal is parallel to the
    # camera which is unacceptable, so we use a different view up.
    if elevation is None or 5. <= abs(elevation) <= 175.:
        view_up = [0, 0, 1]
    else:
        view_up = [np.sin(phi), np.cos(phi), 0]

    position = [
        r * np.cos(phi) * np.sin(theta),
        r * np.sin(phi) * np.sin(theta),
        r * np.cos(theta)]
    figure.plotter.camera_position = [
        position, cen, view_up]

    figure.plotter.renderer._azimuth = azimuth
    figure.plotter.renderer._elevation = elevation
    figure.plotter.renderer._distance = distance


def _set_3d_title(figure, title, size=16):
    with warnings.catch_warnings():
        warnings.filterwarnings("ignore", category=FutureWarning)
        figure.plotter.add_text(title, font_size=size, color='white')


def _check_3d_figure(figure):
    if not isinstance(figure, _Figure):
        raise TypeError('figure must be an instance of _Figure.')


def _close_3d_figure(figure):
    with warnings.catch_warnings():
        warnings.filterwarnings("ignore", category=FutureWarning)
        # close the window
        figure.plotter.close()
        # free memory and deregister from the scraper
        figure.plotter.deep_clean()
        del _ALL_PLOTTERS[figure.plotter._id_name]


def _take_3d_screenshot(figure, mode='rgb', filename=None):
    with warnings.catch_warnings():
        warnings.filterwarnings("ignore", category=FutureWarning)
        return figure.plotter.screenshot(
            transparent_background=(mode == 'rgba'),
            filename=filename)


def _set_colormap_range(actor, ctable, scalar_bar, rng=None):
    from vtk.util.numpy_support import numpy_to_vtk
    mapper = actor.GetMapper()
    lut = mapper.GetLookupTable()
    # Catch:  FutureWarning: Conversion of the second argument of
    # issubdtype from `complex` to `np.complexfloating` is deprecated.
    with warnings.catch_warnings():
        warnings.filterwarnings("ignore", category=FutureWarning)
        lut.SetTable(numpy_to_vtk(ctable))
    if rng is not None:
        mapper.SetScalarRange(rng[0], rng[1])
        lut.SetRange(rng[0], rng[1])
    if scalar_bar is not None:
        scalar_bar.SetLookupTable(actor.GetMapper().GetLookupTable())


def _set_mesh_scalars(mesh, scalars, name):
    # Catch:  FutureWarning: Conversion of the second argument of
    # issubdtype from `complex` to `np.complexfloating` is deprecated.
    with warnings.catch_warnings():
        warnings.filterwarnings("ignore", category=FutureWarning)
        mesh.point_arrays[name] = scalars


def _update_slider_callback(slider, callback, event_type):

    def _the_callback(widget, event):
        value = widget.GetRepresentation().GetValue()
        if hasattr(callback, '__call__'):
            try_callback(callback, value)
        return

    if event_type == 'start':
        event = vtk.vtkCommand.StartInteractionEvent
    elif event_type == 'end':
        event = vtk.vtkCommand.EndInteractionEvent
    elif event_type == 'always':
        event = vtk.vtkCommand.InteractionEvent

    slider.RemoveObserver(event)
    slider.AddObserver(event, _the_callback)


def _update_picking_callback(plotter,
                             on_mouse_move,
                             on_button_press,
                             on_button_release,
                             on_pick):
    interactor = plotter.iren
    interactor.AddObserver(
        vtk.vtkCommand.RenderEvent,
        on_mouse_move
    )
    interactor.AddObserver(
        vtk.vtkCommand.LeftButtonPressEvent,
        on_button_press
    )
    interactor.AddObserver(
        vtk.vtkCommand.EndInteractionEvent,
        on_button_release
    )
    picker = vtk.vtkCellPicker()
    picker.AddObserver(
        vtk.vtkCommand.EndPickEvent,
        on_pick
    )
    plotter.picker = picker


def _add_polydata_actor(plotter, polydata, name=None,
                        hide=False):
    mapper = vtk.vtkPolyDataMapper()
    mapper.SetInputData(polydata)

    actor = vtk.vtkActor()
    actor.SetMapper(mapper)
    if hide:
        actor.VisibilityOff()

    plotter.add_actor(actor, name=name)
    return actor


def _arrow_glyph(grid, factor):
    glyph = vtk.vtkGlyphSource2D()
    glyph.SetGlyphTypeToArrow()
    glyph.FilledOff()
    glyph.Update()
    geom = glyph.GetOutput()

    # fix position
    tr = vtk.vtkTransform()
    tr.Translate(0.5, 0., 0.)
    trp = vtk.vtkTransformPolyDataFilter()
    trp.SetInputData(geom)
    trp.SetTransform(tr)
    trp.Update()
    geom = trp.GetOutput()

    polydata = _glyph(
        grid,
        scale_mode='vector',
        scalars=False,
        orient='vec',
        factor=factor,
        geom=geom,
    )
    return pyvista.wrap(polydata)


def _glyph(dataset, scale_mode='scalar', orient=True, scalars=True, factor=1.0,
           geom=None, tolerance=0.0, absolute=False, clamping=False, rng=None):
    if geom is None:
        arrow = vtk.vtkArrowSource()
        arrow.Update()
        geom = arrow.GetOutput()
    alg = vtk.vtkGlyph3D()
    alg.SetSourceData(geom)
    if isinstance(scalars, str):
        dataset.active_scalars_name = scalars
    if isinstance(orient, str):
        dataset.active_vectors_name = orient
        orient = True
    if scale_mode == 'scalar':
        alg.SetScaleModeToScaleByScalar()
    elif scale_mode == 'vector':
        alg.SetScaleModeToScaleByVector()
    else:
        alg.SetScaleModeToDataScalingOff()
    if rng is not None:
        alg.SetRange(rng)
    alg.SetOrient(orient)
    alg.SetInputData(dataset)
    alg.SetScaleFactor(factor)
    alg.SetClamping(clamping)
    alg.Update()
    return alg.GetOutput()


def _require_minimum_version(version_required):
    from distutils.version import LooseVersion
    version = LooseVersion(pyvista.__version__)
    if version < version_required:
        raise ImportError('pyvista>={} is required for this module but the '
                          'version found is {}'.format(version_required,
                                                       version))


@contextmanager
def _testing_context(interactive):
    from . import renderer
    orig_offscreen = pyvista.OFF_SCREEN
    orig_testing = renderer.MNE_3D_BACKEND_TESTING
    if interactive:
        pyvista.OFF_SCREEN = False
        renderer.MNE_3D_BACKEND_TESTING = False
    else:
        pyvista.OFF_SCREEN = True
    try:
        yield
    finally:
        pyvista.OFF_SCREEN = orig_offscreen
        renderer.MNE_3D_BACKEND_TESTING = orig_testing


@contextmanager
def _disabled_depth_peeling():
    from pyvista import rcParams
    depth_peeling_enabled = rcParams["depth_peeling"]["enabled"]
    rcParams["depth_peeling"]["enabled"] = False
    try:
        yield
    finally:
        rcParams["depth_peeling"]["enabled"] = depth_peeling_enabled<|MERGE_RESOLUTION|>--- conflicted
+++ resolved
@@ -145,12 +145,9 @@
                          background_color=bgcolor, notebook=notebook)
         self.font_family = "arial"
         self.tube_n_sides = 20
-<<<<<<< HEAD
         self.shape = shape
-=======
         antialias = _get_3d_option('antialias')
         self.antialias = antialias and not MNE_3D_BACKEND_TESTING
->>>>>>> 3fdd5024
         if isinstance(fig, int):
             saved_fig = _FIGURES.get(fig)
             # Restore only active plotter
@@ -185,12 +182,8 @@
                 _enable_aa(self.figure, self.plotter)
 
     def subplot(self, x, y):
-<<<<<<< HEAD
-        from .renderer import MNE_3D_BACKEND_TESTING
         x = np.max([0, np.min([x, self.shape[0] - 1])])
         y = np.max([0, np.min([y, self.shape[1] - 1])])
-=======
->>>>>>> 3fdd5024
         with warnings.catch_warnings():
             warnings.filterwarnings("ignore", category=FutureWarning)
             self.plotter.subplot(x, y)
