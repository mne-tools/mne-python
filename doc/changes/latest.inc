--- conflicted
+++ resolved
@@ -23,7 +23,6 @@
 
 Enhancements
 ~~~~~~~~~~~~
-
 - Add support for ahdr files in :func:`mne.io.read_raw_brainvision` (:gh:`10515` by :newcontrib:`Alessandro Tonin`)
 
 - Add support for reading data from Gowerlabs devices to :func:`mne.io.read_raw_snirf` (:gh:`10555` by :newcontrib:`Samuel Powell` and `Robert Luke`_)
@@ -60,9 +59,8 @@
 
 - Add :func:`mne.preprocessing.interpolate_bridged_electrodes` to use the spatially smeared signal to get a better interpolation rather than dropping those channels (:gh:`10587` by `Alex Rockhill`_)
 
-<<<<<<< HEAD
 - Add support for hemoglobin type fNIRS data to temporal derivative distribution repair (TDDR) :func:`mne.preprocessing.nirs.temporal_derivative_distribution_repair` (:gh:`10125` by `Johann Benerradi`_)
-=======
+
 - :func:`mne.viz.plot_evoked_topomap` and :meth:`mne.Evoked.plot_topomap` now display the time range the map was averaged over if ``average`` was passed (:gh:`10606` by `Richard Höchenberger`_)
 
 - :func:`mne.viz.plot_evoked_topomap` and :meth:`mne.Evoked.plot_topomap` can now average the topographic maps across different time periods for each time point. To do this, pass a list of periods via the ``average`` parameter (:gh:`10610` by `Richard Höchenberger`_)
@@ -70,7 +68,6 @@
 - :func:`mne.viz.plot_evoked` and :meth:`mne.Evoked.plot` gained a new parameter, ``highlight``, to visually highlight time periods of interest (:gh:`10614` by `Richard Höchenberger`_)
 
 - Added fNIRS support to :func:`mne.Info.get_montage` (:gh:`10611` by `Robert Luke`_)
->>>>>>> 9d972e45
 
 Bugs
 ~~~~
