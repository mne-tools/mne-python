--- conflicted
+++ resolved
@@ -349,27 +349,6 @@
     savemat(mat_fname, mat, oned_as="row")
     pytest.raises(ValueError, read_ch_adjacency, mat_fname)
 
-<<<<<<< HEAD
-=======
-    # Try reading all built-in FieldTrip neighbors
-    for name in get_builtin_ch_adjacencies():
-        ch_adjacency, ch_names = read_ch_adjacency(name)
-        assert_equal(ch_adjacency.shape[0], len(ch_names))
-        subset_names = ch_names[::2]
-        subset_ind = np.arange(0, len(ch_names), 2, dtype=np.int64)
-        subset_slice = np.s_[::2]
-
-        ch_subset_adjacency, ch_subset_names = read_ch_adjacency(name, subset_names)
-        ch_subset_adjacency_ind, ind_subset_names = read_ch_adjacency(name, subset_ind)
-        ch_subset_adjacency_slice, slice_subset_names = read_ch_adjacency(
-            name, subset_slice
-        )
-        assert_array_equal(ch_subset_names, subset_names)
-        assert_array_equal(ind_subset_names, subset_names)
-        assert_array_equal(slice_subset_names, subset_names)
-
->>>>>>> 52b68631
-
 def _download_ft_neighbors(target_dir):
     """Download the known neighbors from FieldTrip."""
 
