"""
Core visualization operations based on PyVista.

Actual implementation of _Renderer and _Projection classes.
"""

# Authors: Alexandre Gramfort <alexandre.gramfort@inria.fr>
#          Eric Larson <larson.eric.d@gmail.com>
#          Guillaume Favelier <guillaume.favelier@gmail.com>
#          Joan Massich <mailsik@gmail.com>
#
# License: Simplified BSD

from contextlib import contextmanager
from datetime import datetime
from distutils.version import LooseVersion
import os
import sys
import warnings

import numpy as np
import vtk

from ._abstract import _AbstractRenderer
from ._utils import (_get_colormap_from_array, _alpha_blend_background,
                     ALLOWED_QUIVER_MODES, _init_qt_resources,
                     _qt_disable_paint)
from ...fixes import _get_args
from ...transforms import apply_trans
from ...utils import copy_base_doc_to_subclass_doc, _check_option


with warnings.catch_warnings():
    warnings.filterwarnings("ignore", category=DeprecationWarning)
    import pyvista
    from pyvista import Plotter, PolyData, Line, close_all, UnstructuredGrid
    from pyvistaqt import MultiPlotter
    from pyvista.plotting.plotting import _ALL_PLOTTERS
VTK9 = LooseVersion(getattr(vtk, 'VTK_VERSION', '9.0')) >= LooseVersion('9.0')


_FIGURES = dict()


class _Figure(object):
    def __init__(self,
                 plotter=None,
                 display=None,
                 show=False,
                 title='PyVista Scene',
                 size=(600, 600),
                 shape=(1, 1),
                 background_color='black',
                 smooth_shading=True,
                 off_screen=False,
                 notebook=False):
        self.plotter = plotter
        self.display = display
        self.background_color = background_color
        self.smooth_shading = smooth_shading
        self.notebook = notebook

        self.store = dict()
        self.store['window_size'] = size
        self.store['off_screen'] = off_screen
        self.store['border'] = False
        # multi_samples > 1 is broken on macOS + Intel Iris + volume rendering
        self.store['multi_samples'] = 1 if sys.platform == 'darwin' else 4

        if self.notebook:
            self.store['shape'] = shape
        else:
            # XXX:WIP
            # self.store['show'] = show
            self.store['title'] = title
            self.store['auto_update'] = False
            self.store["menu_bar"] = False
            self.store["toolbar"] = False
            self.store["nrows"] = shape[0]
            self.store["ncols"] = shape[1]

        self.viewer = None
        self._azimuth = self._elevation = None

    def build(self):
        if self.notebook:
            plotter_class = Plotter
<<<<<<< HEAD
        else:
            plotter_class = MultiPlotter
=======
            self.store.pop('show', None)
            self.store.pop('title', None)
            self.store.pop('auto_update', None)
        else:
            plotter_class = BackgroundPlotter
            self.store["toolbar"] = False
>>>>>>> 1bc407a2

        if self.plotter is None:
            if not self.notebook:
                from PyQt5.QtWidgets import QApplication
                app = QApplication.instance()
                if app is None:
                    app = QApplication(["MNE"])
                self.store['app'] = app
            plotter = plotter_class(**self.store)
            plotter.background_color = self.background_color
            self.plotter = plotter
<<<<<<< HEAD
            if not self.notebook and hasattr(self.plotter, 'set_icon'):
=======
            if not self.notebook and hasattr(plotter_class, 'set_icon'):
>>>>>>> 1bc407a2
                _init_qt_resources()
                _process_events(plotter)
                self.plotter.set_icon(":/mne-icon.png")

            if self.notebook:
                self.viewer = self.plotter
            else:
                self.viewer = self.plotter._plotter

        _process_events(self.plotter)
        _process_events(self.plotter)

    def is_active(self):
        if self.viewer is None:
            return False
        return hasattr(self.viewer, 'ren_win')


class _Projection(object):
    """Class storing projection information.

    Attributes
    ----------
    xy : array
        Result of 2d projection of 3d data.
    pts : None
        Scene sensors handle.
    """

    def __init__(self, xy=None, pts=None):
        """Store input projection information into attributes."""
        self.xy = xy
        self.pts = pts

    def visible(self, state):
        """Modify visibility attribute of the sensors."""
        self.pts.SetVisibility(state)


@copy_base_doc_to_subclass_doc
class _PyVistaRenderer(_AbstractRenderer):
    """Class managing rendering scene.

    Attributes
    ----------
    plotter: Plotter
        Main PyVista access point.
    name: str
        Name of the window.
    """

    def __init__(self, fig=None, size=(600, 600), bgcolor='black',
                 name="PyVista Scene", show=False, shape=(1, 1),
                 notebook=None, smooth_shading=True):
        from .renderer import MNE_3D_BACKEND_TESTING
        from .._3d import _get_3d_option
        figure = _Figure(show=show, title=name, size=size, shape=shape,
                         background_color=bgcolor, notebook=notebook,
                         smooth_shading=smooth_shading)
        self.font_family = "arial"
        self.tube_n_sides = 20
        antialias = _get_3d_option('antialias')
        self.antialias = antialias and not MNE_3D_BACKEND_TESTING
        if isinstance(fig, int):
            saved_fig = _FIGURES.get(fig)
            # Restore only active plotter
            if saved_fig is not None and saved_fig.is_active():
                self.figure = saved_fig
            else:
                self.figure = figure
                _FIGURES[fig] = self.figure
        elif fig is None:
            self.figure = figure
        else:
            self.figure = fig

        # Enable off_screen if sphinx-gallery or testing
        if pyvista.OFF_SCREEN:
            self.figure.store['off_screen'] = True

        with warnings.catch_warnings():
            warnings.filterwarnings("ignore", category=FutureWarning)
            if MNE_3D_BACKEND_TESTING:
                self.tube_n_sides = 3
                # smooth_shading=True fails on MacOS CIs
                self.figure.smooth_shading = False
            with _disabled_depth_peeling():
<<<<<<< HEAD
                self.figure.build()
            self.figure.viewer.hide_axes()
            if self.antialias:
                _enable_aa(self.figure, self.figure.viewer)
=======
                self.plotter = self.figure.build()
            self._hide_axes()
            self._enable_aa()

        # FIX: https://github.com/pyvista/pyvistaqt/pull/68
        if LooseVersion(pyvista.__version__) >= '0.27.0':
            if not hasattr(self.plotter, "iren"):
                self.plotter.iren = None
>>>>>>> 1bc407a2

        self.update_lighting()

    @property
    def _all_plotters(self):
        return [self.figure.plotter]

    @property
    def _all_renderers(self):
        return self.figure.plotter.renderers

    def _hide_axes(self):
        for renderer in self._all_renderers:
            renderer.hide_axes()

    def _get_screenshot_filename(self):
        now = datetime.now()
        dt_string = now.strftime("_%Y-%m-%d_%H-%M-%S")
        return "MNE" + dt_string + ".png"

    def _get_all_renderers(self):
        return _get_all_renderers(self.figure.plotter)

    def _update(self):
        if self.figure.notebook:
            self.figure.plotter.update()

    # XXX:WIP
    # @contextmanager
    # def _ensure_minimum_sizes(self):
    #     sz = self.figure.store['window_size']
    #     # plotter:            pyvista.plotting.qt_plotting.BackgroundPlotter
    #     # plotter.interactor: vtk.qt.QVTKRenderWindowInteractor.QVTKRenderWindowInteractor -> QWidget  # noqa
    #     # plotter.app_window: pyvista.plotting.qt_plotting.MainWindow -> QMainWindow  # noqa
    #     # plotter.frame:      QFrame with QVBoxLayout with plotter.interactor as centralWidget  # noqa
    #     # plotter.ren_win:    vtkXOpenGLRenderWindow
    #     self.plotter.interactor.setMinimumSize(*sz)
    #     try:
    #         yield  # show
    #     finally:
    #         # 1. Process events
    #         _process_events(self.plotter)
    #         _process_events(self.plotter)
    #         # 2. Get the window and interactor sizes that work
    #         win_sz = self.plotter.app_window.size()
    #         ren_sz = self.plotter.interactor.size()
    #         # 3. Undo the min size setting and process events
    #         self.plotter.interactor.setMinimumSize(0, 0)
    #         _process_events(self.plotter)
    #         _process_events(self.plotter)
    #         # 4. Resize the window and interactor to the correct size
    #         #    (not sure why, but this is required on macOS at least)
    #         self.plotter.window_size = (win_sz.width(), win_sz.height())
    #         self.plotter.interactor.resize(ren_sz.width(), ren_sz.height())
    #         _process_events(self.plotter)
    #         _process_events(self.plotter)

    def _subplot(self, x, y):
        if self.figure.notebook:
            self.figure.plotter.subplot(x, y)
        else:
            self.figure.viewer = self.figure.plotter[x, y]

    def _index_to_loc(self, idx):
        _ncols = self.figure.store["ncols"]
        row = idx // _ncols
        col = idx % _ncols
        return (row, col)

    def _loc_to_index(self, loc):
        _ncols = self.figure.store["ncols"]
        return loc[0] * _ncols + loc[1]

    def subplot(self, x, y):
        x = np.max([0, np.min([x, self.figure.store["nrows"] - 1])])
        y = np.max([0, np.min([y, self.figure.store["ncols"] - 1])])
        with warnings.catch_warnings():
            warnings.filterwarnings("ignore", category=FutureWarning)
<<<<<<< HEAD
            self._subplot(x, y)
            if self.antialias:
                _enable_aa(self.figure, self.figure.viewer)
=======
            self.plotter.subplot(x, y)
>>>>>>> 1bc407a2

    def scene(self):
        return self.figure

    def update_lighting(self):
        # Inspired from Mayavi's version of Raymond Maple 3-lights illumination
<<<<<<< HEAD
        for renderer in self._get_all_renderers():
=======
        for renderer in self._all_renderers:
>>>>>>> 1bc407a2
            lights = list(renderer.GetLights())
            headlight = lights.pop(0)
            headlight.SetSwitch(False)
            # below and centered, left and above, right and above
            az_el_in = ((0, -45, 0.7), (-60, 30, 0.7), (60, 30, 0.7))
            for li, light in enumerate(lights):
                if li < len(az_el_in):
                    light.SetSwitch(True)
                    light.SetPosition(_to_pos(*az_el_in[li][:2]))
                    light.SetIntensity(az_el_in[li][2])
                else:
                    light.SetSwitch(False)
                    light.SetPosition(_to_pos(0.0, 0.0))
                    light.SetIntensity(0.0)
                light.SetColor(1.0, 1.0, 1.0)

    # XXX:WIP
    def set_interaction(self, interaction):
<<<<<<< HEAD
        pass
    # def set_interaction(self, interaction):
    #     if not hasattr(self.plotter, "iren") or self.plotter.iren is None:
    #         return
    #     if interaction == "rubber_band_2d":
    #         for renderer in self.plotter.renderers:
    #             renderer.enable_parallel_projection()
    #         if hasattr(self.plotter, 'enable_rubber_band_2d_style'):
    #             self.plotter.enable_rubber_band_2d_style()
    #         else:
    #             style = vtk.vtkInteractorStyleRubberBand2D()
    #             self.plotter.interactor.SetInteractorStyle(style)
    #     else:
    #         for renderer in self.plotter.renderers:
    #             renderer.disable_parallel_projection()
    #         getattr(self.plotter, f'enable_{interaction}_style')()
=======
        if not hasattr(self.plotter, "iren") or self.plotter.iren is None:
            return
        if interaction == "rubber_band_2d":
            for renderer in self._all_renderers:
                renderer.enable_parallel_projection()
            if hasattr(self.plotter, 'enable_rubber_band_2d_style'):
                self.plotter.enable_rubber_band_2d_style()
            else:
                style = vtk.vtkInteractorStyleRubberBand2D()
                self.plotter.interactor.SetInteractorStyle(style)
        else:
            for renderer in self._all_renderers:
                renderer.disable_parallel_projection()
            getattr(self.plotter, f'enable_{interaction}_style')()
>>>>>>> 1bc407a2

    def polydata(self, mesh, color=None, opacity=1.0, normals=None,
                 backface_culling=False, scalars=None, colormap=None,
                 vmin=None, vmax=None, interpolate_before_map=True,
                 representation='surface', line_width=1.,
                 polygon_offset=None, **kwargs):
        with warnings.catch_warnings():
            warnings.filterwarnings("ignore", category=FutureWarning)
            rgba = False
            if color is not None and len(color) == mesh.n_points:
                if color.shape[1] == 3:
                    scalars = np.c_[color, np.ones(mesh.n_points)]
                else:
                    scalars = color
                scalars = (scalars * 255).astype('ubyte')
                color = None
                rgba = True
            if isinstance(colormap, np.ndarray):
                if colormap.dtype == np.uint8:
                    colormap = colormap.astype(np.float64) / 255.
                from matplotlib.colors import ListedColormap
                colormap = ListedColormap(colormap)
            if normals is not None:
                mesh.point_arrays["Normals"] = normals
                mesh.GetPointData().SetActiveNormals("Normals")
            else:
                _compute_normals(mesh)
            if 'rgba' in kwargs:
                rgba = kwargs["rgba"]
                kwargs.pop('rgba')
            actor = _add_mesh(
                plotter=self.figure.viewer,
                mesh=mesh, color=color, scalars=scalars,
                rgba=rgba, opacity=opacity, cmap=colormap,
                backface_culling=backface_culling,
                rng=[vmin, vmax], show_scalar_bar=False,
                smooth_shading=self.figure.smooth_shading,
                interpolate_before_map=interpolate_before_map,
                style=representation, line_width=line_width, **kwargs,
            )

            if polygon_offset is not None:
                mapper = actor.GetMapper()
                mapper.SetResolveCoincidentTopologyToPolygonOffset()
                mapper.SetRelativeCoincidentTopologyPolygonOffsetParameters(
                    polygon_offset, polygon_offset)

            return actor, mesh

    def mesh(self, x, y, z, triangles, color, opacity=1.0, shading=False,
             backface_culling=False, scalars=None, colormap=None,
             vmin=None, vmax=None, interpolate_before_map=True,
             representation='surface', line_width=1., normals=None,
             polygon_offset=None, **kwargs):
        with warnings.catch_warnings():
            warnings.filterwarnings("ignore", category=FutureWarning)
            vertices = np.c_[x, y, z]
            triangles = np.c_[np.full(len(triangles), 3), triangles]
            mesh = PolyData(vertices, triangles)
        return self.polydata(
            mesh=mesh,
            color=color,
            opacity=opacity,
            normals=normals,
            backface_culling=backface_culling,
            scalars=scalars,
            colormap=colormap,
            vmin=vmin,
            vmax=vmax,
            interpolate_before_map=interpolate_before_map,
            representation=representation,
            line_width=line_width,
            polygon_offset=polygon_offset,
            **kwargs,
        )

    def contour(self, surface, scalars, contours, width=1.0, opacity=1.0,
                vmin=None, vmax=None, colormap=None,
                normalized_colormap=False, kind='line', color=None):
        with warnings.catch_warnings():
            warnings.filterwarnings("ignore", category=FutureWarning)
            if colormap is not None:
                colormap = _get_colormap_from_array(colormap,
                                                    normalized_colormap)
            vertices = np.array(surface['rr'])
            triangles = np.array(surface['tris'])
            n_triangles = len(triangles)
            triangles = np.c_[np.full(n_triangles, 3), triangles]
            mesh = PolyData(vertices, triangles)
            mesh.point_arrays['scalars'] = scalars
            contour = mesh.contour(isosurfaces=contours)
            line_width = width
            if kind == 'tube':
                contour = contour.tube(radius=width, n_sides=self.tube_n_sides)
                line_width = 1.0
            actor = _add_mesh(
                plotter=self.figure.viewer,
                mesh=contour,
                show_scalar_bar=False,
                line_width=line_width,
                color=color,
                rng=[vmin, vmax],
                cmap=colormap,
                opacity=opacity,
                smooth_shading=self.figure.smooth_shading
            )
            return actor, contour

    def surface(self, surface, color=None, opacity=1.0,
                vmin=None, vmax=None, colormap=None,
                normalized_colormap=False, scalars=None,
                backface_culling=False, polygon_offset=None):
        with warnings.catch_warnings():
            warnings.filterwarnings("ignore", category=FutureWarning)
            normals = surface.get('nn', None)
            vertices = np.array(surface['rr'])
            triangles = np.array(surface['tris'])
            triangles = np.c_[np.full(len(triangles), 3), triangles]
            mesh = PolyData(vertices, triangles)
        colormap = _get_colormap_from_array(colormap, normalized_colormap)
        if scalars is not None:
            mesh.point_arrays['scalars'] = scalars
        return self.polydata(
            mesh=mesh,
            color=color,
            opacity=opacity,
            normals=normals,
            backface_culling=backface_culling,
            scalars=scalars,
            colormap=colormap,
            vmin=vmin,
            vmax=vmax,
            polygon_offset=polygon_offset,
        )

    def sphere(self, center, color, scale, opacity=1.0,
               resolution=8, backface_culling=False,
               radius=None):
        factor = 1.0 if radius is not None else scale
        with warnings.catch_warnings():
            warnings.filterwarnings("ignore", category=FutureWarning)
            sphere = vtk.vtkSphereSource()
            sphere.SetThetaResolution(resolution)
            sphere.SetPhiResolution(resolution)
            if radius is not None:
                sphere.SetRadius(radius)
            sphere.Update()
            geom = sphere.GetOutput()
            mesh = PolyData(np.array(center))
            glyph = mesh.glyph(orient=False, scale=False,
                               factor=factor, geom=geom)
            actor = _add_mesh(
                plotter=self.figure.viewer,
                mesh=glyph, color=color, opacity=opacity,
                backface_culling=backface_culling,
                smooth_shading=self.figure.smooth_shading
            )
            return actor, glyph

    def tube(self, origin, destination, radius=0.001, color='white',
             scalars=None, vmin=None, vmax=None, colormap='RdBu',
             normalized_colormap=False, reverse_lut=False):
        with warnings.catch_warnings():
            warnings.filterwarnings("ignore", category=FutureWarning)
            cmap = _get_colormap_from_array(colormap, normalized_colormap)
            for (pointa, pointb) in zip(origin, destination):
                line = Line(pointa, pointb)
                if scalars is not None:
                    line.point_arrays['scalars'] = scalars[0, :]
                    scalars = 'scalars'
                    color = None
                else:
                    scalars = None
                tube = line.tube(radius, n_sides=self.tube_n_sides)
                _add_mesh(
                    plotter=self.figure.viewer,
                    mesh=tube,
                    scalars=scalars,
                    flip_scalars=reverse_lut,
                    rng=[vmin, vmax],
                    color=color,
                    show_scalar_bar=False,
                    cmap=cmap,
                    smooth_shading=self.figure.smooth_shading,
                )
        return tube

    def quiver3d(self, x, y, z, u, v, w, color, scale, mode, resolution=8,
                 glyph_height=None, glyph_center=None, glyph_resolution=None,
                 opacity=1.0, scale_mode='none', scalars=None,
                 backface_culling=False, line_width=2., name=None,
                 glyph_width=None, glyph_depth=None,
                 solid_transform=None):
        _check_option('mode', mode, ALLOWED_QUIVER_MODES)
        with warnings.catch_warnings():
            warnings.filterwarnings("ignore", category=FutureWarning)
            factor = scale
            vectors = np.c_[u, v, w]
            points = np.vstack(np.c_[x, y, z])
            n_points = len(points)
            cell_type = np.full(n_points, vtk.VTK_VERTEX)
            cells = np.c_[np.full(n_points, 1), range(n_points)]
            args = (cells, cell_type, points)
            if not VTK9:
                args = (np.arange(n_points) * 3,) + args
            grid = UnstructuredGrid(*args)
            grid.point_arrays['vec'] = vectors
            if scale_mode == 'scalar':
                grid.point_arrays['mag'] = np.array(scalars)
                scale = 'mag'
            else:
                scale = False
            if mode == '2darrow':
                return _arrow_glyph(grid, factor), grid
            elif mode == 'arrow':
                alg = _glyph(
                    grid,
                    orient='vec',
                    scalars=scale,
                    factor=factor
                )
                mesh = pyvista.wrap(alg.GetOutput())
            else:
                tr = None
                if mode == 'cone':
                    glyph = vtk.vtkConeSource()
                    glyph.SetCenter(0.5, 0, 0)
                    glyph.SetRadius(0.15)
                elif mode == 'cylinder':
                    glyph = vtk.vtkCylinderSource()
                    glyph.SetRadius(0.15)
                elif mode == 'oct':
                    glyph = vtk.vtkPlatonicSolidSource()
                    glyph.SetSolidTypeToOctahedron()
                else:
                    assert mode == 'sphere', mode  # guaranteed above
                    glyph = vtk.vtkSphereSource()
                if mode == 'cylinder':
                    if glyph_height is not None:
                        glyph.SetHeight(glyph_height)
                    if glyph_center is not None:
                        glyph.SetCenter(glyph_center)
                    if glyph_resolution is not None:
                        glyph.SetResolution(glyph_resolution)
                    tr = vtk.vtkTransform()
                    tr.RotateWXYZ(90, 0, 0, 1)
                elif mode == 'oct':
                    if solid_transform is not None:
                        assert solid_transform.shape == (4, 4)
                        tr = vtk.vtkTransform()
                        tr.SetMatrix(
                            solid_transform.astype(np.float64).ravel())
                if tr is not None:
                    # fix orientation
                    glyph.Update()
                    trp = vtk.vtkTransformPolyDataFilter()
                    trp.SetInputData(glyph.GetOutput())
                    trp.SetTransform(tr)
                    glyph = trp
                glyph.Update()
                geom = glyph.GetOutput()
                mesh = grid.glyph(orient='vec', scale=scale, factor=factor,
                                  geom=geom)
            _add_mesh(
                plotter=self.figure.viewer,
                mesh=mesh,
                color=color,
                opacity=opacity,
                backface_culling=backface_culling
            )

    def text2d(self, x_window, y_window, text, size=14, color='white',
               justification=None):
        size = 14 if size is None else size
        position = (x_window, y_window)
        with warnings.catch_warnings():
            warnings.filterwarnings("ignore", category=FutureWarning)
            actor = self.figure.viewer.add_text(
                text, position=position, font_size=size,
                font=self.font_family, color=color, viewport=True)
            if isinstance(justification, str):
                if justification == 'left':
                    actor.GetTextProperty().SetJustificationToLeft()
                elif justification == 'center':
                    actor.GetTextProperty().SetJustificationToCentered()
                elif justification == 'right':
                    actor.GetTextProperty().SetJustificationToRight()
                else:
                    raise ValueError('Expected values for `justification`'
                                     'are `left`, `center` or `right` but '
                                     'got {} instead.'.format(justification))
        return actor

    def text3d(self, x, y, z, text, scale, color='white'):
        with warnings.catch_warnings():
            warnings.filterwarnings("ignore", category=FutureWarning)
            kwargs = dict(
                points=[x, y, z],
                labels=[text],
                point_size=scale,
                text_color=color,
                font_family=self.font_family,
                name=text,
                shape_opacity=0,
            )
            if 'always_visible' in _get_args(self.figure.viewer.add_point_labels):
                kwargs['always_visible'] = True
            self.figure.viewer.add_point_labels(**kwargs)

    def scalarbar(self, source, color="white", title=None, n_labels=4,
                  bgcolor=None, **extra_kwargs):
        with warnings.catch_warnings():
            warnings.filterwarnings("ignore", category=FutureWarning)
            kwargs = dict(color=color, title=title, n_labels=n_labels,
                          use_opacity=False, n_colors=256, position_x=0.15,
                          position_y=0.05, width=0.7, shadow=False, bold=True,
                          label_font_size=22, font_family=self.font_family,
                          background_color=bgcolor)
            kwargs.update(extra_kwargs)
            self.figure.viewer.add_scalar_bar(**kwargs)

    def show(self):
        self.figure.display = self.figure.plotter.show()
        # XXX:WIP
        # if hasattr(self.plotter, "app_window"):
        #     with _qt_disable_paint(self.plotter):
        #         with self._ensure_minimum_sizes():
        #             self.plotter.app_window.show()
        #     self.plotter.update()
        return self.scene()

    def close(self):
        _close_3d_figure(figure=self.figure)

    def set_camera(self, azimuth=None, elevation=None, distance=None,
                   focalpoint=None, roll=None, reset_camera=True,
                   rigid=None):
        _set_3d_view(self.figure, azimuth=azimuth, elevation=elevation,
                     distance=distance, focalpoint=focalpoint, roll=roll,
                     reset_camera=reset_camera, rigid=rigid)

    def reset_camera(self):
        self.figure.viewer.reset_camera()

    def screenshot(self, mode='rgb', filename=None):
        return _take_3d_screenshot(figure=self.figure, mode=mode,
                                   filename=filename)

    def project(self, xyz, ch_names):
        xy = _3d_to_2d(self.figure.viewer, xyz)
        xy = dict(zip(ch_names, xy))
        # pts = self.fig.children[-1]
        pts = self.figure.viewer.renderer.GetActors().GetLastItem()

        return _Projection(xy=xy, pts=pts)

    def enable_depth_peeling(self):
        if not self.figure.store['off_screen']:
<<<<<<< HEAD
            for renderer in self._get_all_renderers():
=======
            for renderer in self._all_renderers:
>>>>>>> 1bc407a2
                renderer.enable_depth_peeling()

    def _enable_aa(self):
        """Enable it everywhere except Azure."""
        if not self.antialias:
            return
        # XXX for some reason doing this on Azure causes access violations:
        #     ##[error]Cmd.exe exited with code '-1073741819'
        # So for now don't use it there. Maybe has to do with setting these
        # before the window has actually been made "active"...?
        # For Mayavi we have an "on activated" event or so, we should look into
        # using this for Azure at some point, too.
        if os.getenv('AZURE_CI_WINDOWS', 'false').lower() == 'true':
            return
        if self.figure.is_active():
            if sys.platform != 'darwin':
                for renderer in self._all_renderers:
                    renderer.enable_anti_aliasing()
            for plotter in self._all_plotters:
                plotter.ren_win.LineSmoothingOn()

    def remove_mesh(self, mesh_data):
        actor, _ = mesh_data
        self.figure.viewer.remove_actor(actor)

    @contextmanager
    def _disabled_interaction(self):
        if not self.figure.viewer.renderer.GetInteractive():
            yield
        else:
            self.figure.viewer.disable()
            try:
                yield
            finally:
                self.figure.viewer.enable()

    def _actor(self, mapper=None):
        actor = vtk.vtkActor()
        if mapper is not None:
            actor.SetMapper(mapper)
        return actor

    def _process_events(self):
        _process_events(self.figure.plotter)

    def _update_picking_callback(self,
                                 on_mouse_move,
                                 on_button_press,
                                 on_button_release,
                                 on_pick):
        self.figure.viewer.iren.AddObserver(
            vtk.vtkCommand.RenderEvent,
            on_mouse_move
        )
        self.figure.viewer.iren.AddObserver(
            vtk.vtkCommand.LeftButtonPressEvent,
            on_button_press
        )
        self.figure.viewer.iren.AddObserver(
            vtk.vtkCommand.EndInteractionEvent,
            on_button_release
        )
        self.figure.viewer.picker = vtk.vtkCellPicker()
        self.figure.viewer.picker.AddObserver(
            vtk.vtkCommand.EndPickEvent,
            on_pick
        )
        self.figure.viewer.picker.SetVolumeOpacityIsovalue(0.)

    def _set_mesh_scalars(self, mesh, scalars, name):
        # Catch:  FutureWarning: Conversion of the second argument of
        # issubdtype from `complex` to `np.complexfloating` is deprecated.
        with warnings.catch_warnings():
            warnings.filterwarnings("ignore", category=FutureWarning)
            mesh.point_arrays[name] = scalars

    def _set_colormap_range(self, actor, ctable, scalar_bar, rng=None,
                            background_color=None):
        from vtk.util.numpy_support import numpy_to_vtk
        if rng is not None:
            mapper = actor.GetMapper()
            mapper.SetScalarRange(*rng)
            lut = mapper.GetLookupTable()
            lut.SetTable(numpy_to_vtk(ctable))
        if scalar_bar is not None:
            lut = scalar_bar.GetLookupTable()
            if background_color is not None:
                background_color = np.array(background_color) * 255
                ctable = _alpha_blend_background(ctable, background_color)
            lut.SetTable(numpy_to_vtk(ctable,
                                      array_type=vtk.VTK_UNSIGNED_CHAR))
            lut.SetRange(*rng)

    def _set_volume_range(self, volume, ctable, alpha, scalar_bar, rng):
        import vtk
        from vtk.util.numpy_support import numpy_to_vtk
        color_tf = vtk.vtkColorTransferFunction()
        opacity_tf = vtk.vtkPiecewiseFunction()
        for loc, color in zip(np.linspace(*rng, num=len(ctable)), ctable):
            color_tf.AddRGBPoint(loc, *(color[:-1] / 255.))
            opacity_tf.AddPoint(loc, color[-1] * alpha / 255.)
        color_tf.ClampingOn()
        opacity_tf.ClampingOn()
        volume.GetProperty().SetColor(color_tf)
        volume.GetProperty().SetScalarOpacity(opacity_tf)
        if scalar_bar is not None:
            lut = vtk.vtkLookupTable()
            lut.SetRange(*rng)
            lut.SetTable(numpy_to_vtk(ctable))
            scalar_bar.SetLookupTable(lut)

    def _sphere(self, center, color, radius):
        sphere = vtk.vtkSphereSource()
        sphere.SetThetaResolution(8)
        sphere.SetPhiResolution(8)
        sphere.SetRadius(radius)
        sphere.SetCenter(center)
        sphere.Update()
        mesh = pyvista.wrap(sphere.GetOutput())
        actor = _add_mesh(
            plotter=self.figure.viewer,
            mesh=mesh,
            color=color
        )
        return actor, mesh

    def _volume(self, dimensions, origin, spacing, scalars,
                surface_alpha, resolution, blending, center):
        # Now we can actually construct the visualization
        grid = pyvista.UniformGrid()
        grid.dimensions = dimensions + 1  # inject data on the cells
        grid.origin = origin
        grid.spacing = spacing
        grid.cell_arrays['values'] = scalars

        # Add contour of enclosed volume (use GetOutput instead of
        # GetOutputPort below to avoid updating)
        grid_alg = vtk.vtkCellDataToPointData()
        grid_alg.SetInputDataObject(grid)
        grid_alg.SetPassCellData(False)
        grid_alg.Update()

        if surface_alpha > 0:
            grid_surface = vtk.vtkMarchingContourFilter()
            grid_surface.ComputeNormalsOn()
            grid_surface.ComputeScalarsOff()
            grid_surface.SetInputData(grid_alg.GetOutput())
            grid_surface.SetValue(0, 0.1)
            grid_surface.Update()
            grid_mesh = vtk.vtkPolyDataMapper()
            grid_mesh.SetInputData(grid_surface.GetOutput())
        else:
            grid_mesh = None

        mapper = vtk.vtkSmartVolumeMapper()
        if resolution is None:  # native
            mapper.SetScalarModeToUseCellData()
            mapper.SetInputDataObject(grid)
        else:
            upsampler = vtk.vtkImageReslice()
            upsampler.SetInterpolationModeToLinear()  # default anyway
            upsampler.SetOutputSpacing(*([resolution] * 3))
            upsampler.SetInputConnection(grid_alg.GetOutputPort())
            mapper.SetInputConnection(upsampler.GetOutputPort())
        # Additive, AverageIntensity, and Composite might also be reasonable
        remap = dict(composite='Composite', mip='MaximumIntensity')
        getattr(mapper, f'SetBlendModeTo{remap[blending]}')()
        volume_pos = vtk.vtkVolume()
        volume_pos.SetMapper(mapper)
        dist = grid.length / (np.mean(grid.dimensions) - 1)
        volume_pos.GetProperty().SetScalarOpacityUnitDistance(dist)
        if center is not None and blending == 'mip':
            # We need to create a minimum intensity projection for the neg half
            mapper_neg = vtk.vtkSmartVolumeMapper()
            if resolution is None:  # native
                mapper_neg.SetScalarModeToUseCellData()
                mapper_neg.SetInputDataObject(grid)
            else:
                mapper_neg.SetInputConnection(upsampler.GetOutputPort())
            mapper_neg.SetBlendModeToMinimumIntensity()
            volume_neg = vtk.vtkVolume()
            volume_neg.SetMapper(mapper_neg)
            volume_neg.GetProperty().SetScalarOpacityUnitDistance(dist)
        else:
            volume_neg = None
        return grid, grid_mesh, volume_pos, volume_neg

    def _silhouette(self, mesh, color=None, line_width=None, alpha=None,
                    decimate=None):
        mesh = mesh.decimate(decimate) if decimate is not None else mesh
        silhouette_filter = vtk.vtkPolyDataSilhouette()
        silhouette_filter.SetInputData(mesh)
        silhouette_filter.SetCamera(self.figure.viewer.renderer.GetActiveCamera())
        silhouette_filter.SetEnableFeatureAngle(0)
        silhouette_mapper = vtk.vtkPolyDataMapper()
        silhouette_mapper.SetInputConnection(
            silhouette_filter.GetOutputPort())
        _, prop = self.figure.viewer.add_actor(
            silhouette_mapper, reset_camera=False, name=None,
            culling=False, pickable=False)
        if color is not None:
            prop.SetColor(*color)
        if alpha is not None:
            prop.SetOpacity(alpha)
        if line_width is not None:
            prop.SetLineWidth(line_width)


def _get_all_renderers(plotter):
    if not isinstance(plotter, MultiPlotter):
        return plotter.renderers
    else:
        lst = list()
        for p in plotter._plotters:
            lst.extend(_get_all_renderers(p))
        return lst


def _compute_normals(mesh):
    """Patch PyVista compute_normals."""
    if 'Normals' not in mesh.point_arrays:
        mesh.compute_normals(
            cell_normals=False,
            consistent_normals=False,
            non_manifold_traversal=False,
            inplace=True,
        )


def _add_mesh(plotter, *args, **kwargs):
    """Patch PyVista add_mesh."""
    from . import renderer
    _process_events(plotter)
    mesh = kwargs.get('mesh')
    if 'smooth_shading' in kwargs:
        smooth_shading = kwargs.pop('smooth_shading')
    else:
        smooth_shading = True
    # disable rendering pass for add_mesh, render()
    # is called in show()
    if 'render' not in kwargs and 'render' in _get_args(plotter.add_mesh):
        kwargs['render'] = False
    actor = plotter.add_mesh(*args, **kwargs)
    if smooth_shading and 'Normals' in mesh.point_arrays:
        prop = actor.GetProperty()
        prop.SetInterpolationToPhong()
    if renderer.MNE_3D_BACKEND_TESTING:
        actor.SetVisibility(False)
    return actor


def _deg2rad(deg):
    return deg * np.pi / 180.


def _rad2deg(rad):
    return rad * 180. / np.pi


def _to_pos(azimuth, elevation):
    theta = azimuth * np.pi / 180.0
    phi = (90.0 - elevation) * np.pi / 180.0
    x = np.sin(theta) * np.sin(phi)
    y = np.cos(phi)
    z = np.cos(theta) * np.sin(phi)
    return x, y, z


def _mat_to_array(vtk_mat):
    e = [vtk_mat.GetElement(i, j) for i in range(4) for j in range(4)]
    arr = np.array(e, dtype=float)
    arr.shape = (4, 4)
    return arr


def _3d_to_2d(plotter, xyz):
    # https://vtk.org/Wiki/VTK/Examples/Cxx/Utilities/Coordinate
    import vtk
    coordinate = vtk.vtkCoordinate()
    coordinate.SetCoordinateSystemToWorld()
    xy = list()
    for coord in xyz:
        coordinate.SetValue(*coord)
        xy.append(coordinate.GetComputedLocalDisplayValue(plotter.renderer))
    xy = np.array(xy, float).reshape(-1, 2)  # in case it's empty
    return xy


def _get_world_to_view_matrix(plotter):
    cam = plotter.renderer.camera

    scene_size = plotter.window_size
    clip_range = cam.GetClippingRange()
    aspect_ratio = float(scene_size[0]) / scene_size[1]

    vtk_comb_trans_mat = cam.GetCompositeProjectionTransformMatrix(
        aspect_ratio, clip_range[0], clip_range[1])
    vtk_comb_trans_mat = _mat_to_array(vtk_comb_trans_mat)
    return vtk_comb_trans_mat


def _get_view_to_display_matrix(size):
    x, y = size
    view_to_disp_mat = np.array([[x / 2.0,       0.,   0.,   x / 2.0],
                                 [0.,      -y / 2.0,   0.,   y / 2.0],
                                 [0.,            0.,   1.,        0.],
                                 [0.,            0.,   0.,        1.]])
    return view_to_disp_mat


def _close_all():
    with warnings.catch_warnings():
        warnings.filterwarnings("ignore", category=DeprecationWarning)
        close_all()
    _FIGURES.clear()


def _get_camera_direction(focalpoint, position):
    x, y, z = position - focalpoint
    r = np.sqrt(x * x + y * y + z * z)
    theta = np.arccos(z / r)
    phi = np.arctan2(y, x)
    return r, theta, phi


def _set_3d_view(figure, azimuth, elevation, focalpoint, distance, roll=None,
                 reset_camera=True, rigid=None):
    viewer = figure.viewer
    rigid = np.eye(4) if rigid is None else rigid
    position = np.array(viewer.camera_position[0])
    if reset_camera:
        viewer.reset_camera()
    if focalpoint is None:
        focalpoint = np.array(viewer.camera_position[1])
    # work in the transformed space
    position = apply_trans(rigid, position)
    focalpoint = apply_trans(rigid, focalpoint)
    _, theta, phi = _get_camera_direction(focalpoint, position)

    if azimuth is not None:
        phi = _deg2rad(azimuth)
    if elevation is not None:
        theta = _deg2rad(elevation)

    # set the distance
    renderer = viewer.renderer
    bounds = np.array(renderer.ComputeVisiblePropBounds())
    if distance is None:
        distance = max(bounds[1::2] - bounds[::2]) * 2.0

    if focalpoint is not None:
        focalpoint = np.asarray(focalpoint)
    else:
        focalpoint = (bounds[1::2] + bounds[::2]) * 0.5

    # Now calculate the view_up vector of the camera.  If the view up is
    # close to the 'z' axis, the view plane normal is parallel to the
    # camera which is unacceptable, so we use a different view up.
    if elevation is None or 5. <= abs(elevation) <= 175.:
        view_up = [0, 0, 1]
    else:
        view_up = [0, 1, 0]

    position = [
        distance * np.cos(phi) * np.sin(theta),
        distance * np.sin(phi) * np.sin(theta),
        distance * np.cos(theta)]

    figure._azimuth = _rad2deg(phi)
    figure._elevation = _rad2deg(theta)

    # restore to the original frame
    rigid = np.linalg.inv(rigid)
    position = apply_trans(rigid, position)
    focalpoint = apply_trans(rigid, focalpoint)
    view_up = apply_trans(rigid, view_up, move=False)
    viewer.camera_position = [
        position, focalpoint, view_up]
    # We need to add the requested roll to the roll dictated by the
    # transformed view_up
    if roll is not None:
        viewer.camera.SetRoll(viewer.camera.GetRoll() + roll)

    viewer.update()
    _process_events(viewer)


def _set_3d_title(figure, title, size=16):
    with warnings.catch_warnings():
        warnings.filterwarnings("ignore", category=FutureWarning)
        figure.plotter.add_text(title, font_size=size, color='white',
                                name='title')
    figure.plotter.update()
    _process_events(figure.plotter)


def _check_3d_figure(figure):
    if not isinstance(figure, _Figure):
        raise TypeError('figure must be an instance of _Figure.')


def _close_3d_figure(figure):
    with warnings.catch_warnings():
        warnings.filterwarnings("ignore", category=FutureWarning)
        # close the window
        figure.plotter.close()
        _process_events(figure.plotter)
        # free memory and deregister from the scraper
        figure.plotter.deep_clean()
        del _ALL_PLOTTERS[figure.plotter._id_name]
        _process_events(figure.plotter)


def _take_3d_screenshot(figure, mode='rgb', filename=None):
    with warnings.catch_warnings():
        warnings.filterwarnings("ignore", category=FutureWarning)
        _process_events(figure.plotter)
        return figure.plotter.screenshot(
            transparent_background=(mode == 'rgba'),
            filename=filename)


def _process_events(plotter):
    if hasattr(plotter, 'app'):
        with warnings.catch_warnings(record=True):
            warnings.filterwarnings('ignore', 'constrained_layout')
            plotter.app.processEvents()


def _add_camera_callback(camera, callback):
    camera.AddObserver(vtk.vtkCommand.ModifiedEvent, callback)


def _arrow_glyph(grid, factor):
    glyph = vtk.vtkGlyphSource2D()
    glyph.SetGlyphTypeToArrow()
    glyph.FilledOff()
    glyph.Update()

    # fix position
    tr = vtk.vtkTransform()
    tr.Translate(0.5, 0., 0.)
    trp = vtk.vtkTransformPolyDataFilter()
    trp.SetInputConnection(glyph.GetOutputPort())
    trp.SetTransform(tr)
    trp.Update()

    alg = _glyph(
        grid,
        scale_mode='vector',
        scalars=False,
        orient='vec',
        factor=factor,
        geom=trp.GetOutputPort(),
    )
    mapper = vtk.vtkDataSetMapper()
    mapper.SetInputConnection(alg.GetOutputPort())
    return mapper


def _glyph(dataset, scale_mode='scalar', orient=True, scalars=True, factor=1.0,
           geom=None, tolerance=0.0, absolute=False, clamping=False, rng=None):
    if geom is None:
        arrow = vtk.vtkArrowSource()
        arrow.Update()
        geom = arrow.GetOutputPort()
    alg = vtk.vtkGlyph3D()
    alg.SetSourceConnection(geom)
    if isinstance(scalars, str):
        dataset.active_scalars_name = scalars
    if isinstance(orient, str):
        dataset.active_vectors_name = orient
        orient = True
    if scale_mode == 'scalar':
        alg.SetScaleModeToScaleByScalar()
    elif scale_mode == 'vector':
        alg.SetScaleModeToScaleByVector()
    else:
        alg.SetScaleModeToDataScalingOff()
    if rng is not None:
        alg.SetRange(rng)
    alg.SetOrient(orient)
    alg.SetInputData(dataset)
    alg.SetScaleFactor(factor)
    alg.SetClamping(clamping)
    alg.Update()
    return alg


def _require_minimum_version(version_required):
    from distutils.version import LooseVersion
    version = LooseVersion(pyvista.__version__)
    if version < version_required:
        raise ImportError('pyvista>={} is required for this module but the '
                          'version found is {}'.format(version_required,
                                                       version))


@contextmanager
def _disabled_depth_peeling():
    from pyvista import rcParams
    depth_peeling_enabled = rcParams["depth_peeling"]["enabled"]
    rcParams["depth_peeling"]["enabled"] = False
    try:
        yield
    finally:
        rcParams["depth_peeling"]["enabled"] = depth_peeling_enabled<|MERGE_RESOLUTION|>--- conflicted
+++ resolved
@@ -85,17 +85,8 @@
     def build(self):
         if self.notebook:
             plotter_class = Plotter
-<<<<<<< HEAD
         else:
             plotter_class = MultiPlotter
-=======
-            self.store.pop('show', None)
-            self.store.pop('title', None)
-            self.store.pop('auto_update', None)
-        else:
-            plotter_class = BackgroundPlotter
-            self.store["toolbar"] = False
->>>>>>> 1bc407a2
 
         if self.plotter is None:
             if not self.notebook:
@@ -107,11 +98,7 @@
             plotter = plotter_class(**self.store)
             plotter.background_color = self.background_color
             self.plotter = plotter
-<<<<<<< HEAD
-            if not self.notebook and hasattr(self.plotter, 'set_icon'):
-=======
             if not self.notebook and hasattr(plotter_class, 'set_icon'):
->>>>>>> 1bc407a2
                 _init_qt_resources()
                 _process_events(plotter)
                 self.plotter.set_icon(":/mne-icon.png")
@@ -199,47 +186,37 @@
                 # smooth_shading=True fails on MacOS CIs
                 self.figure.smooth_shading = False
             with _disabled_depth_peeling():
-<<<<<<< HEAD
                 self.figure.build()
-            self.figure.viewer.hide_axes()
-            if self.antialias:
-                _enable_aa(self.figure, self.figure.viewer)
-=======
-                self.plotter = self.figure.build()
             self._hide_axes()
             self._enable_aa()
-
-        # FIX: https://github.com/pyvista/pyvistaqt/pull/68
-        if LooseVersion(pyvista.__version__) >= '0.27.0':
-            if not hasattr(self.plotter, "iren"):
-                self.plotter.iren = None
->>>>>>> 1bc407a2
-
         self.update_lighting()
 
     @property
     def _all_plotters(self):
-        return [self.figure.plotter]
+        if self.figure.notebook:
+            return [self.figure.plotter]
+        else:
+            return self.figure.plotter._plotters
 
     @property
     def _all_renderers(self):
-        return self.figure.plotter.renderers
+        lst = list()
+        for plotter in self._all_plotters:
+            lst.extend(plotter.renderers)
+        return lst
 
     def _hide_axes(self):
         for renderer in self._all_renderers:
             renderer.hide_axes()
+
+    def _update(self):
+        if self.figure.notebook:
+            self.figure.plotter.update()
 
     def _get_screenshot_filename(self):
         now = datetime.now()
         dt_string = now.strftime("_%Y-%m-%d_%H-%M-%S")
         return "MNE" + dt_string + ".png"
-
-    def _get_all_renderers(self):
-        return _get_all_renderers(self.figure.plotter)
-
-    def _update(self):
-        if self.figure.notebook:
-            self.figure.plotter.update()
 
     # XXX:WIP
     # @contextmanager
@@ -292,24 +269,14 @@
         y = np.max([0, np.min([y, self.figure.store["ncols"] - 1])])
         with warnings.catch_warnings():
             warnings.filterwarnings("ignore", category=FutureWarning)
-<<<<<<< HEAD
             self._subplot(x, y)
-            if self.antialias:
-                _enable_aa(self.figure, self.figure.viewer)
-=======
-            self.plotter.subplot(x, y)
->>>>>>> 1bc407a2
 
     def scene(self):
         return self.figure
 
     def update_lighting(self):
         # Inspired from Mayavi's version of Raymond Maple 3-lights illumination
-<<<<<<< HEAD
-        for renderer in self._get_all_renderers():
-=======
         for renderer in self._all_renderers:
->>>>>>> 1bc407a2
             lights = list(renderer.GetLights())
             headlight = lights.pop(0)
             headlight.SetSwitch(False)
@@ -328,39 +295,21 @@
 
     # XXX:WIP
     def set_interaction(self, interaction):
-<<<<<<< HEAD
         pass
-    # def set_interaction(self, interaction):
-    #     if not hasattr(self.plotter, "iren") or self.plotter.iren is None:
-    #         return
-    #     if interaction == "rubber_band_2d":
-    #         for renderer in self.plotter.renderers:
-    #             renderer.enable_parallel_projection()
-    #         if hasattr(self.plotter, 'enable_rubber_band_2d_style'):
-    #             self.plotter.enable_rubber_band_2d_style()
-    #         else:
-    #             style = vtk.vtkInteractorStyleRubberBand2D()
-    #             self.plotter.interactor.SetInteractorStyle(style)
-    #     else:
-    #         for renderer in self.plotter.renderers:
-    #             renderer.disable_parallel_projection()
-    #         getattr(self.plotter, f'enable_{interaction}_style')()
-=======
-        if not hasattr(self.plotter, "iren") or self.plotter.iren is None:
-            return
-        if interaction == "rubber_band_2d":
-            for renderer in self._all_renderers:
-                renderer.enable_parallel_projection()
-            if hasattr(self.plotter, 'enable_rubber_band_2d_style'):
-                self.plotter.enable_rubber_band_2d_style()
-            else:
-                style = vtk.vtkInteractorStyleRubberBand2D()
-                self.plotter.interactor.SetInteractorStyle(style)
-        else:
-            for renderer in self._all_renderers:
-                renderer.disable_parallel_projection()
-            getattr(self.plotter, f'enable_{interaction}_style')()
->>>>>>> 1bc407a2
+        # if not hasattr(self.plotter, "iren") or self.plotter.iren is None:
+        #     return
+        # if interaction == "rubber_band_2d":
+        #     for renderer in self._all_renderers:
+        #         renderer.enable_parallel_projection()
+        #     if hasattr(self.plotter, 'enable_rubber_band_2d_style'):
+        #         self.plotter.enable_rubber_band_2d_style()
+        #     else:
+        #         style = vtk.vtkInteractorStyleRubberBand2D()
+        #         self.plotter.interactor.SetInteractorStyle(style)
+        # else:
+        #     for renderer in self._all_renderers:
+        #         renderer.disable_parallel_projection()
+        #     getattr(self.plotter, f'enable_{interaction}_style')()
 
     def polydata(self, mesh, color=None, opacity=1.0, normals=None,
                  backface_culling=False, scalars=None, colormap=None,
@@ -719,11 +668,7 @@
 
     def enable_depth_peeling(self):
         if not self.figure.store['off_screen']:
-<<<<<<< HEAD
-            for renderer in self._get_all_renderers():
-=======
             for renderer in self._all_renderers:
->>>>>>> 1bc407a2
                 renderer.enable_depth_peeling()
 
     def _enable_aa(self):
@@ -932,16 +877,6 @@
             prop.SetLineWidth(line_width)
 
 
-def _get_all_renderers(plotter):
-    if not isinstance(plotter, MultiPlotter):
-        return plotter.renderers
-    else:
-        lst = list()
-        for p in plotter._plotters:
-            lst.extend(_get_all_renderers(p))
-        return lst
-
-
 def _compute_normals(mesh):
     """Patch PyVista compute_normals."""
     if 'Normals' not in mesh.point_arrays:
