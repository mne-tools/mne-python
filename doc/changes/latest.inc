.. NOTE: we use cross-references to highlight new functions and classes.
   Please follow the examples below like :func:`mne.stats.f_mway_rm`, so the
   whats_new page will have a link to the function/class documentation.

.. NOTE: there are 3 separate sections for changes, based on type:
   - "Enhancements" for new features
   - "Bugs" for bug fixes
   - "API changes" for backward-incompatible changes

.. NOTE: changes from first-time contributors should be added to the TOP of
   the relevant section (Enhancements / Bugs / API changes), and should look
   like this (where xxxx is the pull request number):

       - description of enhancement/bugfix/API change (:gh:`xxxx` by
         :newcontrib:`Firstname Lastname`)

   Also add a corresponding entry for yourself in doc/changes/names.inc

.. _current:

Current (1.0.dev0)
-------------------

Enhancements
~~~~~~~~~~~~

- Speed up :func:`mne.preprocessing.annotate_muscle_zscore`, :func:`mne.preprocessing.annotate_movement`, and :func:`mne.preprocessing.annotate_nan` through better annotation creation (:gh:`10089` by :newcontrib:`Senwen Deng`)

- Fix some unused variables in time_frequency_erds.py example (:gh:`10076` by :newcontrib:`Jan Zerfowski`)

- Add show local maxima toggling button to :func:`mne.gui.locate_ieeg` (:gh:`9952` by `Alex Rockhill`_)

- Improve docstring of :class:`mne.Info` and add attributes that were not covered (:gh:`9922` by `Mathieu Scheltienne`_)

- Add an alternate, manual procedure for aligning a CT to an MR procedure to :ref:`tut-ieeg-localize` (:gh:`9978` by `Alex Rockhill`_)

- Improve docstring of export functions :func:`mne.export.export_raw`, :func:`mne.export.export_epochs`, :func:`mne.export.export_evokeds`, :func:`mne.export.export_evokeds_mff` and issue a warning when there are unapplied projectors (:gh:`9994` by `Mathieu Scheltienne`_)

- Add support for reading haemoglobin fNIRS data to :func:`mne.io.read_raw_snirf` (:gh:`9929` by `Robert Luke`_)

- Add ``fill_hole_size`` keyword argument to :func:`mne.viz.Brain.add_volume_labels` to close holes in the mesh (:gh:`10024` by `Alex Rockhill`_)

- Changed :class:`mne.Epochs` and :class:`mne.Evoked` to have a more concise ``__repr__`` to improve interactive MNE usage in Python Interactive Console, IDEs, and debuggers when many events are handled. (:gh:`10042` by `Jan Sosulski`_)

- Improve docstring of ``events`` arguments and cross-referencing to :term:`events` (:gh:`10056` by `Mathieu Scheltienne`_)

- Speed up repeated surface-smoothing operation (e.g., in repeated calls to :meth:`stc.plot() <mne.SourceEstimate.plot>`) (:gh:`10077` by `Eric Larson`_)

- Add ``verbose`` parameter to :func:`mne.io.Raw.load_bad_channels` and log information on how bad channels are updated (:gh:`10102` by `Stefan Appelhoff`_)

- Add ``infer_type`` argument to :func:`mne.io.read_raw_edf` and :func:`mne.io.read_raw_bdf` to automatically infer channel types from channel labels (:gh:`10058` by `Clemens Brunner`_)

- Reduce the time it takes to generate a :class:`mne.io.Raw`, :class:`~mne.Epochs`, or :class:`~mne.preprocessing.ICA` figure if a ``scalings`` parameter is provided (:gh:`10109` by `Richard Höchenberger`_ and `Eric Larson`_)

- :meth:`mne.Report.add_raw` gained a new ``scalings`` parameter to provide custom data scalings for the butterfly plots (:gh:`10109` by `Richard Höchenberger`_)

- The ``butterfly`` parameter of :meth:`mne.Report.add_raw` now also accepts numbers to specify how many segments to plot (:gh:`10115` by `Richard Höchenberger`_)

- The ``psd`` parameter of :meth:`mne.Report.add_epochs` now also accepts numbers to specify the signal duration used for PSD calculation (:gh:`10119` by `Richard Höchenberger`_)

- Drastically speed up butterfly plot generation in :meth:`mne.Report.add_raw`. We now don't plot annotations anymore; however, we feel that the speed improvements justify this change, also considering the annotations were of limited use in the displayed one-second time slices anyway (:gh:`10114`, :gh:`10116` by `Richard Höchenberger`_)

- In :class:`mne.Report`, limit the width of automatically generated figures to a maximum of 850 pixels (450 pixels for :class:`mne.SourceEstimate` plots), and the resolution to 100 DPI to reduce file size, memory consumption, and – in some cases like :meth:`mne.Report.add_stc` – processing time (:gh:`10126`, :gh:`10129`, :gh:`10135`, :gh:`10142` by `Richard Höchenberger`_)

- :class:`~mne.Epochs` metadata tables are now included in :class:`mne.Report` (:gh:`10166` by `Richard Höchenberger`_)

- :func:`mne.get_head_surf` and :func:`mne.dig_mri_distances` gained a new parameter, ``on_defects``, controlling how to handle surfaces with topological defects (:gh:`10175` by `Richard Höchenberger`_)

- :meth:`mne.Report.add_epochs` gained a new parameter, ``drop_log_ignore``, to control which drop reasons to omit when creating the drop log plot (:gh:`10182` by `Richard Höchenberger`_)

- :meth:`mne.Epochs.plot_drop_log` now also includes the absolute number of epochs dropped in the title (:gh:`10186` by `Richard Höchenberger`_)

- Add a button to show the maximum intensity projection in :func:`mne.gui.locate_ieeg` (:gh:`10185` by `Alex Rockhill`_)

- Annotations from a :class:`~mne.io.Raw` object are now preserved by the :class:`~mne.Epochs` constructor and are supported when saving Epochs (:gh:`9969` and :gh:`10019` by `Adam Li`_)

- Add a button to display the MEG helmet in the coregistration GUI (:gh:`10200` by `Guillaume Favelier`_)

- Add marching cubes display of head if :func:`mne.bem.make_scalp_surfaces` has not computed or the recon-all hasn't finished (:gh:`10202` by `Alex Rockhill`_)

- The default interaction style of :func:`mne.gui.coregistration` and :func:`mne.viz.plot_alignment` has been changed to ``'terrain'``, which keeps one axis fixed and should make interactions with the 3D scene more predictable (:gh:`9972`, :gh:`10206` by `Richard Höchenberger`_)

- :func:`mne.gui.coregistration` now uses the proper widget style for push buttons, making for a more native feel of the application (:gh:`10220` by `Richard Höchenberger`_ and `Guillaume Favelier`_)

- :class:`mne.coreg.Coregistration`, :func:`mne.scale_bem`, and :func:`mne.scale_mri` gained a new parameter, ``on_defects``, controlling how to handle topological defects (:gh:`10230`, by `Richard Höchenberger`_)

- Added plotting points to represent contacts on the max intensity projection plot for :func:`mne.gui.locate_ieeg` (:gh:`10212` by `Alex Rockhill`_)

- Add lines in 3D and on the maximum intensity projection when more than two electrode contacts are selected to aid in identifying that contact for :func:`mne.gui.locate_ieeg` (:gh:`10212` by `Alex Rockhill`_)

- Add a ``block`` parameter to :class:`mne.viz.Brain` and the UI of :class:`mne.coreg.Coregistration` to prevent the windows from closing immediately when running in a non-interactive Python session (:gh:`10222` by `Guillaume Favelier`_)

<<<<<<< HEAD
- The new convenience function :func:`mne.event.match_event_names` allows for straightforward checking if a specific event name or a group of events is present in a collection of event names (:gh:`10233` by `Richard Höchenberger`_)
=======
- All methods of :class:`mne.Report` with a ``tags`` parameter now also accept a single tag passed as a string (previously, you needed to pass a tuple of strings, even for a single tag) (:gh:`10183`, by `Richard Höchenberger`_)
>>>>>>> ebaaed43

Bugs
~~~~

- Teach :func:`mne.io.read_raw_bti` to use its ``eog_ch`` parameter (:gh:`10093` by :newcontrib:`Adina Wagner`)

- Fix default of :func:`mne.io.Raw.plot` to be ``use_opengl=None``, which will act like False unless ``MNE_BROWSER_USE_OPENGL=true`` is set in the user configuration (:gh:`9957` by `Eric Larson`_)

- Fix bug with :class:`mne.Report` where figures were saved with ``bbox_inches='tight'``, which led to inconsistent sizes in sliders (:gh:`9966` by `Eric Larson`_)

- When opening a saved report and saving it to a different filename again, don't change ``Report.fname`` to avoid a regression when using :func:`~mne.open_report` as a context manager (:gh:`9998` by `Marijn van Vliet`_)

- Fix bug in :func:`mne.make_forward_solution` where sensor-sphere geometry check was incorrect (:gh:`9968` by `Eric Larson`_)

- Use single char alphanumeric suffix when renaming long channel names (over 15-characters) when writing to FIF format. (:gh:`10002` by `Luke Bloy`_)

- Add argument ``overwrite`` to :func:`mne.export.export_raw`, :func:`mne.export.export_epochs`, :func:`mne.export.export_evokeds` and :func:`mne.export.export_evokeds_mff` (:gh:`9975` by `Mathieu Scheltienne`_)

- :func:`mne.gui.coregistration` and the ``mne coreg`` command didn't respect the ``interaction`` parameter (:gh:`9972` by `Richard Höchenberger`_)

- Fix incorrect projection of source space onto white matter surface instead of pial in :ref:`tut-working-with-ecog` (:gh:`9980` by `Alex Rockhill`_)

- Fix channel type support when reading from EEGLAB ``.set`` format with :func:`mne.io.read_raw_eeglab` and :func:`mne.read_epochs_eeglab` (:gh:`9990` by `Mathieu Scheltienne`_)

- Fix suboptimal alignment using :func:`mne.transforms.compute_volume_registration` (:gh:`9991` by `Alex Rockhill`_)

- Only warn if header is missing in BrainVision files instead of raising an error (:gh:`10001` by `Clemens Brunner`_)

- Add argument ``overwrite`` to `mne.preprocessing.ICA.save` to check for existing file (:gh:`10004` by `Mathieu Scheltienne`_)

- :class:`mne.Report` now raises an exception if invalid tags were passed (:gh:`9970` by `Richard Höchenberger`_)

- Fix bug in :func:`mne.get_montage_volume_labels` that set the maximum number of voxels to be included too low causing unwanted capping of the included voxel labels (:gh:`10021` by `Alex Rockhill`_)

- Fix annotation cropping and I/O roundtrip when there is no measurement date available (:gh:`10040` by `Mathieu Scheltienne`_ and `Alex Gramfort`_).

- :func:`~mne.sys_info` output now contains the installed version of ``pooch``, too; this output had been accidentally removed previously (:gh:`10047` by `Richard Höchenberger`_)

- Fix automatic channel type detection from channel labels in :func:`mne.io.read_raw_edf` and :func:`mne.io.read_raw_bdf` (and disable this functionality from :func:`mne.io.read_raw_gdf`) (:gh:`10058` by `Clemens Brunner`_)

- Fix :func:`~mne.stats.permutation_cluster_1samp_test` to properly handle 2-dimensional data in combination with TFCE (:gh:`10073` by `Richard Höchenberger`_)

- Fix channel grouping error when using "butterfly mode" with :meth:`mne.io.Raw.plot` (:gh:`10087` by `Daniel McCloy`_)

- Fix inconsistent behavior of ``mne.preprocessing.annotate_*`` functions by making them all return :class:`mne.Annotations` objects with the ``orig_time`` attribute set to ``raw.info["meas_time"]`` (:gh:`10067` and :gh:`10118` by `Stefan Appelhoff`_, `Eric Larson`_, and `Alex Gramfort`_)

- Fix bug that appears during automatic calculation of the colormap of `mne.viz.Brain` when data values of ``fmin`` and ``fmax`` are too close (:gh:`10074` by `Guillaume Favelier`_)

- We now display a scrollbar in the tags dropdown of a `~mne.Report` if many tags have been added, granting access to all tags instead of "hiding" them below the bottom of the page (:gh:`10082` by `Richard Höchenberger`_)

- Creating :class:`mne.Epochs` now provides clearer logging (less ambiguous, no duplicates) when the ``preload`` and/or ``metadata`` parameters are set (:gh:`10112` by `Stefan Appelhoff`_)

- Fix bug with :class:`mne.Epochs` where save-load round-trip with FIF would cause :meth:`mne.Epochs.apply_baseline` to no longer work (:gh:`10177` by `Eric Larson`_)

- Fix functions by adding missing ``overwrite`` parameters: :func:`mne.write_events`, :func:`mne.write_cov`, :func:`mne.write_evokeds`, :meth:`mne.SourceEstimate.save`, :func:`mne.minimum_norm.write_inverse_operator`, :func:`mne.write_proj`, and related methods (:gh:`10127` by `Eric Larson`_)

- Fix bug with :func:`mne.transforms.compute_volume_registration` and :func:`mne.compute_source_morph` (volumetric) where the smoothing factors were not scaled based on ``zooms`` (:gh:`10132` by `Eric Larson`_)

- Remove repeated logging output when overwriting an existing `~mne.io.Raw` file (:gh:`10095` by `Richard Höchenberger`_ and `Stefan Appelhoff`_)

- In the plots generated by :meth:`mne.Report.add_stc`, we now only add 5 labels to the color bar to reduce the chance of overlap, which could previously cause the labels to become unreadable (:gh:`10135` by `Richard Höchenberger`_)

- :meth:`mne.Report.add_trans` now allows you to add sensor alignment plots for head surfaces that have topological defects (:gh:`10175` by `Richard Höchenberger`_)

- :meth:`mne.Report.add_trans` now also works if no digitization points are present in the data (:gh:`10176` by `Jeff Stout`_)

- Argument ``verbose`` is now respected by dataset fetching (:gh:`10210` by `Mathieu Scheltienne`_)

- :func:`mne.gui.coregistration` now works with surfaces containing topological defects (:gh:`10230`, by `Richard Höchenberger`_)

API changes
~~~~~~~~~~~
- ``mne.Info.pick_channels`` has been deprecated. Use ``inst.pick_channels`` to pick channels from :class:`~mne.io.Raw`, :class:`~mne.Epochs`, and :class:`~mne.Evoked`. Use :func:`mne.pick_info` to pick channels from :class:`mne.Info` (:gh:`10039` by `Mathieu Scheltienne`_)

- Argument ``event_list`` has been deprecated in favor of ``events`` in :func:`mne.write_events` (:gh:`10056` by `Mathieu Scheltienne`_)

- ``mne.preprocessing.annotate_flat`` has been deprecated in favor of :func`mne.preprocessing.annotate_amplitude`, that covers both minimum and maximum peak-to-peak variation. (:gh:`10143` by `Mathieu Scheltienne`_)

Dependencies
~~~~~~~~~~~~
Numerous external dependencies that used to be bundled with MNE-Python are now
not shipped with the package anymore and will instead be retrieved
automatically from their official sources when you install MNE-Python. This
simplifies MNE-Python maintenance and keeps the package smaller. The following
new dependencies have been added:

- `Jinja2`_ (replaces ``Tempita``, which is not maintained anymore; :gh:`10211` by `Richard Höchenberger`_)


.. _Jinja2: https://jinja.palletsprojects.com/<|MERGE_RESOLUTION|>--- conflicted
+++ resolved
@@ -90,11 +90,9 @@
 
 - Add a ``block`` parameter to :class:`mne.viz.Brain` and the UI of :class:`mne.coreg.Coregistration` to prevent the windows from closing immediately when running in a non-interactive Python session (:gh:`10222` by `Guillaume Favelier`_)
 
-<<<<<<< HEAD
+- All methods of :class:`mne.Report` with a ``tags`` parameter now also accept a single tag passed as a string (previously, you needed to pass a tuple of strings, even for a single tag) (:gh:`10183`, by `Richard Höchenberger`_)
+
 - The new convenience function :func:`mne.event.match_event_names` allows for straightforward checking if a specific event name or a group of events is present in a collection of event names (:gh:`10233` by `Richard Höchenberger`_)
-=======
-- All methods of :class:`mne.Report` with a ``tags`` parameter now also accept a single tag passed as a string (previously, you needed to pass a tuple of strings, even for a single tag) (:gh:`10183`, by `Richard Höchenberger`_)
->>>>>>> ebaaed43
 
 Bugs
 ~~~~
