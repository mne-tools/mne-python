--- conflicted
+++ resolved
@@ -30,10 +30,5 @@
 # for backward compatibility
 from .fiff import RawFIFF
 from .fiff import RawFIFF as Raw
-<<<<<<< HEAD
-from .base import (concatenate_raws, get_chpi_positions, set_eeg_reference,
-                   specify_eeg_electrodes)
-=======
 from .base import concatenate_raws, get_chpi_positions, set_eeg_reference,
-                  apply_reference
->>>>>>> bfaded63
+                  apply_reference, specify_eeg_electrodes