"""Generate self-contained HTML reports from MNE objects."""

# Authors: Alex Gramfort <alexandre.gramfort@inria.fr>
#          Mainak Jas <mainak@neuro.hut.fi>
#          Teon Brooks <teon.brooks@gmail.com>
#
# License: BSD (3-clause)

import base64
from io import BytesIO
import os
import os.path as op
import fnmatch
import re
import codecs
from shutil import copyfile
import time
from glob import glob
import warnings
import webbrowser
import numpy as np

from . import read_evokeds, read_events, pick_types, read_cov
from .fixes import _get_img_fdata
from .io import read_raw_fif, read_info, _stamp_to_dt
<<<<<<< HEAD
from .utils import (logger, verbose, get_subjects_dir, warn,
=======
from .io.pick import _DATA_CH_TYPES_SPLIT
from .utils import (logger, verbose, get_subjects_dir, warn, _import_mlab,
>>>>>>> 3fafe437
                    fill_doc, _check_option)
from .viz import plot_events, plot_alignment, plot_cov
from .viz._3d import _plot_mri_contours
from .forward import read_forward_solution
from .epochs import read_epochs
from .minimum_norm import read_inverse_operator
from .parallel import parallel_func, check_n_jobs

from .externals.tempita import HTMLTemplate, Template
from .externals.h5io import read_hdf5, write_hdf5

VALID_EXTENSIONS = ['raw.fif', 'raw.fif.gz', 'sss.fif', 'sss.fif.gz',
                    '-eve.fif', '-eve.fif.gz', '-cov.fif', '-cov.fif.gz',
                    '-trans.fif', '-trans.fif.gz', '-fwd.fif', '-fwd.fif.gz',
                    '-epo.fif', '-epo.fif.gz', '-inv.fif', '-inv.fif.gz',
                    '-ave.fif', '-ave.fif.gz', 'T1.mgz']
SECTION_ORDER = ['raw', 'events', 'epochs', 'evoked', 'covariance', 'trans',
                 'mri', 'forward', 'inverse']


###############################################################################
# PLOTTING FUNCTIONS

def _ndarray_to_fig(img):
    """Convert to MPL figure, adapted from matplotlib.image.imsave."""
    figsize = np.array(img.shape[:2][::-1]) / 100.
    fig = _figure_agg(dpi=100, figsize=figsize, frameon=False)
    fig.figimage(img)
    return fig


def _fig_to_img(fig, image_format='png', scale=None, **kwargs):
    """Plot figure and create a binary image."""
    # fig can be ndarray, mpl Figure, Mayavi Figure, or callable that produces
    # a mpl Figure
    import matplotlib.pyplot as plt
    from matplotlib.figure import Figure
    if isinstance(fig, np.ndarray):
        fig = _ndarray_to_fig(fig)
    elif callable(fig):
        plt.close('all')
        fig = fig(**kwargs)
    elif not isinstance(fig, Figure):
        from .viz.backends.renderer import (
            _check_3d_figure, _take_3d_screenshot,
            _close_3d_figure, MNE_3D_BACKEND_TESTING
        )
        _check_3d_figure(figure=fig)
        if not MNE_3D_BACKEND_TESTING:
            img = _take_3d_screenshot(figure=fig)
        else:  # Testing mode
            img = np.zeros((2, 2, 3))

        _close_3d_figure(figure=fig)
        fig = _ndarray_to_fig(img)

    output = BytesIO()
    if scale is not None:
        _scale_mpl_figure(fig, scale)
    logger.debug('Saving figure %s with dpi %s'
                 % (fig.get_size_inches(), fig.get_dpi()))
    with warnings.catch_warnings(record=True):
        warnings.simplefilter('ignore')  # incompatible axes
        fig.savefig(output, format=image_format, dpi=fig.get_dpi(),
                    bbox_to_inches='tight')
    plt.close(fig)
    output = output.getvalue()
    return (output.decode('utf-8') if image_format == 'svg' else
            base64.b64encode(output).decode('ascii'))


def _scale_mpl_figure(fig, scale):
    """Magic scaling helper.

    Keeps font-size and artist sizes constant
    0.5 : current font - 4pt
    2.0 : current font + 4pt

    XXX it's unclear why this works, but good to go for most cases
    """
    scale = float(scale)
    fig.set_size_inches(fig.get_size_inches() * scale)
    fig.set_dpi(fig.get_dpi() * scale)
    import matplotlib as mpl
    if scale >= 1:
        sfactor = scale ** 2
    else:
        sfactor = -((1. / scale) ** 2)
    for text in fig.findobj(mpl.text.Text):
        fs = text.get_fontsize()
        new_size = fs + sfactor
        if new_size <= 0:
            raise ValueError('could not rescale matplotlib fonts, consider '
                             'increasing "scale"')
        text.set_fontsize(new_size)

    fig.canvas.draw()


def _figs_to_mrislices(sl, n_jobs, **kwargs):
    import matplotlib.pyplot as plt
    plt.close('all')
    use_jobs = min(n_jobs, max(1, len(sl)))
    parallel, p_fun, _ = parallel_func(_plot_mri_contours, use_jobs)
    outs = parallel(p_fun(slices=s, **kwargs)
                    for s in np.array_split(sl, use_jobs))
    for o in outs[1:]:
        outs[0] += o
    return outs[0]


def _iterate_trans_views(function, **kwargs):
    """Auxiliary function to iterate over views in trans fig."""
    import matplotlib.pyplot as plt
    from .viz.backends.renderer import (
        _check_3d_figure, _take_3d_screenshot, _close_3d_figure,
        _set_3d_view, MNE_3D_BACKEND_TESTING
    )

    fig = function(**kwargs)
    _check_3d_figure(fig)

    views = [(90, 90), (0, 90), (0, -90)]
    fig2, axes = plt.subplots(1, len(views))
    for view, ax in zip(views, axes):
        _set_3d_view(fig, azimuth=view[0], elevation=view[1],
                     focalpoint=None, distance=None)
        if not MNE_3D_BACKEND_TESTING:
            im = _take_3d_screenshot(figure=fig)
        else:  # Testing mode
            im = np.zeros((2, 2, 3))
        ax.imshow(im)
        ax.axis('off')

    _close_3d_figure(fig)
    img = _fig_to_img(fig2, image_format='png')
    return img

###############################################################################
# TOC FUNCTIONS


def _is_bad_fname(fname):
    """Identify bad file naming patterns and highlight them in the TOC."""
    if fname.endswith('(whitened)'):
        fname = fname[:-11]

    if not fname.endswith(tuple(VALID_EXTENSIONS + ['bem', 'custom'])):
        return 'red'
    else:
        return ''


def _get_fname(fname):
    """Get fname without -#-."""
    if '-#-' in fname:
        fname = fname.split('-#-')[0]
    else:
        fname = op.basename(fname)
    fname = ' ... %s' % fname
    return fname


def _get_toc_property(fname):
    """Assign class names to TOC elements to allow toggling with buttons."""
    if fname.endswith(('-eve.fif', '-eve.fif.gz')):
        div_klass = 'events'
        tooltip = fname
        text = op.basename(fname)
    elif fname.endswith(('-ave.fif', '-ave.fif.gz')):
        div_klass = 'evoked'
        tooltip = fname
        text = op.basename(fname)
    elif fname.endswith(('-cov.fif', '-cov.fif.gz')):
        div_klass = 'covariance'
        tooltip = fname
        text = op.basename(fname)
    elif fname.endswith(('raw.fif', 'raw.fif.gz',
                         'sss.fif', 'sss.fif.gz')):
        div_klass = 'raw'
        tooltip = fname
        text = op.basename(fname)
    elif fname.endswith(('-trans.fif', '-trans.fif.gz')):
        div_klass = 'trans'
        tooltip = fname
        text = op.basename(fname)
    elif fname.endswith(('-fwd.fif', '-fwd.fif.gz')):
        div_klass = 'forward'
        tooltip = fname
        text = op.basename(fname)
    elif fname.endswith(('-inv.fif', '-inv.fif.gz')):
        div_klass = 'inverse'
        tooltip = fname
        text = op.basename(fname)
    elif fname.endswith(('-epo.fif', '-epo.fif.gz')):
        div_klass = 'epochs'
        tooltip = fname
        text = op.basename(fname)
    elif fname.endswith(('.nii', '.nii.gz', '.mgh', '.mgz')):
        div_klass = 'mri'
        tooltip = 'MRI'
        text = 'MRI'
    elif fname.endswith(('bem')):
        div_klass = 'mri'
        tooltip = 'MRI'
        text = 'MRI'
    elif fname.endswith('(whitened)'):
        div_klass = 'evoked'
        tooltip = fname
        text = op.basename(fname[:-11]) + '(whitened)'
    else:
        div_klass = fname.split('-#-')[1]
        tooltip = fname.split('-#-')[0]
        text = fname.split('-#-')[0]

    return div_klass, tooltip, text


def _iterate_files(report, fnames, info, cov, baseline, sfreq, on_error,
                   image_format):
    """Parallel process in batch mode."""
    htmls, report_fnames, report_sectionlabels = [], [], []

    def _update_html(html, report_fname, report_sectionlabel):
        """Update the lists above."""
        htmls.append(html)
        report_fnames.append(report_fname)
        report_sectionlabels.append(report_sectionlabel)

    for fname in fnames:
        logger.info("Rendering : %s"
                    % op.join('...' + report.data_path[-20:],
                              fname))
        try:
            if fname.endswith(('raw.fif', 'raw.fif.gz',
                               'sss.fif', 'sss.fif.gz')):
                html = report._render_raw(fname)
                report_fname = fname
                report_sectionlabel = 'raw'
            elif fname.endswith(('-fwd.fif', '-fwd.fif.gz')):
                html = report._render_forward(fname)
                report_fname = fname
                report_sectionlabel = 'forward'
            elif fname.endswith(('-inv.fif', '-inv.fif.gz')):
                html = report._render_inverse(fname)
                report_fname = fname
                report_sectionlabel = 'inverse'
            elif fname.endswith(('-ave.fif', '-ave.fif.gz')):
                if cov is not None:
                    html = report._render_whitened_evoked(fname, cov, baseline,
                                                          image_format)
                    report_fname = fname + ' (whitened)'
                    report_sectionlabel = 'evoked'
                    _update_html(html, report_fname, report_sectionlabel)

                html = report._render_evoked(fname, baseline, image_format)
                report_fname = fname
                report_sectionlabel = 'evoked'
            elif fname.endswith(('-eve.fif', '-eve.fif.gz')):
                html = report._render_eve(fname, sfreq, image_format)
                report_fname = fname
                report_sectionlabel = 'events'
            elif fname.endswith(('-epo.fif', '-epo.fif.gz')):
                html = report._render_epochs(fname, image_format)
                report_fname = fname
                report_sectionlabel = 'epochs'
            elif (fname.endswith(('-cov.fif', '-cov.fif.gz')) and
                  report.info_fname is not None):
                html = report._render_cov(fname, info, image_format)
                report_fname = fname
                report_sectionlabel = 'covariance'
            elif (fname.endswith(('-trans.fif', '-trans.fif.gz')) and
                  report.info_fname is not None and report.subjects_dir
                  is not None and report.subject is not None):
                html = report._render_trans(fname, report.data_path, info,
                                            report.subject,
                                            report.subjects_dir)
                report_fname = fname
                report_sectionlabel = 'trans'
            else:
                html = None
                report_fname = None
                report_sectionlabel = None
        except Exception as e:
            if on_error == 'warn':
                warn('Failed to process file %s:\n"%s"' % (fname, e))
            elif on_error == 'raise':
                raise
            html = None
            report_fname = None
            report_sectionlabel = None
        _update_html(html, report_fname, report_sectionlabel)

    return htmls, report_fnames, report_sectionlabels


def open_report(fname, **params):
    """Read a saved report or, if it doesn't exist yet, create a new one.

    The returned report can be used as a context manager, in which case any
    changes to the report are saved when exiting the context block.

    Parameters
    ----------
    fname : str
        The file containing the report, stored in the HDF5 format. If the file
        does not exist yet, a new report is created that will be saved to the
        specified file.
    **params : kwargs
        When creating a new report, any named parameters other than ``fname``
        are passed to the ``__init__`` function of the `Report` object. When
        reading an existing report, the parameters are checked with the
        loaded report and an exception is raised when they don't match.

    Returns
    -------
    report : instance of Report
        The report.
    """
    if op.exists(fname):
        # Check **params with the loaded report
        state = read_hdf5(fname, title='mnepython')
        for param in params.keys():
            if param not in state:
                raise ValueError('The loaded report has no attribute %s' %
                                 param)
            if params[param] != state[param]:
                raise ValueError("Attribute '%s' of loaded report does not "
                                 "match the given parameter." % param)
        report = Report()
        report.__setstate__(state)
    else:
        report = Report(**params)
    # Keep track of the filename in case the Report object is used as a context
    # manager.
    report._fname = fname
    return report


###############################################################################
# IMAGE FUNCTIONS

def _figure_agg(**kwargs):
    from matplotlib.figure import Figure
    from matplotlib.backends.backend_agg import FigureCanvasAgg as FigureCanvas
    fig = Figure(**kwargs)
    FigureCanvas(fig)
    return fig


def _build_image_png(data, cmap='gray'):
    """Build an image encoded in base64."""
    import matplotlib.pyplot as plt

    figsize = data.shape[::-1]
    if figsize[0] == 1:
        figsize = tuple(figsize[1:])
        data = data[:, :, 0]
    fig = _figure_agg(figsize=figsize, dpi=1.0, frameon=False)
    cmap = getattr(plt.cm, cmap, plt.cm.gray)
    fig.figimage(data, cmap=cmap)
    output = BytesIO()
    fig.savefig(output, dpi=fig.get_dpi(), format='png')
    return base64.b64encode(output.getvalue()).decode('ascii')


def _iterate_sagittal_slices(array, limits=None):
    """Iterate sagittal slices."""
    shape = array.shape[0]
    for ind in range(shape):
        if limits and ind not in limits:
            continue
        yield ind, array[ind, :, :]


def _iterate_axial_slices(array, limits=None):
    """Iterate axial slices."""
    shape = array.shape[1]
    for ind in range(shape):
        if limits and ind not in limits:
            continue
        yield ind, array[:, ind, :]


def _iterate_coronal_slices(array, limits=None):
    """Iterate coronal slices."""
    shape = array.shape[2]
    for ind in range(shape):
        if limits and ind not in limits:
            continue
        yield ind, np.flipud(np.rot90(array[:, :, ind]))


def _iterate_mri_slices(name, ind, global_id, slides_klass, data, cmap):
    """Auxiliary function for parallel processing of mri slices."""
    img_klass = 'slideimg-%s' % name

    caption = u'Slice %s %s' % (name, ind)
    slice_id = '%s-%s-%s' % (name, global_id, ind)
    div_klass = 'span12 %s' % slides_klass
    img = _build_image_png(data, cmap=cmap)
    first = True if ind == 0 else False
    html = _build_html_image(img, slice_id, div_klass, img_klass, caption,
                             first, image_format='png')
    return ind, html


###############################################################################
# HTML functions

def _build_html_image(img, id, div_klass, img_klass, caption=None,
                      show=True, image_format='png'):
    """Build a html image from a slice array."""
    html = []
    add_style = u'' if show else u'style="display: none"'
    html.append(u'<li class="%s" id="%s" %s>' % (div_klass, id, add_style))
    html.append(u'<div class="thumbnail">')
    if image_format == 'png':
        html.append(u'<img class="%s" alt="" style="width:90%%;" '
                    'src="data:image/png;base64,%s">'
                    % (img_klass, img))
    else:
        html.append(u'<div style="text-align:center;" class="%s">%s</div>'
                    % (img_klass, img))
    html.append(u'</div>')
    if caption:
        html.append(u'<h4>%s</h4>' % caption)
    html.append(u'</li>')
    return u'\n'.join(html)


slider_template = HTMLTemplate(u"""
<script>$("#{{slider_id}}").slider({
                       range: "min",
                       /*orientation: "vertical",*/
                       min: {{minvalue}},
                       max: {{maxvalue}},
                       step: {{step}},
                       value: {{startvalue}},
                       create: function(event, ui) {
                       $(".{{klass}}").hide();
                       $("#{{klass}}-{{startvalue}}").show();},
                       stop: function(event, ui) {
                       var list_value = $("#{{slider_id}}").slider("value");
                       $(".{{klass}}").hide();
                       $("#{{klass}}-"+list_value).show();}
                       })</script>
""")

slider_full_template = Template(u"""
<li class="{{div_klass}}" id="{{id}}">
<h4>{{title}}</h4>
<div class="thumbnail">
    <ul><li class="slider">
        <div class="row">
            <div class="col-md-6 col-md-offset-3">
                <div id="{{slider_id}}"></div>
                <ul class="thumbnail">
                    {{image_html}}
                </ul>
                {{html}}
            </div>
        </div>
    </li></ul>
</div>
</li>
""")


def _build_html_slider(slices_range, slides_klass, slider_id,
                       start_value=None):
    """Build an html slider for a given slices range and a slices klass."""
    if start_value is None:
        start_value = slices_range[len(slices_range) // 2]
    with warnings.catch_warnings(record=True):
        warnings.simplefilter('ignore')
        out = slider_template.substitute(
            slider_id=slider_id, klass=slides_klass,
            step=slices_range[1] - slices_range[0],
            minvalue=slices_range[0], maxvalue=slices_range[-1],
            startvalue=start_value)
    return out


###############################################################################
# HTML scan renderer

header_template = Template(u"""
<!DOCTYPE html>
<html lang="{{lang}}">
<head>
{{include}}
<script type="text/javascript">

        var toggle_state = false;
        $(document).on('keydown', function (event) {
            if (event.which == 84){
                if (!toggle_state)
                    $('.has_toggle').trigger('click');
                else if (toggle_state)
                    $('.has_toggle').trigger('click');
            toggle_state = !toggle_state;
            }
        });

        function togglebutton(class_name){
            $(class_name).toggle();

            if ($(class_name + '-btn').hasClass('active'))
                $(class_name + '-btn').removeClass('active');
            else
                $(class_name + '-btn').addClass('active');
        }

        /* Scroll down on click to #id so that caption is not hidden
        by navbar */
        var shiftWindow = function() { scrollBy(0, -60) };
        if (location.hash) shiftWindow();
        window.addEventListener("hashchange", shiftWindow);

        </script>
<style type="text/css">

body {
    line-height: 1.5em;
    font-family: arial, sans-serif;
}

h1 {
    font-size: 30px;
    text-align: center;
}

h4 {
    text-align: center;
}

@link-color:       @brand-primary;
@link-hover-color: darken(@link-color, 15%);

a{
    color: @link-color;
    &:hover {
        color: @link-hover-color;
        text-decoration: underline;
  }
}

li{
    list-style-type:none;
}

#wrapper {
    text-align: left;
    margin: 5em auto;
    width: 700px;
}

#container{
    position: relative;
}

#content{
    margin-left: 22%;
    margin-top: 60px;
    width: 75%;
}

#toc {
  margin-top: navbar-height;
  position: fixed;
  width: 20%;
  height: 90%;
  overflow: auto;
}

#toc li {
    overflow: hidden;
    padding-bottom: 2px;
    margin-left: 20px;
}

#toc span {
    float: left;
    padding: 0 2px 3px 0;
}

div.footer {
    background-color: #C0C0C0;
    color: #000000;
    padding: 3px 8px 3px 0;
    clear: both;
    font-size: 0.8em;
    text-align: right;
}

</style>
</head>
<body>

<nav class="navbar navbar-inverse navbar-fixed-top" role="navigation">
    <div class="container-fluid">
        <div class="navbar-header navbar-left">
            <ul class="nav nav-pills"><li class="active">
                <a class="navbar-btn" data-toggle="collapse"
                data-target="#viewnavbar" href="javascript:void(0)">
                ></a></li></ul>
    </div>
        <h3 class="navbar-text" style="color:white">{{title}}</h3>
        <ul class="nav nav-pills navbar-right" style="margin-top: 7px;"
        id="viewnavbar">

        {{for section in sections}}

        <li class="active {{sectionvars[section]}}-btn">
           <a href="javascript:void(0)"
           onclick="togglebutton('.{{sectionvars[section]}}')"
           class="has_toggle">
    {{section if section != 'mri' else 'MRI'}}
           </a>
        </li>

        {{endfor}}

        </ul>
    </div>
</nav>
""")

footer_template = HTMLTemplate(u"""
</div></body>
<div class="footer">
        &copy; Copyright 2012-{{current_year}}, MNE Developers.
      Created on {{date}}.
      Powered by <a href="http://mne.tools/">MNE.
</div>
</html>
""")

html_template = Template(u"""
<li class="{{div_klass}}" id="{{id}}">
    <h4>{{caption}}</h4>
    <div class="thumbnail">{{html}}</div>
</li>
""")

image_template = Template(u"""

{{default interactive = False}}
{{default width = 50}}
{{default id = False}}
{{default image_format = 'png'}}
{{default scale = None}}
{{default comment = None}}

<li class="{{div_klass}}" {{if id}}id="{{id}}"{{endif}}
{{if not show}}style="display: none"{{endif}}>

{{if caption}}
<h4>{{caption}}</h4>
{{endif}}
<div class="thumbnail">
{{if not interactive}}
    {{if image_format == 'png'}}
        {{if scale is not None}}
            <img alt="" style="width:{{width}}%;"
             src="data:image/png;base64,{{img}}">
        {{else}}
            <img alt=""
             src="data:image/png;base64,{{img}}">
        {{endif}}
    {{elif image_format == 'gif'}}
        {{if scale is not None}}
            <img alt="" style="width:{{width}}%;"
             src="data:image/gif;base64,{{img}}">
        {{else}}
            <img alt=""
             src="data:image/gif;base64,{{img}}">
        {{endif}}
    {{elif image_format == 'svg'}}
        <div style="text-align:center;">
            {{img}}
        </div>
    {{endif}}
    {{if comment is not None}}
        <br><br>
        <div style="text-align:center;">
            <style>
                p.test {word-wrap: break-word;}
            </style>
            <p class="test">
                {{comment}}
            </p>
        </div>
    {{endif}}
{{else}}
    <center>{{interactive}}</center>
{{endif}}
</div>
</li>
""")

repr_template = Template(u"""
<li class="{{div_klass}}" id="{{id}}">
<h4>{{caption}}</h4><hr>
{{repr}}
<hr></li>
""")

raw_template = Template(u"""
<li class="{{div_klass}}" id="{{id}}">
<h4>{{caption}}</h4>
<table class="table table-hover">
    <tr>
        <th>Measurement date</th>
        {{if meas_date is not None}}
        <td>{{meas_date}}</td>
        {{else}}<td>Unknown</td>{{endif}}
    </tr>
    <tr>
        <th>Experimenter</th>
        {{if info['experimenter'] is not None}}
        <td>{{info['experimenter']}}</td>
        {{else}}<td>Unknown</td>{{endif}}
    </tr>
    <tr>
        <th>Digitized points</th>
        {{if info['dig'] is not None}}
        <td>{{len(info['dig'])}} points</td>
        {{else}}
        <td>Not available</td>
        {{endif}}
    </tr>
    <tr>
        <th>Good channels</th>
        <td>{{n_mag}} magnetometer, {{n_grad}} gradiometer,
            and {{n_eeg}} EEG channels</td>
    </tr>
    <tr>
        <th>Bad channels</th>
        {{if info['bads'] is not None}}
        <td>{{', '.join(info['bads'])}}</td>
        {{else}}<td>None</td>{{endif}}
    </tr>
    <tr>
        <th>EOG channels</th>
        <td>{{eog}}</td>
    </tr>
    <tr>
        <th>ECG channels</th>
        <td>{{ecg}}</td>
    <tr>
        <th>Measurement time range</th>
        <td>{{u'%0.2f' % tmin}} to {{u'%0.2f' % tmax}} sec.</td>
    </tr>
    <tr>
        <th>Sampling frequency</th>
        <td>{{u'%0.2f' % info['sfreq']}} Hz</td>
    </tr>
    <tr>
        <th>Highpass</th>
        <td>{{u'%0.2f' % info['highpass']}} Hz</td>
    </tr>
     <tr>
        <th>Lowpass</th>
        <td>{{u'%0.2f' % info['lowpass']}} Hz</td>
    </tr>
</table>
</li>
""")


toc_list = Template(u"""
<li class="{{div_klass}}">
    {{if id}}
        <a href="javascript:void(0)" onclick="window.location.hash={{id}};">
    {{endif}}
<span title="{{tooltip}}" style="color:{{color}}"> {{text}}</span>
{{if id}}</a>{{endif}}
</li>
""")


def _check_scale(scale):
    """Ensure valid scale value is passed."""
    if np.isscalar(scale) and scale <= 0:
        raise ValueError('scale must be positive, not %s' % scale)


def _check_image_format(rep, image_format):
    """Ensure fmt is valid."""
    if rep is None:
        _check_option('image_format', image_format, ['png', 'svg'])
    elif image_format is not None:
        _check_option('image_format', image_format, ['png', 'svg', None])
    else:  # rep is not None and image_format is None
        image_format = rep.image_format
    return image_format


@fill_doc
class Report(object):
    r"""Object for rendering HTML.

    Parameters
    ----------
    info_fname : str
        Name of the file containing the info dictionary.
    subjects_dir : str | None
        Path to the SUBJECTS_DIR. If None, the path is obtained by using
        the environment variable SUBJECTS_DIR.
    subject : str | None
        Subject name.
    title : str
        Title of the report.
    cov_fname : str
        Name of the file containing the noise covariance.
    baseline : None or tuple of length 2 (default (None, 0))
        The time interval to apply baseline correction for evokeds.
        If None do not apply it. If baseline is (a, b)
        the interval is between "a (s)" and "b (s)".
        If a is None the beginning of the data is used
        and if b is None then b is set to the end of the interval.
        If baseline is equal to (None, None) all the time
        interval is used.
        The baseline (a, b) includes both endpoints, i.e. all
        timepoints t such that a <= t <= b.
    image_format : str
        Default image format to use (default is 'png').
        SVG uses vector graphics, so fidelity is higher but can increase
        file size and browser image rendering time as well.

        .. versionadded:: 0.15

    raw_psd : bool | dict
        If True, include PSD plots for raw files. Can be False (default) to
        omit, True to plot, or a dict to pass as ``kwargs`` to
        :meth:`mne.io.Raw.plot_psd`.

        .. versionadded:: 0.17
    %(verbose)s

    Notes
    -----
    See :ref:`tut-report` for an introduction to using ``mne.Report``, and
    :ref:`this example <ex-report>` for an example of customizing the report
    with a slider.

    .. versionadded:: 0.8.0
    """

    def __init__(self, info_fname=None, subjects_dir=None,
                 subject=None, title=None, cov_fname=None, baseline=None,
                 image_format='png', raw_psd=False, verbose=None):
        self.info_fname = info_fname
        self.cov_fname = cov_fname
        self.baseline = baseline
        self.subjects_dir = get_subjects_dir(subjects_dir, raise_error=False)
        self.subject = subject
        self.title = title
        self.image_format = _check_image_format(None, image_format)
        self.verbose = verbose

        self.initial_id = 0
        self.html = []
        self.fnames = []  # List of file names rendered
        self.sections = []  # List of sections
        self.lang = 'en-us'  # language setting for the HTML file
        self._sectionlabels = []  # Section labels
        self._sectionvars = {}  # Section variable names in js
        # boolean to specify if sections should be ordered in natural
        # order of processing (raw -> events ... -> inverse)
        self._sort_sections = False
        if not isinstance(raw_psd, bool) and not isinstance(raw_psd, dict):
            raise TypeError('raw_psd must be bool or dict, got %s'
                            % (type(raw_psd),))
        self.raw_psd = raw_psd
        self._init_render()  # Initialize the renderer

    def __repr__(self):
        """Print useful info about report."""
        s = '<Report | %d items' % len(self.fnames)
        if self.title is not None:
            s += ' | %s' % self.title
        fnames = [_get_fname(f) for f in self.fnames]
        if len(self.fnames) > 4:
            s += '\n%s' % '\n'.join(fnames[:2])
            s += '\n ...\n'
            s += '\n'.join(fnames[-2:])
        elif len(self.fnames) > 0:
            s += '\n%s' % '\n'.join(fnames)
        s += '\n>'
        return s

    def __len__(self):
        """Return the number of items in report."""
        return len(self.fnames)

    def _get_id(self):
        """Get id of plot."""
        self.initial_id += 1
        return self.initial_id

    def _validate_input(self, items, captions, section, comments=None):
        """Validate input."""
        if not isinstance(items, (list, tuple)):
            items = [items]
        if not isinstance(captions, (list, tuple)):
            captions = [captions]
        if not isinstance(comments, (list, tuple)):
            if comments is None:
                comments = [comments] * len(captions)
            else:
                comments = [comments]
        if len(comments) != len(items):
            raise ValueError('Comments and report items must have the same '
                             'length or comments should be None, got %d and %d'
                             % (len(comments), len(items)))
        elif len(captions) != len(items):
            raise ValueError('Captions and report items must have the same '
                             'length, got %d and %d'
                             % (len(captions), len(items)))

        # Book-keeping of section names
        if section not in self.sections:
            self.sections.append(section)
            self._sectionvars[section] = _clean_varnames(section)

        return items, captions, comments

    def remove(self, caption, section=None):
        """Remove a figure from the report.

        The figure to remove is searched for by its caption. When searching by
        caption, the section label can be specified as well to narrow down the
        search. If multiple figures match the search criteria, the last one
        will be removed.

        Any empty sections will be removed as well.

        Parameters
        ----------
        caption : str
            If set, search for the figure by caption.
        section : str | None
            If set, limit the search to the section with the given label.

        Returns
        -------
        removed_index : int | None
            The integer index of the figure that was removed, or ``None`` if no
            figure matched the search criteria.
        """
        # Construct the search pattern
        pattern = r'^%s-#-.*-#-custom$' % caption

        # Search for figures matching the search pattern, regardless of
        # section
        matches = [i for i, fname_ in enumerate(self.fnames)
                   if re.match(pattern, fname_)]
        if section is not None:
            # Narrow down the search to the given section
            svar = self._sectionvars[section]
            matches = [i for i in matches
                       if self._sectionlabels[i] == svar]
        if len(matches) == 0:
            return None

        # Remove last occurrence
        index = max(matches)

        # Remove the figure
        del self.fnames[index]
        del self._sectionlabels[index]
        del self.html[index]

        # Remove any (now) empty sections.
        # We use a list() to copy the _sectionvars dictionary, since we are
        # removing elements during the loop.
        for section_, sectionlabel_ in list(self._sectionvars.items()):
            if sectionlabel_ not in self._sectionlabels:
                self.sections.remove(section_)
                del self._sectionvars[section_]

        return index

    def _add_or_replace(self, fname, sectionlabel, html, replace=False):
        """Append a figure to the report, or replace it if it already exists.

        Parameters
        ----------
        fname : str
            A unique identifier for the figure. If a figure with this
            identifier has already been added, it will be replaced.
        sectionlabel : str
            The section to place the figure in.
        html : str
            The HTML that contains the figure.
        replace : bool
            Existing figures are only replaced if this is set to ``True``.
            Defaults to ``False``.
        """
        assert isinstance(html, str)  # otherwise later will break
        if replace and fname in self.fnames:
            # Find last occurrence of the figure
            ind = max([i for i, existing in enumerate(self.fnames)
                       if existing == fname])
            self.fnames[ind] = fname
            self._sectionlabels[ind] = sectionlabel
            self.html[ind] = html
        else:
            # Append new record
            self.fnames.append(fname)
            self._sectionlabels.append(sectionlabel)
            self.html.append(html)

    def add_figs_to_section(self, figs, captions, section='custom',
                            scale=None, image_format=None, comments=None,
                            replace=False):
        """Append custom user-defined figures.

        Parameters
        ----------
        figs : matplotlib.figure.Figure | mlab.Figure | array | list
            A figure or a list of figures to add to the report. Each figure in
            the list can be an instance of :class:`matplotlib.figure.Figure`,
            :class:`mayavi.core.api.Scene`, or :class:`numpy.ndarray`.
        captions : str | list of str
            A caption or a list of captions to the figures.
        section : str
            Name of the section to place the figure in. If section already
            exists, the figures will be appended to the end of the section.
        scale : float | None | callable
            Scale the images maintaining the aspect ratio.
            If None, no scaling is applied. If float, scale will determine
            the relative scaling (might not work for scale <= 1 depending on
            font sizes). If function, should take a figure object as input
            parameter. Defaults to None.
        image_format : str | None
            The image format to be used for the report, can be 'png' or 'svd'.
            None (default) will use the default specified during Report
            class construction.
        comments : None | str | list of str
            A string of text or a list of strings of text to be appended after
            the figure.
        replace : bool
            If ``True``, figures already present that have the same caption
            will be replaced. Defaults to ``False``.
        """
        figs, captions, comments = self._validate_input(figs, captions,
                                                        section, comments)
        image_format = _check_image_format(self, image_format)
        _check_scale(scale)
        for fig, caption, comment in zip(figs, captions, comments):
            caption = 'custom plot' if caption == '' else caption
            sectionvar = self._sectionvars[section]
            global_id = self._get_id()
            div_klass = self._sectionvars[section]
            img_klass = self._sectionvars[section]

            img = _fig_to_img(fig, image_format, scale)
            html = image_template.substitute(img=img, id=global_id,
                                             div_klass=div_klass,
                                             img_klass=img_klass,
                                             caption=caption,
                                             show=True,
                                             image_format=image_format,
                                             comment=comment)
            self._add_or_replace('%s-#-%s-#-custom' % (caption, sectionvar),
                                 sectionvar, html, replace)

    def add_images_to_section(self, fnames, captions, scale=None,
                              section='custom', comments=None, replace=False):
        """Append custom user-defined images.

        Parameters
        ----------
        fnames : str | list of str
            A filename or a list of filenames from which images are read.
            Images can be PNG, GIF or SVG.
        captions : str | list of str
            A caption or a list of captions to the images.
        scale : float | None
            Scale the images maintaining the aspect ratio.
            Defaults to None. If None, no scaling will be applied.
        section : str
            Name of the section. If section already exists, the images
            will be appended to the end of the section.
        comments : None | str | list of str
            A string of text or a list of strings of text to be appended after
            the image.
        replace : bool
            If ``True``, figures already present that have the same caption
            will be replaced. Defaults to ``False``.

        """
        # Note: using scipy.misc is equivalent because scipy internally
        # imports PIL anyway. It's not possible to redirect image output
        # to binary string using scipy.misc.
        fnames, captions, comments = self._validate_input(fnames, captions,
                                                          section, comments)
        _check_scale(scale)

        for fname, caption, comment in zip(fnames, captions, comments):
            caption = 'custom plot' if caption == '' else caption
            sectionvar = self._sectionvars[section]
            global_id = self._get_id()
            div_klass = self._sectionvars[section]
            img_klass = self._sectionvars[section]

            image_format = os.path.splitext(fname)[1][1:]
            image_format = image_format.lower()

            _check_option('image_format', image_format, ['png', 'gif', 'svg'])

            # Convert image to binary string.
            with open(fname, 'rb') as f:
                img = base64.b64encode(f.read()).decode('ascii')
            html = image_template.substitute(img=img, id=global_id,
                                             image_format=image_format,
                                             div_klass=div_klass,
                                             img_klass=img_klass,
                                             caption=caption,
                                             width=scale,
                                             comment=comment,
                                             show=True)

            self._add_or_replace('%s-#-%s-#-custom' % (caption, sectionvar),
                                 sectionvar, html, replace)

    def add_htmls_to_section(self, htmls, captions, section='custom',
                             replace=False):
        """Append htmls to the report.

        Parameters
        ----------
        htmls : str | list of str
            An html str or a list of html str.
        captions : str | list of str
            A caption or a list of captions to the htmls.
        section : str
            Name of the section. If section already exists, the images
            will be appended to the end of the section.
        replace : bool
            If ``True``, figures already present that have the same caption
            will be replaced. Defaults to ``False``.

        Notes
        -----
        .. versionadded:: 0.9.0
        """
        htmls, captions, _ = self._validate_input(htmls, captions, section)
        for html, caption in zip(htmls, captions):
            caption = 'custom plot' if caption == '' else caption
            sectionvar = self._sectionvars[section]
            global_id = self._get_id()
            div_klass = self._sectionvars[section]

            self._add_or_replace(
                '%s-#-%s-#-custom' % (caption, sectionvar), sectionvar,
                html_template.substitute(div_klass=div_klass, id=global_id,
                                         caption=caption, html=html), replace)

    @fill_doc
    def add_bem_to_section(self, subject, caption='BEM', section='bem',
                           decim=2, n_jobs=1, subjects_dir=None,
                           replace=False):
        """Render a bem slider html str.

        Parameters
        ----------
        subject : str
            Subject name.
        caption : str
            A caption for the bem.
        section : str
            Name of the section. If section already exists, the bem
            will be appended to the end of the section.
        decim : int
            Use this decimation factor for generating MRI/BEM images
            (since it can be time consuming).
        %(n_jobs)s
        subjects_dir : str | None
            Path to the SUBJECTS_DIR. If None, the path is obtained by using
            the environment variable SUBJECTS_DIR.
        replace : bool
            If ``True``, figures already present that have the same caption
            will be replaced. Defaults to ``False``.


        Notes
        -----
        .. versionadded:: 0.9.0
        """
        caption = 'custom plot' if caption == '' else caption
        html = self._render_bem(subject=subject, subjects_dir=subjects_dir,
                                decim=decim, n_jobs=n_jobs, section=section,
                                caption=caption)
        html, caption, _ = self._validate_input(html, caption, section)
        sectionvar = self._sectionvars[section]
        # convert list->str
        assert isinstance(html, list)
        html = u''.join(html)
        self._add_or_replace('%s-#-%s-#-custom' % (caption[0], sectionvar),
                             sectionvar, html)

    def add_slider_to_section(self, figs, captions=None, section='custom',
                              title='Slider', scale=None, image_format=None,
                              replace=False):
        """Render a slider of figs to the report.

        Parameters
        ----------
        figs : list of figures.
            Each figure in the list can be an instance of
            :class:`matplotlib.figure.Figure`,
            :class:`mayavi.core.api.Scene`, or :class:`numpy.ndarray`.
            Must have at least 2 elements.
        captions : list of str | list of float | None
            A list of captions to the figures. If float, a str will be
            constructed as `%f s`. If None, it will default to
            `Data slice %d`.
        section : str
            Name of the section. If section already exists, the figures
            will be appended to the end of the section.
        title : str
            The title of the slider.
        scale : float | None | callable
            Scale the images maintaining the aspect ratio.
            If None, no scaling is applied. If float, scale will determine
            the relative scaling (might not work for scale <= 1 depending on
            font sizes). If function, should take a figure object as input
            parameter. Defaults to None.
        image_format : str | None
            The image format to be used for the report, can be 'png' or 'svd'.
            None (default) will use the default specified during Report
            class construction.
        replace : bool
            If ``True``, figures already present that have the same caption
            will be replaced. Defaults to ``False``.


        Notes
        -----
        .. versionadded:: 0.10.0
        """
        _check_scale(scale)
        image_format = _check_image_format(self, image_format)
        if isinstance(figs[0], list):
            raise NotImplementedError('`add_slider_to_section` '
                                      'can only add one slider at a time.')
        if len(figs) < 2:
            raise ValueError('figs must be at least length 2, got %s'
                             % (len(figs),))
        figs = [figs]
        figs, _, _ = self._validate_input(figs, section, section)
        figs = figs[0]

        sectionvar = self._sectionvars[section]
        global_id = self._get_id()
        name = 'slider'

        html = []
        slides_klass = '%s-%s' % (name, global_id)
        div_klass = 'span12 %s' % slides_klass

        sl = np.arange(0, len(figs))
        slices = []
        img_klass = 'slideimg-%s' % name

        if captions is None:
            captions = ['Data slice %d' % ii for ii in sl]
        elif isinstance(captions, (list, tuple, np.ndarray)):
            if len(figs) != len(captions):
                raise ValueError('Captions must be the same length as the '
                                 'number of slides.')
            if isinstance(captions[0], (float, int)):
                captions = ['%0.3f s' % caption for caption in captions]
        else:
            raise TypeError('Captions must be None or an iterable of '
                            'float, int, str, Got %s' % type(captions))
        for ii, (fig, caption) in enumerate(zip(figs, captions)):
            img = _fig_to_img(fig, image_format, scale)
            slice_id = '%s-%s-%s' % (name, global_id, sl[ii])
            first = True if ii == 0 else False
            slices.append(_build_html_image(img, slice_id, div_klass,
                                            img_klass, caption, first,
                                            image_format=image_format))
        # Render the slider
        slider_id = 'select-%s-%s' % (name, global_id)
        # Render the slices
        image_html = u'\n'.join(slices)
        html.append(_build_html_slider(sl, slides_klass, slider_id,
                                       start_value=0))
        html = '\n'.join(html)

        slider_klass = sectionvar

        self._add_or_replace(
            '%s-#-%s-#-custom' % (title, sectionvar), sectionvar,
            slider_full_template.substitute(id=global_id, title=title,
                                            div_klass=slider_klass,
                                            slider_id=slider_id, html=html,
                                            image_html=image_html))

    ###########################################################################
    # HTML rendering
    def _render_one_axis(self, slices_iter, name, global_id, cmap,
                         n_elements, n_jobs):
        """Render one axis of the array."""
        global_id = global_id or name
        html = []
        html.append(u'<div class="col-xs-6 col-md-4">')
        slides_klass = '%s-%s' % (name, global_id)

        use_jobs = min(n_jobs, max(1, n_elements))
        parallel, p_fun, _ = parallel_func(_iterate_mri_slices, use_jobs)
        r = parallel(p_fun(name, ind, global_id, slides_klass, data, cmap)
                     for ind, data in slices_iter)
        slices_range, slices = zip(*r)

        # Render the slider
        slider_id = 'select-%s-%s' % (name, global_id)
        html.append(u'<div id="%s"></div>' % slider_id)
        html.append(u'<ul class="thumbnail">')
        # Render the slices
        html.append(u'\n'.join(slices))
        html.append(u'</ul>')
        html.append(_build_html_slider(slices_range, slides_klass, slider_id))
        html.append(u'</div>')
        return '\n'.join(html)

    ###########################################################################
    # global rendering functions
    @verbose
    def _init_render(self, verbose=None):
        """Initialize the renderer."""
        inc_fnames = ['jquery.js', 'jquery-ui.min.js',
                      'bootstrap.min.js', 'jquery-ui.min.css',
                      'bootstrap.min.css']

        include = list()
        for inc_fname in inc_fnames:
            logger.info('Embedding : %s' % inc_fname)
            fname = op.join(op.dirname(__file__), 'html', inc_fname)
            with open(fname, 'rb') as fid:
                file_content = fid.read().decode('utf-8')
            if inc_fname.endswith('.js'):
                include.append(u'<script type="text/javascript">' +
                               file_content + u'</script>')
            elif inc_fname.endswith('.css'):
                include.append(u'<style type="text/css">' +
                               file_content + u'</style>')
        self.include = ''.join(include)

    @verbose
    def parse_folder(self, data_path, pattern='*.fif', n_jobs=1, mri_decim=2,
                     sort_sections=True, on_error='warn', image_format=None,
                     render_bem=True, verbose=None):
        r"""Render all the files in the folder.

        Parameters
        ----------
        data_path : str
            Path to the folder containing data whose HTML report will be
            created.
        pattern : str | list of str
            Filename pattern(s) to include in the report.
            Example: [\*raw.fif, \*ave.fif] will include Raw as well as Evoked
            files.
        %(n_jobs)s
        mri_decim : int
            Use this decimation factor for generating MRI/BEM images
            (since it can be time consuming).
        sort_sections : bool
            If True, sort sections in the order: raw -> events -> epochs
             -> evoked -> covariance -> trans -> mri -> forward -> inverse.
        on_error : str
            What to do if a file cannot be rendered. Can be 'ignore',
            'warn' (default), or 'raise'.
        image_format : str | None
            The image format to be used for the report, can be 'png' or 'svd'.
            None (default) will use the default specified during Report
            class construction.

            .. versionadded:: 0.15
        render_bem : bool
            If True (default), try to render the BEM.

            .. versionadded:: 0.16
        %(verbose_meth)s
        """
        image_format = _check_image_format(self, image_format)
        _check_option('on_error', on_error, ['ignore', 'warn', 'raise'])
        self._sort = sort_sections

        n_jobs = check_n_jobs(n_jobs)
        self.data_path = data_path

        if self.title is None:
            self.title = 'MNE Report for ...%s' % self.data_path[-20:]

        if not isinstance(pattern, (list, tuple)):
            pattern = [pattern]

        # iterate through the possible patterns
        fnames = list()
        for p in pattern:
            fnames.extend(sorted(_recursive_search(self.data_path, p)))

        if self.info_fname is not None:
            info = read_info(self.info_fname, verbose=False)
            sfreq = info['sfreq']
        else:
            # only warn if relevant
            if any(fname.endswith(('-cov.fif', '-cov.fif.gz'))
                   for fname in fnames):
                warn('`info_fname` not provided. Cannot render '
                     '-cov.fif(.gz) files.')
            if any(fname.endswith(('-trans.fif', '-trans.fif.gz'))
                   for fname in fnames):
                warn('`info_fname` not provided. Cannot render '
                     '-trans.fif(.gz) files.')
            info, sfreq = None, None

        cov = None
        if self.cov_fname is not None:
            cov = read_cov(self.cov_fname)
        baseline = self.baseline

        # render plots in parallel; check that n_jobs <= # of files
        logger.info('Iterating over %s potential files (this may take some '
                    'time)' % len(fnames))
        use_jobs = min(n_jobs, max(1, len(fnames)))
        parallel, p_fun, _ = parallel_func(_iterate_files, use_jobs)
        r = parallel(p_fun(self, fname, info, cov, baseline, sfreq, on_error,
                           image_format)
                     for fname in np.array_split(fnames, use_jobs))
        htmls, report_fnames, report_sectionlabels = zip(*r)

        # combine results from n_jobs discarding plots not rendered
        self.html = [html for html in sum(htmls, []) if html is not None]
        self.fnames = [fname for fname in sum(report_fnames, []) if
                       fname is not None]
        self._sectionlabels = [slabel for slabel in
                               sum(report_sectionlabels, [])
                               if slabel is not None]

        # find unique section labels
        self.sections = sorted(set(self._sectionlabels))
        self._sectionvars = dict(zip(self.sections, self.sections))

        # render mri
        if render_bem:
            if self.subjects_dir is not None and self.subject is not None:
                logger.info('Rendering BEM')
                self.html.append(self._render_bem(
                    self.subject, self.subjects_dir, mri_decim, n_jobs))
                self.fnames.append('bem')
                self._sectionlabels.append('mri')
            else:
                warn('`subjects_dir` and `subject` not provided. Cannot '
                     'render MRI and -trans.fif(.gz) files.')

    def _get_state_params(self):
        """Obtain all fields that are in the state dictionary of this object.

        Returns
        -------
        non_opt_params : list of str
            All parameters that must be present in the state dictionary.
        opt_params : list of str
            All parameters that are optionally present in the state dictionary.
        """
        # Note: self._fname is not part of the state
        return (['baseline', 'cov_fname', 'fnames', 'html', 'include',
                 'image_format', 'info_fname', 'initial_id', 'raw_psd',
                 '_sectionlabels', 'sections', '_sectionvars',
                 '_sort_sections', 'subjects_dir', 'subject', 'title',
                 'verbose'],
                ['data_path', 'lang', '_sort'])

    def __getstate__(self):
        """Get the state of the report as a dictionary."""
        state = dict()
        non_opt_params, opt_params = self._get_state_params()
        for param in non_opt_params:
            state[param] = getattr(self, param)
        for param in opt_params:
            if hasattr(self, param):
                state[param] = getattr(self, param)
        return state

    def __setstate__(self, state):
        """Set the state of the report."""
        non_opt_params, opt_params = self._get_state_params()
        for param in non_opt_params:
            setattr(self, param, state[param])
        for param in opt_params:
            if param in state:
                setattr(self, param, state[param])
        return state

    def save(self, fname=None, open_browser=True, overwrite=False):
        """Save the report and optionally open it in browser.

        Parameters
        ----------
        fname : str | None
            File name of the report. If the file name ends in '.h5' or '.hdf5',
            the report is saved in HDF5 format, so it can later be loaded again
            with :func:`open_report`. If the file name ends in anything else,
            the report is rendered to HTML. If ``None``, the report is saved to
            'report.html' in the current working directory.
            Defaults to ``None``.
        open_browser : bool
            When saving to HTML, open the rendered HTML file browser after
            saving if True. Defaults to True.
        overwrite : bool
            If True, overwrite report if it already exists. Defaults to False.

        Returns
        -------
        fname : str
            The file name to which the report was saved.
        """
        if fname is None:
            if not hasattr(self, 'data_path'):
                self.data_path = os.getcwd()
                warn('`data_path` not provided. Using %s instead'
                     % self.data_path)
            fname = op.realpath(op.join(self.data_path, 'report.html'))
        else:
            fname = op.realpath(fname)

        if not overwrite and op.isfile(fname):
            msg = ('Report already exists at location %s. '
                   'Overwrite it (y/[n])? '
                   % fname)
            answer = input(msg)
            if answer.lower() == 'y':
                overwrite = True

        _, ext = op.splitext(fname)
        is_hdf5 = ext.lower() in ['.h5', '.hdf5']

        if overwrite or not op.isfile(fname):
            logger.info('Saving report to location %s' % fname)

            if is_hdf5:
                write_hdf5(fname, self.__getstate__(), overwrite=overwrite,
                           title='mnepython')
            else:
                self._render_toc()

                # Annotate the HTML with a TOC and footer.
                with warnings.catch_warnings(record=True):
                    warnings.simplefilter('ignore')
                    html = footer_template.substitute(
                        date=time.strftime("%B %d, %Y"),
                        current_year=time.strftime("%Y"))
                self.html.append(html)

                # Writing to disk may fail. However, we need to make sure that
                # the TOC and footer are removed regardless, otherwise they
                # will be duplicated when the user attempts to save again.
                try:
                    # Write HTML
                    with codecs.open(fname, 'w', 'utf-8') as fobj:
                        fobj.write(_fix_global_ids(u''.join(self.html)))
                finally:
                    self.html.pop(0)
                    self.html.pop(0)
                    self.html.pop()

        building_doc = os.getenv('_MNE_BUILDING_DOC', '').lower() == 'true'
        if open_browser and not is_hdf5 and not building_doc:
            webbrowser.open_new_tab('file://' + fname)

        self.fname = fname
        return fname

    def __enter__(self):
        """Do nothing when entering the context block."""
        return self

    def __exit__(self, type, value, traceback):
        """Save the report when leaving the context block."""
        if self._fname is not None:
            self.save(self._fname, open_browser=False, overwrite=True)

    @verbose
    def _render_toc(self, verbose=None):
        """Render the Table of Contents."""
        logger.info('Rendering : Table of Contents')

        html_toc = u'<div id="container">'
        html_toc += u'<div id="toc"><center><h4>CONTENTS</h4></center>'

        global_id = 1

        # Reorder self.sections to reflect natural ordering
        if self._sort_sections:
            sections = list(set(self.sections) & set(SECTION_ORDER))
            custom = [section for section in self.sections if section
                      not in SECTION_ORDER]
            order = [sections.index(section) for section in SECTION_ORDER if
                     section in sections]
            self.sections = np.array(sections)[order].tolist() + custom

        # Sort by section
        html, fnames, sectionlabels = [], [], []
        for section in self.sections:
            logger.info('%s' % section)
            for sectionlabel, this_html, fname in (zip(self._sectionlabels,
                                                   self.html, self.fnames)):
                if self._sectionvars[section] == sectionlabel:
                    html.append(this_html)
                    fnames.append(fname)
                    sectionlabels.append(sectionlabel)
                    logger.info(_get_fname(fname))
                    color = _is_bad_fname(fname)
                    div_klass, tooltip, text = _get_toc_property(fname)

                    # loop through conditions for evoked
                    if fname.endswith(('-ave.fif', '-ave.fif.gz',
                                      '(whitened)')):
                        text = os.path.basename(fname)
                        if fname.endswith('(whitened)'):
                            fname = fname[:-11]
                        # XXX: remove redundant read_evokeds
                        evokeds = read_evokeds(fname, verbose=False)

                        html_toc += toc_list.substitute(
                            div_klass=div_klass, id=None, tooltip=fname,
                            color='#428bca', text=text)

                        html_toc += u'<li class="evoked"><ul>'
                        for ev in evokeds:
                            html_toc += toc_list.substitute(
                                div_klass=div_klass, id=global_id,
                                tooltip=fname, color=color, text=ev.comment)
                            global_id += 1
                        html_toc += u'</ul></li>'

                    elif fname.endswith(tuple(VALID_EXTENSIONS +
                                        ['bem', 'custom'])):
                        html_toc += toc_list.substitute(div_klass=div_klass,
                                                        id=global_id,
                                                        tooltip=tooltip,
                                                        color=color,
                                                        text=text)
                        global_id += 1

        html_toc += u'\n</ul></div>'
        html_toc += u'<div id="content">'

        # The sorted html (according to section)
        self.html = html
        self.fnames = fnames
        self._sectionlabels = sectionlabels

        lang = getattr(self, 'lang', 'en-us')
        html_header = header_template.substitute(
            title=self.title, include=self.include, lang=lang,
            sections=self.sections, sectionvars=self._sectionvars)
        self.html.insert(0, html_header)  # Insert header at position 0
        self.html.insert(1, html_toc)  # insert TOC

    def _render_array(self, array, global_id=None, cmap='gray',
                      limits=None, n_jobs=1):
        """Render mri without bem contours (only PNG)."""
        html = []
        html.append(u'<div class="thumbnail">')
        # Axial
        limits = limits or {}
        axial_limit = limits.get('axial')
        axial_slices_gen = _iterate_axial_slices(array, axial_limit)
        html.append(
            self._render_one_axis(axial_slices_gen, 'axial',
                                  global_id, cmap, array.shape[1], n_jobs))
        # Sagittal
        sagittal_limit = limits.get('sagittal')
        sagittal_slices_gen = _iterate_sagittal_slices(array, sagittal_limit)
        html.append(
            self._render_one_axis(sagittal_slices_gen, 'sagittal',
                                  global_id, cmap, array.shape[1], n_jobs))
        # Coronal
        coronal_limit = limits.get('coronal')
        coronal_slices_gen = _iterate_coronal_slices(array, coronal_limit)
        html.append(
            self._render_one_axis(coronal_slices_gen, 'coronal',
                                  global_id, cmap, array.shape[1], n_jobs))
        # Close section
        html.append(u'</div>')
        return '\n'.join(html)

    def _render_one_bem_axis(self, mri_fname, surf_fnames, global_id,
                             shape, orientation='coronal', decim=2, n_jobs=1):
        """Render one axis of bem contours (only PNG)."""
        orientation_name2axis = dict(sagittal=0, axial=1, coronal=2)
        orientation_axis = orientation_name2axis[orientation]
        n_slices = shape[orientation_axis]
        orig_size = np.roll(shape, orientation_axis)[[1, 2]]

        name = orientation
        html = []
        html.append(u'<div class="col-xs-6 col-md-4">')
        slides_klass = '%s-%s' % (name, global_id)

        sl = np.arange(0, n_slices, decim)
        kwargs = dict(mri_fname=mri_fname, surf_fnames=surf_fnames, show=False,
                      orientation=orientation, img_output=orig_size)
        imgs = _figs_to_mrislices(sl, n_jobs, **kwargs)
        slices = []
        img_klass = 'slideimg-%s' % name
        div_klass = 'span12 %s' % slides_klass
        for ii, img in enumerate(imgs):
            slice_id = '%s-%s-%s' % (name, global_id, sl[ii])
            caption = u'Slice %s %s' % (name, sl[ii])
            first = True if ii == 0 else False
            slices.append(_build_html_image(img, slice_id, div_klass,
                                            img_klass, caption, first,
                                            image_format='png'))

        # Render the slider
        slider_id = 'select-%s-%s' % (name, global_id)
        html.append(u'<div id="%s"></div>' % slider_id)
        html.append(u'<ul class="thumbnail">')
        # Render the slices
        html.append(u'\n'.join(slices))
        html.append(u'</ul>')
        html.append(_build_html_slider(sl, slides_klass, slider_id))
        html.append(u'</div>')
        return '\n'.join(html)

    def _render_image_png(self, image, cmap='gray', n_jobs=1):
        """Render one slice of mri without bem as a PNG."""
        import nibabel as nib

        global_id = self._get_id()

        if 'mri' not in self.sections:
            self.sections.append('mri')
            self._sectionvars['mri'] = 'mri'

        nim = nib.load(image)
        data = _get_img_fdata(nim)
        shape = data.shape
        limits = {'sagittal': range(0, shape[0], 2),
                  'axial': range(0, shape[1], 2),
                  'coronal': range(0, shape[2], 2)}
        name = op.basename(image)
        html = u'<li class="mri" id="%d">\n' % global_id
        html += u'<h4>%s</h4>\n' % name
        html += self._render_array(data, global_id=global_id,
                                   cmap=cmap, limits=limits, n_jobs=n_jobs)
        html += u'</li>\n'
        return html

    def _render_raw(self, raw_fname):
        """Render raw (only text)."""
        import matplotlib.pyplot as plt
        global_id = self._get_id()

        raw = read_raw_fif(raw_fname, allow_maxshield='yes')
        extra = ' (MaxShield on)' if raw.info.get('maxshield', False) else ''
        caption = u'Raw : %s%s' % (raw_fname, extra)

        n_eeg = len(pick_types(raw.info, meg=False, eeg=True))
        n_grad = len(pick_types(raw.info, meg='grad'))
        n_mag = len(pick_types(raw.info, meg='mag'))
        pick_eog = pick_types(raw.info, meg=False, eog=True)
        if len(pick_eog) > 0:
            eog = ', '.join(np.array(raw.info['ch_names'])[pick_eog])
        else:
            eog = 'Not available'
        pick_ecg = pick_types(raw.info, meg=False, ecg=True)
        if len(pick_ecg) > 0:
            ecg = ', '.join(np.array(raw.info['ch_names'])[pick_ecg])
        else:
            ecg = 'Not available'
        meas_date = raw.info['meas_date']
        if meas_date is not None:
            meas_date = _stamp_to_dt(meas_date).strftime("%B %d, %Y") + ' GMT'

        html = raw_template.substitute(
            div_klass='raw', id=global_id, caption=caption, info=raw.info,
            meas_date=meas_date, n_eeg=n_eeg, n_grad=n_grad, n_mag=n_mag,
            eog=eog, ecg=ecg, tmin=raw._first_time, tmax=raw._last_time)

        raw_psd = {} if self.raw_psd is True else self.raw_psd
        if isinstance(raw_psd, dict):
            from matplotlib.backends.backend_agg import FigureCanvasAgg
            n_ax = sum(kind in raw for kind in _DATA_CH_TYPES_SPLIT)
            fig, axes = plt.subplots(n_ax, 1, figsize=(6, 1 + 1.5 * n_ax),
                                     dpi=92)
            FigureCanvasAgg(fig)
            img = _fig_to_img(raw.plot_psd, self.image_format,
                              ax=axes, **raw_psd)
            new_html = image_template.substitute(
                img=img, div_klass='raw', img_klass='raw',
                caption='PSD', show=True, image_format=self.image_format)
            html += '\n\n' + new_html
        return html

    def _render_forward(self, fwd_fname):
        """Render forward."""
        div_klass = 'forward'
        caption = u'Forward: %s' % fwd_fname
        fwd = read_forward_solution(fwd_fname)
        repr_fwd = re.sub('>', '', re.sub('<', '', repr(fwd)))
        global_id = self._get_id()
        html = repr_template.substitute(div_klass=div_klass,
                                        id=global_id,
                                        caption=caption,
                                        repr=repr_fwd)
        return html

    def _render_inverse(self, inv_fname):
        """Render inverse."""
        div_klass = 'inverse'
        caption = u'Inverse: %s' % inv_fname
        inv = read_inverse_operator(inv_fname)
        repr_inv = re.sub('>', '', re.sub('<', '', repr(inv)))
        global_id = self._get_id()
        html = repr_template.substitute(div_klass=div_klass,
                                        id=global_id,
                                        caption=caption,
                                        repr=repr_inv)
        return html

    def _render_evoked(self, evoked_fname, baseline, image_format):
        """Render evoked."""
        logger.debug('Evoked: Reading %s' % evoked_fname)
        evokeds = read_evokeds(evoked_fname, baseline=baseline, verbose=False)

        html = []
        for ei, ev in enumerate(evokeds):
            global_id = self._get_id()
            kwargs = dict(show=False)
            logger.debug('Evoked: Plotting instance %s/%s'
                         % (ei + 1, len(evokeds)))
            img = _fig_to_img(ev.plot, image_format, **kwargs)
            caption = u'Evoked : %s (%s)' % (evoked_fname, ev.comment)
            html.append(image_template.substitute(
                img=img, id=global_id, div_klass='evoked',
                img_klass='evoked', caption=caption, show=True,
                image_format=image_format))
            has_types = []
            if len(pick_types(ev.info, meg=False, eeg=True)) > 0:
                has_types.append('eeg')
            if len(pick_types(ev.info, meg='grad', eeg=False)) > 0:
                has_types.append('grad')
            if len(pick_types(ev.info, meg='mag', eeg=False)) > 0:
                has_types.append('mag')
            for ch_type in has_types:
                logger.debug('    Topomap type %s' % ch_type)
                img = _fig_to_img(ev.plot_topomap, image_format,
                                  ch_type=ch_type, **kwargs)
                caption = u'Topomap (ch_type = %s)' % ch_type
                html.append(image_template.substitute(
                    img=img, div_klass='evoked', img_klass='evoked',
                    caption=caption, show=True, image_format=image_format))
        logger.debug('Evoked: done')
        return '\n'.join(html)

    def _render_eve(self, eve_fname, sfreq, image_format):
        """Render events."""
        global_id = self._get_id()
        events = read_events(eve_fname)
        kwargs = dict(events=events, sfreq=sfreq, show=False)
        img = _fig_to_img(plot_events, image_format, **kwargs)
        caption = 'Events : ' + eve_fname
        html = image_template.substitute(
            img=img, id=global_id, div_klass='events', img_klass='events',
            caption=caption, show=True, image_format=image_format)
        return html

    def _render_epochs(self, epo_fname, image_format):
        """Render epochs."""
        global_id = self._get_id()
        epochs = read_epochs(epo_fname)
        kwargs = dict(subject=self.subject, show=False)
        img = _fig_to_img(epochs.plot_drop_log, image_format, **kwargs)
        caption = 'Epochs : ' + epo_fname
        show = True
        html = image_template.substitute(
            img=img, id=global_id, div_klass='epochs', img_klass='epochs',
            caption=caption, show=show, image_format=image_format)
        return html

    def _render_cov(self, cov_fname, info_fname, image_format, show_svd=True):
        """Render cov."""
        global_id = self._get_id()
        cov = read_cov(cov_fname)
        fig, svd = plot_cov(cov, info_fname, show=False, show_svd=show_svd)
        html = []
        figs = [fig]
        captions = ['Covariance : %s (n_samples: %s)' % (cov_fname, cov.nfree)]
        if svd is not None:
            figs.append(svd)
            captions.append('Singular values of the noise covariance')
        for fig, caption in zip(figs, captions):
            img = _fig_to_img(fig, image_format)
            show = True
            html.append(image_template.substitute(
                img=img, id=global_id, div_klass='covariance',
                img_klass='covariance', caption=caption, show=show,
                image_format=image_format))
        return '\n'.join(html)

    def _render_whitened_evoked(self, evoked_fname, noise_cov, baseline,
                                image_format):
        """Render whitened evoked."""
        evokeds = read_evokeds(evoked_fname, verbose=False)
        html = []
        for ev in evokeds:
            ev = read_evokeds(evoked_fname, ev.comment, baseline=baseline,
                              verbose=False)
            global_id = self._get_id()
            kwargs = dict(noise_cov=noise_cov, show=False)
            img = _fig_to_img(ev.plot_white, image_format, **kwargs)

            caption = u'Whitened evoked : %s (%s)' % (evoked_fname, ev.comment)
            show = True
            html.append(image_template.substitute(
                img=img, id=global_id, div_klass='evoked',
                img_klass='evoked', caption=caption, show=show,
                image_format=image_format))
        return '\n'.join(html)

    def _render_trans(self, trans, path, info, subject, subjects_dir):
        """Render trans (only PNG)."""
        kwargs = dict(info=info, trans=trans, subject=subject,
                      subjects_dir=subjects_dir)
        try:
            img = _iterate_trans_views(function=plot_alignment, **kwargs)
        except IOError:
            img = _iterate_trans_views(function=plot_alignment,
                                       surfaces=['head'], **kwargs)

        if img is not None:
            global_id = self._get_id()
            html = image_template.substitute(
                img=img, id=global_id, div_klass='trans',
                img_klass='trans', caption='Trans : ' + trans, width=75,
                show=True, image_format='png')
            return html

    def _render_bem(self, subject, subjects_dir, decim, n_jobs,
                    section='mri', caption='BEM'):
        """Render mri+bem (only PNG)."""
        import nibabel as nib

        subjects_dir = get_subjects_dir(subjects_dir, raise_error=True)

        # Get the MRI filename
        mri_fname = op.join(subjects_dir, subject, 'mri', 'T1.mgz')
        if not op.isfile(mri_fname):
            warn('MRI file "%s" does not exist' % mri_fname)

        # Get the BEM surface filenames
        bem_path = op.join(subjects_dir, subject, 'bem')

        if not op.isdir(bem_path):
            warn('Subject bem directory "%s" does not exist' % bem_path)
            return self._render_image_png(mri_fname, cmap='gray',
                                          n_jobs=n_jobs)

        surf_fnames = []
        for surf_name in ['*inner_skull', '*outer_skull', '*outer_skin']:
            surf_fname = glob(op.join(bem_path, surf_name + '.surf'))
            if len(surf_fname) > 0:
                surf_fnames.append(surf_fname[0])
            else:
                warn('No surface found for %s.' % surf_name)
                continue
        if len(surf_fnames) == 0:
            warn('No surfaces found at all, rendering empty MRI')
            return self._render_image_png(mri_fname, cmap='gray',
                                          n_jobs=n_jobs)
        # XXX : find a better way to get max range of slices
        nim = nib.load(mri_fname)
        data = _get_img_fdata(nim)
        shape = data.shape
        del data  # free up memory

        html = []

        global_id = self._get_id()

        if section == 'mri' and 'mri' not in self.sections:
            self.sections.append('mri')
            self._sectionvars['mri'] = 'mri'

        name = caption

        html += u'<li class="mri" id="%d">\n' % global_id
        html += u'<h4>%s</h4>\n' % name  # all other captions are h4
        html += self._render_one_bem_axis(mri_fname, surf_fnames, global_id,
                                          shape, 'axial', decim, n_jobs)
        html += self._render_one_bem_axis(mri_fname, surf_fnames, global_id,
                                          shape, 'sagittal', decim, n_jobs)
        html += self._render_one_bem_axis(mri_fname, surf_fnames, global_id,
                                          shape, 'coronal', decim, n_jobs)
        html += u'</li>\n'
        return ''.join(html)


def _clean_varnames(s):
    # Remove invalid characters
    s = re.sub('[^0-9a-zA-Z_]', '', s)

    # add report_ at the beginning so that the javascript class names
    # are valid ones
    return 'report_' + s


def _recursive_search(path, pattern):
    """Auxiliary function for recursive_search of the directory."""
    filtered_files = list()
    for dirpath, dirnames, files in os.walk(path):
        for f in fnmatch.filter(files, pattern):
            # only the following file types are supported
            # this ensures equitable distribution of jobs
            if f.endswith(tuple(VALID_EXTENSIONS)):
                filtered_files.append(op.realpath(op.join(dirpath, f)))

    return filtered_files


def _fix_global_ids(html):
    """Fix the global_ids after reordering in _render_toc()."""
    html = re.sub(r'id="\d+"', 'id="###"', html)
    global_id = 1
    while len(re.findall('id="###"', html)) > 0:
        html = re.sub('id="###"', 'id="%s"' % global_id, html, count=1)
        global_id += 1
    return html


###############################################################################
# Scraper for sphinx-gallery

_SCRAPER_TEXT = '''
.. only:: builder_html

    .. container:: row

        .. rubric:: The `HTML document <{0}>`__ written by :meth:`mne.Report.save`:

        .. raw:: html

            <iframe class="sg_report" sandbox="allow-scripts" src="{0}"></iframe>

'''  # noqa: E501
# Adapted from fa-file-code
_FA_FILE_CODE = '<svg class="sg_report" role="img" xmlns="http://www.w3.org/2000/svg" viewBox="0 0 384 512"><path fill="#dec" d="M149.9 349.1l-.2-.2-32.8-28.9 32.8-28.9c3.6-3.2 4-8.8.8-12.4l-.2-.2-17.4-18.6c-3.4-3.6-9-3.7-12.4-.4l-57.7 54.1c-3.7 3.5-3.7 9.4 0 12.8l57.7 54.1c1.6 1.5 3.8 2.4 6 2.4 2.4 0 4.8-1 6.4-2.8l17.4-18.6c3.3-3.5 3.1-9.1-.4-12.4zm220-251.2L286 14C277 5 264.8-.1 252.1-.1H48C21.5 0 0 21.5 0 48v416c0 26.5 21.5 48 48 48h288c26.5 0 48-21.5 48-48V131.9c0-12.7-5.1-25-14.1-34zM256 51.9l76.1 76.1H256zM336 464H48V48h160v104c0 13.3 10.7 24 24 24h104zM209.6 214c-4.7-1.4-9.5 1.3-10.9 6L144 408.1c-1.4 4.7 1.3 9.6 6 10.9l24.4 7.1c4.7 1.4 9.6-1.4 10.9-6L240 231.9c1.4-4.7-1.3-9.6-6-10.9zm24.5 76.9l.2.2 32.8 28.9-32.8 28.9c-3.6 3.2-4 8.8-.8 12.4l.2.2 17.4 18.6c3.3 3.5 8.9 3.7 12.4.4l57.7-54.1c3.7-3.5 3.7-9.4 0-12.8l-57.7-54.1c-3.5-3.3-9.1-3.2-12.4.4l-17.4 18.6c-3.3 3.5-3.1 9.1.4 12.4z" class=""></path></svg>'  # noqa: E501


class _ReportScraper(object):
    """Scrape Report outputs.

    Only works properly if conf.py is configured properly and the file
    is written to the same directory as the example script.
    """

    def __init__(self):
        self.app = None
        self.files = dict()

    def __repr__(self):
        return '<ReportScraper>'

    def __call__(self, block, block_vars, gallery_conf):
        for report in block_vars['example_globals'].values():
            if (isinstance(report, Report) and hasattr(report, 'fname') and
                    report.fname.endswith('.html') and
                    gallery_conf['builder_name'] == 'html'):
                # Thumbnail
                image_path_iterator = block_vars['image_path_iterator']
                img_fname = next(image_path_iterator)
                img_fname = img_fname.replace('.png', '.svg')
                with open(img_fname, 'w') as fid:
                    fid.write(_FA_FILE_CODE)
                # copy HTML file
                html_fname = op.basename(report.fname)
                out_fname = op.join(
                    self.app.builder.outdir,
                    op.relpath(op.dirname(block_vars['target_file']),
                               self.app.builder.srcdir), html_fname)
                self.files[report.fname] = out_fname
                # embed links/iframe
                data = _SCRAPER_TEXT.format(html_fname)
                return data
        return ''

    def copyfiles(self, *args, **kwargs):
        for key, value in self.files.items():
            copyfile(key, value)<|MERGE_RESOLUTION|>--- conflicted
+++ resolved
@@ -23,12 +23,8 @@
 from . import read_evokeds, read_events, pick_types, read_cov
 from .fixes import _get_img_fdata
 from .io import read_raw_fif, read_info, _stamp_to_dt
-<<<<<<< HEAD
+from .io.pick import _DATA_CH_TYPES_SPLIT
 from .utils import (logger, verbose, get_subjects_dir, warn,
-=======
-from .io.pick import _DATA_CH_TYPES_SPLIT
-from .utils import (logger, verbose, get_subjects_dir, warn, _import_mlab,
->>>>>>> 3fafe437
                     fill_doc, _check_option)
 from .viz import plot_events, plot_alignment, plot_cov
 from .viz._3d import _plot_mri_contours
