# Authors: Alexandre Gramfort <alexandre.gramfort@inria.fr>
#          Matti Hämäläinen <msh@nmr.mgh.harvard.edu>
#          Martin Luessi <mluessi@nmr.mgh.harvard.edu>
#          Mads Jensen <mje.mads@gmail.com>
#
# License: BSD (3-clause)

import contextlib
import copy
import os.path as op
from types import GeneratorType

import numpy as np
from scipy import linalg, sparse
from scipy.sparse import coo_matrix, block_diag as sparse_block_diag

from .cov import Covariance
from .evoked import _get_peak
from .filter import resample
from .io.constants import FIFF
from .surface import (read_surface, _get_ico_surface, mesh_edges,
                      _project_onto_surface)
from .source_space import (_ensure_src, _get_morph_src_reordering,
                           _ensure_src_subject, SourceSpaces, _get_src_nn,
                           _import_nibabel, _get_mri_info_data,
                           _get_atlas_values, _check_volume_labels,
                           read_freesurfer_lut)
from .transforms import _get_trans, apply_trans
from .utils import (get_subjects_dir, _check_subject, logger, verbose, _pl,
                    _time_mask, warn, copy_function_doc_to_method_doc,
                    fill_doc, _check_option, _validate_type, _check_src_normal,
                    _check_stc_units, _check_pandas_installed,
                    _check_pandas_index_arguments, _convert_times, _ensure_int,
                    _build_data_frame, _check_time_format, _check_path_like,
                    sizeof_fmt, object_size)
from .viz import (plot_source_estimates, plot_vector_source_estimates,
                  plot_volume_source_estimates)
from .io.base import TimeMixin
from .io.meas_info import Info
from .externals.h5io import read_hdf5, write_hdf5


def _read_stc(filename):
    """Aux Function."""
    with open(filename, 'rb') as fid:
        buf = fid.read()

    stc = dict()
    offset = 0
    num_bytes = 4

    # read tmin in ms
    stc['tmin'] = float(np.frombuffer(buf, dtype=">f4", count=1,
                                      offset=offset))
    stc['tmin'] /= 1000.0
    offset += num_bytes

    # read sampling rate in ms
    stc['tstep'] = float(np.frombuffer(buf, dtype=">f4", count=1,
                                       offset=offset))
    stc['tstep'] /= 1000.0
    offset += num_bytes

    # read number of vertices/sources
    vertices_n = int(np.frombuffer(buf, dtype=">u4", count=1, offset=offset))
    offset += num_bytes

    # read the source vector
    stc['vertices'] = np.frombuffer(buf, dtype=">u4", count=vertices_n,
                                    offset=offset)
    offset += num_bytes * vertices_n

    # read the number of timepts
    data_n = int(np.frombuffer(buf, dtype=">u4", count=1, offset=offset))
    offset += num_bytes

    if (vertices_n and  # vertices_n can be 0 (empty stc)
            ((len(buf) // 4 - 4 - vertices_n) % (data_n * vertices_n)) != 0):
        raise ValueError('incorrect stc file size')

    # read the data matrix
    stc['data'] = np.frombuffer(buf, dtype=">f4", count=vertices_n * data_n,
                                offset=offset)
    stc['data'] = stc['data'].reshape([data_n, vertices_n]).T

    return stc


def _write_stc(filename, tmin, tstep, vertices, data):
    """Write an STC file.

    Parameters
    ----------
    filename : string
        The name of the STC file.
    tmin : float
        The first time point of the data in seconds.
    tstep : float
        Time between frames in seconds.
    vertices : array of integers
        Vertex indices (0 based).
    data : 2D array
        The data matrix (nvert * ntime).
    """
    fid = open(filename, 'wb')

    # write start time in ms
    fid.write(np.array(1000 * tmin, dtype='>f4').tobytes())
    # write sampling rate in ms
    fid.write(np.array(1000 * tstep, dtype='>f4').tobytes())
    # write number of vertices
    fid.write(np.array(vertices.shape[0], dtype='>u4').tobytes())
    # write the vertex indices
    fid.write(np.array(vertices, dtype='>u4').tobytes())

    # write the number of timepts
    fid.write(np.array(data.shape[1], dtype='>u4').tobytes())
    #
    # write the data
    #
    fid.write(np.array(data.T, dtype='>f4').tobytes())

    # close the file
    fid.close()


def _read_3(fid):
    """Read 3 byte integer from file."""
    data = np.fromfile(fid, dtype=np.uint8, count=3).astype(np.int32)

    out = np.left_shift(data[0], 16) + np.left_shift(data[1], 8) + data[2]

    return out


def _read_w(filename):
    """Read a w file.

    w files contain activations or source reconstructions for a single time
    point.

    Parameters
    ----------
    filename : string
        The name of the w file.

    Returns
    -------
    data: dict
        The w structure. It has the following keys:
           vertices       vertex indices (0 based)
           data           The data matrix (nvert long)
    """
    with open(filename, 'rb', buffering=0) as fid:  # buffering=0 for np bug
        # skip first 2 bytes
        fid.read(2)

        # read number of vertices/sources (3 byte integer)
        vertices_n = int(_read_3(fid))

        vertices = np.zeros((vertices_n), dtype=np.int32)
        data = np.zeros((vertices_n), dtype=np.float32)

        # read the vertices and data
        for i in range(vertices_n):
            vertices[i] = _read_3(fid)
            data[i] = np.fromfile(fid, dtype='>f4', count=1)[0]

        w = dict()
        w['vertices'] = vertices
        w['data'] = data

    return w


def _write_3(fid, val):
    """Write 3 byte integer to file."""
    f_bytes = np.zeros((3), dtype=np.uint8)
    f_bytes[0] = (val >> 16) & 255
    f_bytes[1] = (val >> 8) & 255
    f_bytes[2] = val & 255
    fid.write(f_bytes.tobytes())


def _write_w(filename, vertices, data):
    """Write a w file.

    w files contain activations or source reconstructions for a single time
    point.

    Parameters
    ----------
    filename: string
        The name of the w file.
    vertices: array of int
        Vertex indices (0 based).
    data: 1D array
        The data array (nvert).
    """
    assert (len(vertices) == len(data))

    fid = open(filename, 'wb')

    # write 2 zero bytes
    fid.write(np.zeros((2), dtype=np.uint8).tobytes())

    # write number of vertices/sources (3 byte integer)
    vertices_n = len(vertices)
    _write_3(fid, vertices_n)

    # write the vertices and data
    for i in range(vertices_n):
        _write_3(fid, vertices[i])
        # XXX: without float() endianness is wrong, not sure why
        fid.write(np.array(float(data[i]), dtype='>f4').tobytes())

    # close the file
    fid.close()


def read_source_estimate(fname, subject=None):
    """Read a source estimate object.

    Parameters
    ----------
    fname : str
        Path to (a) source-estimate file(s).
    subject : str | None
        Name of the subject the source estimate(s) is (are) from.
        It is good practice to set this attribute to avoid combining
        incompatible labels and SourceEstimates (e.g., ones from other
        subjects). Note that due to file specification limitations, the
        subject name isn't saved to or loaded from files written to disk.

    Returns
    -------
    stc : SourceEstimate | VectorSourceEstimate | VolSourceEstimate | MixedSourceEstimate
        The source estimate object loaded from file.

    Notes
    -----
     - for volume source estimates, ``fname`` should provide the path to a
       single file named '*-vl.stc` or '*-vol.stc'
     - for surface source estimates, ``fname`` should either provide the
       path to the file corresponding to a single hemisphere ('*-lh.stc',
       '*-rh.stc') or only specify the asterisk part in these patterns. In any
       case, the function expects files for both hemisphere with names
       following this pattern.
     - for vector surface source estimates, only HDF5 files are supported.
     - for mixed source estimates, only HDF5 files are supported.
     - for single time point .w files, ``fname`` should follow the same
       pattern as for surface estimates, except that files are named
       '*-lh.w' and '*-rh.w'.
    """  # noqa: E501
    fname_arg = fname
    _validate_type(fname, 'path-like', 'fname')
    fname = str(fname)

    # make sure corresponding file(s) can be found
    ftype = None
    if op.exists(fname):
        if fname.endswith('-vl.stc') or fname.endswith('-vol.stc') or \
                fname.endswith('-vl.w') or fname.endswith('-vol.w'):
            ftype = 'volume'
        elif fname.endswith('.stc'):
            ftype = 'surface'
            if fname.endswith(('-lh.stc', '-rh.stc')):
                fname = fname[:-7]
            else:
                err = ("Invalid .stc filename: %r; needs to end with "
                       "hemisphere tag ('...-lh.stc' or '...-rh.stc')"
                       % fname)
                raise IOError(err)
        elif fname.endswith('.w'):
            ftype = 'w'
            if fname.endswith(('-lh.w', '-rh.w')):
                fname = fname[:-5]
            else:
                err = ("Invalid .w filename: %r; needs to end with "
                       "hemisphere tag ('...-lh.w' or '...-rh.w')"
                       % fname)
                raise IOError(err)
        elif fname.endswith('.h5'):
            ftype = 'h5'
            fname = fname[:-3]
        else:
            raise RuntimeError('Unknown extension for file %s' % fname_arg)

    if ftype != 'volume':
        stc_exist = [op.exists(f)
                     for f in [fname + '-rh.stc', fname + '-lh.stc']]
        w_exist = [op.exists(f)
                   for f in [fname + '-rh.w', fname + '-lh.w']]
        if all(stc_exist) and ftype != 'w':
            ftype = 'surface'
        elif all(w_exist):
            ftype = 'w'
        elif op.exists(fname + '.h5'):
            ftype = 'h5'
        elif op.exists(fname + '-stc.h5'):
            ftype = 'h5'
            fname += '-stc'
        elif any(stc_exist) or any(w_exist):
            raise IOError("Hemisphere missing for %r" % fname_arg)
        else:
            raise IOError("SourceEstimate File(s) not found for: %r"
                          % fname_arg)

    # read the files
    if ftype == 'volume':  # volume source space
        if fname.endswith('.stc'):
            kwargs = _read_stc(fname)
        elif fname.endswith('.w'):
            kwargs = _read_w(fname)
            kwargs['data'] = kwargs['data'][:, np.newaxis]
            kwargs['tmin'] = 0.0
            kwargs['tstep'] = 0.0
        else:
            raise IOError('Volume source estimate must end with .stc or .w')
        kwargs['vertices'] = [kwargs['vertices']]
    elif ftype == 'surface':  # stc file with surface source spaces
        lh = _read_stc(fname + '-lh.stc')
        rh = _read_stc(fname + '-rh.stc')
        assert lh['tmin'] == rh['tmin']
        assert lh['tstep'] == rh['tstep']
        kwargs = lh.copy()
        kwargs['data'] = np.r_[lh['data'], rh['data']]
        kwargs['vertices'] = [lh['vertices'], rh['vertices']]
    elif ftype == 'w':  # w file with surface source spaces
        lh = _read_w(fname + '-lh.w')
        rh = _read_w(fname + '-rh.w')
        kwargs = lh.copy()
        kwargs['data'] = np.atleast_2d(np.r_[lh['data'], rh['data']]).T
        kwargs['vertices'] = [lh['vertices'], rh['vertices']]
        # w files only have a single time point
        kwargs['tmin'] = 0.0
        kwargs['tstep'] = 1.0
        ftype = 'surface'
    elif ftype == 'h5':
        kwargs = read_hdf5(fname + '.h5', title='mnepython')
        ftype = kwargs.pop('src_type', 'surface')
        if isinstance(kwargs['vertices'], np.ndarray):
            kwargs['vertices'] = [kwargs['vertices']]

    if ftype != 'volume':
        # Make sure the vertices are ordered
        vertices = kwargs['vertices']
        if any(np.any(np.diff(v.astype(int)) <= 0) for v in vertices):
            sidx = [np.argsort(verts) for verts in vertices]
            vertices = [verts[idx] for verts, idx in zip(vertices, sidx)]
            data = kwargs['data'][np.r_[sidx[0], len(sidx[0]) + sidx[1]]]
            kwargs['vertices'] = vertices
            kwargs['data'] = data

    if 'subject' not in kwargs:
        kwargs['subject'] = subject
    if subject is not None and subject != kwargs['subject']:
        raise RuntimeError('provided subject name "%s" does not match '
                           'subject name from the file "%s'
                           % (subject, kwargs['subject']))

    if ftype in ('volume', 'discrete'):
        klass = VolVectorSourceEstimate
    elif ftype == 'mixed':
        klass = MixedVectorSourceEstimate
    else:
        assert ftype == 'surface'
        klass = VectorSourceEstimate
    if kwargs['data'].ndim < 3:
        klass = klass._scalar_class
    return klass(**kwargs)


def _get_src_type(src, vertices, warn_text=None):
    src_type = None
    if src is None:
        if warn_text is None:
            warn("src should not be None for a robust guess of stc type.")
        else:
            warn(warn_text)
        if isinstance(vertices, list) and len(vertices) == 2:
            src_type = 'surface'
        elif isinstance(vertices, np.ndarray) or isinstance(vertices, list) \
                and len(vertices) == 1:
            src_type = 'volume'
        elif isinstance(vertices, list) and len(vertices) > 2:
            src_type = 'mixed'
    else:
        src_type = src.kind
    assert src_type in ('surface', 'volume', 'mixed', 'discrete')
    return src_type


def _make_stc(data, vertices, src_type=None, tmin=None, tstep=None,
              subject=None, vector=False, source_nn=None, warn_text=None):
    """Generate a surface, vector-surface, volume or mixed source estimate."""
    def guess_src_type():
        return _get_src_type(src=None, vertices=vertices, warn_text=warn_text)

    src_type = guess_src_type() if src_type is None else src_type

    if vector and src_type == 'surface' and source_nn is None:
        raise RuntimeError('No source vectors supplied.')

    # infer Klass from src_type
    if src_type == 'surface':
        Klass = VectorSourceEstimate if vector else SourceEstimate
    elif src_type in ('volume', 'discrete'):
        Klass = VolVectorSourceEstimate if vector else VolSourceEstimate
    elif src_type == 'mixed':
        Klass = MixedVectorSourceEstimate if vector else MixedSourceEstimate
    else:
        raise ValueError('vertices has to be either a list with one or more '
                         'arrays or an array')

    # Rotate back for vector source estimates
    if vector:
        n_vertices = sum(len(v) for v in vertices)
        assert data.shape[0] in (n_vertices, n_vertices * 3)
        if len(data) == n_vertices:
            assert src_type == 'surface'  # should only be possible for this
            assert source_nn.shape == (n_vertices, 3)
            data = data[:, np.newaxis] * source_nn[:, :, np.newaxis]
        else:
            data = data.reshape((-1, 3, data.shape[-1]))
            assert source_nn.shape in ((n_vertices, 3, 3),
                                       (n_vertices * 3, 3))
            # This will be an identity transform for volumes, but let's keep
            # the code simple and general and just do the matrix mult
            data = np.matmul(
                np.transpose(source_nn.reshape(n_vertices, 3, 3),
                             axes=[0, 2, 1]), data)

    return Klass(
        data=data, vertices=vertices, tmin=tmin, tstep=tstep, subject=subject
    )


def _verify_source_estimate_compat(a, b):
    """Make sure two SourceEstimates are compatible for arith. operations."""
    compat = False
    if type(a) != type(b):
        raise ValueError('Cannot combine %s and %s.' % (type(a), type(b)))
    if len(a.vertices) == len(b.vertices):
        if all(np.array_equal(av, vv)
               for av, vv in zip(a.vertices, b.vertices)):
            compat = True
    if not compat:
        raise ValueError('Cannot combine source estimates that do not have '
                         'the same vertices. Consider using stc.expand().')
    if a.subject != b.subject:
        raise ValueError('source estimates do not have the same subject '
                         'names, %r and %r' % (a.subject, b.subject))


class _BaseSourceEstimate(TimeMixin):

    _data_ndim = 2

    @verbose
    def __init__(self, data, vertices, tmin, tstep,
                 subject=None, verbose=None):  # noqa: D102
        assert hasattr(self, '_data_ndim'), self.__class__.__name__
        assert hasattr(self, '_src_type'), self.__class__.__name__
        assert hasattr(self, '_src_count'), self.__class__.__name__
        kernel, sens_data = None, None
        if isinstance(data, tuple):
            if len(data) != 2:
                raise ValueError('If data is a tuple it has to be length 2')
            kernel, sens_data = data
            data = None
            if kernel.shape[1] != sens_data.shape[0]:
                raise ValueError('kernel (%s) and sens_data (%s) have invalid '
                                 'dimensions'
                                 % (kernel.shape, sens_data.shape))
            if sens_data.ndim != 2:
                raise ValueError('The sensor data must have 2 dimensions, got '
                                 '%s' % (sens_data.ndim,))

        _validate_type(vertices, list, 'vertices')
        if self._src_count is not None:
            if len(vertices) != self._src_count:
                raise ValueError('vertices must be a list with %d entries, '
                                 'got %s' % (self._src_count, len(vertices)))
        vertices = [np.array(v, np.int64) for v in vertices]  # makes copy
        if any(np.any(np.diff(v) <= 0) for v in vertices):
            raise ValueError('Vertices must be ordered in increasing order.')

        n_src = sum([len(v) for v in vertices])

        # safeguard the user against doing something silly
        if data is not None:
            if data.ndim not in (self._data_ndim, self._data_ndim - 1):
                raise ValueError('Data (shape %s) must have %s dimensions for '
                                 '%s' % (data.shape, self._data_ndim,
                                         self.__class__.__name__))
            if data.shape[0] != n_src:
                raise ValueError(
                    f'Number of vertices ({n_src}) and stc.data.shape[0] '
                    f'({data.shape[0]}) must match')
            if self._data_ndim == 3:
                if data.shape[1] != 3:
                    raise ValueError(
                        'Data for VectorSourceEstimate must have '
                        'shape[1] == 3, got shape %s' % (data.shape,))
            if data.ndim == self._data_ndim - 1:  # allow upbroadcasting
                data = data[..., np.newaxis]

        self._data = data
        self._tmin = tmin
        self._tstep = tstep
        self.vertices = vertices
        self.verbose = verbose
        self._kernel = kernel
        self._sens_data = sens_data
        self._kernel_removed = False
        self._times = None
        self._update_times()
        self.subject = _check_subject(None, subject, False)

    def __repr__(self):  # noqa: D105
        s = "%d vertices" % (sum(len(v) for v in self.vertices),)
        if self.subject is not None:
            s += ", subject : %s" % self.subject
        s += ", tmin : %s (ms)" % (1e3 * self.tmin)
        s += ", tmax : %s (ms)" % (1e3 * self.times[-1])
        s += ", tstep : %s (ms)" % (1e3 * self.tstep)
        s += ", data shape : %s" % (self.shape,)
        sz = sum(object_size(x) for x in (self.vertices + [self.data]))
        s += f", ~{sizeof_fmt(sz)}"
        return "<%s | %s>" % (type(self).__name__, s)

    @fill_doc
    def get_peak(self, tmin=None, tmax=None, mode='abs',
                 vert_as_index=False, time_as_index=False):
        """Get location and latency of peak amplitude.

        Parameters
        ----------
        %(get_peak_parameters)s

        Returns
        -------
        pos : int
            The vertex exhibiting the maximum response, either ID or index.
        latency : float
            The latency in seconds.
        """
        stc = self.magnitude() if self._data_ndim == 3 else self
        if self._n_vertices == 0:
            raise RuntimeError('Cannot find peaks with no vertices')
        vert_idx, time_idx, _ = _get_peak(
            stc.data, self.times, tmin, tmax, mode)
        if not vert_as_index:
            vert_idx = np.concatenate(self.vertices)[vert_idx]
        if not time_as_index:
            time_idx = self.times[time_idx]
        return vert_idx, time_idx

    @verbose
    def extract_label_time_course(self, labels, src, mode='auto',
                                  allow_empty=False, verbose=None):
        """Extract label time courses for lists of labels.

        This function will extract one time course for each label. The way the
        time courses are extracted depends on the mode parameter.

        Parameters
        ----------
        %(eltc_labels)s
        %(eltc_src)s
        %(eltc_mode)s
        %(eltc_allow_empty)s
        %(verbose_meth)s

        Returns
        -------
        %(eltc_returns)s

        See Also
        --------
        extract_label_time_course : Extract time courses for multiple STCs.

        Notes
        -----
        %(eltc_mode_notes)s
        """
        return extract_label_time_course(
            self, labels, src, mode=mode, return_generator=False,
            allow_empty=allow_empty, verbose=verbose)

    @verbose
    def save(self, fname, ftype='h5', verbose=None):
        """Save the full source estimate to an HDF5 file.

        Parameters
        ----------
        fname : str
            The file name to write the source estimate to, should end in
            '-stc.h5'.
        ftype : str
            File format to use. Currently, the only allowed values is "h5".
        %(verbose_meth)s
        """
        _validate_type(fname, 'path-like', 'fname')
        fname = str(fname)
        if ftype != 'h5':
            raise ValueError('%s objects can only be written as HDF5 files.'
                             % (self.__class__.__name__,))
        if not fname.endswith('.h5'):
            fname += '-stc.h5'
        write_hdf5(fname,
                   dict(vertices=self.vertices, data=self.data,
                        tmin=self.tmin, tstep=self.tstep, subject=self.subject,
                        src_type=self._src_type),
                   title='mnepython', overwrite=True)

    @copy_function_doc_to_method_doc(plot_source_estimates)
    def plot(self, subject=None, surface='inflated', hemi='lh',
             colormap='auto', time_label='auto', smoothing_steps=10,
             transparent=True, alpha=1.0, time_viewer='auto',
             subjects_dir=None,
             figure=None, views='auto', colorbar=True, clim='auto',
             cortex="classic", size=800, background="black",
             foreground=None, initial_time=None, time_unit='s',
             backend='auto', spacing='oct6', title=None, show_traces='auto',
             src=None, volume_options=1., view_layout='vertical',
             add_data_kwargs=None, verbose=None):
        brain = plot_source_estimates(
            self, subject, surface=surface, hemi=hemi, colormap=colormap,
            time_label=time_label, smoothing_steps=smoothing_steps,
            transparent=transparent, alpha=alpha, time_viewer=time_viewer,
            subjects_dir=subjects_dir, figure=figure, views=views,
            colorbar=colorbar, clim=clim, cortex=cortex, size=size,
            background=background, foreground=foreground,
            initial_time=initial_time, time_unit=time_unit, backend=backend,
            spacing=spacing, title=title, show_traces=show_traces,
            src=src, volume_options=volume_options, view_layout=view_layout,
            add_data_kwargs=add_data_kwargs, verbose=verbose)
        return brain

    @property
    def sfreq(self):
        """Sample rate of the data."""
        return 1. / self.tstep

    @property
    def _n_vertices(self):
        return sum(len(v) for v in self.vertices)

    def _remove_kernel_sens_data_(self):
        """Remove kernel and sensor space data and compute self._data."""
        if self._kernel is not None or self._sens_data is not None:
            self._kernel_removed = True
            self._data = np.dot(self._kernel, self._sens_data)
            self._kernel = None
            self._sens_data = None

    @fill_doc
    def crop(self, tmin=None, tmax=None, include_tmax=True):
        """Restrict SourceEstimate to a time interval.

        Parameters
        ----------
        tmin : float | None
            The first time point in seconds. If None the first present is used.
        tmax : float | None
            The last time point in seconds. If None the last present is used.
        %(include_tmax)s

        Returns
        -------
        stc : instance of SourceEstimate
            The cropped source estimate.
        """
        mask = _time_mask(self.times, tmin, tmax, sfreq=self.sfreq,
                          include_tmax=include_tmax)
        self.tmin = self.times[np.where(mask)[0][0]]
        if self._kernel is not None and self._sens_data is not None:
            self._sens_data = self._sens_data[..., mask]
        else:
            self.data = self.data[..., mask]

        return self  # return self for chaining methods

    @verbose
    def resample(self, sfreq, npad='auto', window='boxcar', n_jobs=1,
                 verbose=None):
        """Resample data.

        Parameters
        ----------
        sfreq : float
            New sample rate to use.
        npad : int | str
            Amount to pad the start and end of the data.
            Can also be "auto" to use a padding that will result in
            a power-of-two size (can be much faster).
        window : str | tuple
            Window to use in resampling. See :func:`scipy.signal.resample`.
        %(n_jobs)s
        %(verbose_meth)s

        Returns
        -------
        stc : instance of SourceEstimate
            The resampled source estimate.

        Notes
        -----
        For some data, it may be more accurate to use npad=0 to reduce
        artifacts. This is dataset dependent -- check your data!

        Note that the sample rate of the original data is inferred from tstep.
        """
        # resampling in sensor instead of source space gives a somewhat
        # different result, so we don't allow it
        self._remove_kernel_sens_data_()

        o_sfreq = 1.0 / self.tstep
        data = self.data
        if data.dtype == np.float32:
            data = data.astype(np.float64)
        self.data = resample(data, sfreq, o_sfreq, npad, n_jobs=n_jobs)

        # adjust indirectly affected variables
        self.tstep = 1.0 / sfreq
        return self

    @property
    def data(self):
        """Numpy array of source estimate data."""
        if self._data is None:
            # compute the solution the first time the data is accessed and
            # remove the kernel and sensor data
            self._remove_kernel_sens_data_()
        return self._data

    @data.setter
    def data(self, value):
        value = np.asarray(value)
        if self._data is not None and value.ndim != self._data.ndim:
            raise ValueError('Data array should have %d dimensions.' %
                             self._data.ndim)
        n_verts = sum(len(v) for v in self.vertices)
        if value.shape[0] != n_verts:
            raise ValueError('The first dimension of the data array must '
                             'match the number of vertices (%d != %d)' %
                             (value.shape[0], n_verts))
        self._data = value
        self._update_times()

    @property
    def shape(self):
        """Shape of the data."""
        if self._data is not None:
            return self._data.shape
        return (self._kernel.shape[0], self._sens_data.shape[1])

    @property
    def tmin(self):
        """The first timestamp."""
        return self._tmin

    @tmin.setter
    def tmin(self, value):
        self._tmin = float(value)
        self._update_times()

    @property
    def tstep(self):
        """The change in time between two consecutive samples (1 / sfreq)."""
        return self._tstep

    @tstep.setter
    def tstep(self, value):
        if value <= 0:
            raise ValueError('.tstep must be greater than 0.')
        self._tstep = float(value)
        self._update_times()

    @property
    def times(self):
        """A timestamp for each sample."""
        return self._times

    @times.setter
    def times(self, value):
        raise ValueError('You cannot write to the .times attribute directly. '
                         'This property automatically updates whenever '
                         '.tmin, .tstep or .data changes.')

    def _update_times(self):
        """Update the times attribute after changing tmin, tmax, or tstep."""
        self._times = self.tmin + (self.tstep * np.arange(self.shape[-1]))
        self._times.flags.writeable = False

    def __add__(self, a):
        """Add source estimates."""
        stc = self.copy()
        stc += a
        return stc

    def __iadd__(self, a):  # noqa: D105
        self._remove_kernel_sens_data_()
        if isinstance(a, _BaseSourceEstimate):
            _verify_source_estimate_compat(self, a)
            self.data += a.data
        else:
            self.data += a
        return self

    def mean(self):
        """Make a summary stc file with mean over time points.

        Returns
        -------
        stc : SourceEstimate | VectorSourceEstimate
            The modified stc.
        """
        out = self.sum()
        out /= len(self.times)
        return out

    def sum(self):
        """Make a summary stc file with sum over time points.

        Returns
        -------
        stc : SourceEstimate | VectorSourceEstimate
            The modified stc.
        """
        data = self.data
        tmax = self.tmin + self.tstep * data.shape[-1]
        tmin = (self.tmin + tmax) / 2.
        tstep = tmax - self.tmin
        sum_stc = self.__class__(self.data.sum(axis=-1, keepdims=True),
                                 vertices=self.vertices, tmin=tmin,
                                 tstep=tstep, subject=self.subject)
        return sum_stc

    def __sub__(self, a):
        """Subtract source estimates."""
        stc = self.copy()
        stc -= a
        return stc

    def __isub__(self, a):  # noqa: D105
        self._remove_kernel_sens_data_()
        if isinstance(a, _BaseSourceEstimate):
            _verify_source_estimate_compat(self, a)
            self.data -= a.data
        else:
            self.data -= a
        return self

    def __truediv__(self, a):  # noqa: D105
        return self.__div__(a)

    def __div__(self, a):  # noqa: D105
        """Divide source estimates."""
        stc = self.copy()
        stc /= a
        return stc

    def __itruediv__(self, a):  # noqa: D105
        return self.__idiv__(a)

    def __idiv__(self, a):  # noqa: D105
        self._remove_kernel_sens_data_()
        if isinstance(a, _BaseSourceEstimate):
            _verify_source_estimate_compat(self, a)
            self.data /= a.data
        else:
            self.data /= a
        return self

    def __mul__(self, a):
        """Multiply source estimates."""
        stc = self.copy()
        stc *= a
        return stc

    def __imul__(self, a):  # noqa: D105
        self._remove_kernel_sens_data_()
        if isinstance(a, _BaseSourceEstimate):
            _verify_source_estimate_compat(self, a)
            self.data *= a.data
        else:
            self.data *= a
        return self

    def __pow__(self, a):  # noqa: D105
        stc = self.copy()
        stc **= a
        return stc

    def __ipow__(self, a):  # noqa: D105
        self._remove_kernel_sens_data_()
        self.data **= a
        return self

    def __radd__(self, a):  # noqa: D105
        return self + a

    def __rsub__(self, a):  # noqa: D105
        return self - a

    def __rmul__(self, a):  # noqa: D105
        return self * a

    def __rdiv__(self, a):  # noqa: D105
        return self / a

    def __neg__(self):  # noqa: D105
        """Negate the source estimate."""
        stc = self.copy()
        stc._remove_kernel_sens_data_()
        stc.data *= -1
        return stc

    def __pos__(self):  # noqa: D105
        return self

    def __abs__(self):
        """Compute the absolute value of the data.

        Returns
        -------
        stc : instance of _BaseSourceEstimate
            A version of the source estimate, where the data attribute is set
            to abs(self.data).
        """
        stc = self.copy()
        stc._remove_kernel_sens_data_()
        stc._data = abs(stc._data)
        return stc

    def sqrt(self):
        """Take the square root.

        Returns
        -------
        stc : instance of SourceEstimate
            A copy of the SourceEstimate with sqrt(data).
        """
        return self ** (0.5)

    def copy(self):
        """Return copy of source estimate instance.

        Returns
        -------
        stc : instance of SourceEstimate
            A copy of the source estimate.
        """
        return copy.deepcopy(self)

    def bin(self, width, tstart=None, tstop=None, func=np.mean):
        """Return a source estimate object with data summarized over time bins.

        Time bins of ``width`` seconds. This method is intended for
        visualization only. No filter is applied to the data before binning,
        making the method inappropriate as a tool for downsampling data.

        Parameters
        ----------
        width : scalar
            Width of the individual bins in seconds.
        tstart : scalar | None
            Time point where the first bin starts. The default is the first
            time point of the stc.
        tstop : scalar | None
            Last possible time point contained in a bin (if the last bin would
            be shorter than width it is dropped). The default is the last time
            point of the stc.
        func : callable
            Function that is applied to summarize the data. Needs to accept a
            numpy.array as first input and an ``axis`` keyword argument.

        Returns
        -------
        stc : SourceEstimate | VectorSourceEstimate
            The binned source estimate.
        """
        if tstart is None:
            tstart = self.tmin
        if tstop is None:
            tstop = self.times[-1]

        times = np.arange(tstart, tstop + self.tstep, width)
        nt = len(times) - 1
        data = np.empty(self.shape[:-1] + (nt,), dtype=self.data.dtype)
        for i in range(nt):
            idx = (self.times >= times[i]) & (self.times < times[i + 1])
            data[..., i] = func(self.data[..., idx], axis=-1)

        tmin = times[0] + width / 2.
        stc = self.copy()
        stc._data = data
        stc.tmin = tmin
        stc.tstep = width
        return stc

    def transform_data(self, func, idx=None, tmin_idx=None, tmax_idx=None):
        """Get data after a linear (time) transform has been applied.

        The transform is applied to each source time course independently.

        Parameters
        ----------
        func : callable
            The transform to be applied, including parameters (see, e.g.,
            :func:`functools.partial`). The first parameter of the function is
            the input data. The first return value is the transformed data,
            remaining outputs are ignored. The first dimension of the
            transformed data has to be the same as the first dimension of the
            input data.
        idx : array | None
            Indicices of source time courses for which to compute transform.
            If None, all time courses are used.
        tmin_idx : int | None
            Index of first time point to include. If None, the index of the
            first time point is used.
        tmax_idx : int | None
            Index of the first time point not to include. If None, time points
            up to (and including) the last time point are included.

        Returns
        -------
        data_t : ndarray
            The transformed data.

        Notes
        -----
        Applying transforms can be significantly faster if the
        SourceEstimate object was created using "(kernel, sens_data)", for
        the "data" parameter as the transform is applied in sensor space.
        Inverse methods, e.g., "apply_inverse_epochs", or "apply_lcmv_epochs"
        do this automatically (if possible).
        """
        if idx is None:
            # use all time courses by default
            idx = slice(None, None)

        if self._kernel is None and self._sens_data is None:
            if self._kernel_removed:
                warn('Performance can be improved by not accessing the data '
                     'attribute before calling this method.')

            # transform source space data directly
            data_t = func(self.data[idx, ..., tmin_idx:tmax_idx])

            if isinstance(data_t, tuple):
                # use only first return value
                data_t = data_t[0]
        else:
            # apply transform in sensor space
            sens_data_t = func(self._sens_data[:, tmin_idx:tmax_idx])

            if isinstance(sens_data_t, tuple):
                # use only first return value
                sens_data_t = sens_data_t[0]

            # apply inverse
            data_shape = sens_data_t.shape
            if len(data_shape) > 2:
                # flatten the last dimensions
                sens_data_t = sens_data_t.reshape(data_shape[0],
                                                  np.prod(data_shape[1:]))

            data_t = np.dot(self._kernel[idx, :], sens_data_t)

            # restore original shape if necessary
            if len(data_shape) > 2:
                data_t = data_t.reshape(data_t.shape[0], *data_shape[1:])

        return data_t

    def transform(self, func, idx=None, tmin=None, tmax=None, copy=False):
        """Apply linear transform.

        The transform is applied to each source time course independently.

        Parameters
        ----------
        func : callable
            The transform to be applied, including parameters (see, e.g.,
            :func:`functools.partial`). The first parameter of the function is
            the input data. The first two dimensions of the transformed data
            should be (i) vertices and (ii) time.  See Notes for details.
        idx : array | None
            Indices of source time courses for which to compute transform.
            If None, all time courses are used.
        tmin : float | int | None
            First time point to include (ms). If None, self.tmin is used.
        tmax : float | int | None
            Last time point to include (ms). If None, self.tmax is used.
        copy : bool
            If True, return a new instance of SourceEstimate instead of
            modifying the input inplace.

        Returns
        -------
        stcs : SourceEstimate | VectorSourceEstimate | list
            The transformed stc or, in the case of transforms which yield
            N-dimensional output (where N > 2), a list of stcs. For a list,
            copy must be True.

        Notes
        -----
        Transforms which yield 3D
        output (e.g. time-frequency transforms) are valid, so long as the
        first two dimensions are vertices and time.  In this case, the
        copy parameter must be True and a list of
        SourceEstimates, rather than a single instance of SourceEstimate,
        will be returned, one for each index of the 3rd dimension of the
        transformed data.  In the case of transforms yielding 2D output
        (e.g. filtering), the user has the option of modifying the input
        inplace (copy = False) or returning a new instance of
        SourceEstimate (copy = True) with the transformed data.

        Applying transforms can be significantly faster if the
        SourceEstimate object was created using "(kernel, sens_data)", for
        the "data" parameter as the transform is applied in sensor space.
        Inverse methods, e.g., "apply_inverse_epochs", or "apply_lcmv_epochs"
        do this automatically (if possible).
        """
        # min and max data indices to include
        times = 1000. * self.times
        t_idx = np.where(_time_mask(times, tmin, tmax, sfreq=self.sfreq))[0]
        if tmin is None:
            tmin_idx = None
        else:
            tmin_idx = t_idx[0]

        if tmax is None:
            tmax_idx = None
        else:
            # +1, because upper boundary needs to include the last sample
            tmax_idx = t_idx[-1] + 1

        data_t = self.transform_data(func, idx=idx, tmin_idx=tmin_idx,
                                     tmax_idx=tmax_idx)

        # account for change in n_vertices
        if idx is not None:
            idx_lh = idx[idx < len(self.lh_vertno)]
            idx_rh = idx[idx >= len(self.lh_vertno)] - len(self.lh_vertno)
            verts_lh = self.lh_vertno[idx_lh]
            verts_rh = self.rh_vertno[idx_rh]
        else:
            verts_lh = self.lh_vertno
            verts_rh = self.rh_vertno
        verts = [verts_lh, verts_rh]

        tmin_idx = 0 if tmin_idx is None else tmin_idx
        tmin = self.times[tmin_idx]

        if data_t.ndim > 2:
            # return list of stcs if transformed data has dimensionality > 2
            if copy:
                stcs = [SourceEstimate(data_t[:, :, a], verts, tmin,
                                       self.tstep, self.subject)
                        for a in range(data_t.shape[-1])]
            else:
                raise ValueError('copy must be True if transformed data has '
                                 'more than 2 dimensions')
        else:
            # return new or overwritten stc
            stcs = self if not copy else self.copy()
            stcs.vertices = verts
            stcs.data = data_t
            stcs.tmin = tmin

        return stcs

    @fill_doc
    def to_data_frame(self, index=None, scalings=None,
                      long_format=False, time_format='ms'):
        """Export data in tabular structure as a pandas DataFrame.

        Vertices are converted to columns in the DataFrame. By default,
        an additional column "time" is added, unless ``index='time'``
        (in which case time values form the DataFrame's index).

        Parameters
        ----------
        %(df_index_evk)s
            Defaults to ``None``.
        %(df_scalings)s
        %(df_longform_stc)s
        %(df_time_format)s

            .. versionadded:: 0.20

        Returns
        -------
        %(df_return)s
        """
        # check pandas once here, instead of in each private utils function
        pd = _check_pandas_installed()  # noqa
        # arg checking
        valid_index_args = ['time', 'subject']
        valid_time_formats = ['ms', 'timedelta']
        index = _check_pandas_index_arguments(index, valid_index_args)
        time_format = _check_time_format(time_format, valid_time_formats)
        # get data
        data = self.data.T
        times = self.times
        # prepare extra columns / multiindex
        mindex = list()
        default_index = ['time']
        if self.subject is not None:
            default_index = ['subject', 'time']
            mindex.append(('subject', np.repeat(self.subject, data.shape[0])))
        times = _convert_times(self, times, time_format)
        mindex.append(('time', times))
        # triage surface vs volume source estimates
        col_names = list()
        kinds = ['VOL'] * len(self.vertices)
        if isinstance(self, (_BaseSurfaceSourceEstimate,
                             _BaseMixedSourceEstimate)):
            kinds[:2] = ['LH', 'RH']
        for ii, (kind, vertno) in enumerate(zip(kinds, self.vertices)):
            col_names.extend(['{}_{}'.format(kind, vert) for vert in vertno])
        # build DataFrame
        df = _build_data_frame(self, data, None, long_format, mindex, index,
                               default_index=default_index,
                               col_names=col_names, col_kind='source')
        return df


def _center_of_mass(vertices, values, hemi, surf, subject, subjects_dir,
                    restrict_vertices):
    """Find the center of mass on a surface."""
    if (values == 0).all() or (values < 0).any():
        raise ValueError('All values must be non-negative and at least one '
                         'must be non-zero, cannot compute COM')
    subjects_dir = get_subjects_dir(subjects_dir, raise_error=True)
    surf = read_surface(op.join(subjects_dir, subject, 'surf',
                                hemi + '.' + surf))
    if restrict_vertices is True:
        restrict_vertices = vertices
    elif restrict_vertices is False:
        restrict_vertices = np.arange(surf[0].shape[0])
    elif isinstance(restrict_vertices, SourceSpaces):
        idx = 1 if restrict_vertices.kind == 'surface' and hemi == 'rh' else 0
        restrict_vertices = restrict_vertices[idx]['vertno']
    else:
        restrict_vertices = np.array(restrict_vertices, int)
    pos = surf[0][vertices, :].T
    c_o_m = np.sum(pos * values, axis=1) / np.sum(values)
    vertex = np.argmin(np.sqrt(np.mean((surf[0][restrict_vertices, :] -
                                        c_o_m) ** 2, axis=1)))
    vertex = restrict_vertices[vertex]
    return vertex


@fill_doc
class _BaseSurfaceSourceEstimate(_BaseSourceEstimate):
    """Abstract base class for surface source estimates.

    Parameters
    ----------
    data : array
        The data in source space.
    vertices : list of array, shape (2,)
        Vertex numbers corresponding to the data. The first element of the list
        contains vertices of left hemisphere and the second element contains
        vertices of right hemisphere.
    tmin : scalar
        Time point of the first sample in data.
    tstep : scalar
        Time step between successive samples in data.
    subject : str | None
        The subject name. While not necessary, it is safer to set the
        subject parameter to avoid analysis errors.
    %(verbose)s

    Attributes
    ----------
    subject : str | None
        The subject name.
    times : array of shape (n_times,)
        The time vector.
    vertices : list of array, shape (2,)
        Vertex numbers corresponding to the data. The first element of the list
        contains vertices of left hemisphere and the second element contains
        vertices of right hemisphere.
    data : array
        The data in source space.
    shape : tuple
        The shape of the data. A tuple of int (n_dipoles, n_times).
    """

    _src_type = 'surface'
    _src_count = 2

    @property
    def lh_data(self):
        """Left hemisphere data."""
        return self.data[:len(self.lh_vertno)]

    @property
    def rh_data(self):
        """Right hemisphere data."""
        return self.data[len(self.lh_vertno):]

    @property
    def lh_vertno(self):
        """Left hemisphere vertno."""
        return self.vertices[0]

    @property
    def rh_vertno(self):
        """Right hemisphere vertno."""
        return self.vertices[1]

    def _hemilabel_stc(self, label):
        if label.hemi == 'lh':
            stc_vertices = self.vertices[0]
        else:
            stc_vertices = self.vertices[1]

        # find index of the Label's vertices
        idx = np.nonzero(np.in1d(stc_vertices, label.vertices))[0]

        # find output vertices
        vertices = stc_vertices[idx]

        # find data
        if label.hemi == 'rh':
            values = self.data[idx + len(self.vertices[0])]
        else:
            values = self.data[idx]

        return vertices, values

    def in_label(self, label):
        """Get a source estimate object restricted to a label.

        SourceEstimate contains the time course of
        activation of all sources inside the label.

        Parameters
        ----------
        label : Label | BiHemiLabel
            The label (as created for example by mne.read_label). If the label
            does not match any sources in the SourceEstimate, a ValueError is
            raised.

        Returns
        -------
        stc : SourceEstimate | VectorSourceEstimate
            The source estimate restricted to the given label.
        """
        # make sure label and stc are compatible
        from .label import Label, BiHemiLabel
        _validate_type(label, (Label, BiHemiLabel), 'label')
        if label.subject is not None and self.subject is not None \
                and label.subject != self.subject:
            raise RuntimeError('label and stc must have same subject names, '
                               'currently "%s" and "%s"' % (label.subject,
                                                            self.subject))

        if label.hemi == 'both':
            lh_vert, lh_val = self._hemilabel_stc(label.lh)
            rh_vert, rh_val = self._hemilabel_stc(label.rh)
            vertices = [lh_vert, rh_vert]
            values = np.vstack((lh_val, rh_val))
        elif label.hemi == 'lh':
            lh_vert, values = self._hemilabel_stc(label)
            vertices = [lh_vert, np.array([], int)]
        else:
            assert label.hemi == 'rh'
            rh_vert, values = self._hemilabel_stc(label)
            vertices = [np.array([], int), rh_vert]

        if sum([len(v) for v in vertices]) == 0:
            raise ValueError('No vertices match the label in the stc file')

        label_stc = self.__class__(values, vertices=vertices, tmin=self.tmin,
                                   tstep=self.tstep, subject=self.subject)
        return label_stc

    def expand(self, vertices):
        """Expand SourceEstimate to include more vertices.

        This will add rows to stc.data (zero-filled) and modify stc.vertices
        to include all vertices in stc.vertices and the input vertices.

        Parameters
        ----------
        vertices : list of array
            New vertices to add. Can also contain old values.

        Returns
        -------
        stc : SourceEstimate | VectorSourceEstimate
            The modified stc (note: method operates inplace).
        """
        if not isinstance(vertices, list):
            raise TypeError('vertices must be a list')
        if not len(self.vertices) == len(vertices):
            raise ValueError('vertices must have the same length as '
                             'stc.vertices')

        # can no longer use kernel and sensor data
        self._remove_kernel_sens_data_()

        inserters = list()
        offsets = [0]
        for vi, (v_old, v_new) in enumerate(zip(self.vertices, vertices)):
            v_new = np.setdiff1d(v_new, v_old)
            inds = np.searchsorted(v_old, v_new)
            # newer numpy might overwrite inds after np.insert, copy here
            inserters += [inds.copy()]
            offsets += [len(v_old)]
            self.vertices[vi] = np.insert(v_old, inds, v_new)
        inds = [ii + offset for ii, offset in zip(inserters, offsets[:-1])]
        inds = np.concatenate(inds)
        new_data = np.zeros((len(inds),) + self.data.shape[1:])
        self.data = np.insert(self.data, inds, new_data, axis=0)
        return self

    @verbose
    def to_original_src(self, src_orig, subject_orig=None,
                        subjects_dir=None, verbose=None):
        """Get a source estimate from morphed source to the original subject.

        Parameters
        ----------
        src_orig : instance of SourceSpaces
            The original source spaces that were morphed to the current
            subject.
        subject_orig : str | None
            The original subject. For most source spaces this shouldn't need
            to be provided, since it is stored in the source space itself.
        %(subjects_dir)s
        %(verbose_meth)s

        Returns
        -------
        stc : SourceEstimate | VectorSourceEstimate
            The transformed source estimate.

        See Also
        --------
        morph_source_spaces

        Notes
        -----
        .. versionadded:: 0.10.0
        """
        if self.subject is None:
            raise ValueError('stc.subject must be set')
        src_orig = _ensure_src(src_orig, kind='surface')
        subject_orig = _ensure_src_subject(src_orig, subject_orig)
        data_idx, vertices = _get_morph_src_reordering(
            self.vertices, src_orig, subject_orig, self.subject, subjects_dir)
        return self.__class__(self._data[data_idx], vertices,
                              self.tmin, self.tstep, subject_orig)

    @fill_doc
    def get_peak(self, hemi=None, tmin=None, tmax=None, mode='abs',
                 vert_as_index=False, time_as_index=False):
        """Get location and latency of peak amplitude.

        Parameters
        ----------
        hemi : {'lh', 'rh', None}
            The hemi to be considered. If None, the entire source space is
            considered.
        %(get_peak_parameters)s

        Returns
        -------
        pos : int
            The vertex exhibiting the maximum response, either ID or index.
        latency : float | int
            The time point of the maximum response, either latency in seconds
            or index.
        """
        _check_option('hemi', hemi, ('lh', 'rh', None))
        vertex_offset = 0
        if hemi is not None:
            if hemi == 'lh':
                data = self.lh_data
                vertices = [self.lh_vertno, []]
            else:
                vertex_offset = len(self.vertices[0])
                data = self.rh_data
                vertices = [[], self.rh_vertno]
            meth = self.__class__(
                data, vertices, self.tmin, self.tstep).get_peak
        else:
            meth = super().get_peak
        out = meth(tmin=tmin, tmax=tmax, mode=mode,
                   vert_as_index=vert_as_index,
                   time_as_index=time_as_index)
        if vertex_offset and vert_as_index:
            out = (out[0] + vertex_offset, out[1])
        return out


@fill_doc
class SourceEstimate(_BaseSurfaceSourceEstimate):
    """Container for surface source estimates.

    Parameters
    ----------
    data : array of shape (n_dipoles, n_times) | tuple, shape (2,)
        The data in source space. When it is a single array, the
        left hemisphere is stored in data[:len(vertices[0])] and the right
        hemisphere is stored in data[-len(vertices[1]):].
        When data is a tuple, it contains two arrays:

        - "kernel" shape (n_vertices, n_sensors) and
        - "sens_data" shape (n_sensors, n_times).

        In this case, the source space data corresponds to
        ``np.dot(kernel, sens_data)``.
    vertices : list of array, shape (2,)
        Vertex numbers corresponding to the data. The first element of the list
        contains vertices of left hemisphere and the second element contains
        vertices of right hemisphere.
    tmin : scalar
        Time point of the first sample in data.
    tstep : scalar
        Time step between successive samples in data.
    subject : str | None
        The subject name. While not necessary, it is safer to set the
        subject parameter to avoid analysis errors.
    %(verbose)s

    Attributes
    ----------
    subject : str | None
        The subject name.
    times : array of shape (n_times,)
        The time vector.
    vertices : list of array, shape (2,)
        The indices of the dipoles in the left and right source space.
    data : array of shape (n_dipoles, n_times)
        The data in source space.
    shape : tuple
        The shape of the data. A tuple of int (n_dipoles, n_times).

    See Also
    --------
    VectorSourceEstimate : A container for vector source estimates.
    VolSourceEstimate : A container for volume source estimates.
    MixedSourceEstimate : A container for mixed surface + volume source
                          estimates.
    """

    @verbose
    def save(self, fname, ftype='stc', verbose=None):
        """Save the source estimates to a file.

        Parameters
        ----------
        fname : str
            The stem of the file name. The file names used for surface source
            spaces are obtained by adding "-lh.stc" and "-rh.stc" (or "-lh.w"
            and "-rh.w") to the stem provided, for the left and the right
            hemisphere, respectively.
        ftype : str
            File format to use. Allowed values are "stc" (default), "w",
            and "h5". The "w" format only supports a single time point.
        %(verbose_meth)s
        """
        _validate_type(fname, 'path-like', 'fname')
        fname = str(fname)
        _check_option('ftype', ftype, ['stc', 'w', 'h5'])

        lh_data = self.data[:len(self.lh_vertno)]
        rh_data = self.data[-len(self.rh_vertno):]

        if ftype == 'stc':
            if np.iscomplexobj(self.data):
                raise ValueError("Cannot save complex-valued STC data in "
                                 "FIFF format; please set ftype='h5' to save "
                                 "in HDF5 format instead, or cast the data to "
                                 "real numbers before saving.")
            logger.info('Writing STC to disk...')
            _write_stc(fname + '-lh.stc', tmin=self.tmin, tstep=self.tstep,
                       vertices=self.lh_vertno, data=lh_data)
            _write_stc(fname + '-rh.stc', tmin=self.tmin, tstep=self.tstep,
                       vertices=self.rh_vertno, data=rh_data)

        elif ftype == 'w':
            if self.shape[1] != 1:
                raise ValueError('w files can only contain a single time '
                                 'point')
            logger.info('Writing STC to disk (w format)...')
            _write_w(fname + '-lh.w', vertices=self.lh_vertno,
                     data=lh_data[:, 0])
            _write_w(fname + '-rh.w', vertices=self.rh_vertno,
                     data=rh_data[:, 0])

        elif ftype == 'h5':
            super().save(fname)
        logger.info('[done]')

    @verbose
    def estimate_snr(self, info, fwd, cov, verbose=None):
        r"""Compute time-varying SNR in the source space.

        This function should only be used with source estimates with units
        nanoAmperes (i.e., MNE-like solutions, *not* dSPM or sLORETA).

        .. warning:: This function currently only works properly for fixed
                     orientation.

        Parameters
        ----------
        info : instance Info
            The measurement info.
        fwd : instance of Forward
            The forward solution used to create the source estimate.
        cov : instance of Covariance
            The noise covariance used to estimate the resting cortical
            activations. Should be an evoked covariance, not empty room.
        %(verbose)s

        Returns
        -------
        snr_stc : instance of SourceEstimate
            The source estimate with the SNR computed.

        Notes
        -----
        We define the SNR in decibels for each source location at each
        time point as:

        .. math::

            {\rm SNR} = 10\log_10[\frac{a^2}{N}\sum_k\frac{b_k^2}{s_k^2}]

        where :math:`\\b_k` is the signal on sensor :math:`k` provided by the
        forward model for a source with unit amplitude, :math:`a` is the
        source amplitude, :math:`N` is the number of sensors, and
        :math:`s_k^2` is the noise variance on sensor :math:`k`.

        References
        ----------
        .. [1] Goldenholz, D. M., Ahlfors, S. P., Hämäläinen, M. S., Sharon,
               D., Ishitobi, M., Vaina, L. M., & Stufflebeam, S. M. (2009).
               Mapping the Signal-To-Noise-Ratios of Cortical Sources in
               Magnetoencephalography and Electroencephalography.
               Human Brain Mapping, 30(4), 1077–1086. doi:10.1002/hbm.20571
        """
        from .forward import convert_forward_solution, Forward
        from .minimum_norm.inverse import _prepare_forward
        _validate_type(fwd, Forward, 'fwd')
        _validate_type(info, Info, 'info')
        _validate_type(cov, Covariance, 'cov')
        _check_stc_units(self)
        if (self.data >= 0).all():
            warn('This STC appears to be from free orientation, currently SNR'
                 ' function is valid only for fixed orientation')

        fwd = convert_forward_solution(fwd, surf_ori=True, force_fixed=False)

        # G is gain matrix [ch x src], cov is noise covariance [ch x ch]
        G, _, _, _, _, _, _, cov, _ = _prepare_forward(
            fwd, info, cov, fixed=True, loose=0, rank=None, pca=False,
            use_cps=True, exp=None, limit_depth_chs=False, combine_xyz='fro',
            allow_fixed_depth=False, limit=None)
        G = G['sol']['data']
        n_channels = cov['dim']  # number of sensors/channels
        b_k2 = (G * G).T
        s_k2 = np.diag(cov['data'])
        scaling = (1 / n_channels) * np.sum(b_k2 / s_k2, axis=1, keepdims=True)
        snr_stc = self.copy()
        snr_stc._data[:] = 10 * np.log10((self.data * self.data) * scaling)
        return snr_stc

    @fill_doc
    def center_of_mass(self, subject=None, hemi=None, restrict_vertices=False,
                       subjects_dir=None, surf='sphere'):
        """Compute the center of mass of activity.

        This function computes the spatial center of mass on the surface
        as well as the temporal center of mass as in [1]_.

        .. note:: All activity must occur in a single hemisphere, otherwise
                  an error is raised. The "mass" of each point in space for
                  computing the spatial center of mass is computed by summing
                  across time, and vice-versa for each point in time in
                  computing the temporal center of mass. This is useful for
                  quantifying spatio-temporal cluster locations, especially
                  when combined with :func:`mne.vertex_to_mni`.

        Parameters
        ----------
        subject : str | None
            The subject the stc is defined for.
        hemi : int, or None
            Calculate the center of mass for the left (0) or right (1)
            hemisphere. If None, one of the hemispheres must be all zeroes,
            and the center of mass will be calculated for the other
            hemisphere (useful for getting COM for clusters).
        restrict_vertices : bool | array of int | instance of SourceSpaces
            If True, returned vertex will be one from stc. Otherwise, it could
            be any vertex from surf. If an array of int, the returned vertex
            will come from that array. If instance of SourceSpaces (as of
            0.13), the returned vertex will be from the given source space.
            For most accuruate estimates, do not restrict vertices.
        %(subjects_dir)s
        surf : str
            The surface to use for Euclidean distance center of mass
            finding. The default here is "sphere", which finds the center
            of mass on the spherical surface to help avoid potential issues
            with cortical folding.

        Returns
        -------
        vertex : int
            Vertex of the spatial center of mass for the inferred hemisphere,
            with each vertex weighted by the sum of the stc across time. For a
            boolean stc, then, this would be weighted purely by the duration
            each vertex was active.
        hemi : int
            Hemisphere the vertex was taken from.
        t : float
            Time of the temporal center of mass (weighted by the sum across
            source vertices).

        See Also
        --------
        mne.Label.center_of_mass
        mne.vertex_to_mni

        References
        ----------
        .. [1] Larson and Lee, "The cortical dynamics underlying effective
               switching of auditory spatial attention", NeuroImage 2012.
        """
        if not isinstance(surf, str):
            raise TypeError('surf must be a string, got %s' % (type(surf),))
        subject = _check_subject(self.subject, subject)
        if np.any(self.data < 0):
            raise ValueError('Cannot compute COM with negative values')
        values = np.sum(self.data, axis=1)  # sum across time
        vert_inds = [np.arange(len(self.vertices[0])),
                     np.arange(len(self.vertices[1])) + len(self.vertices[0])]
        if hemi is None:
            hemi = np.where(np.array([np.sum(values[vi])
                                      for vi in vert_inds]))[0]
            if not len(hemi) == 1:
                raise ValueError('Could not infer hemisphere')
            hemi = hemi[0]
        _check_option('hemi', hemi, [0, 1])
        vertices = self.vertices[hemi]
        values = values[vert_inds[hemi]]  # left or right
        del vert_inds
        vertex = _center_of_mass(
            vertices, values, hemi=['lh', 'rh'][hemi], surf=surf,
            subject=subject, subjects_dir=subjects_dir,
            restrict_vertices=restrict_vertices)
        # do time center of mass by using the values across space
        masses = np.sum(self.data, axis=0).astype(float)
        t_ind = np.sum(masses * np.arange(self.shape[1])) / np.sum(masses)
        t = self.tmin + self.tstep * t_ind
        return vertex, hemi, t


class _BaseVectorSourceEstimate(_BaseSourceEstimate):

    _data_ndim = 3

    @verbose
    def __init__(self, data, vertices=None, tmin=None, tstep=None,
                 subject=None, verbose=None):  # noqa: D102
        assert hasattr(self, '_scalar_class')
        super().__init__(data, vertices, tmin, tstep, subject, verbose)

    def magnitude(self):
        """Compute magnitude of activity without directionality.

        Returns
        -------
        stc : instance of SourceEstimate
            The source estimate without directionality information.
        """
        data_mag = np.linalg.norm(self.data, axis=1)
        return self._scalar_class(
            data_mag, self.vertices, self.tmin, self.tstep, self.subject,
            self.verbose)

    def _get_src_normals(self, src, use_cps):
        normals = np.vstack([_get_src_nn(s, use_cps, v) for s, v in
                            zip(src, self.vertices)])
        return normals

    @fill_doc
    def project(self, directions, src=None, use_cps=True):
        """Project the data for each vertex in a given direction.

        Parameters
        ----------
        directions : ndarray, shape (n_vertices, 3) | str
            Can be:

            - ``'normal'``
                Project onto the source space normals.
            - ``'pca'``
                SVD will be used to project onto the direction of maximal
                power for each source.
            - :class:`~numpy.ndarray`, shape (n_vertices, 3)
                Projection directions for each source.
        src : instance of SourceSpaces | None
            The source spaces corresponding to the source estimate.
            Not used when ``directions`` is an array, optional when
            ``directions='pca'``.
        %(use_cps)s
            Should be the same value that was used when the forward model
            was computed (typically True).

        Returns
        -------
        stc : instance of SourceEstimate
            The projected source estimate.
        directions : ndarray, shape (n_vertices, 3)
            The directions that were computed (or just used).

        Notes
        -----
        When using SVD, there is a sign ambiguity for the direction of maximal
        power. When ``src is None``, the direction is chosen that makes the
        resulting time waveform sum positive (i.e., have positive amplitudes).
        When ``src`` is provided, the directions are flipped in the direction
        of the source normals, i.e., outward from cortex for surface source
        spaces and in the +Z / superior direction for volume source spaces.

        .. versionadded:: 0.21
        """
        _validate_type(directions, (str, np.ndarray), 'directions')
        _validate_type(src, (None, SourceSpaces), 'src')
        if isinstance(directions, str):
            _check_option('directions', directions, ('normal', 'pca'),
                          extra='when str')

            if directions == 'normal':
                if src is None:
                    raise ValueError(
                        'If directions="normal", src cannot be None')
                _check_src_normal('normal', src)
                directions = self._get_src_normals(src, use_cps)
            else:
                assert directions == 'pca'
                x = self.data
                if not np.isrealobj(self.data):
                    _check_option('stc.data.dtype', self.data.dtype,
                                  (np.complex64, np.complex128))
                    dtype = \
                        np.float32 if x.dtype == np.complex64 else np.float64
                    x = x.view(dtype)
                    assert x.shape[-1] == 2 * self.data.shape[-1]
                u, _, v = np.linalg.svd(x, full_matrices=False)
                directions = u[:, :, 0]
                # The sign is arbitrary, so let's flip it in the direction that
                # makes the resulting time series the most positive:
                if src is None:
                    signs = np.sum(v[:, 0].real, axis=1, keepdims=True)
                else:
                    normals = self._get_src_normals(src, use_cps)
                    signs = np.sum(directions * normals, axis=1, keepdims=True)
                assert signs.shape == (self.data.shape[0], 1)
                signs = np.sign(signs)
                signs[signs == 0] = 1.
                directions *= signs
        _check_option(
            'directions.shape', directions.shape, [(self.data.shape[0], 3)])
        data_norm = np.matmul(directions[:, np.newaxis], self.data)[:, 0]
        stc = self._scalar_class(
            data_norm, self.vertices, self.tmin, self.tstep, self.subject,
            self.verbose)
        return stc, directions

    @copy_function_doc_to_method_doc(plot_vector_source_estimates)
    def plot(self, subject=None, hemi='lh', colormap='hot', time_label='auto',
             smoothing_steps=10, transparent=True, brain_alpha=0.4,
             overlay_alpha=None, vector_alpha=1.0, scale_factor=None,
             time_viewer='auto', subjects_dir=None, figure=None,
             views='lateral',
             colorbar=True, clim='auto', cortex='classic', size=800,
             background='black', foreground=None, initial_time=None,
             time_unit='s', show_traces='auto', src=None, volume_options=1.,
             view_layout='vertical', add_data_kwargs=None,
             verbose=None):  # noqa: D102
        return plot_vector_source_estimates(
            self, subject=subject, hemi=hemi, colormap=colormap,
            time_label=time_label, smoothing_steps=smoothing_steps,
            transparent=transparent, brain_alpha=brain_alpha,
            overlay_alpha=overlay_alpha, vector_alpha=vector_alpha,
            scale_factor=scale_factor, time_viewer=time_viewer,
            subjects_dir=subjects_dir, figure=figure, views=views,
            colorbar=colorbar, clim=clim, cortex=cortex, size=size,
            background=background, foreground=foreground,
            initial_time=initial_time, time_unit=time_unit,
            show_traces=show_traces, src=src, volume_options=volume_options,
            view_layout=view_layout, add_data_kwargs=add_data_kwargs,
            verbose=verbose)


class _BaseVolSourceEstimate(_BaseSourceEstimate):

    _src_type = 'volume'
    _src_count = None

    @copy_function_doc_to_method_doc(plot_source_estimates)
    def plot_3d(self, subject=None, surface='white', hemi='both',
                colormap='auto', time_label='auto', smoothing_steps=10,
                transparent=True, alpha=0.1, time_viewer='auto',
                subjects_dir=None,
                figure=None, views='axial', colorbar=True, clim='auto',
                cortex="classic", size=800, background="black",
                foreground=None, initial_time=None, time_unit='s',
                backend='auto', spacing='oct6', title=None, show_traces='auto',
                src=None, volume_options=1., view_layout='vertical',
                add_data_kwargs=None, verbose=None):
        return super().plot(
            subject=subject, surface=surface, hemi=hemi, colormap=colormap,
            time_label=time_label, smoothing_steps=smoothing_steps,
            transparent=transparent, alpha=alpha, time_viewer=time_viewer,
            subjects_dir=subjects_dir,
            figure=figure, views=views, colorbar=colorbar, clim=clim,
            cortex=cortex, size=size, background=background,
            foreground=foreground, initial_time=initial_time,
            time_unit=time_unit, backend=backend, spacing=spacing, title=title,
            show_traces=show_traces, src=src, volume_options=volume_options,
            view_layout=view_layout, add_data_kwargs=add_data_kwargs,
            verbose=verbose)

    @copy_function_doc_to_method_doc(plot_volume_source_estimates)
    def plot(self, src, subject=None, subjects_dir=None, mode='stat_map',
             bg_img='T1.mgz', colorbar=True, colormap='auto', clim='auto',
             transparent='auto', show=True, initial_time=None,
             initial_pos=None, verbose=None):
        data = self.magnitude() if self._data_ndim == 3 else self
        return plot_volume_source_estimates(
            data, src=src, subject=subject, subjects_dir=subjects_dir,
            mode=mode, bg_img=bg_img, colorbar=colorbar, colormap=colormap,
            clim=clim, transparent=transparent, show=show,
            initial_time=initial_time, initial_pos=initial_pos,
            verbose=verbose)

    # Override here to provide the volume-specific options
    @verbose
    def extract_label_time_course(self, labels, src, mode='auto',
                                  allow_empty=False, *, trans=None,
                                  mri_resolution=True, verbose=None):
        """Extract label time courses for lists of labels.

        This function will extract one time course for each label. The way the
        time courses are extracted depends on the mode parameter.

        Parameters
        ----------
        %(eltc_labels)s
        %(eltc_src)s
        %(eltc_mode)s
        %(eltc_allow_empty)s
        %(trans_deprecated)s
        %(eltc_mri_resolution)s
        %(verbose_meth)s

        Returns
        -------
        %(eltc_returns)s

        See Also
        --------
        extract_label_time_course : Extract time courses for multiple STCs.

        Notes
        -----
        %(eltc_mode_notes)s
        """
        return extract_label_time_course(
            self, labels, src, mode=mode, return_generator=False,
            allow_empty=allow_empty, trans=trans,
            mri_resolution=mri_resolution, verbose=verbose)

    @fill_doc
    def in_label(self, label, mri, src, trans=None):
        """Get a source estimate object restricted to a label.

        SourceEstimate contains the time course of
        activation of all sources inside the label.

        Parameters
        ----------
        label : str | int
            The label to use. Can be the name of a label if using a standard
            FreeSurfer atlas, or an integer value to extract from the ``mri``.
        mri : str
            Path to the atlas to use.
        src : instance of SourceSpaces
            The volumetric source space. It must be a single, whole-brain
            volume.
        %(trans_deprecated)s

        Returns
        -------
        stc : VolSourceEstimate | VolVectorSourceEstimate
            The source estimate restricted to the given label.

        Notes
        -----
        .. versionadded:: 0.21.0
        """
        if len(self.vertices) != 1:
            raise RuntimeError('This method can only be used with whole-brain '
                               'volume source spaces')
        _validate_type(label, (str, 'int-like'), 'label')
        if isinstance(label, str):
            volume_label = [label]
        else:
            volume_label = {'Volume ID %s' % (label): _ensure_int(label)}
        _dep_trans(trans)
        label = _volume_labels(src, (mri, volume_label), mri_resolution=False)
        assert len(label) == 1
        label = label[0]
        vertices = label.vertices
        keep = np.in1d(self.vertices[0], label.vertices)
        values, vertices = self.data[keep], [self.vertices[0][keep]]
        label_stc = self.__class__(values, vertices=vertices, tmin=self.tmin,
                                   tstep=self.tstep, subject=self.subject)
        return label_stc

    def save_as_volume(self, fname, src, dest='mri', mri_resolution=False,
                       format='nifti1'):
        """Save a volume source estimate in a NIfTI file.

        Parameters
        ----------
        fname : str
            The name of the generated nifti file.
        src : list
            The list of source spaces (should all be of type volume).
        dest : 'mri' | 'surf'
            If 'mri' the volume is defined in the coordinate system of
            the original T1 image. If 'surf' the coordinate system
            of the FreeSurfer surface is used (Surface RAS).
        mri_resolution : bool
            It True the image is saved in MRI resolution.

            .. warning:: If you have many time points, the file produced can be
                         huge.
        format : str
            Either 'nifti1' (default) or 'nifti2'.

            .. versionadded:: 0.17

        Returns
        -------
        img : instance Nifti1Image
            The image object.

        Notes
        -----
        .. versionadded:: 0.9.0
        """
        import nibabel as nib
        _validate_type(fname, 'path-like', 'fname')
        fname = str(fname)
        img = self.as_volume(src, dest=dest, mri_resolution=mri_resolution,
                             format=format)
        nib.save(img, fname)

    def as_volume(self, src, dest='mri', mri_resolution=False,
                  format='nifti1'):
        """Export volume source estimate as a nifti object.

        Parameters
        ----------
        src : instance of SourceSpaces
            The source spaces (should all be of type volume, or part of a
            mixed source space).
        dest : 'mri' | 'surf'
            If 'mri' the volume is defined in the coordinate system of
            the original T1 image. If 'surf' the coordinate system
            of the FreeSurfer surface is used (Surface RAS).
        mri_resolution : bool
            It True the image is saved in MRI resolution.

            .. warning:: If you have many time points, the file produced can be
                         huge.
        format : str
            Either 'nifti1' (default) or 'nifti2'.

        Returns
        -------
        img : instance of Nifti1Image
            The image object.

        Notes
        -----
        .. versionadded:: 0.9.0
        """
        from .morph import _interpolate_data
        data = self.magnitude() if self._data_ndim == 3 else self
        return _interpolate_data(data, src, mri_resolution=mri_resolution,
                                 mri_space=True, output=format)


@fill_doc
class VolSourceEstimate(_BaseVolSourceEstimate):
    """Container for volume source estimates.

    Parameters
    ----------
    data : array of shape (n_dipoles, n_times) | tuple, shape (2,)
        The data in source space. The data can either be a single array or
        a tuple with two arrays: "kernel" shape (n_vertices, n_sensors) and
        "sens_data" shape (n_sensors, n_times). In this case, the source
        space data corresponds to ``np.dot(kernel, sens_data)``.
    vertices : array of shape (n_dipoles,)
        The indices of the dipoles in the source space.
    tmin : scalar
        Time point of the first sample in data.
    tstep : scalar
        Time step between successive samples in data.
    subject : str | None
        The subject name. While not necessary, it is safer to set the
        subject parameter to avoid analysis errors.
    %(verbose)s

    Attributes
    ----------
    subject : str | None
        The subject name.
    times : array of shape (n_times,)
        The time vector.
    vertices : array of shape (n_dipoles,)
        The indices of the dipoles in the source space.
    data : array of shape (n_dipoles, n_times)
        The data in source space.
    shape : tuple
        The shape of the data. A tuple of int (n_dipoles, n_times).

    See Also
    --------
    SourceEstimate : A container for surface source estimates.
    VolVectorSourceEstimate : A container for volume vector source estimates.
    MixedSourceEstimate : A container for mixed surface + volume source
                          estimates.

    Notes
    -----
    .. versionadded:: 0.9.0
    """

    @verbose
    def save(self, fname, ftype='stc', verbose=None):
        """Save the source estimates to a file.

        Parameters
        ----------
        fname : str
            The stem of the file name. The stem is extended with "-vl.stc"
            or "-vl.w".
        ftype : str
            File format to use. Allowed values are "stc" (default), "w",
            and "h5". The "w" format only supports a single time point.
        %(verbose_meth)s
        """
        _validate_type(fname, 'path-like', 'fname')
        fname = str(fname)
        _check_option('ftype', ftype, ['stc', 'w', 'h5'])
        if ftype != 'h5' and len(self.vertices) != 1:
            raise ValueError('Can only write to .stc or .w if a single volume '
                             'source space was used, use .h5 instead')
        if ftype != 'h5' and self.data.dtype == 'complex':
            raise ValueError('Can only write non-complex data to .stc or .w'
                             ', use .h5 instead')
        if ftype == 'stc':
            logger.info('Writing STC to disk...')
            if not (fname.endswith('-vl.stc') or fname.endswith('-vol.stc')):
                fname += '-vl.stc'
            _write_stc(fname, tmin=self.tmin, tstep=self.tstep,
                       vertices=self.vertices[0], data=self.data)
        elif ftype == 'w':
            logger.info('Writing STC to disk (w format)...')
            if not (fname.endswith('-vl.w') or fname.endswith('-vol.w')):
                fname += '-vl.w'
            _write_w(fname, vertices=self.vertices[0], data=self.data)
        elif ftype == 'h5':
            super().save(fname, 'h5')
        logger.info('[done]')


@fill_doc
class VolVectorSourceEstimate(_BaseVolSourceEstimate,
                              _BaseVectorSourceEstimate):
    """Container for volume source estimates.

    Parameters
    ----------
    data : array of shape (n_dipoles, 3, n_times)
        The data in source space. Each dipole contains three vectors that
        denote the dipole strength in X, Y and Z directions over time.
    vertices : array of shape (n_dipoles,)
        The indices of the dipoles in the source space.
    tmin : scalar
        Time point of the first sample in data.
    tstep : scalar
        Time step between successive samples in data.
    subject : str | None
        The subject name. While not necessary, it is safer to set the
        subject parameter to avoid analysis errors.
    %(verbose)s

    Attributes
    ----------
    subject : str | None
        The subject name.
    times : array of shape (n_times,)
        The time vector.
    vertices : array of shape (n_dipoles,)
        The indices of the dipoles in the source space.
    data : array of shape (n_dipoles, n_times)
        The data in source space.
    shape : tuple
        The shape of the data. A tuple of int (n_dipoles, n_times).

    See Also
    --------
    SourceEstimate : A container for surface source estimates.
    VectorSourceEstimate : A container for vector source estimates.
    MixedSourceEstimate : A container for mixed surface + volume source
                          estimates.

    Notes
    -----
    .. versionadded:: 0.9.0
    """

    _scalar_class = VolSourceEstimate

    # defaults differ: hemi='both', views='axial'
    @copy_function_doc_to_method_doc(plot_vector_source_estimates)
    def plot_3d(self, subject=None, hemi='both', colormap='hot',
                time_label='auto',
                smoothing_steps=10, transparent=True, brain_alpha=0.4,
                overlay_alpha=None, vector_alpha=1.0, scale_factor=None,
                time_viewer='auto', subjects_dir=None, figure=None,
                views='axial',
                colorbar=True, clim='auto', cortex='classic', size=800,
                background='black', foreground=None, initial_time=None,
                time_unit='s', show_traces='auto', src=None,
                volume_options=1., view_layout='vertical',
                add_data_kwargs=None, verbose=None):  # noqa: D102
        return _BaseVectorSourceEstimate.plot(
            self, subject=subject, hemi=hemi, colormap=colormap,
            time_label=time_label, smoothing_steps=smoothing_steps,
            transparent=transparent, brain_alpha=brain_alpha,
            overlay_alpha=overlay_alpha, vector_alpha=vector_alpha,
            scale_factor=scale_factor, time_viewer=time_viewer,
            subjects_dir=subjects_dir, figure=figure, views=views,
            colorbar=colorbar, clim=clim, cortex=cortex, size=size,
            background=background, foreground=foreground,
            initial_time=initial_time, time_unit=time_unit,
            show_traces=show_traces, src=src, volume_options=volume_options,
            view_layout=view_layout, add_data_kwargs=add_data_kwargs,
            verbose=verbose)


@fill_doc
class VectorSourceEstimate(_BaseVectorSourceEstimate,
                           _BaseSurfaceSourceEstimate):
    """Container for vector surface source estimates.

    For each vertex, the magnitude of the current is defined in the X, Y and Z
    directions.

    Parameters
    ----------
    data : array of shape (n_dipoles, 3, n_times)
        The data in source space. Each dipole contains three vectors that
        denote the dipole strength in X, Y and Z directions over time.
    vertices : list of array, shape (2,)
        Vertex numbers corresponding to the data. The first element of the list
        contains vertices of left hemisphere and the second element contains
        vertices of right hemisphere.
    tmin : float
        Time point of the first sample in data.
    tstep : float
        Time step between successive samples in data.
    subject : str | None
        The subject name. While not necessary, it is safer to set the
        subject parameter to avoid analysis errors.
    %(verbose)s

    Attributes
    ----------
    subject : str | None
        The subject name.
    times : array of shape (n_times,)
        The time vector.
    shape : tuple
        The shape of the data. A tuple of int (n_dipoles, n_times).

    See Also
    --------
    SourceEstimate : A container for surface source estimates.
    VolSourceEstimate : A container for volume source estimates.
    MixedSourceEstimate : A container for mixed surface + volume source
                          estimates.

    Notes
    -----
    .. versionadded:: 0.15
    """

    _scalar_class = SourceEstimate


###############################################################################
# Mixed source estimate (two cortical surfs plus other stuff)

class _BaseMixedSourceEstimate(_BaseSourceEstimate):

    _src_type = 'mixed'
    _src_count = None

    @verbose
    def __init__(self, data, vertices=None, tmin=None, tstep=None,
                 subject=None, verbose=None):  # noqa: D102
        if not isinstance(vertices, list) or len(vertices) < 2:
            raise ValueError('Vertices must be a list of numpy arrays with '
                             'one array per source space.')
        super().__init__(data, vertices=vertices, tmin=tmin,
                         tstep=tstep, subject=subject,
                         verbose=verbose)

    @property
    def _n_surf_vert(self):
        return sum(len(v) for v in self.vertices[:2])

    def surface(self):
        """Return the cortical surface source estimate.

        Returns
        -------
        stc : instance of SourceEstimate or VectorSourceEstimate
            The surface source estimate.
        """
        if self._data_ndim == 3:
            klass = VectorSourceEstimate
        else:
            klass = SourceEstimate
        return klass(
            self.data[:self._n_surf_vert], self.vertices[:2],
            self.tmin, self.tstep, self.subject, self.verbose)

    def volume(self):
        """Return the volume surface source estimate.

        Returns
        -------
        stc : instance of VolSourceEstimate or VolVectorSourceEstimate
            The volume source estimate.
        """
        if self._data_ndim == 3:
            klass = VolVectorSourceEstimate
        else:
            klass = VolSourceEstimate
        return klass(
            self.data[self._n_surf_vert:], self.vertices[2:],
            self.tmin, self.tstep, self.subject, self.verbose)


@fill_doc
class MixedSourceEstimate(_BaseMixedSourceEstimate):
    """Container for mixed surface and volume source estimates.

    Parameters
    ----------
    data : array of shape (n_dipoles, n_times) | tuple, shape (2,)
        The data in source space. The data can either be a single array or
        a tuple with two arrays: "kernel" shape (n_vertices, n_sensors) and
        "sens_data" shape (n_sensors, n_times). In this case, the source
        space data corresponds to ``np.dot(kernel, sens_data)``.
    vertices : list of array
        Vertex numbers corresponding to the data. The list contains arrays
        with one array per source space.
    tmin : scalar
        Time point of the first sample in data.
    tstep : scalar
        Time step between successive samples in data.
    subject : str | None
        The subject name. While not necessary, it is safer to set the
        subject parameter to avoid analysis errors.
    %(verbose)s

    Attributes
    ----------
    subject : str | None
        The subject name.
    times : array of shape (n_times,)
        The time vector.
    vertices : list of array
        Vertex numbers corresponding to the data. The list contains arrays
        with one array per source space.
    data : array of shape (n_dipoles, n_times)
        The data in source space.
    shape : tuple
        The shape of the data. A tuple of int (n_dipoles, n_times).

    See Also
    --------
    SourceEstimate : A container for surface source estimates.
    VectorSourceEstimate : A container for vector source estimates.
    VolSourceEstimate : A container for volume source estimates.
    VolVectorSourceEstimate : A container for Volume vector source estimates.

    Notes
    -----
    .. versionadded:: 0.9.0
    """


@fill_doc
class MixedVectorSourceEstimate(_BaseVectorSourceEstimate,
                                _BaseMixedSourceEstimate):
    """Container for volume source estimates.

    Parameters
    ----------
    data : array, shape (n_dipoles, 3, n_times)
        The data in source space. Each dipole contains three vectors that
        denote the dipole strength in X, Y and Z directions over time.
    vertices : list of array, shape (n_src,)
        Vertex numbers corresponding to the data.
    tmin : scalar
        Time point of the first sample in data.
    tstep : scalar
        Time step between successive samples in data.
    subject : str | None
        The subject name. While not necessary, it is safer to set the
        subject parameter to avoid analysis errors.
    %(verbose)s

    Attributes
    ----------
    subject : str | None
        The subject name.
    times : array, shape (n_times,)
        The time vector.
    vertices : array of shape (n_dipoles,)
        The indices of the dipoles in the source space.
    data : array of shape (n_dipoles, n_times)
        The data in source space.
    shape : tuple
        The shape of the data. A tuple of int (n_dipoles, n_times).

    See Also
    --------
    MixedSourceEstimate : A container for mixed surface + volume source
                          estimates.

    Notes
    -----
    .. versionadded:: 0.21.0
    """

    _scalar_class = MixedSourceEstimate


###############################################################################
# Morphing

def _get_vol_mask(src):
    """Get the volume source space mask."""
    assert len(src) == 1  # not a mixed source space
    shape = src[0]['shape'][::-1]
    mask = np.zeros(shape, bool)
    mask.flat[src[0]['vertno']] = True
    return mask


def _spatio_temporal_src_adjacency_vol(src, n_times):
    from sklearn.feature_extraction import grid_to_graph
    mask = _get_vol_mask(src)
    edges = grid_to_graph(*mask.shape, mask=mask)
    adjacency = _get_adjacency_from_edges(edges, n_times)
    return adjacency


def _spatio_temporal_src_adjacency_surf(src, n_times):
    if src[0]['use_tris'] is None:
        # XXX It would be nice to support non oct source spaces too...
        raise RuntimeError("The source space does not appear to be an ico "
                           "surface. adjacency cannot be extracted from"
                           " non-ico source spaces.")
    used_verts = [np.unique(s['use_tris']) for s in src]
    offs = np.cumsum([0] + [len(u_v) for u_v in used_verts])[:-1]
    tris = np.concatenate([np.searchsorted(u_v, s['use_tris']) + off
                           for u_v, s, off in zip(used_verts, src, offs)])
    adjacency = spatio_temporal_tris_adjacency(tris, n_times)

    # deal with source space only using a subset of vertices
    masks = [np.in1d(u, s['vertno']) for s, u in zip(src, used_verts)]
    if sum(u.size for u in used_verts) != adjacency.shape[0] / n_times:
        raise ValueError('Used vertices do not match adjacency shape')
    if [np.sum(m) for m in masks] != [len(s['vertno']) for s in src]:
        raise ValueError('Vertex mask does not match number of vertices')
    masks = np.concatenate(masks)
    missing = 100 * float(len(masks) - np.sum(masks)) / len(masks)
    if missing:
        warn('%0.1f%% of original source space vertices have been'
             ' omitted, tri-based adjacency will have holes.\n'
             'Consider using distance-based adjacency or '
             'morphing data to all source space vertices.' % missing)
        masks = np.tile(masks, n_times)
        masks = np.where(masks)[0]
        adjacency = adjacency.tocsr()
        adjacency = adjacency[masks]
        adjacency = adjacency[:, masks]
        # return to original format
        adjacency = adjacency.tocoo()
    return adjacency


@verbose
def spatio_temporal_src_adjacency(src, n_times, dist=None, verbose=None):
    """Compute adjacency for a source space activation over time.

    Parameters
    ----------
    src : instance of SourceSpaces
        The source space. It can be a surface source space or a
        volume source space.
    n_times : int
        Number of time instants.
    dist : float, or None
        Maximal geodesic distance (in m) between vertices in the
        source space to consider neighbors. If None, immediate neighbors
        are extracted from an ico surface.
    %(verbose)s

    Returns
    -------
    adjacency : ~scipy.sparse.coo_matrix
        The adjacency matrix describing the spatio-temporal
        graph structure. If N is the number of vertices in the
        source space, the N first nodes in the graph are the
        vertices are time 1, the nodes from 2 to 2N are the vertices
        during time 2, etc.
    """
    # XXX we should compute adjacency for each source space and then
    # use scipy.sparse.block_diag to concatenate them
    if src[0]['type'] == 'vol':
        if dist is not None:
            raise ValueError('dist must be None for a volume '
                             'source space. Got %s.' % dist)

        adjacency = _spatio_temporal_src_adjacency_vol(src, n_times)
    elif dist is not None:
        # use distances computed and saved in the source space file
        adjacency = spatio_temporal_dist_adjacency(src, n_times, dist)
    else:
        adjacency = _spatio_temporal_src_adjacency_surf(src, n_times)
    return adjacency


@verbose
def grade_to_tris(grade, verbose=None):
    """Get tris defined for a certain grade.

    Parameters
    ----------
    grade : int
        Grade of an icosahedral mesh.
    %(verbose)s

    Returns
    -------
    tris : list
        2-element list containing Nx3 arrays of tris, suitable for use in
        spatio_temporal_tris_adjacency.
    """
    a = _get_ico_tris(grade, None, False)
    tris = np.concatenate((a, a + (np.max(a) + 1)))
    return tris


@verbose
def spatio_temporal_tris_adjacency(tris, n_times, remap_vertices=False,
                                   verbose=None):
    """Compute adjacency from triangles and time instants.

    Parameters
    ----------
    tris : array
        N x 3 array defining triangles.
    n_times : int
        Number of time points.
    remap_vertices : bool
        Reassign vertex indices based on unique values. Useful
        to process a subset of triangles. Defaults to False.
    %(verbose)s

    Returns
    -------
    adjacency : ~scipy.sparse.coo_matrix
        The adjacency matrix describing the spatio-temporal
        graph structure. If N is the number of vertices in the
        source space, the N first nodes in the graph are the
        vertices are time 1, the nodes from 2 to 2N are the vertices
        during time 2, etc.
    """
    if remap_vertices:
        logger.info('Reassigning vertex indices.')
        tris = np.searchsorted(np.unique(tris), tris)

    edges = mesh_edges(tris)
    edges = (edges + sparse.eye(edges.shape[0], format='csr')).tocoo()
    return _get_adjacency_from_edges(edges, n_times)


@verbose
def spatio_temporal_dist_adjacency(src, n_times, dist, verbose=None):
    """Compute adjacency from distances in a source space and time instants.

    Parameters
    ----------
    src : instance of SourceSpaces
        The source space must have distances between vertices computed, such
        that src['dist'] exists and is useful. This can be obtained
        with a call to :func:`mne.setup_source_space` with the
        ``add_dist=True`` option.
    n_times : int
        Number of time points.
    dist : float
        Maximal geodesic distance (in m) between vertices in the
        source space to consider neighbors.
    %(verbose)s

    Returns
    -------
    adjacency : ~scipy.sparse.coo_matrix
        The adjacency matrix describing the spatio-temporal
        graph structure. If N is the number of vertices in the
        source space, the N first nodes in the graph are the
        vertices are time 1, the nodes from 2 to 2N are the vertices
        during time 2, etc.
    """
    if src[0]['dist'] is None:
        raise RuntimeError('src must have distances included, consider using '
                           'setup_source_space with add_dist=True')
    blocks = [s['dist'][s['vertno'], :][:, s['vertno']] for s in src]
    # Ensure we keep explicit zeros; deal with changes in SciPy
    for block in blocks:
        if isinstance(block, np.ndarray):
            block[block == 0] = -np.inf
        else:
            block.data[block.data == 0] == -1
    edges = sparse_block_diag(blocks)
    edges.data[:] = np.less_equal(edges.data, dist)
    # clean it up and put it in coo format
    edges = edges.tocsr()
    edges.eliminate_zeros()
    edges = edges.tocoo()
    return _get_adjacency_from_edges(edges, n_times)


@verbose
def spatial_src_adjacency(src, dist=None, verbose=None):
    """Compute adjacency for a source space activation.

    Parameters
    ----------
    src : instance of SourceSpaces
        The source space. It can be a surface source space or a
        volume source space.
    dist : float, or None
        Maximal geodesic distance (in m) between vertices in the
        source space to consider neighbors. If None, immediate neighbors
        are extracted from an ico surface.
    %(verbose)s

    Returns
    -------
    adjacency : ~scipy.sparse.coo_matrix
        The adjacency matrix describing the spatial graph structure.
    """
    return spatio_temporal_src_adjacency(src, 1, dist)


@verbose
def spatial_tris_adjacency(tris, remap_vertices=False, verbose=None):
    """Compute adjacency from triangles.

    Parameters
    ----------
    tris : array
        N x 3 array defining triangles.
    remap_vertices : bool
        Reassign vertex indices based on unique values. Useful
        to process a subset of triangles. Defaults to False.
    %(verbose)s

    Returns
    -------
    adjacency : ~scipy.sparse.coo_matrix
        The adjacency matrix describing the spatial graph structure.
    """
    return spatio_temporal_tris_adjacency(tris, 1, remap_vertices)


@verbose
def spatial_dist_adjacency(src, dist, verbose=None):
    """Compute adjacency from distances in a source space.

    Parameters
    ----------
    src : instance of SourceSpaces
        The source space must have distances between vertices computed, such
        that src['dist'] exists and is useful. This can be obtained
        with a call to :func:`mne.setup_source_space` with the
        ``add_dist=True`` option.
    dist : float
        Maximal geodesic distance (in m) between vertices in the
        source space to consider neighbors.
    %(verbose)s

    Returns
    -------
    adjacency : ~scipy.sparse.coo_matrix
        The adjacency matrix describing the spatial graph structure.
    """
    return spatio_temporal_dist_adjacency(src, 1, dist)


@verbose
def spatial_inter_hemi_adjacency(src, dist, verbose=None):
    """Get vertices on each hemisphere that are close to the other hemisphere.

    Parameters
    ----------
    src : instance of SourceSpaces
        The source space. Must be surface type.
    dist : float
        Maximal Euclidean distance (in m) between vertices in one hemisphere
        compared to the other to consider neighbors.
    %(verbose)s

    Returns
    -------
    adjacency : ~scipy.sparse.coo_matrix
        The adjacency matrix describing the spatial graph structure.
        Typically this should be combined (addititively) with another
        existing intra-hemispheric adjacency matrix, e.g. computed
        using geodesic distances.
    """
    from scipy.spatial.distance import cdist
    src = _ensure_src(src, kind='surface')
    adj = cdist(src[0]['rr'][src[0]['vertno']],
                src[1]['rr'][src[1]['vertno']])
    adj = sparse.csr_matrix(adj <= dist, dtype=int)
    empties = [sparse.csr_matrix((nv, nv), dtype=int) for nv in adj.shape]
    adj = sparse.vstack([sparse.hstack([empties[0], adj]),
                         sparse.hstack([adj.T, empties[1]])])
    return adj


@verbose
def _get_adjacency_from_edges(edges, n_times, verbose=None):
    """Given edges sparse matrix, create adjacency matrix."""
    n_vertices = edges.shape[0]
    logger.info("-- number of adjacent vertices : %d" % n_vertices)
    nnz = edges.col.size
    aux = n_vertices * np.tile(np.arange(n_times)[:, None], (1, nnz))
    col = (edges.col[None, :] + aux).ravel()
    row = (edges.row[None, :] + aux).ravel()
    if n_times > 1:  # add temporal edges
        o = (n_vertices * np.arange(n_times - 1)[:, None] +
             np.arange(n_vertices)[None, :]).ravel()
        d = (n_vertices * np.arange(1, n_times)[:, None] +
             np.arange(n_vertices)[None, :]).ravel()
        row = np.concatenate((row, o, d))
        col = np.concatenate((col, d, o))
    data = np.ones(edges.data.size * n_times + 2 * n_vertices * (n_times - 1),
                   dtype=np.int64)
    adjacency = coo_matrix((data, (row, col)),
                           shape=(n_times * n_vertices,) * 2)
    return adjacency


@verbose
def _get_ico_tris(grade, verbose=None, return_surf=False):
    """Get triangles for ico surface."""
    ico = _get_ico_surface(grade)
    if not return_surf:
        return ico['tris']
    else:
        return ico


def _pca_flip(flip, data):
    U, s, V = linalg.svd(data, full_matrices=False)
    # determine sign-flip
    sign = np.sign(np.dot(U[:, 0], flip))
    # use average power in label for scaling
    scale = linalg.norm(s) / np.sqrt(len(data))
    return sign * scale * V[0]


_label_funcs = {
    'mean': lambda flip, data: np.mean(data, axis=0),
    'mean_flip': lambda flip, data: np.mean(flip * data, axis=0),
    'max': lambda flip, data: np.max(np.abs(data), axis=0),
    'pca_flip': _pca_flip,
}


@contextlib.contextmanager
def _temporary_vertices(src, vertices):
    orig_vertices = [s['vertno'] for s in src]
    for s, v in zip(src, vertices):
        s['vertno'] = v
    try:
        yield
    finally:
        for s, v in zip(src, orig_vertices):
            s['vertno'] = v


def _prepare_label_extraction(stc, labels, src, mode, allow_empty, use_sparse):
    """Prepare indices and flips for extract_label_time_course."""
    # If src is a mixed src space, the first 2 src spaces are surf type and
    # the other ones are vol type. For mixed source space n_labels will be
    # given by the number of ROIs of the cortical parcellation plus the number
    # of vol src space.
    # If stc=None (i.e. no activation time courses provided) and mode='mean',
    # only computes vertex indices and label_flip will be list of None.
    from .label import label_sign_flip, Label, BiHemiLabel

    # if source estimate provided in stc, get vertices from source space and
    # check that they are the same as in the stcs
    if stc is not None:
        vertno = stc.vertices

        # XXX: This should not be commented
        # for s, v, hemi in zip(src, stc.vertices, ('left', 'right')):
        #     n_missing = (~np.in1d(v, s['vertno'])).sum()
        #     if n_missing:
        #         raise ValueError('%d/%d %s hemisphere stc vertices missing '
        #                          'from the source space, likely mismatch'
        #                          % (n_missing, len(v), hemi))
    else:
        vertno = [s['vertno'] for s in src]

    nvert = [len(vn) for vn in vertno]

    # initialization
    label_flip = list()
    label_vertidx = list()

    bad_labels = list()
    for li, label in enumerate(labels):
        if use_sparse:
            assert isinstance(label, dict)
            vertidx = label['csr']
            # This can happen if some labels aren't present in the space
            if vertidx.shape[0] == 0:
                bad_labels.append(label['name'])
                vertidx = None
            # Efficiency shortcut: use linearity early to avoid redundant
            # calculations
            elif mode == 'mean':
                vertidx = sparse.csr_matrix(vertidx.mean(axis=0))
            label_vertidx.append(vertidx)
            label_flip.append(None)
            continue
        # standard case
        _validate_type(label, (Label, BiHemiLabel), 'labels[%d]' % (li,))

        if label.hemi == 'both':
            # handle BiHemiLabel
            sub_labels = [label.lh, label.rh]
        else:
            sub_labels = [label]
        this_vertidx = list()
        for slabel in sub_labels:
            if slabel.hemi == 'lh':
                this_vertices = np.intersect1d(vertno[0], slabel.vertices)
                vertidx = np.searchsorted(vertno[0], this_vertices)
            elif slabel.hemi == 'rh':
                this_vertices = np.intersect1d(vertno[1], slabel.vertices)
                vertidx = nvert[0] + np.searchsorted(vertno[1], this_vertices)
            else:
                raise ValueError('label %s has invalid hemi' % label.name)
            this_vertidx.append(vertidx)

        # convert it to an array
        this_vertidx = np.concatenate(this_vertidx)
        this_flip = None
        if len(this_vertidx) == 0:
            bad_labels.append(label.name)
            this_vertidx = None  # to later check if label is empty
        elif mode not in ('mean', 'max'):  # mode-dependent initialization
            # label_sign_flip uses two properties:
            #
            # - src[ii]['nn']
            # - src[ii]['vertno']
            #
            # So if we override vertno with the stc vertices, it will pick
            # the correct normals.
            with _temporary_vertices(src, stc.vertices):
                this_flip = label_sign_flip(label, src[:2])[:, None]

        label_vertidx.append(this_vertidx)
        label_flip.append(this_flip)

    if len(bad_labels):
        msg = ('source space does not contain any vertices for %d label%s:\n%s'
               % (len(bad_labels), _pl(bad_labels), bad_labels))
        if not allow_empty:
            raise ValueError(msg)
        else:
            msg += '\nAssigning all-zero time series.'
            if allow_empty == 'ignore':
                logger.info(msg)
            else:
                warn(msg)

    return label_vertidx, label_flip


def _vol_src_rr(src):
    return apply_trans(
        src[0]['src_mri_t'], np.array(
            [d.ravel(order='F')
             for d in np.meshgrid(
                 *(np.arange(s) for s in src[0]['shape']),
                 indexing='ij')],
            float).T)


def _volume_labels(src, labels, mri_resolution):
    # This will create Label objects that should do the right thing for our
    # given volumetric source space when used with extract_label_time_course
    from .label import Label
    assert src.kind == 'volume'
    extra = ' when using a volume source space'
    _import_nibabel('use volume atlas labels')
    _validate_type(labels, ('path-like', list, tuple), 'labels' + extra)
    if _check_path_like(labels):
        mri = labels
        infer_labels = True
    else:
        if len(labels) != 2:
            raise ValueError('labels, if list or tuple, must have length 2, '
                             'got %s' % (len(labels),))
        mri, labels = labels
        infer_labels = False
        _validate_type(mri, 'path-like', 'labels[0]' + extra)
    logger.info('Reading atlas %s' % (mri,))
    vol_info = _get_mri_info_data(str(mri), data=True)
    atlas_data = vol_info['data']
    atlas_values = np.unique(atlas_data)
    if atlas_values.dtype.kind == 'f':  # MGZ will be 'i'
        atlas_values = atlas_values[np.isfinite(atlas_values)]
        if not (atlas_values == np.round(atlas_values)).all():
            raise RuntimeError('Non-integer values present in atlas, cannot '
                               'labelize')
        atlas_values = np.round(atlas_values).astype(np.int64)
    if infer_labels:
        labels = {
            k: v for k, v in read_freesurfer_lut()[0].items()
            if v in atlas_values}
    labels = _check_volume_labels(labels, mri, name='labels[1]')
    assert isinstance(labels, dict)
    del atlas_values

    vox_mri_t = vol_info['vox_mri_t']
    want = src[0].get('vox_mri_t', None)
    if want is None:
        raise RuntimeError(
            'Cannot use volumetric atlas if no mri was supplied during '
            'source space creation')
    vox_mri_t, want = vox_mri_t['trans'], want['trans']
    if not np.allclose(vox_mri_t, want, atol=1e-6):
        raise RuntimeError(
            'atlas vox_mri_t does not match that used to create the source '
            'space')
    src_shape = tuple(src[0]['mri_' + k] for k in ('width', 'height', 'depth'))
    atlas_shape = atlas_data.shape
    if atlas_shape != src_shape:
        raise RuntimeError('atlas shape %s does not match source space MRI '
                           'shape %s' % (atlas_shape, src_shape))
    atlas_data = atlas_data.ravel(order='F')
    if mri_resolution:
        # Upsample then just index
        out_labels = list()
        nnz = 0
        interp = src[0]['interpolator']
        # should be guaranteed by size checks above and our src interp code
        assert interp.shape[0] == np.prod(src_shape)
        assert interp.shape == (atlas_data.size, len(src[0]['rr']))
        interp = interp[:, src[0]['vertno']]
        for k, v in labels.items():
            mask = atlas_data == v
            csr = interp[mask]
            out_labels.append(dict(csr=csr, name=k))
            nnz += csr.shape[0] > 0
    else:
        # Use nearest values
        vertno = src[0]['vertno']
        rr = _vol_src_rr(src)
        del src
        src_values = _get_atlas_values(vol_info, rr[vertno])
        vertices = [vertno[src_values == val] for val in labels.values()]
        out_labels = [Label(v, hemi='lh', name=val)
                      for v, val in zip(vertices, labels.keys())]
        nnz = sum(len(v) != 0 for v in vertices)
    logger.info('%d/%d atlas regions had at least one vertex '
                'in the source space' % (nnz, len(out_labels)))
    return out_labels


def _dep_trans(trans):
    if trans is not None:
        warn('trans is no longer needed and will be removed in 0.23, do not '
             'pass it as an argument', DeprecationWarning)


def _gen_extract_label_time_course(stcs, labels, src, mode='mean',
                                   allow_empty=False, trans=None,
                                   mri_resolution=True, verbose=None):
    # loop through source estimates and extract time series
<<<<<<< HEAD
    if src is None and mode in ['mean', 'max']:
        kind = 'surface'
    else:
        _validate_type(src, SourceSpaces)
        kind = src.kind
=======
    _dep_trans(trans)
    _validate_type(src, SourceSpaces)
>>>>>>> f2cdcc8a
    _check_option('mode', mode, sorted(_label_funcs.keys()) + ['auto'])

    if kind in ('surface', 'mixed'):
        if not isinstance(labels, list):
            labels = [labels]
        use_sparse = False
    else:
        labels = _volume_labels(src, labels, mri_resolution)
        use_sparse = bool(mri_resolution)
    n_mode = len(labels)  # how many processed with the given mode
    n_mean = len(src[2:]) if kind == 'mixed' else 0
    n_labels = n_mode + n_mean
    vertno = func = None
    for si, stc in enumerate(stcs):
        _validate_type(stc, _BaseSourceEstimate, 'stcs[%d]' % (si,),
                       'source estimate')
        if isinstance(stc, (_BaseVolSourceEstimate,
                            _BaseVectorSourceEstimate)):
            _check_option(
                'mode', mode, ('mean', 'max', 'auto'),
                'when using a vector and/or volume source estimate')
            mode = 'mean' if mode == 'auto' else mode
        else:
            mode = 'mean_flip' if mode == 'auto' else mode
        if vertno is None:
            vertno = copy.deepcopy(stc.vertices)  # avoid keeping a ref
            nvert = np.array([len(v) for v in vertno])
            label_vertidx, src_flip = _prepare_label_extraction(
                stc, labels, src, mode, allow_empty, use_sparse)
            func = _label_funcs[mode]
        # make sure the stc is compatible with the source space
        if len(vertno) != len(stc.vertices):
            raise ValueError('stc not compatible with source space')
        for vn, svn in zip(vertno, stc.vertices):
            if len(vn) != len(svn):
                raise ValueError('stc not compatible with source space. '
                                 'stc has %s time series but there are %s '
                                 'vertices in source space. Ensure you used '
                                 'src from the forward or inverse operator, '
                                 'as forward computation can exclude vertices.'
                                 % (len(svn), len(vn)))
            if not np.array_equal(svn, vn):
                raise ValueError('stc not compatible with source space')

        logger.info('Extracting time courses for %d labels (mode: %s)'
                    % (n_labels, mode))

        # do the extraction
        label_tc = np.zeros((n_labels,) + stc.data.shape[1:],
                            dtype=stc.data.dtype)
        for i, (vertidx, flip) in enumerate(zip(label_vertidx, src_flip)):
            if vertidx is not None:
                if isinstance(vertidx, sparse.csr_matrix):
                    assert mri_resolution
                    assert vertidx.shape[1] == stc.data.shape[0]
                    this_data = np.reshape(stc.data, (stc.data.shape[0], -1))
                    this_data = vertidx @ this_data
                    this_data.shape = \
                        (this_data.shape[0],) + stc.data.shape[1:]
                else:
                    this_data = stc.data[vertidx]
                label_tc[i] = func(flip, this_data)

        # extract label time series for the vol src space (only mean supported)
        offset = nvert[:-n_mean].sum()  # effectively :2 or :0
        for i, nv in enumerate(nvert[2:]):
            if nv != 0:
                v2 = offset + nv
                label_tc[n_mode + i] = np.mean(stc.data[offset:v2], axis=0)
                offset = v2

        # this is a generator!
        yield label_tc


@verbose
def extract_label_time_course(stcs, labels, src, mode='auto',
                              allow_empty=False, return_generator=False,
                              *, trans=None, mri_resolution=True,
                              verbose=None):
    """Extract label time course for lists of labels and source estimates.

    This function will extract one time course for each label and source
    estimate. The way the time courses are extracted depends on the mode
    parameter (see Notes).

    Parameters
    ----------
    stcs : SourceEstimate | list (or generator) of SourceEstimate
        The source estimates from which to extract the time course.
    %(eltc_labels)s
    %(eltc_src)s
    %(eltc_mode)s
    %(eltc_allow_empty)s
    return_generator : bool
        If True, a generator instead of a list is returned.
    %(trans_deprecated)s
    %(eltc_mri_resolution)s
    %(verbose)s

    Returns
    -------
    %(eltc_returns)s

    Notes
    -----
    %(eltc_mode_notes)s

    If encountering a ``ValueError`` due to mismatch between number of
    source points in the subject source space and computed ``stc`` object set
    ``src`` argument to ``fwd['src']`` or ``inv['src']`` to ensure the source
    space is the one actually used by the inverse to compute the source
    time courses.
    """
    # convert inputs to lists
    if not isinstance(stcs, (list, tuple, GeneratorType)):
        stcs = [stcs]
        return_several = False
        return_generator = False
    else:
        return_several = True

    label_tc = _gen_extract_label_time_course(
        stcs, labels, src, mode=mode, allow_empty=allow_empty,
        trans=trans, mri_resolution=mri_resolution)

    if not return_generator:
        # do the extraction and return a list
        label_tc = list(label_tc)

    if not return_several:
        # input was a single SoureEstimate, return single array
        label_tc = label_tc[0]

    return label_tc


@verbose
def stc_near_sensors(evoked, trans, subject, distance=0.01, mode='sum',
                     project=True, subjects_dir=None, src=None, verbose=None):
    """Create a STC from ECoG and sEEG sensor data.

    Parameters
    ----------
    evoked : instance of Evoked
        The evoked data. Must contain ECoG, or sEEG channels.
    %(trans)s
    subject : str
        The subject name.
    distance : float
        Distance (m) defining the activation "ball" of the sensor.
    mode : str
        Can be "sum" to do a linear sum of weights, "nearest" to
        use only the weight of the nearest sensor, or "zero" to use a
        zero-order hold. See Notes.
    project : bool
        If True, project the electrodes to the nearest ``'pial`` surface
        vertex before computing distances. Only used when doing a
        surface projection.
    %(subjects_dir)s
    src : instance of SourceSpaces
        The source space.

        .. warning:: If a surface source space is used, make sure that
                     ``surf='pial'`` was used during construction.
    %(verbose)s

    Returns
    -------
    stc : instance of SourceEstimate
        The surface source estimate. If src is None, a surface source
        estimate will be produced, and the number of vertices will equal
        the number of pial-surface vertices that were close enough to
        the sensors to take on a non-zero volue. If src is not None,
        a surface, volume, or mixed source estimate will be produced
        (depending on the kind of source space passed) and the
        vertices will match those of src (i.e., there may be me
        many all-zero values in stc.data).

    Notes
    -----
    For surface projections, this function projects the ECoG sensors to
    the pial surface (if ``project``), then the activation at each pial
    surface vertex is given by the mode:

    - ``'sum'``
        Activation is the sum across each sensor weighted by the fractional
        ``distance`` from each sensor. A sensor with zero distance gets weight
        1 and a sensor at ``distance`` meters away (or larger) gets weight 0.
        If ``distance`` is less than the distance between any two electrodes,
        this will be the same as ``'nearest'``.
    - ``'weighted'``
        Same as ``'sum'`` except that only the nearest electrode is used,
        rather than summing across electrodes within the ``distance`` radius.
        As as ``'nearest'`` for vertices with distance zero to the projected
        sensor.
    - ``'nearest'``
        The value is given by the value of the nearest sensor, up to a
        ``distance`` (beyond which it is zero).

    If creating a Volume STC, ``src`` must be passed in, and this
    function will project sEEG sensors to nearby surrounding vertices.
    Then the activation at each volume vertex is given by the mode
    in the same way as ECoG surface projections.

    .. versionadded:: 0.22
    """
    from scipy.spatial.distance import cdist, pdist
    from .evoked import Evoked
    _validate_type(evoked, Evoked, 'evoked')
    _validate_type(mode, str, 'mode')
    _validate_type(src, (None, SourceSpaces), 'src')
    _check_option('mode', mode, ('sum', 'single', 'nearest'))

    # create a copy of Evoked using ecog and seeg
    evoked = evoked.copy().pick_types(ecog=True, seeg=True)

    # get channel positions that will be used to pinpoint where
    # in the Source space we will use the evoked data
    pos = evoked._get_channel_positions()

    # remove nan channels
    nan_inds = np.where(np.isnan(pos).any(axis=1))[0]
    nan_chs = [evoked.ch_names[idx] for idx in nan_inds]
    evoked.drop_channels(nan_chs)
    pos = [pos[idx] for idx in range(len(pos)) if idx not in nan_inds]

    # coord_frame transformation from native mne "head" to MRI coord_frame
    trans, _ = _get_trans(trans, 'head', 'mri', allow_none=True)

    # convert head positions -> coord_frame MRI
    pos = apply_trans(trans, pos)

    subject = _check_subject(None, subject, False)
    subjects_dir = get_subjects_dir(subjects_dir, raise_error=True)
    if src is None:  # fake a full surface one
        rrs = [read_surface(op.join(subjects_dir, subject,
                                    'surf', f'{hemi}.pial'))[0]
               for hemi in ('lh', 'rh')]
        src = SourceSpaces([
            dict(rr=rr / 1000., vertno=np.arange(len(rr)), type='surf',
                 coord_frame=FIFF.FIFFV_COORD_MRI)
            for rr in rrs])
        del rrs
        keep_all = False
    else:
        keep_all = True
    # ensure it's a usable one
    klass = dict(
        surface=SourceEstimate,
        volume=VolSourceEstimate,
        mixed=MixedSourceEstimate,
    )
    _check_option('src.kind', src.kind, sorted(klass.keys()))
    klass = klass[src.kind]
    rrs = np.concatenate([s['rr'][s['vertno']] for s in src])
    if src[0]['coord_frame'] == FIFF.FIFFV_COORD_HEAD:
        rrs = apply_trans(trans, rrs)
    # projection will only occur with surfaces
    logger.info(
        f'Projecting data from {len(pos)} sensor{_pl(pos)} onto {len(rrs)} '
        f'{src.kind} vertices: {mode} mode')
    if project and src.kind == 'surface':
        logger.info('    Projecting electrodes onto surface')
        pos = _project_onto_surface(pos, dict(rr=rrs), project_rrs=True,
                                    method='nearest')[2]

    min_dist = pdist(pos).min() * 1000
    logger.info(
        f'    Minimum {"projected " if project else ""}intra-sensor distance: '
        f'{min_dist:0.1f} mm')

    # compute pairwise distance between source space points and sensors
    dists = cdist(rrs, pos)
    assert dists.shape == (len(rrs), len(pos))

    # only consider vertices within our "epsilon-ball"
    # characterized by distance kwarg
    vertices = np.where((dists <= distance).any(-1))[0]
    logger.info(f'    {len(vertices)} / {len(rrs)} non-zero vertices')
    w = np.maximum(1. - dists[vertices] / distance, 0)
    # now we triage based on mode
    if mode in ('single', 'nearest'):
        range_ = np.arange(w.shape[0])
        idx = np.argmax(w, axis=1)
        vals = w[range_, idx] if mode == 'single' else 1.
        w.fill(0)
        w[range_, idx] = vals
    missing = np.where(~np.any(w, axis=0))[0]
    if len(missing):
        warn(f'Channel{_pl(missing)} missing in STC: '
             f'{", ".join(evoked.ch_names[mi] for mi in missing)}')

    nz_data = w @ evoked.data
    if not keep_all:
        assert src.kind == 'surface'
        data = nz_data
        offset = len(src[0]['vertno'])
        vertices = [vertices[vertices < offset],
                    vertices[vertices >= offset] - offset]
    else:
        data = np.zeros(
            (sum(len(s['vertno']) for s in src), len(evoked.times)),
            dtype=nz_data.dtype)
        data[vertices] = nz_data
        vertices = [s['vertno'].copy() for s in src]

    return klass(data, vertices, evoked.times[0], 1. / evoked.info['sfreq'],
                 subject=subject, verbose=verbose)<|MERGE_RESOLUTION|>--- conflicted
+++ resolved
@@ -3037,16 +3037,12 @@
                                    allow_empty=False, trans=None,
                                    mri_resolution=True, verbose=None):
     # loop through source estimates and extract time series
-<<<<<<< HEAD
     if src is None and mode in ['mean', 'max']:
         kind = 'surface'
     else:
         _validate_type(src, SourceSpaces)
         kind = src.kind
-=======
     _dep_trans(trans)
-    _validate_type(src, SourceSpaces)
->>>>>>> f2cdcc8a
     _check_option('mode', mode, sorted(_label_funcs.keys()) + ['auto'])
 
     if kind in ('surface', 'mixed'):
