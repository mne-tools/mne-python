--- conflicted
+++ resolved
@@ -236,12 +236,9 @@
     'Transform': 'mne.transforms.Transform',
     'Coregistration': 'mne.coreg.Coregistration',
     'Figure3D': 'mne.viz.Figure3D',
-<<<<<<< HEAD
     'EOGRegression': 'mne.preprocessing.EOGRegression',
-=======
     'Spectrum': 'mne.time_frequency.Spectrum',
     'EpochsSpectrum': 'mne.time_frequency.EpochsSpectrum',
->>>>>>> 93485e02
     # dipy
     'dipy.align.AffineMap': 'dipy.align.imaffine.AffineMap',
     'dipy.align.DiffeomorphicMap': 'dipy.align.imwarp.DiffeomorphicMap',
