"""Reading tools from EDF, EDF+, BDF, and GDF."""

# Authors: Teon Brooks <teon.brooks@gmail.com>
#          Martin Billinger <martin.billinger@tugraz.at>
#          Nicolas Barascud <nicolas.barascud@ens.fr>
#          Stefan Appelhoff <stefan.appelhoff@mailbox.org>
#          Joan Massich <mailsik@gmail.com>
#          Clemens Brunner <clemens.brunner@gmail.com>
#          Jeroen Van Der Donckt (IDlab - imec) <jeroen.vanderdonckt@ugent.be>
#
# License: BSD-3-Clause

from datetime import datetime, timezone, timedelta
import os
import re

import numpy as np

from ...utils import verbose, logger, warn, _validate_type
from ..utils import _blk_read_lims, _mult_cal_one
from ..base import BaseRaw, _get_scaling
from ..meas_info import _empty_info, _unique_channel_names
from ..constants import FIFF
from ...filter import resample
from ...utils import fill_doc
from ...annotations import Annotations


# common channel type names mapped to internal ch types
CH_TYPE_MAPPING = {
    "EEG": FIFF.FIFFV_EEG_CH,
    "SEEG": FIFF.FIFFV_SEEG_CH,
    "ECOG": FIFF.FIFFV_ECOG_CH,
    "DBS": FIFF.FIFFV_DBS_CH,
    "EOG": FIFF.FIFFV_EOG_CH,
    "ECG": FIFF.FIFFV_ECG_CH,
    "EMG": FIFF.FIFFV_EMG_CH,
    "BIO": FIFF.FIFFV_BIO_CH,
    "RESP": FIFF.FIFFV_RESP_CH,
    "TEMP": FIFF.FIFFV_TEMPERATURE_CH,
    "MISC": FIFF.FIFFV_MISC_CH,
    "SAO2": FIFF.FIFFV_BIO_CH,
}


@fill_doc
class RawEDF(BaseRaw):
    """Raw object from EDF, EDF+ or BDF file.

    Parameters
    ----------
    input_fname : path-like
        Path to the EDF, EDF+ or BDF file.
    eog : list or tuple
        Names of channels or list of indices that should be designated EOG
        channels. Values should correspond to the electrodes in the file.
        Default is None.
    misc : list or tuple
        Names of channels or list of indices that should be designated MISC
        channels. Values should correspond to the electrodes in the file.
        Default is None.
    stim_channel : ``'auto'`` | str | list of str | int | list of int
        Defaults to ``'auto'``, which means that channels named ``'status'`` or
        ``'trigger'`` (case insensitive) are set to STIM. If str (or list of
        str), all channels matching the name(s) are set to STIM. If int (or
        list of ints), the channels corresponding to the indices are set to
        STIM.
    exclude : list of str
        Channel names to exclude. This can help when reading data with
        different sampling rates to avoid unnecessary resampling.
    infer_types : bool
        If True, try to infer channel types from channel labels. If a channel
        label starts with a known type (such as 'EEG') followed by a space and
        a name (such as 'Fp1'), the channel type will be set accordingly, and
        the channel will be renamed to the original label without the prefix.
        For unknown prefixes, the type will be 'EEG' and the name will not be
        modified. If False, do not infer types and assume all channels are of
        type 'EEG'.

        .. versionadded:: 0.24.1
    include : list of str | str
        Channel names to be included. A str is interpreted as a regular
        expression. 'exclude' must be empty if include is assigned.

        .. versionadded:: 1.1
    %(preload)s
    %(units_edf_bdf_io)s
    %(encoding_edf)s
    %(verbose)s

    See Also
    --------
    mne.io.Raw : Documentation of attributes and methods.
    mne.io.read_raw_edf : Recommended way to read EDF/EDF+ files.
    mne.io.read_raw_bdf : Recommended way to read BDF files.

    Notes
    -----
    Biosemi devices trigger codes are encoded in 16-bit format, whereas system
    codes (CMS in/out-of range, battery low, etc.) are coded in bits 16-23 of
    the status channel (see http://www.biosemi.com/faq/trigger_signals.htm).
    To retrieve correct event values (bits 1-16), one could do:

        >>> events = mne.find_events(...)  # doctest:+SKIP
        >>> events[:, 2] &= (2**16 - 1)  # doctest:+SKIP

    The above operation can be carried out directly in :func:`mne.find_events`
    using the ``mask`` and ``mask_type`` parameters (see
    :func:`mne.find_events` for more details).

    It is also possible to retrieve system codes, but no particular effort has
    been made to decode these in MNE. In case it is necessary, for instance to
    check the CMS bit, the following operation can be carried out:

        >>> cms_bit = 20  # doctest:+SKIP
        >>> cms_high = (events[:, 2] & (1 << cms_bit)) != 0  # doctest:+SKIP

    It is worth noting that in some special cases, it may be necessary to shift
    event values in order to retrieve correct event triggers. This depends on
    the triggering device used to perform the synchronization. For instance, in
    some files events need to be shifted by 8 bits:

        >>> events[:, 2] >>= 8  # doctest:+SKIP

    TAL channels called 'EDF Annotations' or 'BDF Annotations' are parsed and
    extracted annotations are stored in raw.annotations. Use
    :func:`mne.events_from_annotations` to obtain events from these
    annotations.

    If channels named 'status' or 'trigger' are present, they are considered as
    STIM channels by default. Use func:`mne.find_events` to parse events
    encoded in such analog stim channels.
    """

    @verbose
    def __init__(
        self,
        input_fname,
        eog=None,
        misc=None,
        stim_channel="auto",
        exclude=(),
        infer_types=False,
        preload=False,
        include=None,
        units=None,
        encoding="utf8",
        *,
        verbose=None,
    ):
        logger.info("Extracting EDF parameters from {}...".format(input_fname))
        input_fname = os.path.abspath(input_fname)
        info, edf_info, orig_units = _get_info(
            input_fname, stim_channel, eog, misc, exclude, infer_types, preload, include
        )
        logger.info("Creating raw.info structure...")

        _validate_type(units, (str, None, dict), "units")
        if units is None:
            units = dict()
        elif isinstance(units, str):
            units = {ch_name: units for ch_name in info["ch_names"]}

        for k, (this_ch, this_unit) in enumerate(orig_units.items()):
            if this_ch not in units:
                continue
            if this_unit not in ("", units[this_ch]):
                raise ValueError(
                    f"Unit for channel {this_ch} is present in the file as "
                    f"{repr(this_unit)}, cannot overwrite it with the units "
                    f"argument {repr(units[this_ch])}."
                )
            if this_unit == "":
                orig_units[this_ch] = units[this_ch]
                ch_type = edf_info["ch_types"][k]
                scaling = _get_scaling(ch_type.lower(), orig_units[this_ch])
                edf_info["units"][k] /= scaling

        # Raw attributes
        last_samps = [edf_info["nsamples"] - 1]
        super().__init__(
            info,
            preload,
            filenames=[input_fname],
            raw_extras=[edf_info],
            last_samps=last_samps,
            orig_format="int",
            orig_units=orig_units,
            verbose=verbose,
        )

        # Read annotations from file and set it
        onset, duration, desc = list(), list(), list()
        if len(edf_info["tal_idx"]) > 0:
            # Read TAL data exploiting the header info (no regexp)
            idx = np.empty(0, int)
            tal_data = self._read_segment_file(
                np.empty((0, self.n_times)),
                idx,
                0,
                0,
                int(self.n_times),
                np.ones((len(idx), 1)),
                None,
            )
            onset, duration, desc = _read_annotations_edf(
                tal_data[0],
                encoding=encoding,
            )

        self.set_annotations(
            Annotations(
                onset=onset, duration=duration, description=desc, orig_time=None
            )
        )

    def _read_segment_file(self, data, idx, fi, start, stop, cals, mult):
        """Read a chunk of raw data."""
        return _read_segment_file(
            data,
            idx,
            fi,
            start,
            stop,
            self._raw_extras[fi],
            self._filenames[fi],
            cals,
            mult,
        )


@fill_doc
class RawGDF(BaseRaw):
    """Raw object from GDF file.

    Parameters
    ----------
    input_fname : path-like
        Path to the GDF file.
    eog : list or tuple
        Names of channels or list of indices that should be designated EOG
        channels. Values should correspond to the electrodes in the file.
        Default is None.
    misc : list or tuple
        Names of channels or list of indices that should be designated MISC
        channels. Values should correspond to the electrodes in the file.
        Default is None.
    stim_channel : ``'auto'`` | str | list of str | int | list of int
        Defaults to 'auto', which means that channels named 'status' or
        'trigger' (case insensitive) are set to STIM. If str (or list of str),
        all channels matching the name(s) are set to STIM. If int (or list of
        ints), channels corresponding to the indices are set to STIM.
    exclude : list of str
        Channel names to exclude. This can help when reading data with
        different sampling rates to avoid unnecessary resampling.

        .. versionadded:: 0.24.1
    include : list of str | str
        Channel names to be included. A str is interpreted as a regular
        expression. 'exclude' must be empty if include is assigned.

        .. versionadded:: 1.1
    %(preload)s
    %(verbose)s

    See Also
    --------
    mne.io.Raw : Documentation of attributes and methods.
    mne.io.read_raw_gdf : Recommended way to read GDF files.

    Notes
    -----
    If channels named 'status' or 'trigger' are present, they are considered as
    STIM channels by default. Use func:`mne.find_events` to parse events
    encoded in such analog stim channels.
    """

    @verbose
    def __init__(
        self,
        input_fname,
        eog=None,
        misc=None,
        stim_channel="auto",
        exclude=(),
        preload=False,
        include=None,
        verbose=None,
    ):
        logger.info("Extracting EDF parameters from {}...".format(input_fname))
        input_fname = os.path.abspath(input_fname)
        info, edf_info, orig_units = _get_info(
            input_fname, stim_channel, eog, misc, exclude, True, preload, include
        )
        logger.info("Creating raw.info structure...")

        # Raw attributes
        last_samps = [edf_info["nsamples"] - 1]
        super().__init__(
            info,
            preload,
            filenames=[input_fname],
            raw_extras=[edf_info],
            last_samps=last_samps,
            orig_format="int",
            orig_units=orig_units,
            verbose=verbose,
        )

        # Read annotations from file and set it
        onset, duration, desc = _get_annotations_gdf(edf_info, self.info["sfreq"])

        self.set_annotations(
            Annotations(
                onset=onset, duration=duration, description=desc, orig_time=None
            )
        )

    def _read_segment_file(self, data, idx, fi, start, stop, cals, mult):
        """Read a chunk of raw data."""
        return _read_segment_file(
            data,
            idx,
            fi,
            start,
            stop,
            self._raw_extras[fi],
            self._filenames[fi],
            cals,
            mult,
        )


def _read_ch(fid, subtype, samp, dtype_byte, dtype=None):
    """Read a number of samples for a single channel."""
    # BDF
    if subtype == "bdf":
        ch_data = np.fromfile(fid, dtype=dtype, count=samp * dtype_byte)
        ch_data = ch_data.reshape(-1, 3).astype(INT32)
        ch_data = (ch_data[:, 0]) + (ch_data[:, 1] << 8) + (ch_data[:, 2] << 16)
        # 24th bit determines the sign
        ch_data[ch_data >= (1 << 23)] -= 1 << 24

    # GDF data and EDF data
    else:
        ch_data = np.fromfile(fid, dtype=dtype, count=samp)

    return ch_data


<<<<<<< HEAD
def _read_segment_file(data, idx, fi, start, stop, raw_extras, filenames,
                       cals, mult):
    """Read EDF data or annotations in chunks."""
    from scipy.interpolate import interp1d
    n_samps = raw_extras['n_samps']
    buf_len = int(raw_extras['max_samp'])
    dtype = raw_extras['dtype_np']
    dtype_byte = raw_extras['dtype_byte']
    data_offset = raw_extras['data_offset']
    stim_channel_idxs = raw_extras['stim_channel_idxs']
    orig_sel = raw_extras['sel']
    tal_idx = raw_extras.get('tal_idx', np.empty(0, int))
    subtype = raw_extras['subtype']
    cal = raw_extras['cal']
    offsets = raw_extras['offsets']
    gains = raw_extras['units']
=======
def _read_segment_file(data, idx, fi, start, stop, raw_extras, filenames, cals, mult):
    """Read a chunk of raw data."""
    from scipy.interpolate import interp1d

    n_samps = raw_extras["n_samps"]
    buf_len = int(raw_extras["max_samp"])
    dtype = raw_extras["dtype_np"]
    dtype_byte = raw_extras["dtype_byte"]
    data_offset = raw_extras["data_offset"]
    stim_channel_idxs = raw_extras["stim_channel_idxs"]
    orig_sel = raw_extras["sel"]
    tal_idx = raw_extras.get("tal_idx", np.empty(0, int))
    subtype = raw_extras["subtype"]
    cal = raw_extras["cal"]
    offsets = raw_extras["offsets"]
    gains = raw_extras["units"]
>>>>>>> fc88fe51

    read_sel = np.concatenate([orig_sel[idx], tal_idx])
    tal_data = []

    # only try to read the stim channel if it's not None and it's
    # actually one of the requested channels
    idx_arr = np.arange(idx.start, idx.stop) if isinstance(idx, slice) else idx

    # We could read this one EDF block at a time, which would be this:
    ch_offsets = np.cumsum(np.concatenate([[0], n_samps]), dtype=np.int64)
    block_start_idx, r_lims, d_lims = _blk_read_lims(start, stop, buf_len)
    # But to speed it up, we really need to read multiple blocks at once,
    # Otherwise we can end up with e.g. 18,181 chunks for a 20 MB file!
    # Let's do ~10 MB chunks:
    n_per = max(10 * 1024 * 1024 // (ch_offsets[-1] * dtype_byte), 1)
    with open(filenames, "rb", buffering=0) as fid:
        # Extract data
<<<<<<< HEAD
        start_offset = (data_offset +
                        block_start_idx * ch_offsets[-1] * dtype_byte)

        # first read everything into the `ones` array. For channels with
        # lower sampling frequency, there will be zeros left at the end of the
        # row. Ignore TAL/annotations channel and only store `orig_sel`
        ones = np.zeros((len(orig_sel), data.shape[-1]), dtype=data.dtype)
        # save how many samples have already been read per channel
        n_smp_read = [0 for _ in range(len(orig_sel))]

        # read data in chunks
=======
        start_offset = data_offset + block_start_idx * ch_offsets[-1] * dtype_byte
>>>>>>> fc88fe51
        for ai in range(0, len(r_lims), n_per):
            block_offset = ai * ch_offsets[-1] * dtype_byte
            n_read = min(len(r_lims) - ai, n_per)
            fid.seek(start_offset + block_offset, 0)
            # Read and reshape to (n_chunks_read, ch0_ch1_ch2_ch3...)
            many_chunk = _read_ch(
                fid, subtype, ch_offsets[-1] * n_read, dtype_byte, dtype
            ).reshape(n_read, -1)
            r_sidx = r_lims[ai][0]
            r_eidx = buf_len * (n_read - 1) + r_lims[ai + n_read - 1][1]
            d_sidx = d_lims[ai][0]
            d_eidx = d_lims[ai + n_read - 1][1]

            # loop over selected channels, ci=channel selection
            for ii, ci in enumerate(read_sel):
<<<<<<< HEAD
                # This now has size (n_chunks_read, n_samps[ci])
                ch_data = many_chunk[:,
                                     ch_offsets[ci]:ch_offsets[ci + 1]].copy()
=======
                # This now has size (n_chunks_read, n_samp[ci])
                ch_data = many_chunk[:, ch_offsets[ci] : ch_offsets[ci + 1]].copy()
>>>>>>> fc88fe51

                # annotation channel has to be treated separately
                if ci in tal_idx:
                    tal_data.append(ch_data)
                    continue

                orig_idx = idx_arr[ii]
                ch_data = ch_data * cal[orig_idx]
                ch_data += offsets[orig_idx]
                ch_data *= gains[orig_idx]

                assert ci == orig_sel[orig_idx]

                if n_samps[ci] != buf_len:
                    if orig_idx in stim_channel_idxs:
                        # Stim channel will be interpolated
                        old = np.linspace(0, 1, n_samps[ci] + 1, True)
                        new = np.linspace(0, 1, buf_len, False)
<<<<<<< HEAD
                        ch_data = np.append(
                            ch_data, np.zeros((len(ch_data), 1)), -1)
                        ch_data = interp1d(old, ch_data,
                                           kind='zero', axis=-1)(new)
=======
                        ch_data = np.append(ch_data, np.zeros((len(ch_data), 1)), -1)
                        ch_data = interp1d(old, ch_data, kind="zero", axis=-1)(new)
                    else:
                        # XXX resampling each chunk isn't great,
                        # it forces edge artifacts to appear at
                        # each buffer boundary :(
                        # it can also be very slow...
                        ch_data = resample(
                            ch_data.astype(np.float64),
                            buf_len,
                            n_samps[ci],
                            npad=0,
                            axis=-1,
                        )
>>>>>>> fc88fe51
                elif orig_idx in stim_channel_idxs:
                    ch_data = np.bitwise_and(ch_data.astype(int), 2**17 - 1)

                one_i = ch_data.ravel()[r_sidx:r_eidx]

                # note how many samples have been read
                smp_read = n_smp_read[orig_idx]
                ones[orig_idx, smp_read:smp_read+len(one_i)] = one_i
                n_smp_read[orig_idx] += len(one_i)

        # skip if no data was requested, ie. only annotations were read
        if sum(n_smp_read) > 0:
            # expected number of samples, equals maximum sfreq
            smp_exp = data.shape[-1]
            assert max(n_smp_read) == smp_exp

            # resample data after loading all chunks to prevent edge artifacts
            for i, smp_read in enumerate(n_smp_read):
                # nothing read, nothing to resample
                if smp_read == 0:
                    continue
                # resample if n_samples is lower than from highest sfreq
                if smp_read != smp_exp:
                    assert (ones[i, smp_read:] == 0).all()  # sanity check
                    ones[i, :] = resample(
                                    ones[i, :smp_read].astype(np.float64),
                                    smp_exp, smp_read, npad=0, axis=-1)
            _mult_cal_one(data[:, :], ones, idx, cals, mult)

    if len(tal_data) > 1:
        tal_data = np.concatenate([tal.ravel() for tal in tal_data])
        tal_data = tal_data[np.newaxis, :]
    return tal_data


def _read_header(fname, exclude, infer_types, include=None):
    """Unify EDF, BDF and GDF _read_header call.

    Parameters
    ----------
    fname : str
        Path to the EDF+, BDF, or GDF file.
    exclude : list of str | str
        Channel names to exclude. This can help when reading data with
        different sampling rates to avoid unnecessary resampling. A str is
        interpreted as a regular expression.
    infer_types : bool
        If True, try to infer channel types from channel labels. If a channel
        label starts with a known type (such as 'EEG') followed by a space and
        a name (such as 'Fp1'), the channel type will be set accordingly, and
        the channel will be renamed to the original label without the prefix.
        For unknown prefixes, the type will be 'EEG' and the name will not be
        modified. If False, do not infer types and assume all channels are of
        type 'EEG'.
    include : list of str | str
        Channel names to be included. A str is interpreted as a regular
        expression. 'exclude' must be empty if include is assigned.

    Returns
    -------
    (edf_info, orig_units) : tuple
    """
    ext = os.path.splitext(fname)[1][1:].lower()
    logger.info("%s file detected" % ext.upper())
    if ext in ("bdf", "edf"):
        return _read_edf_header(fname, exclude, infer_types, include)
    elif ext == "gdf":
        return _read_gdf_header(fname, exclude, include), None
    else:
        raise NotImplementedError(
            f"Only GDF, EDF, and BDF files are supported, got {ext}."
        )


def _get_info(
    fname, stim_channel, eog, misc, exclude, infer_types, preload, include=None
):
    """Extract information from EDF+, BDF or GDF file."""
    eog = eog if eog is not None else []
    misc = misc if misc is not None else []

    edf_info, orig_units = _read_header(fname, exclude, infer_types, include)

    # XXX: `tal_ch_names` to pass to `_check_stim_channel` should be computed
    #      from `edf_info['ch_names']` and `edf_info['tal_idx']` but 'tal_idx'
    #      contains stim channels that are not TAL.
    stim_channel_idxs, _ = _check_stim_channel(stim_channel, edf_info["ch_names"])

    sel = edf_info["sel"]  # selection of channels not excluded
    ch_names = edf_info["ch_names"]  # of length len(sel)
    if "ch_types" in edf_info:
        ch_types = edf_info["ch_types"]  # of length len(sel)
    else:
        ch_types = [None] * len(sel)
    if len(sel) == 0:  # only want stim channels
        n_samps = edf_info["n_samps"][[0]]
    else:
        n_samps = edf_info["n_samps"][sel]
    nchan = edf_info["nchan"]
    physical_ranges = edf_info["physical_max"] - edf_info["physical_min"]
    cals = edf_info["digital_max"] - edf_info["digital_min"]
    bad_idx = np.where((~np.isfinite(cals)) | (cals == 0))[0]
    if len(bad_idx) > 0:
        warn(
            "Scaling factor is not defined in following channels:\n"
            + ", ".join(ch_names[i] for i in bad_idx)
        )
        cals[bad_idx] = 1
    bad_idx = np.where(physical_ranges == 0)[0]
    if len(bad_idx) > 0:
        warn(
            "Physical range is not defined in following channels:\n"
            + ", ".join(ch_names[i] for i in bad_idx)
        )
        physical_ranges[bad_idx] = 1

    # Creates a list of dicts of eeg channels for raw.info
    logger.info("Setting channel info structure...")
    chs = list()
    pick_mask = np.ones(len(ch_names))

    chs_without_types = list()

    for idx, ch_name in enumerate(ch_names):
        chan_info = {}
        chan_info["cal"] = 1.0
        chan_info["logno"] = idx + 1
        chan_info["scanno"] = idx + 1
        chan_info["range"] = 1.0
        chan_info["unit_mul"] = FIFF.FIFF_UNITM_NONE
        chan_info["ch_name"] = ch_name
        chan_info["unit"] = FIFF.FIFF_UNIT_V
        chan_info["coord_frame"] = FIFF.FIFFV_COORD_HEAD
        chan_info["coil_type"] = FIFF.FIFFV_COIL_EEG
        chan_info["kind"] = FIFF.FIFFV_EEG_CH
        # montage can't be stored in EDF so channel locs are unknown:
        chan_info["loc"] = np.full(12, np.nan)

        # if the edf info contained channel type information
        # set it now
        ch_type = ch_types[idx]
        if ch_type is not None and ch_type in CH_TYPE_MAPPING:
            chan_info["kind"] = CH_TYPE_MAPPING.get(ch_type)
            if ch_type not in ["EEG", "ECOG", "SEEG", "DBS"]:
                chan_info["coil_type"] = FIFF.FIFFV_COIL_NONE
            pick_mask[idx] = False
        # if user passes in explicit mapping for eog, misc and stim
        # channels set them here
        if ch_name in eog or idx in eog or idx - nchan in eog:
            chan_info["coil_type"] = FIFF.FIFFV_COIL_NONE
            chan_info["kind"] = FIFF.FIFFV_EOG_CH
            pick_mask[idx] = False
        elif ch_name in misc or idx in misc or idx - nchan in misc:
            chan_info["coil_type"] = FIFF.FIFFV_COIL_NONE
            chan_info["kind"] = FIFF.FIFFV_MISC_CH
            pick_mask[idx] = False
        elif idx in stim_channel_idxs:
            chan_info["coil_type"] = FIFF.FIFFV_COIL_NONE
            chan_info["unit"] = FIFF.FIFF_UNIT_NONE
            chan_info["kind"] = FIFF.FIFFV_STIM_CH
            pick_mask[idx] = False
            chan_info["ch_name"] = ch_name
            ch_names[idx] = chan_info["ch_name"]
            edf_info["units"][idx] = 1
        elif ch_type not in CH_TYPE_MAPPING:
            chs_without_types.append(ch_name)
        chs.append(chan_info)

    # warn if channel type was not inferable
    if len(chs_without_types):
        msg = (
            "Could not determine channel type of the following channels, "
            f'they will be set as EEG:\n{", ".join(chs_without_types)}'
        )
        logger.info(msg)

    edf_info["stim_channel_idxs"] = stim_channel_idxs
    if any(pick_mask):
        picks = [item for item, mask in zip(range(nchan), pick_mask) if mask]
        edf_info["max_samp"] = max_samp = n_samps[picks].max()
    else:
        edf_info["max_samp"] = max_samp = n_samps.max()

    # Info structure
    # -------------------------------------------------------------------------

    not_stim_ch = [x for x in range(n_samps.shape[0]) if x not in stim_channel_idxs]
    if len(not_stim_ch) == 0:  # only loading stim channels
        not_stim_ch = list(range(len(n_samps)))
    sfreq = (
        np.take(n_samps, not_stim_ch).max()
        * edf_info["record_length"][1]
        / edf_info["record_length"][0]
    )
    del n_samps
    info = _empty_info(sfreq)
    info["meas_date"] = edf_info["meas_date"]
    info["chs"] = chs
    info["ch_names"] = ch_names

    # Filter settings
    highpass = edf_info["highpass"]
    lowpass = edf_info["lowpass"]
    if highpass.size == 0:
        pass
    elif all(highpass):
        if highpass[0] == "NaN":
            # Placeholder for future use. Highpass set in _empty_info.
            pass
        elif highpass[0] == "DC":
            info["highpass"] = 0.0
        else:
            hp = highpass[0]
            try:
                hp = float(hp)
            except Exception:
                hp = 0.0
            info["highpass"] = hp
    else:
        info["highpass"] = float(np.max(highpass))
        warn(
            "Channels contain different highpass filters. Highest filter "
            "setting will be stored."
        )
    if np.isnan(info["highpass"]):
        info["highpass"] = 0.0
    if lowpass.size == 0:
        # Placeholder for future use. Lowpass set in _empty_info.
        pass
    elif all(lowpass):
        if lowpass[0] in ("NaN", "0", "0.0"):
            # Placeholder for future use. Lowpass set in _empty_info.
            pass
        else:
            info["lowpass"] = float(lowpass[0])
    else:
        info["lowpass"] = float(np.min(lowpass))
        warn(
            "Channels contain different lowpass filters. Lowest filter "
            "setting will be stored."
        )
    if np.isnan(info["lowpass"]):
        info["lowpass"] = info["sfreq"] / 2.0

    if info["highpass"] > info["lowpass"]:
        warn(
            f'Highpass cutoff frequency {info["highpass"]} is greater '
            f'than lowpass cutoff frequency {info["lowpass"]}, '
            "setting values to 0 and Nyquist."
        )
        info["highpass"] = 0.0
        info["lowpass"] = info["sfreq"] / 2.0

    # Some keys to be consistent with FIF measurement info
    info["description"] = None
    edf_info["nsamples"] = int(edf_info["n_records"] * max_samp)

    info._unlocked = False
    info._update_redundant()

    # Later used for reading
    edf_info["cal"] = physical_ranges / cals

    # physical dimension in µV
    edf_info["offsets"] = (
        edf_info["physical_min"] - edf_info["digital_min"] * edf_info["cal"]
    )
    del edf_info["physical_min"]
    del edf_info["digital_min"]

    if edf_info["subtype"] == "bdf":
        edf_info["cal"][stim_channel_idxs] = 1
        edf_info["offsets"][stim_channel_idxs] = 0
        edf_info["units"][stim_channel_idxs] = 1

    return info, edf_info, orig_units


def _parse_prefilter_string(prefiltering):
    """Parse prefilter string from EDF+ and BDF headers."""
    highpass = np.array(
        [
            v
            for hp in [
                re.findall(r"HP:\s*([0-9]+[.]*[0-9]*)", filt) for filt in prefiltering
            ]
            for v in hp
        ]
    )
    lowpass = np.array(
        [
            v
            for hp in [
                re.findall(r"LP:\s*([0-9]+[.]*[0-9]*)", filt) for filt in prefiltering
            ]
            for v in hp
        ]
    )
    return highpass, lowpass


def _edf_str(x):
    return x.decode("latin-1").split("\x00")[0]


def _edf_str_num(x):
    return _edf_str(x).replace(",", ".")


def _read_edf_header(fname, exclude, infer_types, include=None):
    """Read header information from EDF+ or BDF file."""
    edf_info = {"events": []}

    with open(fname, "rb") as fid:
        fid.read(8)  # version (unused here)

        # patient ID
        patient = {}
        id_info = fid.read(80).decode("latin-1").rstrip()
        id_info = id_info.split(" ")
        if len(id_info):
            patient["id"] = id_info[0]
            if len(id_info) == 4:
                try:
                    birthdate = datetime.strptime(id_info[2], "%d-%b-%Y")
                except ValueError:
                    birthdate = "X"
                patient["sex"] = id_info[1]
                patient["birthday"] = birthdate
                patient["name"] = id_info[3]

        # Recording ID
        meas_id = {}
        rec_info = fid.read(80).decode("latin-1").rstrip().split(" ")
        valid_startdate = False
        if len(rec_info) == 5:
            try:
                startdate = datetime.strptime(rec_info[1], "%d-%b-%Y")
            except ValueError:
                startdate = "X"
            else:
                valid_startdate = True
            meas_id["startdate"] = startdate
            meas_id["study_id"] = rec_info[2]
            meas_id["technician"] = rec_info[3]
            meas_id["equipment"] = rec_info[4]

        # If startdate available in recording info, use it instead of the
        # file's meas_date since it contains all 4 digits of the year
        if valid_startdate:
            day = meas_id["startdate"].day
            month = meas_id["startdate"].month
            year = meas_id["startdate"].year
            fid.read(8)  # skip file's meas_date
        else:
            meas_date = fid.read(8).decode("latin-1")
            day, month, year = [int(x) for x in meas_date.split(".")]
            year = year + 2000 if year < 85 else year + 1900

        meas_time = fid.read(8).decode("latin-1")
        hour, minute, sec = [int(x) for x in meas_time.split(".")]
        try:
            meas_date = datetime(
                year, month, day, hour, minute, sec, tzinfo=timezone.utc
            )
        except ValueError:
            warn(
                f"Invalid date encountered ({year:04d}-{month:02d}-"
                f"{day:02d} {hour:02d}:{minute:02d}:{sec:02d})."
            )
            meas_date = None

        header_nbytes = int(_edf_str(fid.read(8)))

        # The following 44 bytes sometimes identify the file type, but this is
        # not guaranteed. Therefore, we skip this field and use the file
        # extension to determine the subtype (EDF or BDF, which differ in the
        # number of bytes they use for the data records; EDF uses 2 bytes
        # whereas BDF uses 3 bytes).
        fid.read(44)
        subtype = os.path.splitext(fname)[1][1:].lower()

        n_records = int(_edf_str(fid.read(8)))
        record_length = float(_edf_str(fid.read(8)))
        record_length = np.array([record_length, 1.0])  # in seconds
        if record_length[0] == 0:
            record_length[0] = 1.0
            warn(
                "Header information is incorrect for record length. Default "
                "record length set to 1.\nIt is possible that this file only"
                " contains annotations and no signals. In that case, please "
                "use mne.read_annotations() to load these annotations."
            )

        nchan = int(_edf_str(fid.read(4)))
        channels = list(range(nchan))

        # read in 16 byte labels and strip any extra spaces at the end
        ch_labels = [fid.read(16).strip().decode("latin-1") for _ in channels]

        # get channel names and optionally channel type
        # EDF specification contains 16 bytes that encode channel names,
        # optionally prefixed by a string representing channel type separated
        # by a space
        if infer_types:
            ch_types, ch_names = [], []
            for ch_label in ch_labels:
                ch_type, ch_name = "EEG", ch_label  # default to EEG
                parts = ch_label.split(" ")
                if len(parts) > 1:
                    if parts[0].upper() in CH_TYPE_MAPPING:
                        ch_type = parts[0].upper()
                        ch_name = " ".join(parts[1:])
                        logger.info(
                            f"Channel '{ch_label}' recognized as type "
                            f"{ch_type} (renamed to '{ch_name}')."
                        )
                ch_types.append(ch_type)
                ch_names.append(ch_name)
        else:
            ch_types, ch_names = ["EEG"] * nchan, ch_labels

        exclude = _find_exclude_idx(ch_names, exclude, include)
        tal_idx = _find_tal_idx(ch_names)
        exclude = np.concatenate([exclude, tal_idx])
        sel = np.setdiff1d(np.arange(len(ch_names)), exclude)
        for ch in channels:
            fid.read(80)  # transducer
        units = [fid.read(8).strip().decode("latin-1") for ch in channels]
        edf_info["units"] = list()
        for i, unit in enumerate(units):
            if i in exclude:
                continue
            # allow μ (greek mu), µ (micro symbol) and μ (sjis mu) codepoints
            if unit in ("\u03BCV", "\u00B5V", "\x83\xCAV", "uV"):
                edf_info["units"].append(1e-6)
            elif unit == "mV":
                edf_info["units"].append(1e-3)
            else:
                edf_info["units"].append(1)
        edf_info["units"] = np.array(edf_info["units"], float)

        ch_names = [ch_names[idx] for idx in sel]
        units = [units[idx] for idx in sel]

        # make sure channel names are unique
        ch_names = _unique_channel_names(ch_names)
        orig_units = dict(zip(ch_names, units))

        physical_min = np.array([float(_edf_str_num(fid.read(8))) for ch in channels])[
            sel
        ]
        physical_max = np.array([float(_edf_str_num(fid.read(8))) for ch in channels])[
            sel
        ]
        digital_min = np.array([float(_edf_str_num(fid.read(8))) for ch in channels])[
            sel
        ]
        digital_max = np.array([float(_edf_str_num(fid.read(8))) for ch in channels])[
            sel
        ]
        prefiltering = [_edf_str(fid.read(80)).strip() for ch in channels][:-1]
        highpass, lowpass = _parse_prefilter_string(prefiltering)

        # number of samples per record
        n_samps = np.array([int(_edf_str(fid.read(8))) for ch in channels])

        # Populate edf_info
        edf_info.update(
            ch_names=ch_names,
            ch_types=ch_types,
            data_offset=header_nbytes,
            digital_max=digital_max,
            digital_min=digital_min,
            highpass=highpass,
            sel=sel,
            lowpass=lowpass,
            meas_date=meas_date,
            n_records=n_records,
            n_samps=n_samps,
            nchan=nchan,
            subject_info=patient,
            physical_max=physical_max,
            physical_min=physical_min,
            record_length=record_length,
            subtype=subtype,
            tal_idx=tal_idx,
        )

        fid.read(32 * nchan).decode()  # reserved
        assert fid.tell() == header_nbytes

        fid.seek(0, 2)
        n_bytes = fid.tell()
        n_data_bytes = n_bytes - header_nbytes
        total_samps = n_data_bytes // 3 if subtype == "bdf" else n_data_bytes // 2
        read_records = total_samps // np.sum(n_samps)
        if n_records != read_records:
            warn(
                "Number of records from the header does not match the file "
                "size (perhaps the recording was not stopped before exiting)."
                " Inferring from the file size."
            )
            edf_info["n_records"] = read_records
        del n_records

        if subtype == "bdf":
            edf_info["dtype_byte"] = 3  # 24-bit (3 byte) integers
            edf_info["dtype_np"] = UINT8
        else:
            edf_info["dtype_byte"] = 2  # 16-bit (2 byte) integers
            edf_info["dtype_np"] = INT16

    return edf_info, orig_units


INT8 = "<i1"
UINT8 = "<u1"
INT16 = "<i2"
UINT16 = "<u2"
INT32 = "<i4"
UINT32 = "<u4"
INT64 = "<i8"
UINT64 = "<u8"
FLOAT32 = "<f4"
FLOAT64 = "<f8"
GDFTYPE_NP = (
    None,
    INT8,
    UINT8,
    INT16,
    UINT16,
    INT32,
    UINT32,
    INT64,
    UINT64,
    None,
    None,
    None,
    None,
    None,
    None,
    None,
    FLOAT32,
    FLOAT64,
)
GDFTYPE_BYTE = tuple(np.dtype(x).itemsize if x is not None else 0 for x in GDFTYPE_NP)


def _check_dtype_byte(types):
    assert sum(GDFTYPE_BYTE) == 42
    dtype_byte = [GDFTYPE_BYTE[t] for t in types]
    dtype_np = [GDFTYPE_NP[t] for t in types]
    if len(np.unique(dtype_byte)) > 1:
        # We will not read it properly, so this should be an error
        raise RuntimeError("Reading multiple data types not supported")
    return dtype_np[0], dtype_byte[0]


def _read_gdf_header(fname, exclude, include=None):
    """Read GDF 1.x and GDF 2.x header info."""
    edf_info = dict()
    events = None
    with open(fname, "rb") as fid:
        version = fid.read(8).decode()
        edf_info["type"] = edf_info["subtype"] = version[:3]
        edf_info["number"] = float(version[4:])
        meas_date = None

        # GDF 1.x
        # ---------------------------------------------------------------------
        if edf_info["number"] < 1.9:
            # patient ID
            pid = fid.read(80).decode("latin-1")
            pid = pid.split(" ", 2)
            patient = {}
            if len(pid) >= 2:
                patient["id"] = pid[0]
                patient["name"] = pid[1]

            # Recording ID
            meas_id = {}
            meas_id["recording_id"] = _edf_str(fid.read(80)).strip()

            # date
            tm = _edf_str(fid.read(16)).strip()
            try:
                if tm[14:16] == "  ":
                    tm = tm[:14] + "00" + tm[16:]
                meas_date = datetime(
                    int(tm[0:4]),
                    int(tm[4:6]),
                    int(tm[6:8]),
                    int(tm[8:10]),
                    int(tm[10:12]),
                    int(tm[12:14]),
                    int(tm[14:16]) * pow(10, 4),
                    tzinfo=timezone.utc,
                )
            except Exception:
                pass

            header_nbytes = np.fromfile(fid, INT64, 1)[0]
            meas_id["equipment"] = np.fromfile(fid, UINT8, 8)[0]
            meas_id["hospital"] = np.fromfile(fid, UINT8, 8)[0]
            meas_id["technician"] = np.fromfile(fid, UINT8, 8)[0]
            fid.seek(20, 1)  # 20bytes reserved

            n_records = np.fromfile(fid, INT64, 1)[0]
            # record length in seconds
            record_length = np.fromfile(fid, UINT32, 2)
            if record_length[0] == 0:
                record_length[0] = 1.0
                warn(
                    "Header information is incorrect for record length. "
                    "Default record length set to 1."
                )
            nchan = np.fromfile(fid, UINT32, 1)[0]
            channels = list(range(nchan))
            ch_names = [_edf_str(fid.read(16)).strip() for ch in channels]
            exclude = _find_exclude_idx(ch_names, exclude, include)
            sel = np.setdiff1d(np.arange(len(ch_names)), exclude)
            fid.seek(80 * len(channels), 1)  # transducer
            units = [_edf_str(fid.read(8)).strip() for ch in channels]
            edf_info["units"] = list()
            for i, unit in enumerate(units):
                if i in exclude:
                    continue
                if unit[:2] == "uV":
                    edf_info["units"].append(1e-6)
                else:
                    edf_info["units"].append(1)
            edf_info["units"] = np.array(edf_info["units"], float)

            ch_names = [ch_names[idx] for idx in sel]
            physical_min = np.fromfile(fid, FLOAT64, len(channels))
            physical_max = np.fromfile(fid, FLOAT64, len(channels))
            digital_min = np.fromfile(fid, INT64, len(channels))
            digital_max = np.fromfile(fid, INT64, len(channels))
            prefiltering = [_edf_str(fid.read(80)) for ch in channels][:-1]
            highpass, lowpass = _parse_prefilter_string(prefiltering)

            # n samples per record
            n_samps = np.fromfile(fid, INT32, len(channels))

            # channel data type
            dtype = np.fromfile(fid, INT32, len(channels))

            # total number of bytes for data
            bytes_tot = np.sum(
                [GDFTYPE_BYTE[t] * n_samps[i] for i, t in enumerate(dtype)]
            )

            # Populate edf_info
            dtype_np, dtype_byte = _check_dtype_byte(dtype)
            edf_info.update(
                bytes_tot=bytes_tot,
                ch_names=ch_names,
                data_offset=header_nbytes,
                digital_min=digital_min,
                digital_max=digital_max,
                dtype_byte=dtype_byte,
                dtype_np=dtype_np,
                exclude=exclude,
                highpass=highpass,
                sel=sel,
                lowpass=lowpass,
                meas_date=meas_date,
                meas_id=meas_id,
                n_records=n_records,
                n_samps=n_samps,
                nchan=nchan,
                subject_info=patient,
                physical_max=physical_max,
                physical_min=physical_min,
                record_length=record_length,
            )

            fid.seek(32 * edf_info["nchan"], 1)  # reserved
            assert fid.tell() == header_nbytes

            # Event table
            # -----------------------------------------------------------------
            etp = header_nbytes + n_records * edf_info["bytes_tot"]
            # skip data to go to event table
            fid.seek(etp)
            etmode = np.fromfile(fid, UINT8, 1)[0]
            if etmode in (1, 3):
                sr = np.fromfile(fid, UINT8, 3)
                event_sr = sr[0]
                for i in range(1, len(sr)):
                    event_sr = event_sr + sr[i] * 2 ** (i * 8)
                n_events = np.fromfile(fid, UINT32, 1)[0]
                pos = np.fromfile(fid, UINT32, n_events) - 1  # 1-based inds
                typ = np.fromfile(fid, UINT16, n_events)

                if etmode == 3:
                    chn = np.fromfile(fid, UINT16, n_events)
                    dur = np.fromfile(fid, UINT32, n_events)
                else:
                    chn = np.zeros(n_events, dtype=np.int32)
                    dur = np.ones(n_events, dtype=UINT32)
                np.maximum(dur, 1, out=dur)
                events = [n_events, pos, typ, chn, dur]

        # GDF 2.x
        # ---------------------------------------------------------------------
        else:
            # FIXED HEADER
            handedness = ("Unknown", "Right", "Left", "Equal")
            gender = ("Unknown", "Male", "Female")
            scale = ("Unknown", "No", "Yes", "Corrected")

            # date
            pid = fid.read(66).decode()
            pid = pid.split(" ", 2)
            patient = {}
            if len(pid) >= 2:
                patient["id"] = pid[0]
                patient["name"] = pid[1]
            fid.seek(10, 1)  # 10bytes reserved

            # Smoking / Alcohol abuse / drug abuse / medication
            sadm = np.fromfile(fid, UINT8, 1)[0]
            patient["smoking"] = scale[sadm % 4]
            patient["alcohol_abuse"] = scale[(sadm >> 2) % 4]
            patient["drug_abuse"] = scale[(sadm >> 4) % 4]
            patient["medication"] = scale[(sadm >> 6) % 4]
            patient["weight"] = np.fromfile(fid, UINT8, 1)[0]
            if patient["weight"] == 0 or patient["weight"] == 255:
                patient["weight"] = None
            patient["height"] = np.fromfile(fid, UINT8, 1)[0]
            if patient["height"] == 0 or patient["height"] == 255:
                patient["height"] = None

            # Gender / Handedness / Visual Impairment
            ghi = np.fromfile(fid, UINT8, 1)[0]
            patient["sex"] = gender[ghi % 4]
            patient["handedness"] = handedness[(ghi >> 2) % 4]
            patient["visual"] = scale[(ghi >> 4) % 4]

            # Recording identification
            meas_id = {}
            meas_id["recording_id"] = _edf_str(fid.read(64)).strip()
            vhsv = np.fromfile(fid, UINT8, 4)
            loc = {}
            if vhsv[3] == 0:
                loc["vertpre"] = 10 * int(vhsv[0] >> 4) + int(vhsv[0] % 16)
                loc["horzpre"] = 10 * int(vhsv[1] >> 4) + int(vhsv[1] % 16)
                loc["size"] = 10 * int(vhsv[2] >> 4) + int(vhsv[2] % 16)
            else:
                loc["vertpre"] = 29
                loc["horzpre"] = 29
                loc["size"] = 29
            loc["version"] = 0
            loc["latitude"] = float(np.fromfile(fid, UINT32, 1)[0]) / 3600000
            loc["longitude"] = float(np.fromfile(fid, UINT32, 1)[0]) / 3600000
            loc["altitude"] = float(np.fromfile(fid, INT32, 1)[0]) / 100
            meas_id["loc"] = loc

            meas_date = np.fromfile(fid, UINT64, 1)[0]
            if meas_date != 0:
                meas_date = datetime(1, 1, 1, tzinfo=timezone.utc) + timedelta(
                    meas_date * pow(2, -32) - 367
                )
            else:
                meas_date = None

            birthday = np.fromfile(fid, UINT64, 1).tolist()[0]
            if birthday == 0:
                birthday = datetime(1, 1, 1, tzinfo=timezone.utc)
            else:
                birthday = datetime(1, 1, 1, tzinfo=timezone.utc) + timedelta(
                    birthday * pow(2, -32) - 367
                )
            patient["birthday"] = birthday
            if patient["birthday"] != datetime(1, 1, 1, 0, 0, tzinfo=timezone.utc):
                today = datetime.now(tz=timezone.utc)
                patient["age"] = today.year - patient["birthday"].year
                today = today.replace(year=patient["birthday"].year)
                if today < patient["birthday"]:
                    patient["age"] -= 1
            else:
                patient["age"] = None

            header_nbytes = np.fromfile(fid, UINT16, 1)[0] * 256

            fid.seek(6, 1)  # 6 bytes reserved
            meas_id["equipment"] = np.fromfile(fid, UINT8, 8)
            meas_id["ip"] = np.fromfile(fid, UINT8, 6)
            patient["headsize"] = np.fromfile(fid, UINT16, 3)
            patient["headsize"] = np.asarray(patient["headsize"], np.float32)
            patient["headsize"] = np.ma.masked_array(
                patient["headsize"], np.equal(patient["headsize"], 0), None
            ).filled()
            ref = np.fromfile(fid, FLOAT32, 3)
            gnd = np.fromfile(fid, FLOAT32, 3)
            n_records = np.fromfile(fid, INT64, 1)[0]

            # record length in seconds
            record_length = np.fromfile(fid, UINT32, 2)
            if record_length[0] == 0:
                record_length[0] = 1.0
                warn(
                    "Header information is incorrect for record length. "
                    "Default record length set to 1."
                )

            nchan = np.fromfile(fid, UINT16, 1)[0]
            fid.seek(2, 1)  # 2bytes reserved

            # Channels (variable header)
            channels = list(range(nchan))
            ch_names = [_edf_str(fid.read(16)).strip() for ch in channels]
            exclude = _find_exclude_idx(ch_names, exclude, include)
            sel = np.setdiff1d(np.arange(len(ch_names)), exclude)

            fid.seek(80 * len(channels), 1)  # reserved space
            fid.seek(6 * len(channels), 1)  # phys_dim, obsolete

            """The Physical Dimensions are encoded as int16, according to:
            - Units codes :
            https://sourceforge.net/p/biosig/svn/HEAD/tree/trunk/biosig/doc/units.csv
            - Decimal factors codes:
            https://sourceforge.net/p/biosig/svn/HEAD/tree/trunk/biosig/doc/DecimalFactors.txt
            """  # noqa
            units = np.fromfile(fid, UINT16, len(channels)).tolist()
            unitcodes = np.array(units[:])
            edf_info["units"] = list()
            for i, unit in enumerate(units):
                if i in exclude:
                    continue
                if unit == 4275:  # microvolts
                    edf_info["units"].append(1e-6)
                elif unit == 4274:  # millivolts
                    edf_info["units"].append(1e-3)
                elif unit == 512:  # dimensionless
                    edf_info["units"].append(1)
                elif unit == 0:
                    edf_info["units"].append(1)  # unrecognized
                else:
                    warn(
                        "Unsupported physical dimension for channel %d "
                        "(assuming dimensionless). Please contact the "
                        "MNE-Python developers for support." % i
                    )
                    edf_info["units"].append(1)
            edf_info["units"] = np.array(edf_info["units"], float)

            ch_names = [ch_names[idx] for idx in sel]
            physical_min = np.fromfile(fid, FLOAT64, len(channels))
            physical_max = np.fromfile(fid, FLOAT64, len(channels))
            digital_min = np.fromfile(fid, FLOAT64, len(channels))
            digital_max = np.fromfile(fid, FLOAT64, len(channels))

            fid.seek(68 * len(channels), 1)  # obsolete
            lowpass = np.fromfile(fid, FLOAT32, len(channels))
            highpass = np.fromfile(fid, FLOAT32, len(channels))
            notch = np.fromfile(fid, FLOAT32, len(channels))

            # number of samples per record
            n_samps = np.fromfile(fid, INT32, len(channels))

            # data type
            dtype = np.fromfile(fid, INT32, len(channels))

            channel = {}
            channel["xyz"] = [np.fromfile(fid, FLOAT32, 3)[0] for ch in channels]

            if edf_info["number"] < 2.19:
                impedance = np.fromfile(fid, UINT8, len(channels)).astype(float)
                impedance[impedance == 255] = np.nan
                channel["impedance"] = pow(2, impedance / 8)
                fid.seek(19 * len(channels), 1)  # reserved
            else:
                tmp = np.fromfile(fid, FLOAT32, 5 * len(channels))
                tmp = tmp[::5]
                fZ = tmp[:]
                impedance = tmp[:]
                # channels with no voltage (code 4256) data
                ch = [unitcodes & 65504 != 4256][0]
                impedance[np.where(ch)] = None
                # channel with no impedance (code 4288) data
                ch = [unitcodes & 65504 != 4288][0]
                fZ[np.where(ch)[0]] = None

            assert fid.tell() == header_nbytes

            # total number of bytes for data
            bytes_tot = np.sum(
                [GDFTYPE_BYTE[t] * n_samps[i] for i, t in enumerate(dtype)]
            )

            # Populate edf_info
            dtype_np, dtype_byte = _check_dtype_byte(dtype)
            edf_info.update(
                bytes_tot=bytes_tot,
                ch_names=ch_names,
                data_offset=header_nbytes,
                dtype_byte=dtype_byte,
                dtype_np=dtype_np,
                digital_min=digital_min,
                digital_max=digital_max,
                exclude=exclude,
                gnd=gnd,
                highpass=highpass,
                sel=sel,
                impedance=impedance,
                lowpass=lowpass,
                meas_date=meas_date,
                meas_id=meas_id,
                n_records=n_records,
                n_samps=n_samps,
                nchan=nchan,
                notch=notch,
                subject_info=patient,
                physical_max=physical_max,
                physical_min=physical_min,
                record_length=record_length,
                ref=ref,
            )

            # EVENT TABLE
            # -----------------------------------------------------------------
            etp = (
                edf_info["data_offset"] + edf_info["n_records"] * edf_info["bytes_tot"]
            )
            fid.seek(etp)  # skip data to go to event table
            etmode = fid.read(1).decode()
            if etmode != "":
                etmode = np.fromstring(etmode, UINT8).tolist()[0]

                if edf_info["number"] < 1.94:
                    sr = np.fromfile(fid, UINT8, 3)
                    event_sr = sr[0]
                    for i in range(1, len(sr)):
                        event_sr = event_sr + sr[i] * 2 ** (i * 8)
                    n_events = np.fromfile(fid, UINT32, 1)[0]
                else:
                    ne = np.fromfile(fid, UINT8, 3)
                    n_events = ne[0]
                    for i in range(1, len(ne)):
                        n_events = n_events + ne[i] * 2 ** (i * 8)
                    event_sr = np.fromfile(fid, FLOAT32, 1)[0]

                pos = np.fromfile(fid, UINT32, n_events) - 1  # 1-based inds
                typ = np.fromfile(fid, UINT16, n_events)

                if etmode == 3:
                    chn = np.fromfile(fid, UINT16, n_events)
                    dur = np.fromfile(fid, UINT32, n_events)
                else:
                    chn = np.zeros(n_events, dtype=np.uint32)
                    dur = np.ones(n_events, dtype=np.uint32)
                np.clip(dur, 1, np.inf, out=dur)
                events = [n_events, pos, typ, chn, dur]
                edf_info["event_sfreq"] = event_sr

    edf_info.update(events=events, sel=np.arange(len(edf_info["ch_names"])))

    return edf_info


def _check_stim_channel(
    stim_channel, ch_names, tal_ch_names=["EDF Annotations", "BDF Annotations"]
):
    """Check that the stimulus channel exists in the current datafile."""
    DEFAULT_STIM_CH_NAMES = ["status", "trigger"]

    if stim_channel is None or stim_channel is False:
        return [], []

    if stim_channel is True:  # convenient aliases
        stim_channel = "auto"

    elif isinstance(stim_channel, str):
        if stim_channel == "auto":
            if "auto" in ch_names:
                warn(
                    RuntimeWarning,
                    "Using `stim_channel='auto'` when auto"
                    " also corresponds to a channel name is ambiguous."
                    " Please use `stim_channel=['auto']`.",
                )
            else:
                valid_stim_ch_names = DEFAULT_STIM_CH_NAMES
        else:
            valid_stim_ch_names = [stim_channel.lower()]

    elif isinstance(stim_channel, int):
        valid_stim_ch_names = [ch_names[stim_channel].lower()]

    elif isinstance(stim_channel, list):
        if all([isinstance(s, str) for s in stim_channel]):
            valid_stim_ch_names = [s.lower() for s in stim_channel]
        elif all([isinstance(s, int) for s in stim_channel]):
            valid_stim_ch_names = [ch_names[s].lower() for s in stim_channel]
        else:
            raise ValueError("Invalid stim_channel")
    else:
        raise ValueError("Invalid stim_channel")

    # Forbid the synthesis of stim channels from TAL Annotations
    tal_ch_names_found = [
        ch for ch in valid_stim_ch_names if ch in [t.lower() for t in tal_ch_names]
    ]
    if len(tal_ch_names_found):
        _msg = (
            "The synthesis of the stim channel is not supported"
            " since 0.18. Please remove {} from `stim_channel`"
            " and use `mne.events_from_annotations` instead"
        ).format(tal_ch_names_found)
        raise ValueError(_msg)

    ch_names_low = [ch.lower() for ch in ch_names]
    found = list(set(valid_stim_ch_names) & set(ch_names_low))

    if not found:
        return [], []
    else:
        stim_channel_idxs = [ch_names_low.index(f) for f in found]
        names = [ch_names[idx] for idx in stim_channel_idxs]
        return stim_channel_idxs, names


def _find_exclude_idx(ch_names, exclude, include=None):
    """Find indices of all channels to exclude.

    If there are several channels called "A" and we want to exclude "A", then
    add (the index of) all "A" channels to the exclusion list.
    """
    if include:  # find other than include channels
        if exclude:
            raise ValueError(
                "'exclude' must be empty if 'include' is assigned. " f"Got {exclude}."
            )
        if isinstance(include, str):  # regex for channel names
            indices_include = []
            for idx, ch in enumerate(ch_names):
                if re.match(include, ch):
                    indices_include.append(idx)
            indices = np.setdiff1d(np.arange(len(ch_names)), indices_include)
            return indices
        # list of channel names
        return [idx for idx, ch in enumerate(ch_names) if ch not in include]

    if isinstance(exclude, str):  # regex for channel names
        indices = []
        for idx, ch in enumerate(ch_names):
            if re.match(exclude, ch):
                indices.append(idx)
        return indices
    # list of channel names
    return [idx for idx, ch in enumerate(ch_names) if ch in exclude]


def _find_tal_idx(ch_names):
    # Annotations / TAL Channels
    accepted_tal_ch_names = ["EDF Annotations", "BDF Annotations"]
    tal_channel_idx = np.where(np.in1d(ch_names, accepted_tal_ch_names))[0]
    return tal_channel_idx


@fill_doc
def read_raw_edf(
    input_fname,
    eog=None,
    misc=None,
    stim_channel="auto",
    exclude=(),
    infer_types=False,
    include=None,
    preload=False,
    units=None,
    encoding="utf8",
    *,
    verbose=None,
):
    """Reader function for EDF and EDF+ files.

    Parameters
    ----------
    input_fname : path-like
        Path to the EDF or EDF+ file.
    eog : list or tuple
        Names of channels or list of indices that should be designated EOG
        channels. Values should correspond to the electrodes in the file.
        Default is None.
    misc : list or tuple
        Names of channels or list of indices that should be designated MISC
        channels. Values should correspond to the electrodes in the file.
        Default is None.
    stim_channel : ``'auto'`` | str | list of str | int | list of int
        Defaults to ``'auto'``, which means that channels named ``'status'`` or
        ``'trigger'`` (case insensitive) are set to STIM. If str (or list of
        str), all channels matching the name(s) are set to STIM. If int (or
        list of ints), channels corresponding to the indices are set to STIM.
    exclude : list of str | str
        Channel names to exclude. This can help when reading data with
        different sampling rates to avoid unnecessary resampling. A str is
        interpreted as a regular expression.
    infer_types : bool
        If True, try to infer channel types from channel labels. If a channel
        label starts with a known type (such as 'EEG') followed by a space and
        a name (such as 'Fp1'), the channel type will be set accordingly, and
        the channel will be renamed to the original label without the prefix.
        For unknown prefixes, the type will be 'EEG' and the name will not be
        modified. If False, do not infer types and assume all channels are of
        type 'EEG'.

        .. versionadded:: 0.24.1
    include : list of str | str
        Channel names to be included. A str is interpreted as a regular
        expression. 'exclude' must be empty if include is assigned.

        .. versionadded:: 1.1
    %(preload)s
    %(units_edf_bdf_io)s
    %(encoding_edf)s
    %(verbose)s

    Returns
    -------
    raw : instance of RawEDF
        The raw instance.
        See :class:`mne.io.Raw` for documentation of attributes and methods.

    See Also
    --------
    mne.io.read_raw_bdf : Reader function for BDF files.
    mne.io.read_raw_gdf : Reader function for GDF files.
    mne.export.export_raw : Export function for EDF files.
    mne.io.Raw : Documentation of attributes and methods of RawEDF.

    Notes
    -----
    It is worth noting that in some special cases, it may be necessary to shift
    event values in order to retrieve correct event triggers. This depends on
    the triggering device used to perform the synchronization. For instance, in
    some files events need to be shifted by 8 bits:

        >>> events[:, 2] >>= 8  # doctest:+SKIP

    TAL channels called 'EDF Annotations' are parsed and extracted annotations
    are stored in raw.annotations. Use :func:`mne.events_from_annotations` to
    obtain events from these annotations.

    If channels named 'status' or 'trigger' are present, they are considered as
    STIM channels by default. Use func:`mne.find_events` to parse events
    encoded in such analog stim channels.

    The EDF specification allows optional storage of channel types in the
    prefix of the signal label for each channel. For example, ``EEG Fz``
    implies that ``Fz`` is an EEG channel and ``MISC E`` would imply ``E`` is
    a MISC channel. However, there is no standard way of specifying all
    channel types. MNE-Python will try to infer the channel type, when such a
    string exists, defaulting to EEG, when there is no prefix or the prefix is
    not recognized.

    The following prefix strings are mapped to MNE internal types:

        - 'EEG': 'eeg'
        - 'SEEG': 'seeg'
        - 'ECOG': 'ecog'
        - 'DBS': 'dbs'
        - 'EOG': 'eog'
        - 'ECG': 'ecg'
        - 'EMG': 'emg'
        - 'BIO': 'bio'
        - 'RESP': 'resp'
        - 'MISC': 'misc'
        - 'SAO2': 'bio'

    The EDF specification allows storage of subseconds in measurement date.
    However, this reader currently sets subseconds to 0 by default.
    """
    input_fname = os.path.abspath(input_fname)
    ext = os.path.splitext(input_fname)[1][1:].lower()
    if ext != "edf":
        raise NotImplementedError(f"Only EDF files are supported, got {ext}.")
    return RawEDF(
        input_fname=input_fname,
        eog=eog,
        misc=misc,
        stim_channel=stim_channel,
        exclude=exclude,
        infer_types=infer_types,
        preload=preload,
        include=include,
        units=units,
        encoding=encoding,
        verbose=verbose,
    )


@fill_doc
def read_raw_bdf(
    input_fname,
    eog=None,
    misc=None,
    stim_channel="auto",
    exclude=(),
    infer_types=False,
    include=None,
    preload=False,
    units=None,
    encoding="utf8",
    *,
    verbose=None,
):
    """Reader function for BDF files.

    Parameters
    ----------
    input_fname : path-like
        Path to the BDF file.
    eog : list or tuple
        Names of channels or list of indices that should be designated EOG
        channels. Values should correspond to the electrodes in the file.
        Default is None.
    misc : list or tuple
        Names of channels or list of indices that should be designated MISC
        channels. Values should correspond to the electrodes in the file.
        Default is None.
    stim_channel : ``'auto'`` | str | list of str | int | list of int
        Defaults to ``'auto'``, which means that channels named ``'status'`` or
        ``'trigger'`` (case insensitive) are set to STIM. If str (or list of
        str), all channels matching the name(s) are set to STIM. If int (or
        list of ints), channels corresponding to the indices are set to STIM.
    exclude : list of str | str
        Channel names to exclude. This can help when reading data with
        different sampling rates to avoid unnecessary resampling. A str is
        interpreted as a regular expression.
    infer_types : bool
        If True, try to infer channel types from channel labels. If a channel
        label starts with a known type (such as 'EEG') followed by a space and
        a name (such as 'Fp1'), the channel type will be set accordingly, and
        the channel will be renamed to the original label without the prefix.
        For unknown prefixes, the type will be 'EEG' and the name will not be
        modified. If False, do not infer types and assume all channels are of
        type 'EEG'.

        .. versionadded:: 0.24.1
    include : list of str | str
        Channel names to be included. A str is interpreted as a regular
        expression. 'exclude' must be empty if include is assigned.

        .. versionadded:: 1.1
    %(preload)s
    %(units_edf_bdf_io)s
    %(encoding_edf)s
    %(verbose)s

    Returns
    -------
    raw : instance of RawEDF
        The raw instance.
        See :class:`mne.io.Raw` for documentation of attributes and methods.

    See Also
    --------
    mne.io.read_raw_edf : Reader function for EDF and EDF+ files.
    mne.io.read_raw_gdf : Reader function for GDF files.
    mne.io.Raw : Documentation of attributes and methods of RawEDF.

    Notes
    -----
    Biosemi devices trigger codes are encoded in 16-bit format, whereas system
    codes (CMS in/out-of range, battery low, etc.) are coded in bits 16-23 of
    the status channel (see http://www.biosemi.com/faq/trigger_signals.htm).
    To retrieve correct event values (bits 1-16), one could do:

        >>> events = mne.find_events(...)  # doctest:+SKIP
        >>> events[:, 2] &= (2**16 - 1)  # doctest:+SKIP

    The above operation can be carried out directly in :func:`mne.find_events`
    using the ``mask`` and ``mask_type`` parameters (see
    :func:`mne.find_events` for more details).

    It is also possible to retrieve system codes, but no particular effort has
    been made to decode these in MNE. In case it is necessary, for instance to
    check the CMS bit, the following operation can be carried out:

        >>> cms_bit = 20  # doctest:+SKIP
        >>> cms_high = (events[:, 2] & (1 << cms_bit)) != 0  # doctest:+SKIP

    It is worth noting that in some special cases, it may be necessary to shift
    event values in order to retrieve correct event triggers. This depends on
    the triggering device used to perform the synchronization. For instance, in
    some files events need to be shifted by 8 bits:

        >>> events[:, 2] >>= 8  # doctest:+SKIP

    TAL channels called 'BDF Annotations' are parsed and extracted annotations
    are stored in raw.annotations. Use :func:`mne.events_from_annotations` to
    obtain events from these annotations.

    If channels named 'status' or 'trigger' are present, they are considered as
    STIM channels by default. Use func:`mne.find_events` to parse events
    encoded in such analog stim channels.
    """
    input_fname = os.path.abspath(input_fname)
    ext = os.path.splitext(input_fname)[1][1:].lower()
    if ext != "bdf":
        raise NotImplementedError(f"Only BDF files are supported, got {ext}.")
    return RawEDF(
        input_fname=input_fname,
        eog=eog,
        misc=misc,
        stim_channel=stim_channel,
        exclude=exclude,
        infer_types=infer_types,
        preload=preload,
        include=include,
        units=units,
        encoding=encoding,
        verbose=verbose,
    )


@fill_doc
def read_raw_gdf(
    input_fname,
    eog=None,
    misc=None,
    stim_channel="auto",
    exclude=(),
    include=None,
    preload=False,
    verbose=None,
):
    """Reader function for GDF files.

    Parameters
    ----------
    input_fname : path-like
        Path to the GDF file.
    eog : list or tuple
        Names of channels or list of indices that should be designated EOG
        channels. Values should correspond to the electrodes in the file.
        Default is None.
    misc : list or tuple
        Names of channels or list of indices that should be designated MISC
        channels. Values should correspond to the electrodes in the file.
        Default is None.
    stim_channel : ``'auto'`` | str | list of str | int | list of int
        Defaults to ``'auto'``, which means that channels named ``'status'`` or
        ``'trigger'`` (case insensitive) are set to STIM. If str (or list of
        str), all channels matching the name(s) are set to STIM. If int (or
        list of ints), channels corresponding to the indices are set to STIM.
    exclude : list of str | str
        Channel names to exclude. This can help when reading data with
        different sampling rates to avoid unnecessary resampling. A str is
        interpreted as a regular expression.
    include : list of str | str
        Channel names to be included. A str is interpreted as a regular
        expression. 'exclude' must be empty if include is assigned.
    %(preload)s
    %(verbose)s

    Returns
    -------
    raw : instance of RawGDF
        The raw instance.
        See :class:`mne.io.Raw` for documentation of attributes and methods.

    See Also
    --------
    mne.io.read_raw_edf : Reader function for EDF and EDF+ files.
    mne.io.read_raw_bdf : Reader function for BDF files.
    mne.io.Raw : Documentation of attributes and methods of RawGDF.

    Notes
    -----
    If channels named 'status' or 'trigger' are present, they are considered as
    STIM channels by default. Use func:`mne.find_events` to parse events
    encoded in such analog stim channels.
    """
    input_fname = os.path.abspath(input_fname)
    ext = os.path.splitext(input_fname)[1][1:].lower()
    if ext != "gdf":
        raise NotImplementedError(f"Only BDF files are supported, got {ext}.")
    return RawGDF(
        input_fname=input_fname,
        eog=eog,
        misc=misc,
        stim_channel=stim_channel,
        exclude=exclude,
        preload=preload,
        include=include,
        verbose=verbose,
    )


@fill_doc
def _read_annotations_edf(annotations, encoding="utf8"):
    """Annotation File Reader.

    Parameters
    ----------
    annotations : ndarray (n_chans, n_samples) | str
        Channel data in EDF+ TAL format or path to annotation file.
    %(encoding_edf)s

    Returns
    -------
    onset : array of float, shape (n_annotations,)
        The starting time of annotations in seconds after ``orig_time``.
    duration : array of float, shape (n_annotations,)
        Durations of the annotations in seconds.
    description : array of str, shape (n_annotations,)
        Array of strings containing description for each annotation. If a
        string, all the annotations are given the same description. To reject
        epochs, use description starting with keyword 'bad'. See example above.
    """
    pat = "([+-]\\d+\\.?\\d*)(\x15(\\d+\\.?\\d*))?(\x14.*?)\x14\x00"
    if isinstance(annotations, str):
        with open(annotations, "rb") as annot_file:
            triggers = re.findall(pat.encode(), annot_file.read())
            triggers = [tuple(map(lambda x: x.decode(), t)) for t in triggers]
    else:
        tals = bytearray()
        annotations = np.atleast_2d(annotations)
        for chan in annotations:
            this_chan = chan.ravel()
            if this_chan.dtype == INT32:  # BDF
                this_chan = this_chan.view(dtype=UINT8)
                this_chan = this_chan.reshape(-1, 4)
                # Why only keep the first 3 bytes as BDF values
                # are stored with 24 bits (not 32)
                this_chan = this_chan[:, :3].ravel()
                # As ravel() returns a 1D array we can add all values at once
                tals.extend(this_chan)
            else:
                this_chan = chan.astype(np.int64)
                # Exploit np vectorized processing
                tals.extend(np.uint8([this_chan % 256, this_chan // 256]).flatten("F"))
        try:
            triggers = re.findall(pat, tals.decode(encoding))
        except UnicodeDecodeError as e:
            raise Exception(
                "Encountered invalid byte in at least one annotations channel."
                " You might want to try setting \"encoding='latin1'\"."
            ) from e

    events = []
    offset = 0.0
    for k, ev in enumerate(triggers):
        onset = float(ev[0]) + offset
        duration = float(ev[2]) if ev[2] else 0
        for description in ev[3].split("\x14")[1:]:
            if description:
                events.append([onset, duration, description])
            elif k == 0:
                # The startdate/time of a file is specified in the EDF+ header
                # fields 'startdate of recording' and 'starttime of recording'.
                # These fields must indicate the absolute second in which the
                # start of the first data record falls. So, the first TAL in
                # the first data record always starts with +0.X, indicating
                # that the first data record starts a fraction, X, of a second
                # after the startdate/time that is specified in the EDF+
                # header. If X=0, then the .X may be omitted.
                offset = -onset

    return zip(*events) if events else (list(), list(), list())


def _get_annotations_gdf(edf_info, sfreq):
    onset, duration, desc = list(), list(), list()
    events = edf_info.get("events", None)
    # Annotations in GDF: events are stored as the following
    # list: `events = [n_events, pos, typ, chn, dur]` where pos is the
    # latency, dur is the duration in samples. They both are
    # numpy.ndarray
    if events is not None and events[1].shape[0] > 0:
        onset = events[1] / sfreq
        duration = events[4] / sfreq
        desc = events[2]

    return onset, duration, desc<|MERGE_RESOLUTION|>--- conflicted
+++ resolved
@@ -348,24 +348,6 @@
     return ch_data
 
 
-<<<<<<< HEAD
-def _read_segment_file(data, idx, fi, start, stop, raw_extras, filenames,
-                       cals, mult):
-    """Read EDF data or annotations in chunks."""
-    from scipy.interpolate import interp1d
-    n_samps = raw_extras['n_samps']
-    buf_len = int(raw_extras['max_samp'])
-    dtype = raw_extras['dtype_np']
-    dtype_byte = raw_extras['dtype_byte']
-    data_offset = raw_extras['data_offset']
-    stim_channel_idxs = raw_extras['stim_channel_idxs']
-    orig_sel = raw_extras['sel']
-    tal_idx = raw_extras.get('tal_idx', np.empty(0, int))
-    subtype = raw_extras['subtype']
-    cal = raw_extras['cal']
-    offsets = raw_extras['offsets']
-    gains = raw_extras['units']
-=======
 def _read_segment_file(data, idx, fi, start, stop, raw_extras, filenames, cals, mult):
     """Read a chunk of raw data."""
     from scipy.interpolate import interp1d
@@ -382,7 +364,6 @@
     cal = raw_extras["cal"]
     offsets = raw_extras["offsets"]
     gains = raw_extras["units"]
->>>>>>> fc88fe51
 
     read_sel = np.concatenate([orig_sel[idx], tal_idx])
     tal_data = []
@@ -400,7 +381,6 @@
     n_per = max(10 * 1024 * 1024 // (ch_offsets[-1] * dtype_byte), 1)
     with open(filenames, "rb", buffering=0) as fid:
         # Extract data
-<<<<<<< HEAD
         start_offset = (data_offset +
                         block_start_idx * ch_offsets[-1] * dtype_byte)
 
@@ -412,9 +392,6 @@
         n_smp_read = [0 for _ in range(len(orig_sel))]
 
         # read data in chunks
-=======
-        start_offset = data_offset + block_start_idx * ch_offsets[-1] * dtype_byte
->>>>>>> fc88fe51
         for ai in range(0, len(r_lims), n_per):
             block_offset = ai * ch_offsets[-1] * dtype_byte
             n_read = min(len(r_lims) - ai, n_per)
@@ -430,14 +407,8 @@
 
             # loop over selected channels, ci=channel selection
             for ii, ci in enumerate(read_sel):
-<<<<<<< HEAD
-                # This now has size (n_chunks_read, n_samps[ci])
-                ch_data = many_chunk[:,
-                                     ch_offsets[ci]:ch_offsets[ci + 1]].copy()
-=======
                 # This now has size (n_chunks_read, n_samp[ci])
                 ch_data = many_chunk[:, ch_offsets[ci] : ch_offsets[ci + 1]].copy()
->>>>>>> fc88fe51
 
                 # annotation channel has to be treated separately
                 if ci in tal_idx:
@@ -456,27 +427,8 @@
                         # Stim channel will be interpolated
                         old = np.linspace(0, 1, n_samps[ci] + 1, True)
                         new = np.linspace(0, 1, buf_len, False)
-<<<<<<< HEAD
-                        ch_data = np.append(
-                            ch_data, np.zeros((len(ch_data), 1)), -1)
-                        ch_data = interp1d(old, ch_data,
-                                           kind='zero', axis=-1)(new)
-=======
                         ch_data = np.append(ch_data, np.zeros((len(ch_data), 1)), -1)
                         ch_data = interp1d(old, ch_data, kind="zero", axis=-1)(new)
-                    else:
-                        # XXX resampling each chunk isn't great,
-                        # it forces edge artifacts to appear at
-                        # each buffer boundary :(
-                        # it can also be very slow...
-                        ch_data = resample(
-                            ch_data.astype(np.float64),
-                            buf_len,
-                            n_samps[ci],
-                            npad=0,
-                            axis=-1,
-                        )
->>>>>>> fc88fe51
                 elif orig_idx in stim_channel_idxs:
                     ch_data = np.bitwise_and(ch_data.astype(int), 2**17 - 1)
 
