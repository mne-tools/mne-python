--- conflicted
+++ resolved
@@ -53,15 +53,10 @@
     seeg=(FIFF.FIFFV_SEEG_CH, FIFF.FIFFV_COIL_EEG, FIFF.FIFF_UNIT_V),
     bio=(FIFF.FIFFV_BIO_CH, FIFF.FIFFV_COIL_NONE, FIFF.FIFF_UNIT_V),
     ecog=(FIFF.FIFFV_ECOG_CH, FIFF.FIFFV_COIL_EEG, FIFF.FIFF_UNIT_V),
-<<<<<<< HEAD
-    fnirs_raw=(FIFF.FIFFV_FNIRS_CH, FIFF.FIFFV_COIL_FNIRS_RAW,
-               FIFF.FIFF_UNIT_V),
-    fnirs_ph=(FIFF.FIFFV_FNIRS_CH, FIFF.FIFFV_COIL_FNIRS_PH,
-              FIFF.FIFF_UNIT_V),
-=======
     fnirs_cw_amplitude=(FIFF.FIFFV_FNIRS_CH,
                         FIFF.FIFFV_COIL_FNIRS_CW_AMPLITUDE, FIFF.FIFF_UNIT_V),
->>>>>>> 992029a0
+    fnirs_fd_phase=(FIFF.FIFFV_FNIRS_CH, FIFF.FIFFV_COIL_FNIRS_FD_PHASE,
+                    FIFF.FIFF_UNIT_V),
     fnirs_od=(FIFF.FIFFV_FNIRS_CH, FIFF.FIFFV_COIL_FNIRS_OD,
               FIFF.FIFF_UNIT_NONE),
     hbo=(FIFF.FIFFV_FNIRS_CH, FIFF.FIFFV_COIL_FNIRS_HBO, FIFF.FIFF_UNIT_MOL),
