# Authors: Alexandre Gramfort <alexandre.gramfort@inria.fr>
#          Eric Larson <larson.eric.d@gmail.com>
#          Oleh Kozynets <ok7mailbox@gmail.com>
#          Guillaume Favelier <guillaume.favelier@gmail.com>
#          jona-sassenhagen <jona.sassenhagen@gmail.com>
#          Joan Massich <mailsik@gmail.com>
#
# License: Simplified BSD

import contextlib
from functools import partial
from io import BytesIO
import os
import os.path as op
import time
import copy
import traceback
import warnings
import weakref

import numpy as np

from .colormap import calculate_lut
from .surface import _Surface
from .view import views_dicts, _lh_views_dict
<<<<<<< HEAD
from .callback import (ShowView, TimeCallBack, SmartCallBack,
                       UpdateLUT, UpdateColorbarScale, UpdateFieldVmax,
                       ResetFieldVmax)

from ..utils import (_show_help_fig, _get_color_list, concatenate_images,
                     _generate_default_filename, _save_ndarray_img, safe_event,
                     mne_analyze_colormap)
from .._3d import (_process_clim, _handle_time, _check_views,
                   _handle_sensor_types, _plot_sensors, _plot_forward)
=======
from .callback import (
    ShowView,
    TimeCallBack,
    SmartCallBack,
    UpdateLUT,
    UpdateColorbarScale,
)

from ..utils import (
    _show_help_fig,
    _get_color_list,
    concatenate_images,
    _generate_default_filename,
    _save_ndarray_img,
    safe_event,
)
from .._3d import (
    _process_clim,
    _handle_time,
    _check_views,
    _handle_sensor_types,
    _plot_sensors,
    _plot_forward,
)
>>>>>>> da3823f9
from .._3d_overlay import _LayeredMesh
from ...defaults import _handle_default, DEFAULTS
from ..._freesurfer import (
    vertex_to_mni,
    read_talxfm,
    read_freesurfer_lut,
    _get_head_surface,
    _get_skull_surface,
    _estimate_talxfm_rigid,
)
from ...io.pick import pick_types
from ...io.meas_info import Info
from ...surface import mesh_edges, _mesh_borders, _marching_cubes, get_meg_helmet_surf
from ...source_space import SourceSpaces
from ...transforms import (
    Transform,
    apply_trans,
    _frame_to_str,
    _get_trans,
    _get_transforms_to_coord_frame,
)
from ...utils import (
    _check_option,
    logger,
    verbose,
    fill_doc,
    _validate_type,
    use_log_level,
    Bunch,
    _ReuseCycle,
    warn,
    get_subjects_dir,
    _check_fname,
    _to_rgb,
    _ensure_int,
)


_ARROW_MOVE = 10  # degrees per press


@fill_doc
class Brain:
    """Class for visualizing a brain.

    .. warning::
       The API for this class is not currently complete. We suggest using
       :meth:`mne.viz.plot_source_estimates` with the PyVista backend
       enabled to obtain a ``Brain`` instance.

    Parameters
    ----------
    subject : str
        Subject name in Freesurfer subjects dir.

        .. versionchanged:: 1.2
           This parameter was renamed from ``subject_id`` to ``subject``.
    hemi : str
        Hemisphere id (ie 'lh', 'rh', 'both', or 'split'). In the case
        of 'both', both hemispheres are shown in the same window.
        In the case of 'split' hemispheres are displayed side-by-side
        in different viewing panes.
    surf : str
        FreeSurfer surface mesh name (ie 'white', 'inflated', etc.).
    title : str
        Title for the window.
    cortex : str, list, dict
        Specifies how the cortical surface is rendered. Options:

        1. The name of one of the preset cortex styles:
            ``'classic'`` (default), ``'high_contrast'``,
            ``'low_contrast'``, or ``'bone'``.
        2. A single color-like argument to render the cortex as a single
            color, e.g. ``'red'`` or ``(0.1, 0.4, 1.)``.
        3. A list of two color-like used to render binarized curvature
            values for gyral (first) and sulcal (second). regions, e.g.,
            ``['red', 'blue']`` or ``[(1, 0, 0), (0, 0, 1)]``.
        4. A dict containing keys ``'vmin', 'vmax', 'colormap'`` with
            values used to render the binarized curvature (where 0 is gyral,
            1 is sulcal).

        .. versionchanged:: 0.24
           Add support for non-string arguments.
    alpha : float in [0, 1]
        Alpha level to control opacity of the cortical surface.
    size : int | array-like, shape (2,)
        The size of the window, in pixels. can be one number to specify
        a square window, or a length-2 sequence to specify (width, height).
    background : tuple(int, int, int)
        The color definition of the background: (red, green, blue).
    foreground : matplotlib color
        Color of the foreground (will be used for colorbars and text).
        None (default) will use black or white depending on the value
        of ``background``.
    figure : list of Figure | None
        If None (default), a new window will be created with the appropriate
        views.
    subjects_dir : str | None
        If not None, this directory will be used as the subjects directory
        instead of the value set using the SUBJECTS_DIR environment
        variable.
    %(views)s
    offset : bool | str
        If True, shifts the right- or left-most x coordinate of the left and
        right surfaces, respectively, to be at zero. This is useful for viewing
        inflated surface where hemispheres typically overlap. Can be "auto"
        (default) use True with inflated surfaces and False otherwise
        (Default: 'auto'). Only used when ``hemi='both'``.

        .. versionchanged:: 0.23
           Default changed to "auto".
    offscreen : bool
        If True, rendering will be done offscreen (not shown). Useful
        mostly for generating images or screenshots, but can be buggy.
        Use at your own risk.
    interaction : str
        Can be "trackball" (default) or "terrain", i.e. a turntable-style
        camera.
    units : str
        Can be 'm' or 'mm' (default).
    %(view_layout)s
    silhouette : dict | bool
       As a dict, it contains the ``color``, ``linewidth``, ``alpha`` opacity
       and ``decimate`` (level of decimation between 0 and 1 or None) of the
       brain's silhouette to display. If True, the default values are used
       and if False, no silhouette will be displayed. Defaults to False.
    %(theme_3d)s
    show : bool
        Display the window as soon as it is ready. Defaults to True.
    block : bool
        If True, start the Qt application event loop. Default to False.

    Attributes
    ----------
    geo : dict
        A dictionary of PyVista surface objects for each hemisphere.
    overlays : dict
        The overlays.

    Notes
    -----
    This table shows the capabilities of each Brain backend ("✓" for full
    support, and "-" for partial support):

    .. table::
       :widths: auto

       +-------------------------------------+--------------+---------------+
       | 3D function:                        | surfer.Brain | mne.viz.Brain |
       +=====================================+==============+===============+
       | :meth:`add_annotation`              | ✓            | ✓             |
       +-------------------------------------+--------------+---------------+
       | :meth:`add_data`                    | ✓            | ✓             |
       +-------------------------------------+--------------+---------------+
       | :meth:`add_dipole`                  |              | ✓             |
       +-------------------------------------+--------------+---------------+
       | :meth:`add_foci`                    | ✓            | ✓             |
       +-------------------------------------+--------------+---------------+
       | :meth:`add_forward`                 |              | ✓             |
       +-------------------------------------+--------------+---------------+
       | :meth:`add_head`                    |              | ✓             |
       +-------------------------------------+--------------+---------------+
       | :meth:`add_label`                   | ✓            | ✓             |
       +-------------------------------------+--------------+---------------+
       | :meth:`add_sensors`                 |              | ✓             |
       +-------------------------------------+--------------+---------------+
       | :meth:`add_skull`                   |              | ✓             |
       +-------------------------------------+--------------+---------------+
       | :meth:`add_text`                    | ✓            | ✓             |
       +-------------------------------------+--------------+---------------+
       | :meth:`add_volume_labels`           |              | ✓             |
       +-------------------------------------+--------------+---------------+
       | :meth:`close`                       | ✓            | ✓             |
       +-------------------------------------+--------------+---------------+
       | data                                | ✓            | ✓             |
       +-------------------------------------+--------------+---------------+
       | foci                                | ✓            |               |
       +-------------------------------------+--------------+---------------+
       | labels                              | ✓            | ✓             |
       +-------------------------------------+--------------+---------------+
       | :meth:`remove_data`                 |              | ✓             |
       +-------------------------------------+--------------+---------------+
       | :meth:`remove_dipole`               |              | ✓             |
       +-------------------------------------+--------------+---------------+
       | :meth:`remove_forward`              |              | ✓             |
       +-------------------------------------+--------------+---------------+
       | :meth:`remove_head`                 |              | ✓             |
       +-------------------------------------+--------------+---------------+
       | :meth:`remove_labels`               | ✓            | ✓             |
       +-------------------------------------+--------------+---------------+
       | :meth:`remove_annotations`          | -            | ✓             |
       +-------------------------------------+--------------+---------------+
       | :meth:`remove_sensors`              |              | ✓             |
       +-------------------------------------+--------------+---------------+
       | :meth:`remove_skull`                |              | ✓             |
       +-------------------------------------+--------------+---------------+
       | :meth:`remove_text`                 |              | ✓             |
       +-------------------------------------+--------------+---------------+
       | :meth:`remove_volume_labels`        |              | ✓             |
       +-------------------------------------+--------------+---------------+
       | :meth:`save_image`                  | ✓            | ✓             |
       +-------------------------------------+--------------+---------------+
       | :meth:`save_movie`                  | ✓            | ✓             |
       +-------------------------------------+--------------+---------------+
       | :meth:`screenshot`                  | ✓            | ✓             |
       +-------------------------------------+--------------+---------------+
       | :meth:`show_view`                   | ✓            | ✓             |
       +-------------------------------------+--------------+---------------+
       | TimeViewer                          | ✓            | ✓             |
       +-------------------------------------+--------------+---------------+
       | :meth:`get_picked_points`           |              | ✓             |
       +-------------------------------------+--------------+---------------+
       | :meth:`add_data(volume) <add_data>` |              | ✓             |
       +-------------------------------------+--------------+---------------+
       | view_layout                         |              | ✓             |
       +-------------------------------------+--------------+---------------+
       | flatmaps                            |              | ✓             |
       +-------------------------------------+--------------+---------------+
       | vertex picking                      |              | ✓             |
       +-------------------------------------+--------------+---------------+
       | label picking                       |              | ✓             |
       +-------------------------------------+--------------+---------------+
    """

    def __init__(
        self,
        subject,
        hemi="both",
        surf="pial",
        title=None,
        cortex="classic",
        alpha=1.0,
        size=800,
        background="black",
        foreground=None,
        figure=None,
        subjects_dir=None,
        views="auto",
        *,
        offset="auto",
        offscreen=False,
        interaction="trackball",
        units="mm",
        view_layout="vertical",
        silhouette=False,
        theme=None,
        show=True,
        block=False,
    ):
        from ..backends.renderer import backend, _get_renderer

        _validate_type(subject, str, "subject")
        self._surf = surf
        if hemi is None:
            hemi = "vol"
        hemi = self._check_hemi(hemi, extras=("both", "split", "vol"))
        if hemi in ("both", "split"):
            self._hemis = ("lh", "rh")
        else:
            assert hemi in ("lh", "rh", "vol")
            self._hemis = (hemi,)
        self._view_layout = _check_option(
            "view_layout", view_layout, ("vertical", "horizontal")
        )

        if figure is not None and not isinstance(figure, int):
            backend._check_3d_figure(figure)
        if title is None:
            self._title = subject
        else:
            self._title = title
        self._interaction = "trackball"

        self._bg_color = _to_rgb(background, name="background")
        if foreground is None:
            foreground = "w" if sum(self._bg_color) < 2 else "k"
        self._fg_color = _to_rgb(foreground, name="foreground")
        del background, foreground
        views = _check_views(surf, views, hemi)
        col_dict = dict(lh=1, rh=1, both=1, split=2, vol=1)
        shape = (len(views), col_dict[hemi])
        if self._view_layout == "horizontal":
            shape = shape[::-1]
        self._subplot_shape = shape

        size = tuple(np.atleast_1d(size).round(0).astype(int).flat)
        if len(size) not in (1, 2):
            raise ValueError(
                '"size" parameter must be an int or length-2 ' "sequence of ints."
            )
        size = size if len(size) == 2 else size * 2  # 1-tuple to 2-tuple
        subjects_dir = get_subjects_dir(subjects_dir)
        if subjects_dir is not None:
            subjects_dir = str(subjects_dir)

        self.time_viewer = False
        self._hash = time.time_ns()
        self._block = block
        self._hemi = hemi
        self._units = units
        self._alpha = float(alpha)
        self._subject = subject
        self._subjects_dir = subjects_dir
        self._views = views
        self._times = None
        self._vertex_to_label_id = dict()
        self._annotation_labels = dict()
        self._labels = {"lh": list(), "rh": list()}
        self._unnamed_label_id = 0  # can only grow
        self._annots = {"lh": list(), "rh": list()}
        self._layered_meshes = dict()
        self._actors = dict()
        self._elevation_rng = [15, 165]  # range of motion of camera on theta
        self._lut_locked = None
        self._cleaned = False
        # default values for silhouette
        self._silhouette = {
            "color": self._bg_color,
            "line_width": 2,
            "alpha": alpha,
            "decimate": 0.9,
        }
        _validate_type(silhouette, (dict, bool), "silhouette")
        if isinstance(silhouette, dict):
            self._silhouette.update(silhouette)
            self.silhouette = True
        else:
            self.silhouette = silhouette
        self._scalar_bar = None
        # for now only one time label can be added
        # since it is the same for all figures
        self._time_label_added = False
        # array of data used by TimeViewer
        self._data = {}
        self.geo = {}
        self.set_time_interpolation("nearest")

        geo_kwargs = self._cortex_colormap(cortex)
        # evaluate at the midpoint of the used colormap
        val = -geo_kwargs["vmin"] / (geo_kwargs["vmax"] - geo_kwargs["vmin"])
        self._brain_color = geo_kwargs["colormap"](val)

        # load geometry for one or both hemispheres as necessary
        _validate_type(offset, (str, bool), "offset")
        if isinstance(offset, str):
            _check_option("offset", offset, ("auto",), extra="when str")
            offset = surf in ("inflated", "flat")
        offset = None if (not offset or hemi != "both") else 0.0
        logger.debug(f"Hemi offset: {offset}")
        _validate_type(theme, (str, None), "theme")
        self._renderer = _get_renderer(
            name=self._title, size=size, bgcolor=self._bg_color, shape=shape, fig=figure
        )
        self._renderer._window_close_connect(self._clean)
        self._renderer._window_set_theme(theme)
        self.plotter = self._renderer.plotter

        self._setup_canonical_rotation()

        # plot hemis
        for h in ("lh", "rh"):
            if h not in self._hemis:
                continue  # don't make surface if not chosen
            # Initialize a Surface object as the geometry
            geo = _Surface(
                self._subject,
                h,
                surf,
                self._subjects_dir,
                offset,
                units=self._units,
                x_dir=self._rigid[0, :3],
            )
            # Load in the geometry and curvature
            geo.load_geometry()
            geo.load_curvature()
            self.geo[h] = geo
            for _, _, v in self._iter_views(h):
                if self._layered_meshes.get(h) is None:
                    mesh = _LayeredMesh(
                        renderer=self._renderer,
                        vertices=self.geo[h].coords,
                        triangles=self.geo[h].faces,
                        normals=self.geo[h].nn,
                    )
                    mesh.map()  # send to GPU
                    mesh.add_overlay(
                        scalars=self.geo[h].bin_curv,
                        colormap=geo_kwargs["colormap"],
                        rng=[geo_kwargs["vmin"], geo_kwargs["vmax"]],
                        opacity=alpha,
                        name="curv",
                    )
                    self._layered_meshes[h] = mesh
                    # add metadata to the mesh for picking
                    mesh._polydata._hemi = h
                else:
                    actor = self._layered_meshes[h]._actor
                    self._renderer.plotter.add_actor(actor, render=False)
                if self.silhouette:
                    mesh = self._layered_meshes[h]
                    self._renderer._silhouette(
                        mesh=mesh._polydata,
                        color=self._silhouette["color"],
                        line_width=self._silhouette["line_width"],
                        alpha=self._silhouette["alpha"],
                        decimate=self._silhouette["decimate"],
                    )
                self._renderer.set_camera(
                    update=False, reset_camera=False, **views_dicts[h][v]
                )

        self.interaction = interaction
        self._closed = False
        if show:
            self.show()
        # update the views once the geometry is all set
        for h in self._hemis:
            for ri, ci, v in self._iter_views(h):
                self.show_view(v, row=ri, col=ci, hemi=h)

        if surf == "flat":
            self._renderer.set_interaction("rubber_band_2d")

    def _setup_canonical_rotation(self):
        self._rigid = np.eye(4)
        try:
            xfm = _estimate_talxfm_rigid(self._subject, self._subjects_dir)
        except Exception:
            logger.info(
                "Could not estimate rigid Talairach alignment, " "using identity matrix"
            )
        else:
            self._rigid[:] = xfm

    def setup_time_viewer(self, time_viewer=True, show_traces=True):
        """Configure the time viewer parameters.

        Parameters
        ----------
        time_viewer : bool
            If True, enable widgets interaction. Defaults to True.

        show_traces : bool
            If True, enable visualization of time traces. Defaults to True.

        Notes
        -----
        The keyboard shortcuts are the following:

        '?': Display help window
        'i': Toggle interface
        's': Apply auto-scaling
        'r': Restore original clim
        'c': Clear all traces
        'n': Shift the time forward by the playback speed
        'b': Shift the time backward by the playback speed
        'Space': Start/Pause playback
        'Up': Decrease camera elevation angle
        'Down': Increase camera elevation angle
        'Left': Decrease camera azimuth angle
        'Right': Increase camera azimuth angle
        """
        from ..backends._utils import _qt_app_exec

        if self.time_viewer:
            return
        if not self._data:
            raise ValueError("No data to visualize. See ``add_data``.")
        self.time_viewer = time_viewer
        self.orientation = list(_lh_views_dict.keys())
        self.default_smoothing_range = [-1, 15]

        # Default configuration
        self.playback = False
        self.visibility = False
        self.refresh_rate_ms = max(int(round(1000.0 / 60.0)), 1)
        self.default_scaling_range = [0.2, 2.0]
        self.default_playback_speed_range = [0.01, 1]
        self.default_playback_speed_value = 0.01
        self.default_status_bar_msg = "Press ? for help"
        self.default_label_extract_modes = {
            "stc": ["mean", "max"],
            "src": ["mean_flip", "pca_flip", "auto"],
        }
        self.default_trace_modes = ("vertex", "label")
        self.annot = None
        self.label_extract_mode = None
        all_keys = ("lh", "rh", "vol")
        self.act_data_smooth = {key: (None, None) for key in all_keys}
        self.color_list = _get_color_list()
        # remove grey for better contrast on the brain
        self.color_list.remove("#7f7f7f")
        self.color_cycle = _ReuseCycle(self.color_list)
        self.mpl_canvas = None
        self.help_canvas = None
        self.rms = None
        self.picked_patches = {key: list() for key in all_keys}
        self.picked_points = {key: list() for key in all_keys}
        self.pick_table = dict()
        self._spheres = list()
        self._mouse_no_mvt = -1
        self.callbacks = dict()
        self.widgets = dict()
        self.keys = ("fmin", "fmid", "fmax")

        # Derived parameters:
        self.playback_speed = self.default_playback_speed_value
        _validate_type(show_traces, (bool, str, "numeric"), "show_traces")
        self.interactor_fraction = 0.25
        if isinstance(show_traces, str):
            self.show_traces = True
            self.separate_canvas = False
            self.traces_mode = "vertex"
            if show_traces == "separate":
                self.separate_canvas = True
            elif show_traces == "label":
                self.traces_mode = "label"
            else:
                assert show_traces == "vertex"  # guaranteed above
        else:
            if isinstance(show_traces, bool):
                self.show_traces = show_traces
            else:
                show_traces = float(show_traces)
                if not 0 < show_traces < 1:
                    raise ValueError(
                        "show traces, if numeric, must be between 0 and 1, "
                        f"got {show_traces}"
                    )
                self.show_traces = True
                self.interactor_fraction = show_traces
            self.traces_mode = "vertex"
            self.separate_canvas = False
        del show_traces

        self._configure_time_label()
        self._configure_scalar_bar()
        self._configure_shortcuts()
        self._configure_picking()
        self._configure_tool_bar()
        self._configure_dock()
        self._configure_menu()
        self._configure_status_bar()
        self._configure_playback()
        self._configure_help()
        # show everything at the end
        self.toggle_interface()
        self._renderer.show()

        # sizes could change, update views
        for hemi in ("lh", "rh"):
            for ri, ci, v in self._iter_views(hemi):
                self.show_view(view=v, row=ri, col=ci)
        self._renderer._process_events()

        self._renderer._update()
        # finally, show the MplCanvas
        if self.show_traces:
            self.mpl_canvas.show()
        if self._block:
            _qt_app_exec(self._renderer.figure.store["app"])

    @safe_event
    def _clean(self):
        # resolve the reference cycle
        self._renderer._window_close_disconnect()
        self.clear_glyphs()
        self.remove_annotations()
        # clear init actors
        for hemi in self._layered_meshes:
            self._layered_meshes[hemi]._clean()
        self._clear_callbacks()
        self._clear_widgets()
        if getattr(self, "mpl_canvas", None) is not None:
            self.mpl_canvas.clear()
        if getattr(self, "act_data_smooth", None) is not None:
            for key in list(self.act_data_smooth.keys()):
                self.act_data_smooth[key] = None
        # XXX this should be done in PyVista
        for renderer in self._renderer._all_renderers:
            renderer.RemoveAllLights()
        # app_window cannot be set to None because it is used in __del__
        for key in ("lighting", "interactor", "_RenderWindow"):
            setattr(self.plotter, key, None)
        # Qt LeaveEvent requires _Iren so we use _FakeIren instead of None
        # to resolve the ref to vtkGenericRenderWindowInteractor
        self.plotter._Iren = _FakeIren()
        if getattr(self.plotter, "picker", None) is not None:
            self.plotter.picker = None
        # XXX end PyVista
        for key in (
            "plotter",
            "window",
            "dock",
            "tool_bar",
            "menu_bar",
            "interactor",
            "mpl_canvas",
            "time_actor",
            "picked_renderer",
            "act_data_smooth",
            "_scalar_bar",
            "actions",
            "widgets",
            "geo",
            "_data",
        ):
            setattr(self, key, None)
        self._cleaned = True

    def toggle_interface(self, value=None):
        """Toggle the interface.

        Parameters
        ----------
        value : bool | None
            If True, the widgets are shown and if False, they
            are hidden. If None, the state of the widgets is
            toggled. Defaults to None.
        """
        if value is None:
            self.visibility = not self.visibility
        else:
            self.visibility = value

        # update tool bar and dock
        with self._renderer._window_ensure_minimum_sizes():
            if self.visibility:
                self._renderer._dock_show()
                self._renderer._tool_bar_update_button_icon(
                    name="visibility", icon_name="visibility_on"
                )
            else:
                self._renderer._dock_hide()
                self._renderer._tool_bar_update_button_icon(
                    name="visibility", icon_name="visibility_off"
                )

        self._renderer._update()

    def apply_auto_scaling(self):
        """Detect automatically fitting scaling parameters."""
        self._update_auto_scaling()

    def restore_user_scaling(self):
        """Restore original scaling parameters."""
        self._update_auto_scaling(restore=True)

    def toggle_playback(self, value=None):
        """Toggle time playback.

        Parameters
        ----------
        value : bool | None
            If True, automatic time playback is enabled and if False,
            it's disabled. If None, the state of time playback is toggled.
            Defaults to None.
        """
        if value is None:
            self.playback = not self.playback
        else:
            self.playback = value

        # update tool bar icon
        if self.playback:
            self._renderer._tool_bar_update_button_icon(name="play", icon_name="pause")
        else:
            self._renderer._tool_bar_update_button_icon(name="play", icon_name="play")

        if self.playback:
            time_data = self._data["time"]
            max_time = np.max(time_data)
            if self._current_time == max_time:  # start over
                self.set_time_point(0)  # first index
            self._last_tick = time.time()

    def reset(self):
        """Reset view and time step."""
        self.reset_view()
        max_time = len(self._data["time"]) - 1
        if max_time > 0:
            self.callbacks["time"](
                self._data["initial_time_idx"],
                update_widget=True,
            )
        self._renderer._update()

    def set_playback_speed(self, speed):
        """Set the time playback speed.

        Parameters
        ----------
        speed : float
            The speed of the playback.
        """
        self.playback_speed = speed

    @safe_event
    def _play(self):
        if self.playback:
            try:
                self._advance()
            except Exception:
                self.toggle_playback(value=False)
                raise

    def _advance(self):
        this_time = time.time()
        delta = this_time - self._last_tick
        self._last_tick = time.time()
        time_data = self._data["time"]
        times = np.arange(self._n_times)
        time_shift = delta * self.playback_speed
        max_time = np.max(time_data)
        time_point = min(self._current_time + time_shift, max_time)
        # always use linear here -- this does not determine the data
        # interpolation mode, it just finds where we are (in time) in
        # terms of the time indices
        idx = np.interp(time_point, time_data, times)
        self.callbacks["time"](idx, update_widget=True)
        if time_point == max_time:
            self.toggle_playback(value=False)

    def _configure_time_label(self):
        self.time_actor = self._data.get("time_actor")
        if self.time_actor is not None:
            self.time_actor.SetPosition(0.5, 0.03)
            self.time_actor.GetTextProperty().SetJustificationToCentered()
            self.time_actor.GetTextProperty().BoldOn()

    def _configure_scalar_bar(self):
        if self._scalar_bar is not None:
            self._scalar_bar.SetOrientationToVertical()
            self._scalar_bar.SetHeight(0.6)
            self._scalar_bar.SetWidth(0.05)
            self._scalar_bar.SetPosition(0.02, 0.2)

    def _configure_dock_time_widget(self, layout=None):
        len_time = len(self._data["time"]) - 1
        if len_time < 1:
            return
        layout = self._renderer.dock_layout if layout is None else layout
        hlayout = self._renderer._dock_add_layout(vertical=False)
        self.widgets["min_time"] = self._renderer._dock_add_label(
            value="-", layout=hlayout
        )
        self._renderer._dock_add_stretch(hlayout)
        self.widgets["current_time"] = self._renderer._dock_add_label(
            value="x", layout=hlayout
        )
        self._renderer._dock_add_stretch(hlayout)
        self.widgets["max_time"] = self._renderer._dock_add_label(
            value="+", layout=hlayout
        )
        self._renderer._layout_add_widget(layout, hlayout)
        min_time = float(self._data["time"][0])
        max_time = float(self._data["time"][-1])
        self.widgets["min_time"].set_value(f"{min_time: .3f}")
        self.widgets["max_time"].set_value(f"{max_time: .3f}")
        self.widgets["current_time"].set_value(f"{self._current_time: .3f}")

    def _configure_dock_playback_widget(self, name):
        layout = self._renderer._dock_add_group_box(name)
        len_time = len(self._data["time"]) - 1

        # Time widget
        if len_time < 1:
            self.callbacks["time"] = None
            self.widgets["time"] = None
        else:
            self.callbacks["time"] = TimeCallBack(
                brain=self,
                callback=self.plot_time_line,
            )
            self.widgets["time"] = self._renderer._dock_add_slider(
                name="Time (s)",
                value=self._data["time_idx"],
                rng=[0, len_time],
                double=True,
                callback=self.callbacks["time"],
                compact=False,
                layout=layout,
            )
            self.callbacks["time"].widget = self.widgets["time"]

        # Time labels
        if len_time < 1:
            self.widgets["min_time"] = None
            self.widgets["max_time"] = None
            self.widgets["current_time"] = None
        else:
            self._configure_dock_time_widget(layout)
            self.callbacks["time"].label = self.widgets["current_time"]

        # Playback speed widget
        if len_time < 1:
            self.callbacks["playback_speed"] = None
            self.widgets["playback_speed"] = None
        else:
            self.callbacks["playback_speed"] = SmartCallBack(
                callback=self.set_playback_speed,
            )
            self.widgets["playback_speed"] = self._renderer._dock_add_spin_box(
                name="Speed",
                value=self.default_playback_speed_value,
                rng=self.default_playback_speed_range,
                callback=self.callbacks["playback_speed"],
                layout=layout,
            )
            self.callbacks["playback_speed"].widget = self.widgets["playback_speed"]

        # Time label
        current_time = self._current_time
        assert current_time is not None  # should never be the case, float
        time_label = self._data["time_label"]
        if callable(time_label):
            current_time = time_label(current_time)
        else:
            current_time = time_label
        if self.time_actor is not None:
            self.time_actor.SetInput(current_time)
        del current_time

    def _configure_dock_orientation_widget(self, name):
        layout = self._renderer._dock_add_group_box(name)
        # Renderer widget
        rends = [str(i) for i in range(len(self._renderer._all_renderers))]
        if len(rends) > 1:

            def select_renderer(idx):
                idx = int(idx)
                loc = self._renderer._index_to_loc(idx)
                self.plotter.subplot(*loc)

            self.callbacks["renderer"] = SmartCallBack(
                callback=select_renderer,
            )
            self.widgets["renderer"] = self._renderer._dock_add_combo_box(
                name="Renderer",
                value="0",
                rng=rends,
                callback=self.callbacks["renderer"],
                layout=layout,
            )
            self.callbacks["renderer"].widget = self.widgets["renderer"]

        # Use 'lh' as a reference for orientation for 'both'
        if self._hemi == "both":
            hemis_ref = ["lh"]
        else:
            hemis_ref = self._hemis
        orientation_data = [None] * len(rends)
        for hemi in hemis_ref:
            for ri, ci, v in self._iter_views(hemi):
                idx = self._renderer._loc_to_index((ri, ci))
                if v == "flat":
                    _data = None
                else:
                    _data = dict(default=v, hemi=hemi, row=ri, col=ci)
                orientation_data[idx] = _data
        self.callbacks["orientation"] = ShowView(
            brain=self,
            data=orientation_data,
        )
        self.widgets["orientation"] = self._renderer._dock_add_combo_box(
            name=None,
            value=self.orientation[0],
            rng=self.orientation,
            callback=self.callbacks["orientation"],
            layout=layout,
        )

    def _configure_dock_colormap_widget(self, name):
        layout = self._renderer._dock_add_group_box(name)
        self._renderer._dock_add_label(
            value="min / mid / max",
            align=True,
            layout=layout,
        )
        up = UpdateLUT(brain=self)
        for key in self.keys:
            hlayout = self._renderer._dock_add_layout(vertical=False)
            rng = _get_range(self)
            self.callbacks[key] = lambda value, key=key: up(**{key: value})
            self.widgets[key] = self._renderer._dock_add_slider(
                name=None,
                value=self._data[key],
                rng=rng,
                callback=self.callbacks[key],
                double=True,
                layout=hlayout,
            )
            self.widgets[f"entry_{key}"] = self._renderer._dock_add_spin_box(
                name=None,
                value=self._data[key],
                callback=self.callbacks[key],
                rng=rng,
                layout=hlayout,
            )
            up.widgets[key] = [self.widgets[key], self.widgets[f"entry_{key}"]]
            self._renderer._layout_add_widget(layout, hlayout)

        # reset / minus / plus
        hlayout = self._renderer._dock_add_layout(vertical=False)
        self._renderer._dock_add_label(
            value="Rescale",
            align=True,
            layout=hlayout,
        )
        self.widgets["reset"] = self._renderer._dock_add_button(
            name="↺",
            callback=self.restore_user_scaling,
            layout=hlayout,
            style="toolbutton",
        )
        for key, char, val in (
            ("fminus", "➖", 1.2**-0.25),
            ("fplus", "➕", 1.2**0.25),
        ):
            self.callbacks[key] = UpdateColorbarScale(
                brain=self,
                factor=val,
            )
            self.widgets[key] = self._renderer._dock_add_button(
                name=char,
                callback=self.callbacks[key],
                layout=hlayout,
                style="toolbutton",
            )
        self._renderer._layout_add_widget(layout, hlayout)

        # register colorbar slider representations
        widgets = {key: self.widgets[key] for key in self.keys}
        for name in ("fmin", "fmid", "fmax", "fminus", "fplus"):
            self.callbacks[name].widgets = widgets

    def _configure_dock_trace_widget(self, name):
        if not self.show_traces:
            return
        # do not show trace mode for volumes
        if (
            self._data.get("src", None) is not None
            and self._data["src"].kind == "volume"
        ):
            self._configure_vertex_time_course()
            return

        layout = self._renderer._dock_add_group_box(name)
        weakself = weakref.ref(self)

        # setup candidate annots
        def _set_annot(annot, weakself=weakself):
            self = weakself()
            if self is None:
                return
            self.clear_glyphs()
            self.remove_labels()
            self.remove_annotations()
            self.annot = annot

            if annot == "None":
                self.traces_mode = "vertex"
                self._configure_vertex_time_course()
            else:
                self.traces_mode = "label"
                self._configure_label_time_course()
            self._renderer._update()

        # setup label extraction parameters
        def _set_label_mode(mode, weakself=weakself):
            self = weakself()
            if self is None:
                return
            if self.traces_mode != "label":
                return
            glyphs = copy.deepcopy(self.picked_patches)
            self.label_extract_mode = mode
            self.clear_glyphs()
            for hemi in self._hemis:
                for label_id in glyphs[hemi]:
                    label = self._annotation_labels[hemi][label_id]
                    vertex_id = label.vertices[0]
                    self._add_label_glyph(hemi, None, vertex_id)
            self.mpl_canvas.axes.relim()
            self.mpl_canvas.axes.autoscale_view()
            self.mpl_canvas.update_plot()
            self._renderer._update()

        from ...source_estimate import _get_allowed_label_modes
        from ...label import _read_annot_cands

        dir_name = op.join(self._subjects_dir, self._subject, "label")
        cands = _read_annot_cands(dir_name, raise_error=False)
        cands = cands + ["None"]
        self.annot = cands[0]
        stc = self._data["stc"]
        modes = _get_allowed_label_modes(stc)
        if self._data["src"] is None:
            modes = [
                m for m in modes if m not in self.default_label_extract_modes["src"]
            ]
        self.label_extract_mode = modes[-1]
        if self.traces_mode == "vertex":
            _set_annot("None")
        else:
            _set_annot(self.annot)
        self.widgets["annotation"] = self._renderer._dock_add_combo_box(
            name="Annotation",
            value=self.annot,
            rng=cands,
            callback=_set_annot,
            layout=layout,
        )
        self.widgets["extract_mode"] = self._renderer._dock_add_combo_box(
            name="Extract mode",
            value=self.label_extract_mode,
            rng=modes,
            callback=_set_label_mode,
            layout=layout,
        )

    def _configure_dock_field_widget(self, name, show_density):
        layout = self._renderer._dock_add_group_box(name)

        if show_density:
            self._renderer._dock_add_label(
                value="max value",
                align=True,
                layout=layout,
            )

            scalings = dict(meg=DEFAULTS['scalings']['grad'],
                            eeg=DEFAULTS['scalings']['eeg'])
            for type in ['meg', 'eeg']:
                data = self._data.get(f'field_{type}')
                if data is None:
                    continue
                hlayout = self._renderer._dock_add_layout(vertical=False)
                global_max = np.max(np.abs(data['array']))
                rng = [0, global_max * scalings[type]]
                self.callbacks[f'field_vmax_{type}'] = UpdateFieldVmax(self,
                                                                       type)
                self.widgets[f'field_vmax_{type}_slider'] = (
                    self._renderer._dock_add_slider(
                        name=type.upper(),
                        value=data['vmax'] * scalings[type],
                        rng=rng,
                        callback=self.callbacks[f'field_vmax_{type}'],
                        double=True,
                        layout=hlayout,
                    )
                )
                self.widgets[f'field_vmax_{type}_spin'] = (
                    self._renderer._dock_add_spin_box(
                        name=None,
                        value=data['vmax'] * scalings[type],
                        rng=rng,
                        callback=self.callbacks[f'field_vmax_{type}'],
                        layout=hlayout,
                    )
                )
                self._renderer._layout_add_widget(layout, hlayout)

            hlayout = self._renderer._dock_add_layout(vertical=False)
            self._renderer._dock_add_label(
                value="Rescale",
                align=True,
                layout=hlayout,
            )
            callback = ResetFieldVmax(self)
            self.callbacks['field_vmax_reset'] = callback
            self.widgets['field_vmax_reset'] = (
                self._renderer._dock_add_button(
                    name="↺",
                    callback=callback,
                    layout=hlayout,
                    style='toolbutton',
                )
            )
            self._renderer._layout_add_widget(layout, hlayout)

        self.widgets['field_contours'] = (
            self._renderer._dock_add_spin_box(
                name='Contour lines',
                value=21,
                rng=[0, 99],
                step=1,
                double=False,
                callback=lambda value: self.set_field_contours(value),
                layout=layout,
            )
        )

    def _configure_dock(self):
        self._renderer._dock_initialize()
        self._configure_dock_playback_widget(name="Playback")
        self._configure_dock_orientation_widget(name="Orientation")
        self._configure_dock_colormap_widget(name="Color Limits")
        self._configure_dock_trace_widget(name="Trace")

        # Smoothing widget
        self.callbacks["smoothing"] = SmartCallBack(
            callback=self.set_data_smoothing,
        )
        self.widgets["smoothing"] = self._renderer._dock_add_spin_box(
            name="Smoothing",
            value=self._data["smoothing_steps"],
            rng=self.default_smoothing_range,
            callback=self.callbacks["smoothing"],
            double=False,
        )
        self.callbacks["smoothing"].widget = self.widgets["smoothing"]

        self._renderer._dock_finalize()

    def _configure_playback(self):
        self._renderer._playback_initialize(
            func=self._play,
            timeout=self.refresh_rate_ms,
            value=self._data["time_idx"],
            rng=[0, len(self._data["time"]) - 1],
            time_widget=self.widgets["time"],
            play_widget=self.widgets["play"],
        )

    def _configure_mplcanvas(self):
        # Get the fractional components for the brain and mpl
        self.mpl_canvas = self._renderer._window_get_mplcanvas(
            brain=self,
            interactor_fraction=self.interactor_fraction,
            show_traces=self.show_traces,
            separate_canvas=self.separate_canvas,
        )
        xlim = [np.min(self._data["time"]), np.max(self._data["time"])]
        with warnings.catch_warnings():
            warnings.filterwarnings("ignore", category=UserWarning)
            self.mpl_canvas.axes.set(xlim=xlim)
        if not self.separate_canvas:
            self._renderer._window_adjust_mplcanvas_layout()
        self.mpl_canvas.set_color(
            bg_color=self._bg_color,
            fg_color=self._fg_color,
        )

    def _configure_vertex_time_course(self):
        if not self.show_traces:
            return
        if self.mpl_canvas is None:
            self._configure_mplcanvas()
        else:
            self.clear_glyphs()

        # plot RMS of the activation
        y = np.concatenate(
            list(v[0] for v in self.act_data_smooth.values() if v[0] is not None)
        )
        rms = np.linalg.norm(y, axis=0) / np.sqrt(len(y))
        del y

        (self.rms,) = self.mpl_canvas.axes.plot(
            self._data["time"],
            rms,
            lw=3,
            label="RMS",
            zorder=3,
            color=self._fg_color,
            alpha=0.5,
            ls=":",
        )

        # now plot the time line
        self.plot_time_line(update=False)

        # then the picked points
        for idx, hemi in enumerate(["lh", "rh", "vol"]):
            act_data = self.act_data_smooth.get(hemi, [None])[0]
            if act_data is None:
                continue
            hemi_data = self._data[hemi]
            vertices = hemi_data["vertices"]

            # simulate a picked renderer
            if self._hemi in ("both", "rh") or hemi == "vol":
                idx = 0
            self.picked_renderer = self._renderer._all_renderers[idx]

            # initialize the default point
            if self._data["initial_time"] is not None:
                # pick at that time
                use_data = act_data[:, [np.round(self._data["time_idx"]).astype(int)]]
            else:
                use_data = act_data
            ind = np.unravel_index(
                np.argmax(np.abs(use_data), axis=None), use_data.shape
            )
            if hemi == "vol":
                mesh = hemi_data["grid"]
            else:
                mesh = self._layered_meshes[hemi]._polydata
            vertex_id = vertices[ind[0]]
            self._add_vertex_glyph(hemi, mesh, vertex_id, update=False)

    def _configure_picking(self):
        # get data for each hemi
        from scipy import sparse

        for idx, hemi in enumerate(["vol", "lh", "rh"]):
            hemi_data = self._data.get(hemi)
            if hemi_data is not None:
                act_data = hemi_data["array"]
                if act_data.ndim == 3:
                    act_data = np.linalg.norm(act_data, axis=1)
                smooth_mat = hemi_data.get("smooth_mat")
                vertices = hemi_data["vertices"]
                if hemi == "vol":
                    assert smooth_mat is None
                    smooth_mat = sparse.csr_matrix(
                        (np.ones(len(vertices)), (vertices, np.arange(len(vertices))))
                    )
                self.act_data_smooth[hemi] = (act_data, smooth_mat)

        self._renderer._update_picking_callback(
            self._on_mouse_move,
            self._on_button_press,
            self._on_button_release,
            self._on_pick,
        )

    def _configure_tool_bar(self):
        self._renderer._tool_bar_initialize(name="Toolbar")
        weakself = weakref.ref(self)

        def save_image(filename, weakself=weakself):
            self = weakself()
            if self is None:
                return
            self.save_image(filename)

        self._renderer._tool_bar_add_file_button(
            name="screenshot",
            desc="Take a screenshot",
            func=save_image,
        )

        def save_movie(filename, weakself=weakself):
            self = weakself()
            if self is None:
                return
            self.save_movie(
                filename=filename, time_dilation=(1.0 / self.playback_speed)
            )

        self._renderer._tool_bar_add_file_button(
            name="movie",
            desc="Save movie...",
            func=save_movie,
            shortcut="ctrl+shift+s",
        )
        self._renderer._tool_bar_add_button(
            name="visibility",
            desc="Toggle Controls",
            func=self.toggle_interface,
            icon_name="visibility_on",
        )
        self.widgets["play"] = self._renderer._tool_bar_add_play_button(
            name="play",
            desc="Play/Pause",
            func=self.toggle_playback,
            shortcut=" ",
        )
        self._renderer._tool_bar_add_button(
            name="reset",
            desc="Reset",
            func=self.reset,
        )
        self._renderer._tool_bar_add_button(
            name="scale",
            desc="Auto-Scale",
            func=self.apply_auto_scaling,
        )
        self._renderer._tool_bar_add_button(
            name="clear",
            desc="Clear traces",
            func=self.clear_glyphs,
        )
        self._renderer._tool_bar_add_spacer()
        self._renderer._tool_bar_add_button(
            name="help",
            desc="Help",
            func=self.help,
            shortcut="?",
        )

    def _shift_time(self, op):
        self.callbacks["time"](
            value=(op(self._current_time, self.playback_speed)),
            time_as_index=False,
            update_widget=True,
        )

    def _rotate_azimuth(self, value):
        azimuth = (self._renderer.figure._azimuth + value) % 360
        self._renderer.set_camera(azimuth=azimuth, reset_camera=False)

    def _rotate_elevation(self, value):
        elevation = np.clip(
            self._renderer.figure._elevation + value,
            self._elevation_rng[0],
            self._elevation_rng[1],
        )
        self._renderer.set_camera(elevation=elevation, reset_camera=False)

    def _configure_shortcuts(self):
        # First, we remove the default bindings:
        self._clear_callbacks()
        # Then, we add our own:
        self.plotter.add_key_event("i", self.toggle_interface)
        self.plotter.add_key_event("s", self.apply_auto_scaling)
        self.plotter.add_key_event("r", self.restore_user_scaling)
        self.plotter.add_key_event("c", self.clear_glyphs)
        self.plotter.add_key_event(
            "n", partial(self._shift_time, op=lambda x, y: x + y)
        )
        self.plotter.add_key_event(
            "b", partial(self._shift_time, op=lambda x, y: x - y)
        )
        for key, func, sign in (
            ("Left", self._rotate_azimuth, 1),
            ("Right", self._rotate_azimuth, -1),
            ("Up", self._rotate_elevation, 1),
            ("Down", self._rotate_elevation, -1),
        ):
            self.plotter.add_key_event(key, partial(func, sign * _ARROW_MOVE))

    def _configure_menu(self):
        self._renderer._menu_initialize()
        self._renderer._menu_add_submenu(
            name="help",
            desc="Help",
        )
        self._renderer._menu_add_button(
            menu_name="help",
            name="help",
            desc="Show MNE key bindings\t?",
            func=self.help,
        )

    def _configure_status_bar(self):
        self._renderer._status_bar_initialize()
        self.status_msg = self._renderer._status_bar_add_label(
            self.default_status_bar_msg, stretch=1
        )
        self.status_progress = self._renderer._status_bar_add_progress_bar()
        if self.status_progress is not None:
            self.status_progress.hide()

    def _on_mouse_move(self, vtk_picker, event):
        if self._mouse_no_mvt:
            self._mouse_no_mvt -= 1

    def _on_button_press(self, vtk_picker, event):
        self._mouse_no_mvt = 2

    def _on_button_release(self, vtk_picker, event):
        if self._mouse_no_mvt > 0:
            x, y = vtk_picker.GetEventPosition()
            # programmatically detect the picked renderer
            try:
                # pyvista<0.30.0
                self.picked_renderer = self.plotter.iren.FindPokedRenderer(x, y)
            except AttributeError:
                # pyvista>=0.30.0
                self.picked_renderer = self.plotter.iren.interactor.FindPokedRenderer(
                    x, y
                )
            # trigger the pick
            self.plotter.picker.Pick(x, y, 0, self.picked_renderer)
        self._mouse_no_mvt = 0

    def _on_pick(self, vtk_picker, event):
        if not self.show_traces:
            return

        # vtk_picker is a vtkCellPicker
        cell_id = vtk_picker.GetCellId()
        mesh = vtk_picker.GetDataSet()

        if mesh is None or cell_id == -1 or not self._mouse_no_mvt:
            return  # don't pick

        # 1) Check to see if there are any spheres along the ray
        if len(self._spheres):
            collection = vtk_picker.GetProp3Ds()
            found_sphere = None
            for ii in range(collection.GetNumberOfItems()):
                actor = collection.GetItemAsObject(ii)
                for sphere in self._spheres:
                    if any(a is actor for a in sphere._actors):
                        found_sphere = sphere
                        break
                if found_sphere is not None:
                    break
            if found_sphere is not None:
                assert found_sphere._is_glyph
                mesh = found_sphere

        # 2) Remove sphere if it's what we have
        if hasattr(mesh, "_is_glyph"):
            self._remove_vertex_glyph(mesh)
            return

        # 3) Otherwise, pick the objects in the scene
        try:
            hemi = mesh._hemi
        except AttributeError:  # volume
            hemi = "vol"
        else:
            assert hemi in ("lh", "rh")
        if self.act_data_smooth[hemi][0] is None:  # no data to add for hemi
            return
        pos = np.array(vtk_picker.GetPickPosition())
        if hemi == "vol":
            # VTK will give us the point closest to the viewer in the vol.
            # We want to pick the point with the maximum value along the
            # camera-to-click array, which fortunately we can get "just"
            # by inspecting the points that are sufficiently close to the
            # ray.
            grid = mesh = self._data[hemi]["grid"]
            vertices = self._data[hemi]["vertices"]
            coords = self._data[hemi]["grid_coords"][vertices]
            scalars = grid.cell_data["values"][vertices]
            spacing = np.array(grid.GetSpacing())
            max_dist = np.linalg.norm(spacing) / 2.0
            origin = vtk_picker.GetRenderer().GetActiveCamera().GetPosition()
            ori = pos - origin
            ori /= np.linalg.norm(ori)
            # the magic formula: distance from a ray to a given point
            dists = np.linalg.norm(np.cross(ori, coords - pos), axis=1)
            assert dists.shape == (len(coords),)
            mask = dists <= max_dist
            idx = np.where(mask)[0]
            if len(idx) == 0:
                return  # weird point on edge of volume?
            # useful for debugging the ray by mapping it into the volume:
            # dists = dists - dists.min()
            # dists = (1. - dists / dists.max()) * self._cmap_range[1]
            # grid.cell_data['values'][vertices] = dists * mask
            idx = idx[np.argmax(np.abs(scalars[idx]))]
            vertex_id = vertices[idx]
            # Naive way: convert pos directly to idx; i.e., apply mri_src_t
            # shape = self._data[hemi]['grid_shape']
            # taking into account the cell vs point difference (spacing/2)
            # shift = np.array(grid.GetOrigin()) + spacing / 2.
            # ijk = np.round((pos - shift) / spacing).astype(int)
            # vertex_id = np.ravel_multi_index(ijk, shape, order='F')
        else:
            vtk_cell = mesh.GetCell(cell_id)
            cell = [
                vtk_cell.GetPointId(point_id)
                for point_id in range(vtk_cell.GetNumberOfPoints())
            ]
            vertices = mesh.points[cell]
            idx = np.argmin(abs(vertices - pos), axis=0)
            vertex_id = cell[idx[0]]

        if self.traces_mode == "label":
            self._add_label_glyph(hemi, mesh, vertex_id)
        else:
            self._add_vertex_glyph(hemi, mesh, vertex_id)

    def _add_label_glyph(self, hemi, mesh, vertex_id):
        if hemi == "vol":
            return
        label_id = self._vertex_to_label_id[hemi][vertex_id]
        label = self._annotation_labels[hemi][label_id]

        # remove the patch if already picked
        if label_id in self.picked_patches[hemi]:
            self._remove_label_glyph(hemi, label_id)
            return

        if hemi == label.hemi:
            self.add_label(label, borders=True, reset_camera=False)
            self.picked_patches[hemi].append(label_id)

    def _remove_label_glyph(self, hemi, label_id):
        label = self._annotation_labels[hemi][label_id]
        label._line.remove()
        self.color_cycle.restore(label._color)
        self.mpl_canvas.update_plot()
        self._layered_meshes[hemi].remove_overlay(label.name)
        self.picked_patches[hemi].remove(label_id)

    def _add_vertex_glyph(self, hemi, mesh, vertex_id, update=True):
        if vertex_id in self.picked_points[hemi]:
            return

        # skip if the wrong hemi is selected
        if self.act_data_smooth[hemi][0] is None:
            return
        color = next(self.color_cycle)
        line = self.plot_time_course(hemi, vertex_id, color, update=update)
        if hemi == "vol":
            ijk = np.unravel_index(
                vertex_id, np.array(mesh.GetDimensions()) - 1, order="F"
            )
            voxel = mesh.GetCell(*ijk)
            center = np.empty(3)
            voxel.GetCentroid(center)
        else:
            center = mesh.GetPoints().GetPoint(vertex_id)
        del mesh

        # from the picked renderer to the subplot coords
        try:
            lst = self._renderer._all_renderers._renderers
        except AttributeError:
            lst = self._renderer._all_renderers
        rindex = lst.index(self.picked_renderer)
        row, col = self._renderer._index_to_loc(rindex)

        actors = list()
        spheres = list()
        for _ in self._iter_views(hemi):
            # Using _sphere() instead of renderer.sphere() for 2 reasons:
            # 1) renderer.sphere() fails on Windows in a scenario where a lot
            #    of picking requests are done in a short span of time (could be
            #    mitigated with synchronization/delay?)
            # 2) the glyph filter is used in renderer.sphere() but only one
            #    sphere is required in this function.
            actor, sphere = self._renderer._sphere(
                center=np.array(center),
                color=color,
                radius=4.0,
            )
            actors.append(actor)
            spheres.append(sphere)

        # add metadata for picking
        for sphere in spheres:
            sphere._is_glyph = True
            sphere._hemi = hemi
            sphere._line = line
            sphere._actors = actors
            sphere._color = color
            sphere._vertex_id = vertex_id

        self.picked_points[hemi].append(vertex_id)
        self._spheres.extend(spheres)
        self.pick_table[vertex_id] = spheres
        return sphere

    def _remove_vertex_glyph(self, mesh, render=True):
        vertex_id = mesh._vertex_id
        if vertex_id not in self.pick_table:
            return

        hemi = mesh._hemi
        color = mesh._color
        spheres = self.pick_table[vertex_id]
        spheres[0]._line.remove()
        self.mpl_canvas.update_plot()
        self.picked_points[hemi].remove(vertex_id)

        with warnings.catch_warnings(record=True):
            # We intentionally ignore these in case we have traversed the
            # entire color cycle
            warnings.simplefilter("ignore")
            self.color_cycle.restore(color)
        for sphere in spheres:
            # remove all actors
            self.plotter.remove_actor(sphere._actors, render=False)
            sphere._actors = None
            self._spheres.pop(self._spheres.index(sphere))
        if render:
            self._renderer._update()
        self.pick_table.pop(vertex_id)

    def clear_glyphs(self):
        """Clear the picking glyphs."""
        if not self.time_viewer:
            return
        for sphere in list(self._spheres):  # will remove itself, so copy
            self._remove_vertex_glyph(sphere, render=False)
        assert sum(len(v) for v in self.picked_points.values()) == 0
        assert len(self.pick_table) == 0
        assert len(self._spheres) == 0
        for hemi in self._hemis:
            for label_id in list(self.picked_patches[hemi]):
                self._remove_label_glyph(hemi, label_id)
        assert sum(len(v) for v in self.picked_patches.values()) == 0
        if self.rms is not None:
            self.rms.remove()
            self.rms = None
        self._renderer._update()

    def plot_time_course(self, hemi, vertex_id, color, update=True):
        """Plot the vertex time course.

        Parameters
        ----------
        hemi : str
            The hemisphere id of the vertex.
        vertex_id : int
            The vertex identifier in the mesh.
        color : matplotlib color
            The color of the time course.
        update : bool
            Force an update of the plot. Defaults to True.

        Returns
        -------
        line : matplotlib object
            The time line object.
        """
        if self.mpl_canvas is None:
            return
        time = self._data["time"].copy()  # avoid circular ref
        mni = None
        if hemi == "vol":
            hemi_str = "V"
            xfm = read_talxfm(self._subject, self._subjects_dir)
            if self._units == "mm":
                xfm["trans"][:3, 3] *= 1000.0
            ijk = np.unravel_index(vertex_id, self._data[hemi]["grid_shape"], order="F")
            src_mri_t = self._data[hemi]["grid_src_mri_t"]
            mni = apply_trans(np.dot(xfm["trans"], src_mri_t), ijk)
        else:
            hemi_str = "L" if hemi == "lh" else "R"
            try:
                mni = vertex_to_mni(
                    vertices=vertex_id,
                    hemis=0 if hemi == "lh" else 1,
                    subject=self._subject,
                    subjects_dir=self._subjects_dir,
                )
            except Exception:
                mni = None
        if mni is not None:
            mni = " MNI: " + ", ".join("%5.1f" % m for m in mni)
        else:
            mni = ""
        label = "{}:{}{}".format(hemi_str, str(vertex_id).ljust(6), mni)
        act_data, smooth = self.act_data_smooth[hemi]
        if smooth is not None:
            act_data = smooth[vertex_id].dot(act_data)[0]
        else:
            act_data = act_data[vertex_id].copy()
        line = self.mpl_canvas.plot(
            time,
            act_data,
            label=label,
            lw=1.0,
            color=color,
            zorder=4,
            update=update,
        )
        return line

    def plot_time_line(self, update=True):
        """Add the time line to the MPL widget.

        Parameters
        ----------
        update : bool
            Force an update of the plot. Defaults to True.
        """
        if self.mpl_canvas is None:
            return
        if isinstance(self.show_traces, bool) and self.show_traces:
            # add time information
            current_time = self._current_time
            if not hasattr(self, "time_line"):
                self.time_line = self.mpl_canvas.plot_time_line(
                    x=current_time,
                    label="time",
                    color=self._fg_color,
                    lw=1,
                    update=update,
                )
            self.time_line.set_xdata([current_time])
            if update:
                self.mpl_canvas.update_plot()

    def _configure_help(self):
        pairs = [
            ("?", "Display help window"),
            ("i", "Toggle interface"),
            ("s", "Apply auto-scaling"),
            ("r", "Restore original clim"),
            ("c", "Clear all traces"),
            ("n", "Shift the time forward by the playback speed"),
            ("b", "Shift the time backward by the playback speed"),
            ("Space", "Start/Pause playback"),
            ("Up", "Decrease camera elevation angle"),
            ("Down", "Increase camera elevation angle"),
            ("Left", "Decrease camera azimuth angle"),
            ("Right", "Increase camera azimuth angle"),
        ]
        text1, text2 = zip(*pairs)
        text1 = "\n".join(text1)
        text2 = "\n".join(text2)
        self.help_canvas = self._renderer._window_get_simple_canvas(
            width=5, height=2, dpi=80
        )
        _show_help_fig(
            col1=text1,
            col2=text2,
            fig_help=self.help_canvas.fig,
            ax=self.help_canvas.axes,
            show=False,
        )

    def help(self):
        """Display the help window."""
        self.help_canvas.show()

    def _clear_callbacks(self):
        if not hasattr(self, "callbacks"):
            return
        for callback in self.callbacks.values():
            if callback is not None:
                for key in ("plotter", "brain", "callback", "widget", "widgets"):
                    setattr(callback, key, None)
        self.callbacks.clear()
        # Remove the default key binding
        if getattr(self, "iren", None) is not None:
            self.plotter.iren.clear_key_event_callbacks()

    def _clear_widgets(self):
        if not hasattr(self, "widgets"):
            return
        for widget in self.widgets.values():
            if widget is not None:
                for key in ("triggered", "floatValueChanged"):
                    setattr(widget, key, None)
        self.widgets.clear()

    @property
    def interaction(self):
        """The interaction style."""
        return self._interaction

    @interaction.setter
    def interaction(self, interaction):
        """Set the interaction style."""
        _validate_type(interaction, str, "interaction")
        _check_option("interaction", interaction, ("trackball", "terrain"))
        for _ in self._iter_views("vol"):  # will traverse all
            self._renderer.set_interaction(interaction)

    def _cortex_colormap(self, cortex):
        """Return the colormap corresponding to the cortex."""
        from .._3d import _get_cmap
        from matplotlib.colors import ListedColormap

        colormap_map = dict(
            classic=dict(colormap="Greys", vmin=-1, vmax=2),
            high_contrast=dict(colormap="Greys", vmin=-0.1, vmax=1.3),
            low_contrast=dict(colormap="Greys", vmin=-5, vmax=5),
            bone=dict(colormap="bone_r", vmin=-0.2, vmax=2),
        )
        _validate_type(cortex, (str, dict, list, tuple), "cortex")
        if isinstance(cortex, str):
            if cortex in colormap_map:
                cortex = colormap_map[cortex]
            else:
                cortex = [cortex] * 2
        if isinstance(cortex, (list, tuple)):
            _check_option(
                "len(cortex)",
                len(cortex),
                (2, 3),
                extra="when cortex is a list or tuple",
            )
            if len(cortex) == 3:
                cortex = [cortex] * 2
            cortex = list(cortex)
            for ci, c in enumerate(cortex):
                cortex[ci] = _to_rgb(c, name="cortex")
            cortex = dict(
                colormap=ListedColormap(cortex, name="custom binary"), vmin=0, vmax=1
            )
        cortex = dict(
            vmin=float(cortex["vmin"]),
            vmax=float(cortex["vmax"]),
            colormap=_get_cmap(cortex["colormap"]),
        )
        return cortex

    def _remove(self, item, render=False):
        """Remove actors from the rendered scene."""
        if item in self._actors:
            logger.debug(f"Removing {len(self._actors[item])} {item} actor(s)")
            for actor in self._actors[item]:
                self._renderer.plotter.remove_actor(actor, render=False)
            self._actors.pop(item)  # remove actor list
            if render:
                self._renderer._update()

    def _add_actor(self, item, actor):
        """Add an actor to the internal register."""
        if item in self._actors:  # allows adding more than one
            self._actors[item].append(actor)
        else:
            self._actors[item] = [actor]

    @verbose
    def add_data(
        self,
        array,
        fmin=None,
        fmid=None,
        fmax=None,
        thresh=None,
        center=None,
        transparent=False,
        colormap="auto",
        alpha=1,
        vertices=None,
        smoothing_steps=None,
        time=None,
        time_label="auto",
        colorbar=True,
        hemi=None,
        remove_existing=None,
        time_label_size=None,
        initial_time=None,
        scale_factor=None,
        vector_alpha=None,
        clim=None,
        src=None,
        volume_options=0.4,
        colorbar_kwargs=None,
        verbose=None,
    ):
        """Display data from a numpy array on the surface or volume.

        This provides a similar interface to
        :meth:`surfer.Brain.add_overlay`, but it displays
        it with a single colormap. It offers more flexibility over the
        colormap, and provides a way to display four-dimensional data
        (i.e., a timecourse) or five-dimensional data (i.e., a
        vector-valued timecourse).

        .. note:: ``fmin`` sets the low end of the colormap, and is separate
                  from thresh (this is a different convention from
                  :meth:`surfer.Brain.add_overlay`).

        Parameters
        ----------
        array : numpy array, shape (n_vertices[, 3][, n_times])
            Data array. For the data to be understood as vector-valued
            (3 values per vertex corresponding to X/Y/Z surface RAS),
            then ``array`` must be have all 3 dimensions.
            If vectors with no time dimension are desired, consider using a
            singleton (e.g., ``np.newaxis``) to create a "time" dimension
            and pass ``time_label=None`` (vector values are not supported).
        %(fmin_fmid_fmax)s
        %(thresh)s
        %(center)s
        %(transparent)s
        colormap : str, list of color, or array
            Name of matplotlib colormap to use, a list of matplotlib colors,
            or a custom look up table (an n x 4 array coded with RBGA values
            between 0 and 255), the default "auto" chooses a default divergent
            colormap, if "center" is given (currently "icefire"), otherwise a
            default sequential colormap (currently "rocket").
        alpha : float in [0, 1]
            Alpha level to control opacity of the overlay.
        vertices : numpy array
            Vertices for which the data is defined (needed if
            ``len(data) < nvtx``).
        smoothing_steps : int or None
            Number of smoothing steps (smoothing is used if len(data) < nvtx)
            The value 'nearest' can be used too. None (default) will use as
            many as necessary to fill the surface.
        time : numpy array
            Time points in the data array (if data is 2D or 3D).
        %(time_label)s
        colorbar : bool
            Whether to add a colorbar to the figure. Can also be a tuple
            to give the (row, col) index of where to put the colorbar.
        hemi : str | None
            If None, it is assumed to belong to the hemisphere being
            shown. If two hemispheres are being shown, an error will
            be thrown.
        remove_existing : bool
            Not supported yet.
            Remove surface added by previous "add_data" call. Useful for
            conserving memory when displaying different data in a loop.
        time_label_size : int
            Font size of the time label (default 14).
        initial_time : float | None
            Time initially shown in the plot. ``None`` to use the first time
            sample (default).
        scale_factor : float | None (default)
            The scale factor to use when displaying glyphs for vector-valued
            data.
        vector_alpha : float | None
            Alpha level to control opacity of the arrows. Only used for
            vector-valued data. If None (default), ``alpha`` is used.
        clim : dict
            Original clim arguments.
        %(src_volume_options)s
        colorbar_kwargs : dict | None
            Options to pass to ``pyvista.Plotter.add_scalar_bar``
            (e.g., ``dict(title_font_size=10)``).
        %(verbose)s

        Notes
        -----
        If the data is defined for a subset of vertices (specified
        by the "vertices" parameter), a smoothing method is used to interpolate
        the data onto the high resolution surface. If the data is defined for
        subsampled version of the surface, smoothing_steps can be set to None,
        in which case only as many smoothing steps are applied until the whole
        surface is filled with non-zeros.

        Due to a VTK alpha rendering bug, ``vector_alpha`` is
        clamped to be strictly < 1.
        """
        _validate_type(transparent, bool, "transparent")
        _validate_type(vector_alpha, ("numeric", None), "vector_alpha")
        _validate_type(scale_factor, ("numeric", None), "scale_factor")

        # those parameters are not supported yet, only None is allowed
        _check_option("thresh", thresh, [None])
        _check_option("remove_existing", remove_existing, [None])
        _validate_type(time_label_size, (None, "numeric"), "time_label_size")
        if time_label_size is not None:
            time_label_size = float(time_label_size)
            if time_label_size < 0:
                raise ValueError(
                    "time_label_size must be positive, got " f"{time_label_size}"
                )

        hemi = self._check_hemi(hemi, extras=["vol"])
        stc, array, vertices = self._check_stc(hemi, array, vertices)
        array = np.asarray(array)
        vector_alpha = alpha if vector_alpha is None else vector_alpha
        self._data["vector_alpha"] = vector_alpha
        self._data["scale_factor"] = scale_factor

        # Create time array and add label if > 1D
        if array.ndim <= 1:
            time_idx = 0
        else:
            # check time array
            if time is None:
                time = np.arange(array.shape[-1])
            else:
                time = np.asarray(time)
                if time.shape != (array.shape[-1],):
                    raise ValueError(
                        "time has shape %s, but need shape %s "
                        "(array.shape[-1])" % (time.shape, (array.shape[-1],))
                    )
            self._data["time"] = time

            if self._n_times is None:
                self._times = time
            elif len(time) != self._n_times:
                raise ValueError("New n_times is different from previous " "n_times")
            elif not np.array_equal(time, self._times):
                raise ValueError(
                    "Not all time values are consistent with " "previously set times."
                )

            # initial time
            if initial_time is None:
                time_idx = 0
            else:
                time_idx = self._to_time_index(initial_time)

        # time label
        time_label, _ = _handle_time(time_label, "s", time)
        y_txt = 0.05 + 0.1 * bool(colorbar)

        if array.ndim == 3:
            if array.shape[1] != 3:
                raise ValueError(
                    "If array has 3 dimensions, array.shape[1] "
                    "must equal 3, got %s" % (array.shape[1],)
                )
        fmin, fmid, fmax = _update_limits(fmin, fmid, fmax, center, array)
        if colormap == "auto":
            colormap = "mne" if center is not None else "hot"

        if smoothing_steps is None:
            smoothing_steps = 7
        elif smoothing_steps == "nearest":
            smoothing_steps = -1
        elif isinstance(smoothing_steps, int):
            if smoothing_steps < 0:
                raise ValueError(
                    "Expected value of `smoothing_steps` is"
                    " positive but {} was given.".format(smoothing_steps)
                )
        else:
            raise TypeError(
                "Expected type of `smoothing_steps` is int or"
                " NoneType but {} was given.".format(type(smoothing_steps))
            )

        self._data["stc"] = stc
        self._data["src"] = src
        self._data["smoothing_steps"] = smoothing_steps
        self._data["clim"] = clim
        self._data["time"] = time
        self._data["initial_time"] = initial_time
        self._data["time_label"] = time_label
        self._data["initial_time_idx"] = time_idx
        self._data["time_idx"] = time_idx
        self._data["transparent"] = transparent
        # data specific for a hemi
        self._data[hemi] = dict()
        self._data[hemi]["glyph_dataset"] = None
        self._data[hemi]["glyph_mapper"] = None
        self._data[hemi]["glyph_actor"] = None
        self._data[hemi]["array"] = array
        self._data[hemi]["vertices"] = vertices
        self._data["alpha"] = alpha
        self._data["colormap"] = colormap
        self._data["center"] = center
        self._data["fmin"] = fmin
        self._data["fmid"] = fmid
        self._data["fmax"] = fmax
        self.update_lut()

        # 1) add the surfaces first
        actor = None
        for _ in self._iter_views(hemi):
            if hemi in ("lh", "rh"):
                actor = self._layered_meshes[hemi]._actor
            else:
                src_vol = src[2:] if src.kind == "mixed" else src
                actor, _ = self._add_volume_data(hemi, src_vol, volume_options)
        assert actor is not None  # should have added one
        self._add_actor("data", actor)

        # 2) update time and smoothing properties
        # set_data_smoothing calls "set_time_point" for us, which will set
        # _current_time
        self.set_time_interpolation(self.time_interpolation)
        self.set_data_smoothing(self._data["smoothing_steps"])

        # 3) add the other actors
        if colorbar is True:
            # bottom left by default
            colorbar = (self._subplot_shape[0] - 1, 0)
        for ri, ci, v in self._iter_views(hemi):
            # Add the time label to the bottommost view
            do = (ri, ci) == colorbar
            if not self._time_label_added and time_label is not None and do:
                time_actor = self._renderer.text2d(
                    x_window=0.95,
                    y_window=y_txt,
                    color=self._fg_color,
                    size=time_label_size,
                    text=time_label(self._current_time),
                    justification="right",
                )
                self._data["time_actor"] = time_actor
                self._time_label_added = True
            if colorbar and self._scalar_bar is None and do:
                kwargs = dict(
                    source=actor,
                    n_labels=8,
                    color=self._fg_color,
                    bgcolor=self._brain_color[:3],
                )
                kwargs.update(colorbar_kwargs or {})
                self._scalar_bar = self._renderer.scalarbar(**kwargs)
            self._renderer.set_camera(
                update=False, reset_camera=False, **views_dicts[hemi][v]
            )

        # 4) update the scalar bar and opacity
        self.update_lut(alpha=alpha)

    def remove_data(self):
        """Remove rendered data from the mesh."""
        self._remove("data", render=True)

    def _iter_views(self, hemi):
        """Iterate over rows and columns that need to be added to."""
        hemi_dict = dict(lh=[0], rh=[0], vol=[0])
        if self._hemi == "split":
            hemi_dict.update(rh=[1], vol=[0, 1])
        for vi, view in enumerate(self._views):
            view_dict = dict(lh=[vi], rh=[vi], vol=[vi])
            if self._hemi == "split":
                view_dict.update(vol=[vi, vi])
            if self._view_layout == "vertical":
                rows, cols = view_dict, hemi_dict  # views are rows, hemis cols
            else:
                rows, cols = hemi_dict, view_dict  # hemis are rows, views cols
            for ri, ci in zip(rows[hemi], cols[hemi]):
                self._renderer.subplot(ri, ci)
                yield ri, ci, view

    def remove_labels(self):
        """Remove all the ROI labels from the image."""
        for hemi in self._hemis:
            mesh = self._layered_meshes[hemi]
            for label in self._labels[hemi]:
                mesh.remove_overlay(label.name)
            self._labels[hemi].clear()
        self._renderer._update()

    def remove_annotations(self):
        """Remove all annotations from the image."""
        for hemi in self._hemis:
            if hemi in self._layered_meshes:
                mesh = self._layered_meshes[hemi]
                mesh.remove_overlay(self._annots[hemi])
            if hemi in self._annots:
                self._annots[hemi].clear()
        self._renderer._update()

    def _add_volume_data(self, hemi, src, volume_options):
        from ..backends._pyvista import _hide_testing_actor

        _validate_type(src, SourceSpaces, "src")
        _check_option("src.kind", src.kind, ("volume",))
        _validate_type(volume_options, (dict, "numeric", None), "volume_options")
        assert hemi == "vol"
        if not isinstance(volume_options, dict):
            volume_options = dict(
                resolution=float(volume_options) if volume_options is not None else None
            )
        volume_options = _handle_default("volume_options", volume_options)
        allowed_types = (
            ["resolution", (None, "numeric")],
            ["blending", (str,)],
            ["alpha", ("numeric", None)],
            ["surface_alpha", (None, "numeric")],
            ["silhouette_alpha", (None, "numeric")],
            ["silhouette_linewidth", ("numeric",)],
        )
        for key, types in allowed_types:
            _validate_type(volume_options[key], types, f"volume_options[{repr(key)}]")
        extra_keys = set(volume_options) - set(a[0] for a in allowed_types)
        if len(extra_keys):
            raise ValueError(f"volume_options got unknown keys {sorted(extra_keys)}")
        blending = _check_option(
            'volume_options["blending"]',
            volume_options["blending"],
            ("composite", "mip"),
        )
        alpha = volume_options["alpha"]
        if alpha is None:
            alpha = 0.4 if self._data[hemi]["array"].ndim == 3 else 1.0
        alpha = np.clip(float(alpha), 0.0, 1.0)
        resolution = volume_options["resolution"]
        surface_alpha = volume_options["surface_alpha"]
        if surface_alpha is None:
            surface_alpha = min(alpha / 2.0, 0.1)
        silhouette_alpha = volume_options["silhouette_alpha"]
        if silhouette_alpha is None:
            silhouette_alpha = surface_alpha / 4.0
        silhouette_linewidth = volume_options["silhouette_linewidth"]
        del volume_options
        volume_pos = self._data[hemi].get("grid_volume_pos")
        volume_neg = self._data[hemi].get("grid_volume_neg")
        center = self._data["center"]
        if volume_pos is None:
            xyz = np.meshgrid(*[np.arange(s) for s in src[0]["shape"]], indexing="ij")
            dimensions = np.array(src[0]["shape"], int)
            mult = 1000 if self._units == "mm" else 1
            src_mri_t = src[0]["src_mri_t"]["trans"].copy()
            src_mri_t[:3] *= mult
            if resolution is not None:
                resolution = resolution * mult / 1000.0  # to mm
            del src, mult
            coords = np.array([c.ravel(order="F") for c in xyz]).T
            coords = apply_trans(src_mri_t, coords)
            self.geo[hemi] = Bunch(coords=coords)
            vertices = self._data[hemi]["vertices"]
            assert self._data[hemi]["array"].shape[0] == len(vertices)
            # MNE constructs the source space on a uniform grid in MRI space,
            # but mne coreg can change it to be non-uniform, so we need to
            # use all three elements here
            assert np.allclose(src_mri_t[:3, :3], np.diag(np.diag(src_mri_t)[:3]))
            spacing = np.diag(src_mri_t)[:3]
            origin = src_mri_t[:3, 3] - spacing / 2.0
            scalars = np.zeros(np.prod(dimensions))
            scalars[vertices] = 1.0  # for the outer mesh
            grid, grid_mesh, volume_pos, volume_neg = self._renderer._volume(
                dimensions,
                origin,
                spacing,
                scalars,
                surface_alpha,
                resolution,
                blending,
                center,
            )
            self._data[hemi]["alpha"] = alpha  # incorrectly set earlier
            self._data[hemi]["grid"] = grid
            self._data[hemi]["grid_mesh"] = grid_mesh
            self._data[hemi]["grid_coords"] = coords
            self._data[hemi]["grid_src_mri_t"] = src_mri_t
            self._data[hemi]["grid_shape"] = dimensions
            self._data[hemi]["grid_volume_pos"] = volume_pos
            self._data[hemi]["grid_volume_neg"] = volume_neg
        actor_pos, _ = self._renderer.plotter.add_actor(
            volume_pos, reset_camera=False, name=None, culling=False, render=False
        )
        actor_neg = actor_mesh = None
        if volume_neg is not None:
            actor_neg, _ = self._renderer.plotter.add_actor(
                volume_neg, reset_camera=False, name=None, culling=False, render=False
            )
        grid_mesh = self._data[hemi]["grid_mesh"]
        if grid_mesh is not None:
            actor_mesh, prop = self._renderer.plotter.add_actor(
                grid_mesh,
                reset_camera=False,
                name=None,
                culling=False,
                pickable=False,
                render=False,
            )
            prop.SetColor(*self._brain_color[:3])
            prop.SetOpacity(surface_alpha)
            if silhouette_alpha > 0 and silhouette_linewidth > 0:
                for _ in self._iter_views("vol"):
                    self._renderer._silhouette(
                        mesh=grid_mesh.GetInput(),
                        color=self._brain_color[:3],
                        line_width=silhouette_linewidth,
                        alpha=silhouette_alpha,
                    )
        for actor in (actor_pos, actor_neg, actor_mesh):
            if actor is not None:
                _hide_testing_actor(actor)

        return actor_pos, actor_neg

    def add_label(
        self,
        label,
        color=None,
        alpha=1,
        scalar_thresh=None,
        borders=False,
        hemi=None,
        subdir=None,
        reset_camera=True,
    ):
        """Add an ROI label to the image.

        Parameters
        ----------
        label : str | instance of Label
            Label filepath or name. Can also be an instance of
            an object with attributes "hemi", "vertices", "name", and
            optionally "color" and "values" (if scalar_thresh is not None).
        color : matplotlib-style color | None
            Anything matplotlib accepts: string, RGB, hex, etc. (default
            "crimson").
        alpha : float in [0, 1]
            Alpha level to control opacity.
        scalar_thresh : None | float
            Threshold the label ids using this value in the label
            file's scalar field (i.e. label only vertices with
            scalar >= thresh).
        borders : bool | int
            Show only label borders. If int, specify the number of steps
            (away from the true border) along the cortical mesh to include
            as part of the border definition.
        hemi : str | None
            If None, it is assumed to belong to the hemisphere being
            shown.
        subdir : None | str
            If a label is specified as name, subdir can be used to indicate
            that the label file is in a sub-directory of the subject's
            label directory rather than in the label directory itself (e.g.
            for ``$SUBJECTS_DIR/$SUBJECT/label/aparc/lh.cuneus.label``
            ``brain.add_label('cuneus', subdir='aparc')``).
        reset_camera : bool
            If True, reset the camera view after adding the label. Defaults
            to True.

        Notes
        -----
        To remove previously added labels, run Brain.remove_labels().
        """
        from ...label import read_label

        if isinstance(label, str):
            if color is None:
                color = "crimson"

            if os.path.isfile(label):
                filepath = label
                label = read_label(filepath)
                hemi = label.hemi
                label_name = os.path.basename(filepath).split(".")[1]
            else:
                hemi = self._check_hemi(hemi)
                label_name = label
                label_fname = ".".join([hemi, label_name, "label"])
                if subdir is None:
                    filepath = op.join(
                        self._subjects_dir, self._subject, "label", label_fname
                    )
                else:
                    filepath = op.join(
                        self._subjects_dir, self._subject, "label", subdir, label_fname
                    )
                if not os.path.exists(filepath):
                    raise ValueError("Label file %s does not exist" % filepath)
                label = read_label(filepath)
            ids = label.vertices
            scalars = label.values
        else:
            # try to extract parameters from label instance
            try:
                hemi = label.hemi
                ids = label.vertices
                if label.name is None:
                    label.name = "unnamed" + str(self._unnamed_label_id)
                    self._unnamed_label_id += 1
                label_name = str(label.name)

                if color is None:
                    if hasattr(label, "color") and label.color is not None:
                        color = label.color
                    else:
                        color = "crimson"

                if scalar_thresh is not None:
                    scalars = label.values
            except Exception:
                raise ValueError(
                    "Label was not a filename (str), and could "
                    "not be understood as a class. The class "
                    'must have attributes "hemi", "vertices", '
                    '"name", and (if scalar_thresh is not None)'
                    '"values"'
                )
            hemi = self._check_hemi(hemi)

        if scalar_thresh is not None:
            ids = ids[scalars >= scalar_thresh]

        if self.time_viewer and self.show_traces and self.traces_mode == "label":
            stc = self._data["stc"]
            src = self._data["src"]
            tc = stc.extract_label_time_course(
                label, src=src, mode=self.label_extract_mode
            )
            tc = tc[0] if tc.ndim == 2 else tc[0, 0, :]
            color = next(self.color_cycle)
            line = self.mpl_canvas.plot(
                self._data["time"], tc, label=label_name, color=color
            )
        else:
            line = None

        orig_color = color
        color = _to_rgb(color, alpha, alpha=True)
        cmap = np.array(
            [
                (
                    0,
                    0,
                    0,
                    0,
                ),
                color,
            ]
        )
        ctable = np.round(cmap * 255).astype(np.uint8)

        scalars = np.zeros(self.geo[hemi].coords.shape[0])
        scalars[ids] = 1
        if borders:
            keep_idx = _mesh_borders(self.geo[hemi].faces, scalars)
            show = np.zeros(scalars.size, dtype=np.int64)
            if isinstance(borders, int):
                for _ in range(borders):
                    keep_idx = np.in1d(self.geo[hemi].faces.ravel(), keep_idx)
                    keep_idx.shape = self.geo[hemi].faces.shape
                    keep_idx = self.geo[hemi].faces[np.any(keep_idx, axis=1)]
                    keep_idx = np.unique(keep_idx)
            show[keep_idx] = 1
            scalars *= show
        for _, _, v in self._iter_views(hemi):
            mesh = self._layered_meshes[hemi]
            mesh.add_overlay(
                scalars=scalars,
                colormap=ctable,
                rng=[np.min(scalars), np.max(scalars)],
                opacity=alpha,
                name=label_name,
            )
            if reset_camera:
                self._renderer.set_camera(update=False, **views_dicts[hemi][v])
            if self.time_viewer and self.show_traces and self.traces_mode == "label":
                label._color = orig_color
                label._line = line
            self._labels[hemi].append(label)
        self._renderer._update()

    @fill_doc
    def add_forward(self, fwd, trans, alpha=1, scale=None):
        """Add a quiver to render positions of dipoles.

        Parameters
        ----------
        %(fwd)s
        %(trans_not_none)s
        %(alpha)s Default 1.
        scale : None | float
            The size of the arrow representing the dipoles in
            :class:`mne.viz.Brain` units. Default 1.5mm.

        Notes
        -----
        .. versionadded:: 1.0
        """
        head_mri_t = _get_trans(trans, "head", "mri", allow_none=False)[0]
        del trans
        if scale is None:
            scale = 1.5 if self._units == "mm" else 1.5e-3
        error_msg = (
            "Unexpected forward model coordinate frame " '{}, must be "head" or "mri"'
        )
        if fwd["coord_frame"] in _frame_to_str:
            fwd_frame = _frame_to_str[fwd["coord_frame"]]
            if fwd_frame == "mri":
                fwd_trans = Transform("mri", "mri")
            elif fwd_frame == "head":
                fwd_trans = head_mri_t
            else:
                raise RuntimeError(error_msg.format(fwd_frame))
        else:
            raise RuntimeError(error_msg.format(fwd["coord_frame"]))
        for actor in _plot_forward(
            self._renderer,
            fwd,
            fwd_trans,
            fwd_scale=1e3 if self._units == "mm" else 1,
            scale=scale,
            alpha=alpha,
        ):
            self._add_actor("forward", actor)

        self._renderer._update()

    def remove_forward(self):
        """Remove forward sources from the rendered scene."""
        self._remove("forward", render=True)

    @fill_doc
    def add_dipole(self, dipole, trans, colors="red", alpha=1, scales=None):
        """Add a quiver to render positions of dipoles.

        Parameters
        ----------
        dipole : instance of Dipole
            Dipole object containing position, orientation and amplitude of
            one or more dipoles or in the forward solution.
        %(trans_not_none)s
        colors : list | matplotlib-style color | None
            A single color or list of anything matplotlib accepts:
            string, RGB, hex, etc. Default red.
        %(alpha)s Default 1.
        scales : list | float | None
            The size of the arrow representing the dipole in
            :class:`mne.viz.Brain` units. Default 5mm.

        Notes
        -----
        .. versionadded:: 1.0
        """
        head_mri_t = _get_trans(trans, "head", "mri", allow_none=False)[0]
        del trans
        n_dipoles = len(dipole)
        if not isinstance(colors, (list, tuple)):
            colors = [colors] * n_dipoles  # make into list
        if len(colors) != n_dipoles:
            raise ValueError(
                f"The number of colors ({len(colors)}) "
                f"and dipoles ({n_dipoles}) must match"
            )
        colors = [
            _to_rgb(color, name=f"colors[{ci}]") for ci, color in enumerate(colors)
        ]
        if scales is None:
            scales = 5 if self._units == "mm" else 5e-3
        if not isinstance(scales, (list, tuple)):
            scales = [scales] * n_dipoles  # make into list
        if len(scales) != n_dipoles:
            raise ValueError(
                f"The number of scales ({len(scales)}) "
                f"and dipoles ({n_dipoles}) must match"
            )
        pos = apply_trans(head_mri_t, dipole.pos)
        pos *= 1e3 if self._units == "mm" else 1
        for _ in self._iter_views("vol"):
            for this_pos, this_ori, color, scale in zip(
                pos, dipole.ori, colors, scales
            ):
                actor, _ = self._renderer.quiver3d(
                    *this_pos,
                    *this_ori,
                    color=color,
                    opacity=alpha,
                    mode="arrow",
                    scale=scale,
                )
                self._add_actor("dipole", actor)

        self._renderer._update()

    def remove_dipole(self):
        """Remove dipole objects from the rendered scene."""
        self._remove("dipole", render=True)

    @fill_doc
    def add_head(self, dense=True, color="gray", alpha=0.5):
        """Add a mesh to render the outer head surface.

        Parameters
        ----------
        dense : bool
            Whether to plot the dense head (``seghead``) or the less dense head
            (``head``).
        %(color_matplotlib)s
        %(alpha)s

        Notes
        -----
        .. versionadded:: 0.24
        """
        # load head
        surf = _get_head_surface(
            "seghead" if dense else "head", self._subject, self._subjects_dir
        )
        verts, triangles = surf["rr"], surf["tris"]
        verts *= 1e3 if self._units == "mm" else 1
        color = _to_rgb(color)

        for _ in self._iter_views("vol"):
            actor, _ = self._renderer.mesh(
                *verts.T,
                triangles=triangles,
                color=color,
                opacity=alpha,
                reset_camera=False,
                render=False,
            )
            self._add_actor("head", actor)

        self._renderer._update()

    def remove_head(self):
        """Remove head objects from the rendered scene."""
        self._remove("head", render=True)

    @fill_doc
    def add_skull(self, outer=True, color="gray", alpha=0.5):
        """Add a mesh to render the skull surface.

        Parameters
        ----------
        outer : bool
            Adds the outer skull if ``True``, otherwise adds the inner skull.
        %(color_matplotlib)s
        %(alpha)s

        Notes
        -----
        .. versionadded:: 0.24
        """
        surf = _get_skull_surface(
            "outer" if outer else "inner", self._subject, self._subjects_dir
        )
        verts, triangles = surf["rr"], surf["tris"]
        verts *= 1e3 if self._units == "mm" else 1
        color = _to_rgb(color)

        for _ in self._iter_views("vol"):
            actor, _ = self._renderer.mesh(
                *verts.T,
                triangles=triangles,
                color=color,
                opacity=alpha,
                reset_camera=False,
                render=False,
            )
            self._add_actor("skull", actor)

        self._renderer._update()

    def remove_skull(self):
        """Remove skull objects from the rendered scene."""
        self._remove("skull", render=True)

    @fill_doc
    def add_volume_labels(
        self,
        aseg="aparc+aseg",
        labels=None,
        colors=None,
        alpha=0.5,
        smooth=0.9,
        fill_hole_size=None,
        legend=None,
    ):
        """Add labels to the rendering from an anatomical segmentation.

        Parameters
        ----------
        %(aseg)s
        labels : list
            Labeled regions of interest to plot. See
            :func:`mne.get_montage_volume_labels`
            for one way to determine regions of interest. Regions can also be
            chosen from the :term:`FreeSurfer LUT`.
        colors : list | matplotlib-style color | None
            A list of anything matplotlib accepts: string, RGB, hex, etc.
            (default :term:`FreeSurfer LUT` colors).
        %(alpha)s
        %(smooth)s
        fill_hole_size : int | None
            The size of holes to remove in the mesh in voxels. Default is None,
            no holes are removed. Warning, this dilates the boundaries of the
            surface by ``fill_hole_size`` number of voxels so use the minimal
            size.
        legend : bool | None | dict
            Add a legend displaying the names of the ``labels``. Default (None)
            is ``True`` if the number of ``labels`` is 10 or fewer.
            Can also be a dict of ``kwargs`` to pass to
            ``pyvista.Plotter.add_legend``.

        Notes
        -----
        .. versionadded:: 0.24
        """
        import nibabel as nib

        # load anatomical segmentation image
        if not aseg.endswith("aseg"):
            raise RuntimeError(f'`aseg` file path must end with "aseg", got {aseg}')
        aseg = str(
            _check_fname(
                op.join(
                    self._subjects_dir,
                    self._subject,
                    "mri",
                    aseg + ".mgz",
                ),
                overwrite="read",
                must_exist=True,
            )
        )
        aseg_fname = aseg
        aseg = nib.load(aseg_fname)
        aseg_data = np.asarray(aseg.dataobj)
        vox_mri_t = aseg.header.get_vox2ras_tkr()
        mult = 1e-3 if self._units == "m" else 1
        vox_mri_t[:3] *= mult
        del aseg

        # read freesurfer lookup table
        lut, fs_colors = read_freesurfer_lut()
        if labels is None:  # assign default ROI labels based on indices
            lut_r = {v: k for k, v in lut.items()}
            labels = [lut_r[idx] for idx in DEFAULTS["volume_label_indices"]]

        _validate_type(fill_hole_size, (int, None), "fill_hole_size")
        _validate_type(legend, (bool, None, dict), "legend")
        if legend is None:
            legend = len(labels) < 11

        if colors is None:
            colors = [fs_colors[label] / 255 for label in labels]
        elif not isinstance(colors, (list, tuple)):
            colors = [colors] * len(labels)  # make into list
        colors = [
            _to_rgb(color, name=f"colors[{ci}]") for ci, color in enumerate(colors)
        ]
        surfs = _marching_cubes(
            aseg_data,
            [lut[label] for label in labels],
            smooth=smooth,
            fill_hole_size=fill_hole_size,
        )
        for label, color, (verts, triangles) in zip(labels, colors, surfs):
            if len(verts) == 0:  # not in aseg vals
                warn(
                    f"Value {lut[label]} not found for label "
                    f"{repr(label)} in: {aseg_fname}"
                )
                continue
            verts = apply_trans(vox_mri_t, verts)
            for _ in self._iter_views("vol"):
                actor, _ = self._renderer.mesh(
                    *verts.T,
                    triangles=triangles,
                    color=color,
                    opacity=alpha,
                    reset_camera=False,
                    render=False,
                )
                self._add_actor("volume_labels", actor)

        if legend or isinstance(legend, dict):
            # use empty kwargs for legend = True
            legend = legend if isinstance(legend, dict) else dict()
            self._renderer.plotter.add_legend(list(zip(labels, colors)), **legend)

        self._renderer._update()

    def remove_volume_labels(self):
        """Remove the volume labels from the rendered scene."""
        self._remove("volume_labels", render=True)
        self._renderer.plotter.remove_legend()

    @fill_doc
    def add_foci(
        self,
        coords,
        coords_as_verts=False,
        map_surface=None,
        scale_factor=1,
        color="white",
        alpha=1,
        name=None,
        hemi=None,
        resolution=50,
    ):
        """Add spherical foci, possibly mapping to displayed surf.

        The foci spheres can be displayed at the coordinates given, or
        mapped through a surface geometry. In other words, coordinates
        from a volume-based analysis in MNI space can be displayed on an
        inflated average surface by finding the closest vertex on the
        white surface and mapping to that vertex on the inflated mesh.

        Parameters
        ----------
        coords : ndarray, shape (n_coords, 3)
            Coordinates in stereotaxic space (default) or array of
            vertex ids (with ``coord_as_verts=True``).
        coords_as_verts : bool
            Whether the coords parameter should be interpreted as vertex ids.
        map_surface : str | None
            Surface to project the coordinates to, or None to use raw coords.
            When set to a surface, each foci is positioned at the closest
            vertex in the mesh.
        scale_factor : float
            Controls the size of the foci spheres (relative to 1cm).
        %(color_matplotlib)s
        %(alpha)s Default is 1.
        name : str
            Internal name to use.
        hemi : str | None
            If None, it is assumed to belong to the hemisphere being
            shown. If two hemispheres are being shown, an error will
            be thrown.
        resolution : int
            The resolution of the spheres.
        """
        hemi = self._check_hemi(hemi, extras=["vol"])

        # Figure out how to interpret the first parameter
        if coords_as_verts:
            coords = self.geo[hemi].coords[coords]
            map_surface = None

        # Possibly map the foci coords through a surface
        if map_surface is not None:
            from scipy.spatial.distance import cdist

            foci_surf = _Surface(
                self._subject,
                hemi,
                map_surface,
                self._subjects_dir,
                offset=0,
                units=self._units,
                x_dir=self._rigid[0, :3],
            )
            foci_surf.load_geometry()
            foci_vtxs = np.argmin(cdist(foci_surf.coords, coords), axis=0)
            coords = self.geo[hemi].coords[foci_vtxs]

        # Convert the color code
        color = _to_rgb(color)

        if self._units == "m":
            scale_factor = scale_factor / 1000.0

        for _, _, v in self._iter_views(hemi):
            self._renderer.sphere(
                center=coords,
                color=color,
                scale=(10.0 * scale_factor),
                opacity=alpha,
                resolution=resolution,
            )
            self._renderer.set_camera(**views_dicts[hemi][v])

        # Store the foci in the Brain._data dictionary
        data_foci = coords
        if "foci" in self._data.get(hemi, []):
            data_foci = np.vstack((self._data[hemi]["foci"], data_foci))
        self._data[hemi] = self._data.get(hemi, dict())  # no data added yet
        self._data[hemi]["foci"] = data_foci

    @verbose
    def add_sensors(
        self,
        info,
        trans,
        meg=None,
        eeg="original",
        fnirs=True,
        ecog=True,
        seeg=True,
        dbs=True,
        max_dist=0.004,
        verbose=None,
    ):
        """Add mesh objects to represent sensor positions.

        Parameters
        ----------
        %(info_not_none)s
        %(trans_not_none)s
        %(meg)s
        %(eeg)s
        %(fnirs)s
        %(ecog)s
        %(seeg)s
        %(dbs)s
        %(max_dist_ieeg)s
        %(verbose)s

        Notes
        -----
        .. versionadded:: 0.24
        """
        from ...preprocessing.ieeg._projection import _project_sensors_onto_inflated

        _validate_type(info, Info, "info")
        meg, eeg, fnirs, warn_meg = _handle_sensor_types(meg, eeg, fnirs)
        picks = pick_types(
            info,
            meg=("sensors" in meg),
            ref_meg=("ref" in meg),
            eeg=(len(eeg) > 0),
            ecog=ecog,
            seeg=seeg,
            dbs=dbs,
            fnirs=(len(fnirs) > 0),
        )
        head_mri_t = _get_trans(trans, "head", "mri", allow_none=False)[0]
        if self._surf in ("inflated", "flat"):
            for modality, check in dict(seeg=seeg, ecog=ecog).items():
                if pick_types(info, **{modality: check}).size > 0:
                    info = _project_sensors_onto_inflated(
                        info.copy(),
                        head_mri_t,
                        subject=self._subject,
                        subjects_dir=self._subjects_dir,
                        picks=modality,
                        max_dist=max_dist,
                        flat=self._surf == "flat",
                    )
        del trans
        # get transforms to "mri" window
        to_cf_t = _get_transforms_to_coord_frame(info, head_mri_t, coord_frame="mri")
        if pick_types(info, eeg=True, exclude=()).size > 0 and "projected" in eeg:
            head_surf = _get_head_surface("seghead", self._subject, self._subjects_dir)
        else:
            head_surf = None
        # Do the main plotting
        for _ in self._iter_views("vol"):
            if picks.size > 0:
                sensors_actors = _plot_sensors(
                    self._renderer,
                    info,
                    to_cf_t,
                    picks,
                    meg,
                    eeg,
                    fnirs,
                    warn_meg,
                    head_surf,
                    self._units,
                )
                for item, actors in sensors_actors.items():
                    for actor in actors:
                        self._add_actor(item, actor)

            if "helmet" in meg and pick_types(info, meg=True).size > 0:
                surf = get_meg_helmet_surf(info, head_mri_t)
                verts = surf["rr"] * (1 if self._units == "m" else 1e3)
                actor, _ = self._renderer.mesh(
                    *verts.T,
                    surf["tris"],
                    color=DEFAULTS["coreg"]["helmet_color"],
                    opacity=0.25,
                    reset_camera=False,
                    render=False,
                )
                self._add_actor("helmet", actor)

        self._renderer._update()

    def remove_sensors(self, kind=None):
        """Remove sensors from the rendered scene.

        Parameters
        ----------
        kind : str | list | None
            If None, removes all sensor-related data including the helmet.
            Can be "meg", "eeg", "fnirs", "ecog", "seeg", "dbs" or "helmet"
            to remove that item.
        """
        all_kinds = ("meg", "eeg", "fnirs", "ecog", "seeg", "dbs", "helmet")
        if kind is None:
            for item in all_kinds:
                self._remove(item, render=False)
        else:
            if isinstance(kind, str):
                kind = [kind]
            for this_kind in kind:
                _check_option("kind", this_kind, all_kinds)
            self._remove(this_kind, render=False)
        self._renderer._update()

    def add_text(
        self,
        x,
        y,
        text,
        name=None,
        color=None,
        opacity=1.0,
        row=0,
        col=0,
        font_size=None,
        justification=None,
    ):
        """Add a text to the visualization.

        Parameters
        ----------
        x : float
            X coordinate.
        y : float
            Y coordinate.
        text : str
            Text to add.
        name : str
            Name of the text (text label can be updated using update_text()).
        color : tuple
            Color of the text. Default is the foreground color set during
            initialization (default is black or white depending on the
            background color).
        opacity : float
            Opacity of the text (default 1.0).
        row : int | None
            Row index of which brain to use. Default is the top row.
        col : int | None
            Column index of which brain to use. Default is the left-most
            column.
        font_size : float | None
            The font size to use.
        justification : str | None
            The text justification.
        """
        _validate_type(name, (str, None), "name")
        name = text if name is None else name
        if "text" in self._actors and name in self._actors["text"]:
            raise ValueError(f"Text with the name {name} already exists")
        for ri, ci, _ in self._iter_views("vol"):
            if (row is None or row == ri) and (col is None or col == ci):
                actor = self._renderer.text2d(
                    x_window=x,
                    y_window=y,
                    text=text,
                    color=color,
                    size=font_size,
                    justification=justification,
                )
                if "text" not in self._actors:
                    self._actors["text"] = dict()
                self._actors["text"][name] = actor

    def remove_text(self, name=None):
        """Remove text from the rendered scene.

        Parameters
        ----------
        name : str | None
            Remove specific text by name. If None, all text will be removed.
        """
        _validate_type(name, (str, None), "name")
        if name is None:
            for actor in self._actors["text"].values():
                self._renderer.plotter.remove_actor(actor, render=False)
            self._actors.pop("text")
        else:
            names = [None]
            if "text" in self._actors:
                names += list(self._actors["text"].keys())
            _check_option("name", name, names)
            self._renderer.plotter.remove_actor(
                self._actors["text"][name], render=False
            )
            self._actors["text"].pop(name)
        self._renderer._update()

    def _configure_label_time_course(self):
        from ...label import read_labels_from_annot

        if not self.show_traces:
            return
        if self.mpl_canvas is None:
            self._configure_mplcanvas()
        else:
            self.clear_glyphs()
        self.traces_mode = "label"
        self.add_annotation(self.annot, color="w", alpha=0.75)

        # now plot the time line
        self.plot_time_line(update=False)
        self.mpl_canvas.update_plot()

        for hemi in self._hemis:
            labels = read_labels_from_annot(
                subject=self._subject,
                parc=self.annot,
                hemi=hemi,
                subjects_dir=self._subjects_dir,
            )
            self._vertex_to_label_id[hemi] = np.full(self.geo[hemi].coords.shape[0], -1)
            self._annotation_labels[hemi] = labels
            for idx, label in enumerate(labels):
                self._vertex_to_label_id[hemi][label.vertices] = idx

    @fill_doc
    def add_annotation(
        self, annot, borders=True, alpha=1, hemi=None, remove_existing=True, color=None
    ):
        """Add an annotation file.

        Parameters
        ----------
        annot : str | tuple
            Either path to annotation file or annotation name. Alternatively,
            the annotation can be specified as a ``(labels, ctab)`` tuple per
            hemisphere, i.e. ``annot=(labels, ctab)`` for a single hemisphere
            or ``annot=((lh_labels, lh_ctab), (rh_labels, rh_ctab))`` for both
            hemispheres. ``labels`` and ``ctab`` should be arrays as returned
            by :func:`nibabel.freesurfer.io.read_annot`.
        borders : bool | int
            Show only label borders. If int, specify the number of steps
            (away from the true border) along the cortical mesh to include
            as part of the border definition.
        %(alpha)s Default is 1.
        hemi : str | None
            If None, it is assumed to belong to the hemisphere being
            shown. If two hemispheres are being shown, data must exist
            for both hemispheres.
        remove_existing : bool
            If True (default), remove old annotations.
        color : matplotlib-style color code
            If used, show all annotations in the same (specified) color.
            Probably useful only when showing annotation borders.
        """
        from ...label import _read_annot

        hemis = self._check_hemis(hemi)

        # Figure out where the data is coming from
        if isinstance(annot, str):
            if os.path.isfile(annot):
                filepath = annot
                path = os.path.split(filepath)[0]
                file_hemi, annot = os.path.basename(filepath).split(".")[:2]
                if len(hemis) > 1:
                    if annot[:2] == "lh.":
                        filepaths = [filepath, op.join(path, "rh" + annot[2:])]
                    elif annot[:2] == "rh.":
                        filepaths = [op.join(path, "lh" + annot[2:], filepath)]
                    else:
                        raise RuntimeError(
                            "To add both hemispheres "
                            "simultaneously, filename must "
                            'begin with "lh." or "rh."'
                        )
                else:
                    filepaths = [filepath]
            else:
                filepaths = []
                for hemi in hemis:
                    filepath = op.join(
                        self._subjects_dir,
                        self._subject,
                        "label",
                        ".".join([hemi, annot, "annot"]),
                    )
                    if not os.path.exists(filepath):
                        raise ValueError("Annotation file %s does not exist" % filepath)
                    filepaths += [filepath]
            annots = []
            for hemi, filepath in zip(hemis, filepaths):
                # Read in the data
                labels, cmap, _ = _read_annot(filepath)
                annots.append((labels, cmap))
        else:
            annots = [annot] if len(hemis) == 1 else annot
            annot = "annotation"

        for hemi, (labels, cmap) in zip(hemis, annots):
            # Maybe zero-out the non-border vertices
            self._to_borders(labels, hemi, borders)

            # Handle null labels properly
            cmap[:, 3] = 255
            bgcolor = np.round(np.array(self._brain_color) * 255).astype(int)
            bgcolor[-1] = 0
            cmap[cmap[:, 4] < 0, 4] += 2**24  # wrap to positive
            cmap[cmap[:, 4] <= 0, :4] = bgcolor
            if np.any(labels == 0) and not np.any(cmap[:, -1] <= 0):
                cmap = np.vstack((cmap, np.concatenate([bgcolor, [0]])))

            # Set label ids sensibly
            order = np.argsort(cmap[:, -1])
            cmap = cmap[order]
            ids = np.searchsorted(cmap[:, -1], labels)
            cmap = cmap[:, :4]

            #  Set the alpha level
            alpha_vec = cmap[:, 3]
            alpha_vec[alpha_vec > 0] = alpha * 255

            # Override the cmap when a single color is used
            if color is not None:
                rgb = np.round(np.multiply(_to_rgb(color), 255))
                cmap[:, :3] = rgb.astype(cmap.dtype)

            ctable = cmap.astype(np.float64)
            for _ in self._iter_views(hemi):
                mesh = self._layered_meshes[hemi]
                mesh.add_overlay(
                    scalars=ids,
                    colormap=ctable,
                    rng=[np.min(ids), np.max(ids)],
                    opacity=alpha,
                    name=annot,
                )
                self._annots[hemi].append(annot)
                if not self.time_viewer or self.traces_mode == "vertex":
                    self._renderer._set_colormap_range(
                        mesh._actor, cmap.astype(np.uint8), None
                    )

        self._renderer._update()

    @verbose
    def add_field(self, evoked, surf_maps, vmax=None, n_contours=21,
                  show_density=True, verbose=None):
        """Add MEG/EEG field lines, displayed on helmet and head surfaces.

        Parameters
        ----------
        evoked : instance of mne.Evoked
            The evoked object.
        surf_maps : list
            The surface mapping information obtained with make_field_map.
        vmax : float | None
            Maximum intensity. Can be None to use the max(abs(data)).
        n_contours : int
            The number of contours to draw. Set to 0 to disable drawing
            contours. Defaults to 21.
        show_density : bool
            Whether to draw the field density as an overlay on top of the
            helmet/head surface. Defaults to ``True``.
        %(verbose)s

        Notes
        -----
        .. versionadded:: 1.5
        """
        _validate_type(vmax, (None, 'numeric'), 'vmax')
        n_contours = _ensure_int(n_contours, 'n_contours')

        # Plot them
        alphas = [0.2, 0.2]
        colors = [(0.6, 0.6, 0.6), (1.0, 1.0, 1.0)]
        colormap = mne_analyze_colormap(format='vtk')
        colormap_lines = np.concatenate([np.tile([0., 0., 255., 255.], (127, 1)),
                                         np.tile([0., 0., 0., 255.], (2, 1)),
                                         np.tile([255., 0., 0., 255.], (127, 1))])

        for ii, this_map in enumerate(surf_maps):
            surf = this_map['surf']
            if self._units == 'mm':
                surf['rr'] *= 1e3
            map_data = this_map['data']
            map_type = this_map['kind']
            map_ch_names = this_map['ch_names']

            if map_type == 'eeg':
                pick = pick_types(evoked.info, meg=False, eeg=True)
            else:
                pick = pick_types(evoked.info, meg=True, eeg=False, ref_meg=False)

            ch_names = [evoked.ch_names[k] for k in pick]

            set_ch_names = set(ch_names)
            set_map_ch_names = set(map_ch_names)
            if set_ch_names != set_map_ch_names:
                message = ['Channels in map and data do not match.']
                diff = set_map_ch_names - set_ch_names
                if len(diff):
                    message += ['%s not in data file. ' % list(diff)]
                diff = set_ch_names - set_map_ch_names
                if len(diff):
                    message += ['%s not in map file.' % list(diff)]
                raise RuntimeError(' '.join(message))

            data = np.dot(map_data, evoked.data[pick, :])
            act_data = data[:, np.round(self._data['time_idx']).astype(int)]

            # Make a solid surface
            if vmax is None:
                vmax_ = np.max(np.abs(act_data))
            else:
                vmax_ = vmax
            vmax_ = float(vmax_)
            alpha = alphas[ii]
            mesh = _LayeredMesh(
                renderer=self._renderer,
                vertices=surf['rr'],
                triangles=surf['tris'],
                normals=surf['nn'],
            )
            mesh.map()  # Send to GPU
            color = _to_rgb(colors[ii], alpha=True)
            cmap = np.array([(0, 0, 0, 0,), color])
            ctable = np.round(cmap * 255).astype(np.uint8)
            mesh.add_overlay(
                scalars=np.ones(len(data)),
                colormap=ctable,
                rng=[0, 1],
                opacity=alpha,
                name='surf',
            )

            # Now show our field pattern
            if show_density:
                mesh.add_overlay(
                    scalars=act_data,
                    colormap=colormap,
                    rng=[-vmax_, vmax_],
                    opacity=1.0,
                    name='data',
                )

            # And the field lines on top
            if n_contours > 0:
                contours = np.linspace(-vmax_, vmax_, n_contours)
                actor, _ = self._renderer.contour(
                    surface=surf,
                    scalars=act_data,
                    contours=contours,
                    vmin=-vmax_,
                    vmax=vmax_,
                    opacity=1.0,
                    colormap=colormap_lines
                )
                self._add_actor(f'contour_{map_type}', actor)

            # Store relevant parameters
            mesh_name = f'field_{map_type}'
            self._layered_meshes[mesh_name] = mesh
            self._data[mesh_name] = dict(
                array=data,
                surf=surf,
                colormap=colormap,
                colormap_lines=colormap_lines,
                vmin=-vmax_,
                vmax=vmax_,
                contours=contours,
                n_contours=n_contours,
            )
            self._current_act_data[mesh_name] = act_data
            self._add_actor(mesh_name, mesh._actor)

        self.set_time_interpolation(self.time_interpolation)
        self._renderer._update()

        if f'field_vmax_{map_type}' not in self.widgets:
            self._configure_dock_field_widget(name="Field strength",
                                              show_density=show_density)
            self._renderer._dock_fix_stretch()

    def set_field_vmax(self, vmax, *, type='meg'):
        """Change the color range of the field maps.

        Parameters
        ----------
        vmax : float
            The new maximum value of the color range.
        type : 'meg' | 'eeg'
            Which field map to apply the new color range to.
        """
        _check_option('type', type, ['eeg', 'meg'])
        scalings = dict(meg=DEFAULTS['scalings']['grad'],
                        eeg=DEFAULTS['scalings']['eeg'])
        mesh = self._layered_meshes.get(f'field_{type}')
        if mesh is None:
            raise ValueError(f'No fields of type {type} present in figure.')
        mesh.update_overlay(name='data', rng=[-vmax, vmax])
        for widget_name in ['slider', 'spin']:
            widget = self.widgets.get(f'field_vmax_{type}_{widget_name}')
            if widget is not None:
                widget.set_value(vmax * scalings[type])
        self._renderer._update()

    def set_field_contours(self, contours):
        for type in ['meg', 'eeg']:
            mesh_data = self._data.get(f'field_{type}')
            if mesh_data is not None:
                mesh_data['contours'] = np.linspace(
                    mesh_data['vmin'], mesh_data['vmax'], contours)
        # Force redraw of contour lines
        self.set_time_point(self._data['time_idx'])

    def close(self):
        """Close all figures and cleanup data structure."""
        self._closed = True
        self._renderer.close()

    def show(self):
        """Display the window."""
        from ..backends._utils import _qt_app_exec

        self._renderer.show()
        if self._block:
            _qt_app_exec(self._renderer.figure.store["app"])

    @fill_doc
    def get_view(self, row=0, col=0):
        """Get the camera orientation for a given subplot display.

        Parameters
        ----------
        row : int
            The row to use, default is the first one.
        col : int
            The column to check, the default is the first one.

        Returns
        -------
        %(roll)s
        %(distance)s
        %(azimuth)s
        %(elevation)s
        %(focalpoint)s
        """
        row = _ensure_int(row, "row")
        col = _ensure_int(col, "col")
        for h in self._hemis:
            for ri, ci, _ in self._iter_views(h):
                if (row == ri) and (col == ci):
                    return self._renderer.get_camera()
        return (None,) * 5

    @fill_doc
    def show_view(
        self,
        view=None,
        roll=None,
        distance=None,
        *,
        row=None,
        col=None,
        hemi=None,
        align=True,
        azimuth=None,
        elevation=None,
        focalpoint=None,
    ):
        """Orient camera to display view.

        Parameters
        ----------
        %(view)s
        %(roll)s
        %(distance)s
        row : int | None
            The row to set. Default all rows.
        col : int | None
            The column to set. Default all columns.
        hemi : str | None
            Which hemi to use for view lookup (when in "both" mode).
        %(align_view)s
        %(azimuth)s
        %(elevation)s
        %(focalpoint)s

        Notes
        -----
        The builtin string views are the following perspectives, based on the
        :term:`RAS` convention. If not otherwise noted, the view will have the
        top of the brain (superior, +Z) in 3D space shown upward in the 2D
        perspective:

        ``'lateral'``
            From the left or right side such that the lateral (outside)
            surface of the given hemisphere is visible.
        ``'medial'``
            From the left or right side such that the medial (inside)
            surface of the given hemisphere is visible (at least when in split
            or single-hemi mode).
        ``'rostral'``
            From the front.
        ``'caudal'``
            From the rear.
        ``'dorsal'``
            From above, with the front of the brain pointing up.
        ``'ventral'``
            From below, with the front of the brain pointing up.
        ``'frontal'``
            From the front and slightly lateral, with the brain slightly
            tilted forward (yielding a view from slightly above).
        ``'parietal'``
            From the rear and slightly lateral, with the brain slightly tilted
            backward (yielding a view from slightly above).
        ``'axial'``
            From above with the brain pointing up (same as ``'dorsal'``).
        ``'sagittal'``
            From the right side.
        ``'coronal'``
            From the rear.

        Three letter abbreviations (e.g., ``'lat'``) of all of the above are
        also supported.
        """
        _validate_type(row, ("int-like", None), "row")
        _validate_type(col, ("int-like", None), "col")
        hemi = self._hemi if hemi is None else hemi
        if hemi == "split":
            if (
                self._view_layout == "vertical"
                and col == 1
                or self._view_layout == "horizontal"
                and row == 1
            ):
                hemi = "rh"
            else:
                hemi = "lh"
        _validate_type(view, (str, None), "view")
        view_params = dict(
            azimuth=azimuth,
            elevation=elevation,
            roll=roll,
            distance=distance,
            focalpoint=focalpoint,
        )
        if view is not None:  # view_params take precedence
            view_params = {
                param: val for param, val in view_params.items() if val is not None
            }  # no overwriting with None
            view_params = dict(views_dicts[hemi].get(view), **view_params)
        xfm = self._rigid if align else None
        for h in self._hemis:
            for ri, ci, _ in self._iter_views(h):
                if (row is None or row == ri) and (col is None or col == ci):
                    self._renderer.set_camera(
                        **view_params, reset_camera=False, rigid=xfm
                    )
        self._renderer._update()

    def reset_view(self):
        """Reset the camera."""
        for h in self._hemis:
            for _, _, v in self._iter_views(h):
                self._renderer.set_camera(**views_dicts[h][v], reset_camera=False)

    def save_image(self, filename=None, mode="rgb"):
        """Save view from all panels to disk.

        Parameters
        ----------
        filename : path-like
            Path to new image file.
        mode : str
            Either ``'rgb'`` or ``'rgba'`` for values to return.
        """
        if filename is None:
            filename = _generate_default_filename(".png")
        _save_ndarray_img(filename, self.screenshot(mode=mode, time_viewer=True))

    @fill_doc
    def screenshot(self, mode="rgb", time_viewer=False):
        """Generate a screenshot of current view.

        Parameters
        ----------
        mode : str
            Either ``'rgb'`` or ``'rgba'`` for values to return.
        %(time_viewer_brain_screenshot)s

        Returns
        -------
        screenshot : array
            Image pixel values.
        """
        n_channels = 3 if mode == "rgb" else 4
        img = self._renderer.screenshot(mode)
        logger.debug(f"Got screenshot of size {img.shape}")
        if (
            time_viewer
            and self.time_viewer
            and self.show_traces
            and not self.separate_canvas
        ):
            from matplotlib.image import imread

            canvas = self.mpl_canvas.fig.canvas
            canvas.draw_idle()
            fig = self.mpl_canvas.fig
            with BytesIO() as output:
                # Need to pass dpi here so it uses the physical (HiDPI) DPI
                # rather than logical DPI when saving in most cases.
                # But when matplotlib uses HiDPI and VTK doesn't
                # (e.g., macOS w/Qt 5.14+ and VTK9) then things won't work,
                # so let's just calculate the DPI we need to get
                # the correct size output based on the widths being equal
                size_in = fig.get_size_inches()
                dpi = fig.get_dpi()
                want_size = tuple(x * dpi for x in size_in)
                n_pix = want_size[0] * want_size[1]
                logger.debug(
                    f"Saving figure of size {size_in} @ {dpi} DPI "
                    f"({want_size} = {n_pix} pixels)"
                )
                # Sometimes there can be off-by-one errors here (e.g.,
                # if in mpl int() rather than int(round()) is used to
                # compute the number of pixels) so rather than use "raw"
                # format and try to reshape ourselves, just write to PNG
                # and read it, which has the dimensions encoded for us.
                fig.savefig(
                    output,
                    dpi=dpi,
                    format="png",
                    facecolor=self._bg_color,
                    edgecolor="none",
                )
                output.seek(0)
                trace_img = imread(output, format="png")[:, :, :n_channels]
                trace_img = np.clip(np.round(trace_img * 255), 0, 255).astype(np.uint8)
            bgcolor = np.array(self._brain_color[:n_channels]) / 255
            img = concatenate_images(
                [img, trace_img], bgcolor=bgcolor, n_channels=n_channels
            )
        return img

    @contextlib.contextmanager
    def _no_lut_update(self, why):
        orig = self._lut_locked
        self._lut_locked = why
        try:
            yield
        finally:
            self._lut_locked = orig

    @fill_doc
    def update_lut(self, fmin=None, fmid=None, fmax=None, alpha=None):
        """Update color map.

        Parameters
        ----------
        %(fmin_fmid_fmax)s
        %(alpha)s
        """
        args = f"{fmin}, {fmid}, {fmax}, {alpha}"
        if self._lut_locked is not None:
            logger.debug(f"LUT update postponed with {args}")
            return
        logger.debug(f"Updating LUT with {args}")
        center = self._data["center"]
        colormap = self._data["colormap"]
        transparent = self._data["transparent"]
        lims = {key: self._data[key] for key in ("fmin", "fmid", "fmax")}
        _update_monotonic(lims, fmin=fmin, fmid=fmid, fmax=fmax)
        assert all(val is not None for val in lims.values())

        self._data.update(lims)
        self._data["ctable"] = np.round(
            calculate_lut(
                colormap, alpha=1.0, center=center, transparent=transparent, **lims
            )
            * 255
        ).astype(np.uint8)
        # update our values
        rng = self._cmap_range
        ctable = self._data["ctable"]
        for hemi in ["lh", "rh", "vol"]:
            hemi_data = self._data.get(hemi)
            if hemi_data is not None:
                if hemi in self._layered_meshes:
                    mesh = self._layered_meshes[hemi]
                    mesh.update_overlay(
                        name="data",
                        colormap=self._data["ctable"],
                        opacity=alpha,
                        rng=rng,
                    )
                    self._renderer._set_colormap_range(
                        mesh._actor, ctable, self._scalar_bar, rng, self._brain_color
                    )

                grid_volume_pos = hemi_data.get("grid_volume_pos")
                grid_volume_neg = hemi_data.get("grid_volume_neg")
                for grid_volume in (grid_volume_pos, grid_volume_neg):
                    if grid_volume is not None:
                        self._renderer._set_volume_range(
                            grid_volume,
                            ctable,
                            hemi_data["alpha"],
                            self._scalar_bar,
                            rng,
                        )

                glyph_actor = hemi_data.get("glyph_actor")
                if glyph_actor is not None:
                    for glyph_actor_ in glyph_actor:
                        self._renderer._set_colormap_range(
                            glyph_actor_, ctable, self._scalar_bar, rng
                        )
        if self.time_viewer:
            with self._no_lut_update(f"update_lut {args}"):
                for key in ("fmin", "fmid", "fmax"):
                    self.callbacks[key](lims[key])
        self._renderer._update()

    def set_data_smoothing(self, n_steps):
        """Set the number of smoothing steps.

        Parameters
        ----------
        n_steps : int
            Number of smoothing steps.
        """
        from ...morph import _hemi_morph

        for hemi in ["lh", "rh"]:
            hemi_data = self._data.get(hemi)
            if hemi_data is not None:
                if len(hemi_data["array"]) >= self.geo[hemi].x.shape[0]:
                    continue
                vertices = hemi_data["vertices"]
                if vertices is None:
                    raise ValueError(
                        "len(data) < nvtx (%s < %s): the vertices "
                        "parameter must not be None"
                        % (len(hemi_data), self.geo[hemi].x.shape[0])
                    )
                morph_n_steps = "nearest" if n_steps == -1 else n_steps
                with use_log_level(False):
                    smooth_mat = _hemi_morph(
                        self.geo[hemi].orig_faces,
                        np.arange(len(self.geo[hemi].coords)),
                        vertices,
                        morph_n_steps,
                        maps=None,
                        warn=False,
                    )
                self._data[hemi]["smooth_mat"] = smooth_mat
        self.set_time_point(self._data["time_idx"])
        self._data["smoothing_steps"] = n_steps

    @property
    def _n_times(self):
        return len(self._times) if self._times is not None else None

    @property
    def time_interpolation(self):
        """The interpolation mode."""
        return self._time_interpolation

    @fill_doc
    def set_time_interpolation(self, interpolation):
        """Set the interpolation mode.

        Parameters
        ----------
        %(interpolation_brain_time)s
        """
        self._time_interpolation = _check_option(
            "interpolation",
            interpolation,
            ("linear", "nearest", "zero", "slinear", "quadratic", "cubic"),
        )
        self._time_interp_funcs = dict()
        self._time_interp_inv = None
        if self._times is not None:
            idx = np.arange(self._n_times)
<<<<<<< HEAD
            for mesh in ['lh', 'rh', 'vol', 'field_meg', 'field_eeg']:
                mesh_data = self._data.get(mesh)
                if mesh_data is not None:
                    array = mesh_data['array']
                    self._time_interp_funcs[mesh] = _safe_interp1d(
                        idx, array, self._time_interpolation, axis=-1,
                        assume_sorted=True)
=======
            for hemi in ["lh", "rh", "vol"]:
                hemi_data = self._data.get(hemi)
                if hemi_data is not None:
                    array = hemi_data["array"]
                    self._time_interp_funcs[hemi] = _safe_interp1d(
                        idx,
                        array,
                        self._time_interpolation,
                        axis=-1,
                        assume_sorted=True,
                    )
>>>>>>> da3823f9
            self._time_interp_inv = _safe_interp1d(idx, self._times)

    def set_time_point(self, time_idx):
        """Set the time point shown (can be a float to interpolate).

        Parameters
        ----------
        time_idx : int | float
            The time index to use. Can be a float to use interpolation
            between indices.
        """
        self._current_act_data = dict()
<<<<<<< HEAD
        time_actor = self._data.get('time_actor', None)
        time_label = self._data.get('time_label', None)
        for mesh_name in ['lh', 'rh', 'vol', 'field_meg', 'field_eeg']:
            mesh_data = self._data.get(mesh_name)
            if mesh_data is not None:
                array = mesh_data['array']
=======
        time_actor = self._data.get("time_actor", None)
        time_label = self._data.get("time_label", None)
        for hemi in ["lh", "rh", "vol"]:
            hemi_data = self._data.get(hemi)
            if hemi_data is not None:
                array = hemi_data["array"]
>>>>>>> da3823f9
                # interpolate in time
                vectors = None
                if array.ndim == 1:
                    act_data = array
                    self._current_time = 0
                else:
                    act_data = self._time_interp_funcs[mesh_name](time_idx)
                    self._current_time = self._time_interp_inv(time_idx)
                    if array.ndim == 3:
                        vectors = act_data
                        act_data = np.linalg.norm(act_data, axis=1)
                    self._current_time = self._time_interp_inv(time_idx)
                self._current_act_data[mesh_name] = act_data
                if time_actor is not None and time_label is not None:
                    time_actor.SetInput(time_label(self._current_time))

                # update the volume interpolation
<<<<<<< HEAD
                grid = mesh_data.get('grid')
=======
                grid = hemi_data.get("grid")
>>>>>>> da3823f9
                if grid is not None:
                    vertices = self._data["vol"]["vertices"]
                    values = self._current_act_data["vol"]
                    rng = self._cmap_range
                    fill = 0 if self._data["center"] is not None else rng[0]
                    grid.cell_data["values"].fill(fill)
                    # XXX for sided data, we probably actually need two
                    # volumes as composite/MIP needs to look at two
                    # extremes... for now just use abs. Eventually we can add
                    # two volumes if we want.
                    grid.cell_data["values"][vertices] = values

                # interpolate in space
<<<<<<< HEAD
                smooth_mat = mesh_data.get('smooth_mat')
=======
                smooth_mat = hemi_data.get("smooth_mat")
>>>>>>> da3823f9
                if smooth_mat is not None:
                    act_data = smooth_mat.dot(act_data)

                # update the mesh scalar values
<<<<<<< HEAD
                if mesh_name in self._layered_meshes:
                    mesh = self._layered_meshes[mesh_name]
                    if 'data' in mesh._overlays:
                        mesh.update_overlay(name='data', scalars=act_data)
                    elif not mesh_name.startswith('field_'):
=======
                if hemi in self._layered_meshes:
                    mesh = self._layered_meshes[hemi]
                    if "data" in mesh._overlays:
                        mesh.update_overlay(name="data", scalars=act_data)
                    else:
>>>>>>> da3823f9
                        mesh.add_overlay(
                            scalars=act_data,
                            colormap=self._data["ctable"],
                            rng=self._cmap_range,
                            opacity=None,
                            name="data",
                        )

                # update the glyphs
                if vectors is not None:
                    self._update_glyphs(mesh_name, vectors)

                # update contours
                if mesh_name.startswith('field_'):
                    contour_name = mesh_name.replace('field_', 'contour_')
                    if contour_name in self._actors:
                        actor, _ = self._renderer.contour(
                            surface=mesh_data['surf'],
                            scalars=act_data,
                            contours=mesh_data['contours'],
                            vmin=mesh_data['vmin'],
                            vmax=mesh_data['vmax'],
                            colormap=mesh_data['colormap_lines'],
                        )
                        self._remove(contour_name)
                        self._add_actor(contour_name, actor)

        self._data["time_idx"] = time_idx
        self._renderer._update()

    def set_time(self, time):
        """Set the time to display (in seconds).

        Parameters
        ----------
        time : float
            The time to show, in seconds.
        """
        if self._times is None:
            raise ValueError("Cannot set time when brain has no defined times.")
        elif min(self._times) <= time <= max(self._times):
            self.set_time_point(
                np.interp(float(time), self._times, np.arange(self._n_times))
            )
        else:
            raise ValueError(
                f"Requested time ({time} s) is outside the range of "
                f"available times ({min(self._times)}-{max(self._times)} s)."
            )

    def _update_glyphs(self, hemi, vectors):
        hemi_data = self._data.get(hemi)
        assert hemi_data is not None
        vertices = hemi_data["vertices"]
        vector_alpha = self._data["vector_alpha"]
        scale_factor = self._data["scale_factor"]
        vertices = slice(None) if vertices is None else vertices
        x, y, z = np.array(self.geo[hemi].coords)[vertices].T

        if hemi_data["glyph_actor"] is None:
            add = True
            hemi_data["glyph_actor"] = list()
        else:
            add = False
        count = 0
        for _ in self._iter_views(hemi):
            if hemi_data["glyph_dataset"] is None:
                glyph_mapper, glyph_dataset = self._renderer.quiver3d(
                    x,
                    y,
                    z,
                    vectors[:, 0],
                    vectors[:, 1],
                    vectors[:, 2],
                    color=None,
                    mode="2darrow",
                    scale_mode="vector",
                    scale=scale_factor,
                    opacity=vector_alpha,
                    name=str(hemi) + "_glyph",
                )
                hemi_data["glyph_dataset"] = glyph_dataset
                hemi_data["glyph_mapper"] = glyph_mapper
            else:
                glyph_dataset = hemi_data["glyph_dataset"]
                glyph_dataset.point_data["vec"] = vectors
                glyph_mapper = hemi_data["glyph_mapper"]
            if add:
                glyph_actor = self._renderer._actor(glyph_mapper)
                prop = glyph_actor.GetProperty()
                prop.SetLineWidth(2.0)
                prop.SetOpacity(vector_alpha)
                self._renderer.plotter.add_actor(glyph_actor, render=False)
                hemi_data["glyph_actor"].append(glyph_actor)
            else:
                glyph_actor = hemi_data["glyph_actor"][count]
            count += 1
            self._renderer._set_colormap_range(
                actor=glyph_actor,
                ctable=self._data["ctable"],
                scalar_bar=None,
                rng=self._cmap_range,
            )

    @property
    def _cmap_range(self):
        dt_max = self._data["fmax"]
        if self._data["center"] is None:
            dt_min = self._data["fmin"]
        else:
            dt_min = -1 * dt_max
        rng = [dt_min, dt_max]
        return rng

    def _update_fscale(self, fscale):
        """Scale the colorbar points."""
        fmin = self._data["fmin"] * fscale
        fmid = self._data["fmid"] * fscale
        fmax = self._data["fmax"] * fscale
        self.update_lut(fmin=fmin, fmid=fmid, fmax=fmax)

    def _update_auto_scaling(self, restore=False):
        user_clim = self._data["clim"]
        if user_clim is not None and "lims" in user_clim:
            allow_pos_lims = False
        else:
            allow_pos_lims = True
        if user_clim is not None and restore:
            clim = user_clim
        else:
            clim = "auto"
        colormap = self._data["colormap"]
        transparent = self._data["transparent"]
        mapdata = _process_clim(
            clim,
            colormap,
            transparent,
            np.concatenate(list(self._current_act_data.values())),
            allow_pos_lims,
        )
        diverging = "pos_lims" in mapdata["clim"]
        colormap = mapdata["colormap"]
        scale_pts = mapdata["clim"]["pos_lims" if diverging else "lims"]
        transparent = mapdata["transparent"]
        del mapdata
        fmin, fmid, fmax = scale_pts
        center = 0.0 if diverging else None
        self._data["center"] = center
        self._data["colormap"] = colormap
        self._data["transparent"] = transparent
        self.update_lut(fmin=fmin, fmid=fmid, fmax=fmax)

    def _to_time_index(self, value):
        """Return the interpolated time index of the given time value."""
        time = self._data["time"]
        value = np.interp(value, time, np.arange(len(time)))
        return value

    @property
    def data(self):
        """Data used by time viewer and color bar widgets."""
        return self._data

    @property
    def labels(self):
        return self._labels

    @property
    def views(self):
        return self._views

    @property
    def hemis(self):
        return self._hemis

    def _save_movie(
        self,
        filename,
        time_dilation=4.0,
        tmin=None,
        tmax=None,
        framerate=24,
        interpolation=None,
        codec=None,
        bitrate=None,
        callback=None,
        time_viewer=False,
        **kwargs,
    ):
        import imageio

        with self._renderer._disabled_interaction():
            images = self._make_movie_frames(
                time_dilation,
                tmin,
                tmax,
                framerate,
                interpolation,
                callback,
                time_viewer,
            )
        # find imageio FFMPEG parameters
        if "fps" not in kwargs:
            kwargs["fps"] = framerate
        if codec is not None:
            kwargs["codec"] = codec
        if bitrate is not None:
            kwargs["bitrate"] = bitrate
        imageio.mimwrite(filename, images, **kwargs)

    def _save_movie_tv(
        self,
        filename,
        time_dilation=4.0,
        tmin=None,
        tmax=None,
        framerate=24,
        interpolation=None,
        codec=None,
        bitrate=None,
        callback=None,
        time_viewer=False,
        **kwargs,
    ):
        def frame_callback(frame, n_frames):
            if frame == n_frames:
                # On the ImageIO step
                self.status_msg.set_value("Saving with ImageIO: %s" % filename)
                self.status_msg.show()
                self.status_progress.hide()
                self._renderer._status_bar_update()
            else:
                self.status_msg.set_value(
                    "Rendering images (frame %d / %d) ..." % (frame + 1, n_frames)
                )
                self.status_msg.show()
                self.status_progress.show()
                self.status_progress.set_range([0, n_frames - 1])
                self.status_progress.set_value(frame)
                self.status_progress.update()
            self.status_msg.update()
            self._renderer._status_bar_update()

        # set cursor to busy
        default_cursor = self._renderer._window_get_cursor()
        self._renderer._window_set_cursor(
            self._renderer._window_new_cursor("WaitCursor")
        )

        try:
            self._save_movie(
                filename,
                time_dilation,
                tmin,
                tmax,
                framerate,
                interpolation,
                codec,
                bitrate,
                frame_callback,
                time_viewer,
                **kwargs,
            )
        except (Exception, KeyboardInterrupt):
            warn("Movie saving aborted:\n" + traceback.format_exc())
        finally:
            self._renderer._window_set_cursor(default_cursor)

    @fill_doc
    def save_movie(
        self,
        filename=None,
        time_dilation=4.0,
        tmin=None,
        tmax=None,
        framerate=24,
        interpolation=None,
        codec=None,
        bitrate=None,
        callback=None,
        time_viewer=False,
        **kwargs,
    ):
        """Save a movie (for data with a time axis).

        The movie is created through the :mod:`imageio` module. The format is
        determined by the extension, and additional options can be specified
        through keyword arguments that depend on the format, see
        :doc:`imageio's format page <imageio:formats/index>`.

        .. Warning::
            This method assumes that time is specified in seconds when adding
            data. If time is specified in milliseconds this will result in
            movies 1000 times longer than expected.

        Parameters
        ----------
        filename : str
            Path at which to save the movie. The extension determines the
            format (e.g., ``'*.mov'``, ``'*.gif'``, ...; see the :mod:`imageio`
            documentation for available formats).
        time_dilation : float
            Factor by which to stretch time (default 4). For example, an epoch
            from -100 to 600 ms lasts 700 ms. With ``time_dilation=4`` this
            would result in a 2.8 s long movie.
        tmin : float
            First time point to include (default: all data).
        tmax : float
            Last time point to include (default: all data).
        framerate : float
            Framerate of the movie (frames per second, default 24).
        %(interpolation_brain_time)s
            If None, it uses the current ``brain.interpolation``,
            which defaults to ``'nearest'``. Defaults to None.
        codec : str | None
            The codec to use.
        bitrate : float | None
            The bitrate to use.
        callback : callable | None
            A function to call on each iteration. Useful for status message
            updates. It will be passed keyword arguments ``frame`` and
            ``n_frames``.
        %(time_viewer_brain_screenshot)s
        **kwargs : dict
            Specify additional options for :mod:`imageio`.
        """
        if filename is None:
            filename = _generate_default_filename(".mp4")
        func = self._save_movie_tv if self.time_viewer else self._save_movie
        func(
            filename,
            time_dilation,
            tmin,
            tmax,
            framerate,
            interpolation,
            codec,
            bitrate,
            callback,
            time_viewer,
            **kwargs,
        )

    def _make_movie_frames(
        self, time_dilation, tmin, tmax, framerate, interpolation, callback, time_viewer
    ):
        from math import floor

        # find tmin
        if tmin is None:
            tmin = self._times[0]
        elif tmin < self._times[0]:
            raise ValueError(
                "tmin=%r is smaller than the first time point "
                "(%r)" % (tmin, self._times[0])
            )

        # find indexes at which to create frames
        if tmax is None:
            tmax = self._times[-1]
        elif tmax > self._times[-1]:
            raise ValueError(
                "tmax=%r is greater than the latest time point "
                "(%r)" % (tmax, self._times[-1])
            )
        n_frames = floor((tmax - tmin) * time_dilation * framerate)
        times = np.arange(n_frames, dtype=float)
        times /= framerate * time_dilation
        times += tmin
        time_idx = np.interp(times, self._times, np.arange(self._n_times))

        n_times = len(time_idx)
        if n_times == 0:
            raise ValueError("No time points selected")

        logger.debug("Save movie for time points/samples\n%s\n%s" % (times, time_idx))
        # Sometimes the first screenshot is rendered with a different
        # resolution on OS X
        self.screenshot(time_viewer=time_viewer)
        old_mode = self.time_interpolation
        if interpolation is not None:
            self.set_time_interpolation(interpolation)
        try:
            images = [
                self.screenshot(time_viewer=time_viewer)
                for _ in self._iter_time(time_idx, callback)
            ]
        finally:
            self.set_time_interpolation(old_mode)
        if callback is not None:
            callback(frame=len(time_idx), n_frames=len(time_idx))
        return images

    def _iter_time(self, time_idx, callback):
        """Iterate through time points, then reset to current time.

        Parameters
        ----------
        time_idx : array_like
            Time point indexes through which to iterate.
        callback : callable | None
            Callback to call before yielding each frame.

        Yields
        ------
        idx : int | float
            Current index.

        Notes
        -----
        Used by movie and image sequence saving functions.
        """
        if self.time_viewer:
            func = partial(self.callbacks["time"], update_widget=True)
        else:
            func = self.set_time_point
        current_time_idx = self._data["time_idx"]
        for ii, idx in enumerate(time_idx):
            func(idx)
            if callback is not None:
                callback(frame=ii, n_frames=len(time_idx))
            yield idx

        # Restore original time index
        func(current_time_idx)

    def _check_stc(self, hemi, array, vertices):
        from ...source_estimate import (
            _BaseSourceEstimate,
            _BaseSurfaceSourceEstimate,
            _BaseMixedSourceEstimate,
            _BaseVolSourceEstimate,
        )

        if isinstance(array, _BaseSourceEstimate):
            stc = array
            stc_surf = stc_vol = None
            if isinstance(stc, _BaseSurfaceSourceEstimate):
                stc_surf = stc
            elif isinstance(stc, _BaseMixedSourceEstimate):
                stc_surf = stc.surface() if hemi != "vol" else None
                stc_vol = stc.volume() if hemi == "vol" else None
            elif isinstance(stc, _BaseVolSourceEstimate):
                stc_vol = stc if hemi == "vol" else None
            else:
                raise TypeError("stc not supported")

            if stc_surf is None and stc_vol is None:
                raise ValueError("No data to be added")
            if stc_surf is not None:
                array = getattr(stc_surf, hemi + "_data")
                vertices = stc_surf.vertices[0 if hemi == "lh" else 1]
            if stc_vol is not None:
                array = stc_vol.data
                vertices = np.concatenate(stc_vol.vertices)
        else:
            stc = None
        return stc, array, vertices

    def _check_hemi(self, hemi, extras=()):
        """Check for safe single-hemi input, returns str."""
        _validate_type(hemi, (None, str), "hemi")
        if hemi is None:
            if self._hemi not in ["lh", "rh"]:
                raise ValueError(
                    "hemi must not be None when both " "hemispheres are displayed"
                )
            hemi = self._hemi
        _check_option("hemi", hemi, ("lh", "rh") + tuple(extras))
        return hemi

    def _check_hemis(self, hemi):
        """Check for safe dual or single-hemi input, returns list."""
        if hemi is None:
            if self._hemi not in ["lh", "rh"]:
                hemi = ["lh", "rh"]
            else:
                hemi = [self._hemi]
        elif hemi not in ["lh", "rh"]:
            extra = " or None" if self._hemi in ["lh", "rh"] else ""
            raise ValueError('hemi must be either "lh" or "rh"' + extra)
        else:
            hemi = [hemi]
        return hemi

    def _to_borders(self, label, hemi, borders, restrict_idx=None):
        """Convert a label/parc to borders."""
        if not isinstance(borders, (bool, int)) or borders < 0:
            raise ValueError("borders must be a bool or positive integer")
        if borders:
            n_vertices = label.size
            edges = mesh_edges(self.geo[hemi].orig_faces)
            edges = edges.tocoo()
            border_edges = label[edges.row] != label[edges.col]
            show = np.zeros(n_vertices, dtype=np.int64)
            keep_idx = np.unique(edges.row[border_edges])
            if isinstance(borders, int):
                for _ in range(borders):
                    keep_idx = np.in1d(self.geo[hemi].orig_faces.ravel(), keep_idx)
                    keep_idx.shape = self.geo[hemi].orig_faces.shape
                    keep_idx = self.geo[hemi].orig_faces[np.any(keep_idx, axis=1)]
                    keep_idx = np.unique(keep_idx)
                if restrict_idx is not None:
                    keep_idx = keep_idx[np.in1d(keep_idx, restrict_idx)]
            show[keep_idx] = 1
            label *= show

    def get_picked_points(self):
        """Return the vertices of the picked points.

        Returns
        -------
        points : list of int | None
            The vertices picked by the time viewer.
        """
        if hasattr(self, "time_viewer"):
            return self.picked_points

    def __hash__(self):
        """Hash the object."""
        return self._hash


def _safe_interp1d(x, y, kind="linear", axis=-1, assume_sorted=False):
    """Work around interp1d not liking singleton dimensions."""
    from scipy.interpolate import interp1d

    if y.shape[axis] == 1:

        def func(x):
            return np.take(y, np.zeros(np.asarray(x).shape, int), axis=axis)

        return func
    else:
        return interp1d(x, y, kind, axis=axis, assume_sorted=assume_sorted)


def _update_limits(fmin, fmid, fmax, center, array):
    if center is None:
        if fmin is None:
            fmin = array.min() if array.size > 0 else 0
        if fmax is None:
            fmax = array.max() if array.size > 0 else 1
    else:
        if fmin is None:
            fmin = 0
        if fmax is None:
            fmax = np.abs(center - array).max() if array.size > 0 else 1
    if fmid is None:
        fmid = (fmin + fmax) / 2.0

    if fmin >= fmid:
        raise RuntimeError("min must be < mid, got %0.4g >= %0.4g" % (fmin, fmid))
    if fmid >= fmax:
        raise RuntimeError("mid must be < max, got %0.4g >= %0.4g" % (fmid, fmax))

    return fmin, fmid, fmax


def _update_monotonic(lims, fmin, fmid, fmax):
    if fmin is not None:
        lims["fmin"] = fmin
        if lims["fmax"] < fmin:
            logger.debug(f'    Bumping fmax = {lims["fmax"]} to {fmin}')
            lims["fmax"] = fmin
        if lims["fmid"] < fmin:
            logger.debug(f'    Bumping fmid = {lims["fmid"]} to {fmin}')
            lims["fmid"] = fmin
    assert lims["fmin"] <= lims["fmid"] <= lims["fmax"]
    if fmid is not None:
        lims["fmid"] = fmid
        if lims["fmin"] > fmid:
            logger.debug(f'    Bumping fmin = {lims["fmin"]} to {fmid}')
            lims["fmin"] = fmid
        if lims["fmax"] < fmid:
            logger.debug(f'    Bumping fmax = {lims["fmax"]} to {fmid}')
            lims["fmax"] = fmid
    assert lims["fmin"] <= lims["fmid"] <= lims["fmax"]
    if fmax is not None:
        lims["fmax"] = fmax
        if lims["fmin"] > fmax:
            logger.debug(f'    Bumping fmin = {lims["fmin"]} to {fmax}')
            lims["fmin"] = fmax
        if lims["fmid"] > fmax:
            logger.debug(f'    Bumping fmid = {lims["fmid"]} to {fmax}')
            lims["fmid"] = fmax
    assert lims["fmin"] <= lims["fmid"] <= lims["fmax"]


def _get_range(brain):
    val = np.abs(np.concatenate(list(brain._current_act_data.values())))
    return [np.min(val), np.max(val)]


class _FakeIren:
    def EnterEvent(self):
        pass

    def MouseMoveEvent(self):
        pass

    def LeaveEvent(self):
        pass

    def SetEventInformation(self, *args, **kwargs):
        pass

    def CharEvent(self):
        pass

    def KeyPressEvent(self, *args, **kwargs):
        pass

    def KeyReleaseEvent(self, *args, **kwargs):
        pass<|MERGE_RESOLUTION|>--- conflicted
+++ resolved
@@ -23,23 +23,14 @@
 from .colormap import calculate_lut
 from .surface import _Surface
 from .view import views_dicts, _lh_views_dict
-<<<<<<< HEAD
-from .callback import (ShowView, TimeCallBack, SmartCallBack,
-                       UpdateLUT, UpdateColorbarScale, UpdateFieldVmax,
-                       ResetFieldVmax)
-
-from ..utils import (_show_help_fig, _get_color_list, concatenate_images,
-                     _generate_default_filename, _save_ndarray_img, safe_event,
-                     mne_analyze_colormap)
-from .._3d import (_process_clim, _handle_time, _check_views,
-                   _handle_sensor_types, _plot_sensors, _plot_forward)
-=======
 from .callback import (
     ShowView,
     TimeCallBack,
     SmartCallBack,
     UpdateLUT,
     UpdateColorbarScale,
+    UpdateFieldVmax,
+    ResetFieldVmax,
 )
 
 from ..utils import (
@@ -49,6 +40,7 @@
     _generate_default_filename,
     _save_ndarray_img,
     safe_event,
+    mne_analyze_colormap,
 )
 from .._3d import (
     _process_clim,
@@ -58,7 +50,6 @@
     _plot_sensors,
     _plot_forward,
 )
->>>>>>> da3823f9
 from .._3d_overlay import _LayeredMesh
 from ...defaults import _handle_default, DEFAULTS
 from ..._freesurfer import (
@@ -3774,27 +3765,17 @@
         self._time_interp_inv = None
         if self._times is not None:
             idx = np.arange(self._n_times)
-<<<<<<< HEAD
             for mesh in ['lh', 'rh', 'vol', 'field_meg', 'field_eeg']:
                 mesh_data = self._data.get(mesh)
                 if mesh_data is not None:
                     array = mesh_data['array']
                     self._time_interp_funcs[mesh] = _safe_interp1d(
-                        idx, array, self._time_interpolation, axis=-1,
-                        assume_sorted=True)
-=======
-            for hemi in ["lh", "rh", "vol"]:
-                hemi_data = self._data.get(hemi)
-                if hemi_data is not None:
-                    array = hemi_data["array"]
-                    self._time_interp_funcs[hemi] = _safe_interp1d(
                         idx,
                         array,
                         self._time_interpolation,
                         axis=-1,
                         assume_sorted=True,
                     )
->>>>>>> da3823f9
             self._time_interp_inv = _safe_interp1d(idx, self._times)
 
     def set_time_point(self, time_idx):
@@ -3807,21 +3788,12 @@
             between indices.
         """
         self._current_act_data = dict()
-<<<<<<< HEAD
         time_actor = self._data.get('time_actor', None)
         time_label = self._data.get('time_label', None)
         for mesh_name in ['lh', 'rh', 'vol', 'field_meg', 'field_eeg']:
             mesh_data = self._data.get(mesh_name)
             if mesh_data is not None:
                 array = mesh_data['array']
-=======
-        time_actor = self._data.get("time_actor", None)
-        time_label = self._data.get("time_label", None)
-        for hemi in ["lh", "rh", "vol"]:
-            hemi_data = self._data.get(hemi)
-            if hemi_data is not None:
-                array = hemi_data["array"]
->>>>>>> da3823f9
                 # interpolate in time
                 vectors = None
                 if array.ndim == 1:
@@ -3839,11 +3811,7 @@
                     time_actor.SetInput(time_label(self._current_time))
 
                 # update the volume interpolation
-<<<<<<< HEAD
                 grid = mesh_data.get('grid')
-=======
-                grid = hemi_data.get("grid")
->>>>>>> da3823f9
                 if grid is not None:
                     vertices = self._data["vol"]["vertices"]
                     values = self._current_act_data["vol"]
@@ -3857,28 +3825,16 @@
                     grid.cell_data["values"][vertices] = values
 
                 # interpolate in space
-<<<<<<< HEAD
                 smooth_mat = mesh_data.get('smooth_mat')
-=======
-                smooth_mat = hemi_data.get("smooth_mat")
->>>>>>> da3823f9
                 if smooth_mat is not None:
                     act_data = smooth_mat.dot(act_data)
 
                 # update the mesh scalar values
-<<<<<<< HEAD
                 if mesh_name in self._layered_meshes:
                     mesh = self._layered_meshes[mesh_name]
                     if 'data' in mesh._overlays:
                         mesh.update_overlay(name='data', scalars=act_data)
                     elif not mesh_name.startswith('field_'):
-=======
-                if hemi in self._layered_meshes:
-                    mesh = self._layered_meshes[hemi]
-                    if "data" in mesh._overlays:
-                        mesh.update_overlay(name="data", scalars=act_data)
-                    else:
->>>>>>> da3823f9
                         mesh.add_overlay(
                             scalars=act_data,
                             colormap=self._data["ctable"],
