.. NOTE: we use cross-references to highlight new functions and classes.
   Please follow the examples below like :func:`mne.stats.f_mway_rm`, so the
   whats_new page will have a link to the function/class documentation.

.. NOTE: there are 3 separate sections for changes, based on type:
   - "Enhancements" for new features
   - "Bugs" for bug fixes
   - "API changes" for backward-incompatible changes

.. NOTE: changes from first-time contributors should be added to the TOP of
   the relevant section (Enhancements / Bugs / API changes), and should look
   like this (where xxxx is the pull request number):

       - description of enhancement/bugfix/API change (:gh:`xxxx` by
         :newcontrib:`Firstname Lastname`)

   Also add a corresponding entry for yourself in doc/changes/names.inc

.. _current:

Current (1.3.dev0)
------------------

Enhancements
~~~~~~~~~~~~
- Improve default line width used in :func:`mne.viz.plot_filter` (:gh:`11333` by :newcontrib:`Toomas Erik Anijärv`)
- Add the argument ``max_iter`` to :func:`~mne.time_frequency.psd_array_multitaper` and to :func:`~mne.time_frequency.csd_array_multitaper` to increase the maximum number of iterations to reach convergence when using ``adaptive=True`` (:gh:`11237` by `Mathieu Scheltienne`_)
- Add a warning to the docstring of :func:`mne.channels.find_ch_adjacency` to encourage users to validate their outputs (:gh:`11236` by `Felix Klotzsche`_ and `Eric Larson`_)
- Mixed, cortical + discrete source spaces with fixed orientations are now allowed. (:gh:`11241` by `Jevri Hanna`_)
- Add :func:`mne.beamformer.apply_dics_tfr_epochs` to apply a DICS beamformer to time-frequency resolved epochs (:gh:`11096` by `Alex Rockhill`_)
<<<<<<< HEAD
- Check whether head radius (estimated from channel positions) is correct when reading EEGLAB data with :func:`~mne.io.read_raw_eeglab` and :func:`~mne.read_epochs_eeglab`. If head radius is not within likely values, warn informing about possible units mismatch and the new ``montage_units`` argument (:gh:`11283` by `Mikołaj Magnuski`_)
- Add support for a callable passed in ``combine`` for `mne.time_frequency.AverageTFR.plot` and `mne.time_frequency.AverageTFR.plot_joint` (:gh:`11329` by `Mathieu Scheltienne`_)
- Add to :ref:`ex-source-loc-methods` how to apply inverse methods to time-frequency resolved epochs and use :func:`mne.gui.view_vol_stc` to view the output (:gh:`10920` by `Alex Rockhill`_)
=======
- Check whether head radius (estimated from channel positions) is correct when reading EEGLAB data with :func:`~mne.io.read_raw_eeglab` and :func:`~mne.read_epochs_eeglab`. If head radius is not within likely values, warn informing about possible units mismatch and the new ``montage_units`` argument (:gh:`11283` by `Mikołaj Magnuski`_).
- Add support for a callable passed in ``combine`` for `mne.time_frequency.AverageTFR.plot` and `mne.time_frequency.AverageTFR.plot_joint` (:gh:`11329` by `Mathieu Scheltienne`_)
>>>>>>> ad8b91d7

Bugs
~~~~
- Fix bugs in documentation of :func:`mne.time_frequency.tfr_array_multitaper` and related functions/methods (:gh:`11310` by :newcontrib:`Santeri Ruuskanen`)
- Fix bug to be able to customize legends when using :meth:`mne.viz.Brain.add_volume_labels` (:gh:`11289` by :newcontrib:`Mauricio Cespedes Tenorio`)
- Fix bug in documentation of :func:`mne.channels.make_dig_montage` (:gh:`11235` by :newcontrib:`Daniel Hasegan`)
- Add support for bad channel handling in :func:`mne.set_bipolar_reference` (:gh:`11245` by `Moritz Gerster`_, :newcontrib:`Dinara Issagaliyeva`, :newcontrib:`Jennifer Behnke`, :newcontrib:`Hakimeh Aslsardroud`, and :newcontrib:`Pavel Navratil`)
- Fix X coordinates of ear_left and ear_right in head outlines dict (:gh:`11255` by :newcontrib:`Tom Ma`)
- Add type checking for ``tmin`` and ``tmax`` arguments for ``crop`` (:gh:`11263` by :newcontrib:`Carlos de la Torre-Ortiz`).
- Fix bug where ``ica.reject_`` was not saved to disk, and the ``ica.reject_`` property was not inherited from ``Epochs`` when doing ``ICA.fit(epochs)`` (:gh:`11244` by `Eric Larson`_)
- Fix bug in automatic MESA detection for disabling advanced 3D options (:gh:`11271` by `Eric Larson`_)
- Fix bug in :func:`mne.head_to_mri` when ``unscale=True`` (:gh:`11303` by `Eric Larson`_)
- Fix bug in :meth:`set_montage('mgh60') <mne.io.Raw.set_montage>` and related functions where the ``'mgh60'`` sensor positions were incorrectly ordered (:gh:`11290` by `Eric Larson`_)
- Fix bug in the ``.compute_psd()`` methods where the number of unaggregated Welch segments was wrongly computed for some inputs, leading to an assertion error when computing the PSD (:gh:`11248` by `Daniel McCloy`_)
- Fix bug in the :func:`~mne.viz.plot_evoked_topo` and :meth:`~mne.Evoked.plot_topo`, where legend colors where shown incorrectly on newer matplotlib versions (:gh:`11258` by `Erkka Heinila`_)
- Fix bug where EEGLAB channel positions were read as meters, while they are commonly in millimeters, leading to head outlies of the size of one channel when plotting topomaps. Now ``montage_units`` argument has been added to :func:`~mne.io.read_raw_eeglab` and :func:`~mne.read_epochs_eeglab` to control in what units EEGLAB channel positions are read. The default is millimeters, ``'mm'`` (:gh:`11283` by `Mikołaj Magnuski`_)
- Fix bug where computing PSD with welch's method with more jobs than channels would fail (:gh:`11298` by `Mathieu Scheltienne`_)
- Fix bug where the default FFT length changed for spectrum plots (:gh:`11345` by `Daniel McCloy`_)
- Fix bug with :func:`mne.decoding.cross_val_multiscore` where progress bars were not displayed correctly (:gh:`11311` by `Eric Larson`_)
- Fix channel selection edge-cases in `~mne.preprocessing.ICA.find_bads_muscle` (:gh:`11300` by `Mathieu Scheltienne`_)
- Fix bug with :func:`mne.io.read_raw_curry` where a dot in the parent folders prevented files from being read (:gh:`11340` by `Eric Larson`_)
- Fix bug with :class:`mne.Report` with ``replace=True`` where the wrong content was replaced (:gh:`11318` by `Eric Larson`_)
- Fix bug with unit conversion when setting reference MEG as the channel type in :meth:`mne.io.Raw.set_channel_types` and related methods (:gh:`11344` by `Eric Larson`_)
- Fix bug where reference MEG channels could not be plotted using :func:`mne.viz.plot_epochs_image` (:gh:`11344` by `Eric Larson`_)
- Multitaper spectral estimation now uses periodic (rather than symmetric) taper windows. This also necessitated changing the default ``max_iter`` of our cross-spectral density functions from 150 to 250. (:gh:`11293` by `Daniel McCloy`_)
- Fix :meth:`mne.Epochs.plot_image` and :func:`mne.viz.plot_epochs_image` when using EMG signals (:gh:`11322` by `Alex Gramfort`_)

API changes
~~~~~~~~~~~
- In :func:`mne.time_frequency.dpss_windows`, interpolating is deprecated (nowadays SciPy's computations are fast enough for large ``N`` without interpolation). This affects parameters ``interp_from`` and ``interp_kind``. Two new parameters of the underlying SciPy :func:`~scipy.signal.windows.dpss` function are also exposed: ``sym`` (for choosing symmetric vs. periodic windows) and ``norm`` (window normalization method). (:gh:`11293` by `Daniel McCloy`_)<|MERGE_RESOLUTION|>--- conflicted
+++ resolved
@@ -28,14 +28,9 @@
 - Add a warning to the docstring of :func:`mne.channels.find_ch_adjacency` to encourage users to validate their outputs (:gh:`11236` by `Felix Klotzsche`_ and `Eric Larson`_)
 - Mixed, cortical + discrete source spaces with fixed orientations are now allowed. (:gh:`11241` by `Jevri Hanna`_)
 - Add :func:`mne.beamformer.apply_dics_tfr_epochs` to apply a DICS beamformer to time-frequency resolved epochs (:gh:`11096` by `Alex Rockhill`_)
-<<<<<<< HEAD
-- Check whether head radius (estimated from channel positions) is correct when reading EEGLAB data with :func:`~mne.io.read_raw_eeglab` and :func:`~mne.read_epochs_eeglab`. If head radius is not within likely values, warn informing about possible units mismatch and the new ``montage_units`` argument (:gh:`11283` by `Mikołaj Magnuski`_)
+- Check whether head radius (estimated from channel positions) is correct when reading EEGLAB data with :func:`~mne.io.read_raw_eeglab` and :func:`~mne.read_epochs_eeglab`. If head radius is not within likely values, warn informing about possible units mismatch and the new ``montage_units`` argument (:gh:`11283` by `Mikołaj Magnuski`_).
 - Add support for a callable passed in ``combine`` for `mne.time_frequency.AverageTFR.plot` and `mne.time_frequency.AverageTFR.plot_joint` (:gh:`11329` by `Mathieu Scheltienne`_)
 - Add to :ref:`ex-source-loc-methods` how to apply inverse methods to time-frequency resolved epochs and use :func:`mne.gui.view_vol_stc` to view the output (:gh:`10920` by `Alex Rockhill`_)
-=======
-- Check whether head radius (estimated from channel positions) is correct when reading EEGLAB data with :func:`~mne.io.read_raw_eeglab` and :func:`~mne.read_epochs_eeglab`. If head radius is not within likely values, warn informing about possible units mismatch and the new ``montage_units`` argument (:gh:`11283` by `Mikołaj Magnuski`_).
-- Add support for a callable passed in ``combine`` for `mne.time_frequency.AverageTFR.plot` and `mne.time_frequency.AverageTFR.plot_joint` (:gh:`11329` by `Mathieu Scheltienne`_)
->>>>>>> ad8b91d7
 
 Bugs
 ~~~~
