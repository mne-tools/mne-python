--- conflicted
+++ resolved
@@ -628,13 +628,10 @@
         pass
 
     @abstractmethod
-<<<<<<< HEAD
-=======
     def get_value(self, idx):
         pass
 
     @abstractmethod
->>>>>>> e3c46808
     def set_value(self, idx, value):
         pass
 
