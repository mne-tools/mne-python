--- conflicted
+++ resolved
@@ -54,11 +54,9 @@
 
 - Fix reading of fiducial locations in :func:`mne.io.read_raw_eeglab` (:gh:`10521` by `Alex Gramfort`_)
 
-<<<<<<< HEAD
+- Prevent creation of montage with invalid ``[x, y, z]`` coordinates with :func:`mne.channels.make_dig_montage` (:gh:`10547` by `Mathieu Scheltienne`_)
+
 - Fix bug in coregistration GUI that prevented it from starting up if only a high-resolution head model was available (:gh:`10543` by `Richard Höchenberger`_)
-=======
-- Prevent creation of montage with invalid ``[x, y, z]`` coordinates with :func:`mne.channels.make_dig_montage` (:gh:`10547` by `Mathieu Scheltienne`_)
->>>>>>> ac45cbe0
 
 API and behavior changes
 ~~~~~~~~~~~~~~~~~~~~~~~~
