.. NOTE: we are now using links to highlight new functions and classes.
   Please follow the examples below like :func:`mne.stats.f_mway_rm`, so the
   whats_new page will have a link to the function/class documentation.

.. NOTE: there are 3 separate sections for changes, based on type:
   - "Changelog" for new features
   - "Bug" for bug fixes
   - "API" for backward-incompatible changes

.. _current:

Current (0.21.dev0)
-------------------

Changelog
~~~~~~~~~

- Add head to mri and mri to voxel space transform details to :ref:`plot_source_alignment` tutorial, by `Alex Rockhill`_

- Modified :meth:`mne.Epochs.pick_types` to remove dropped channel types from ``reject`` and ``flat`` dictionaries by `Rahul Nadkarni`_

- Improve memory efficiency of :func:`mne.concatenate_epochs` by `Eric Larson`_

- Allow picking channels in raw instances (e.g., :meth:`mne.io.Raw.pick_types`) without preloading data, by `Eric Larson`_

- :meth:`mne.preprocessing.ICA.plot_sources` now plots annotation markers similar to :meth:`mne.io.Raw.plot` by `Luke Bloy`_

- Add support for scalar multiplication and division of :class:`mne.time_frequency.AverageTFR` instances by `Luke Bloy`_

- Add support for signals in mV for :func:`mne.io.read_raw_brainvision` by `Clemens Brunner`_

- :meth:`mne.Epochs.plot_psd_topomap` and :func:`mne.viz.plot_epochs_psd_topomap` now allow joint colorbar limits across subplots, by `Daniel McCloy`_.

- Add support for using loose-orientation surface priors with free-orientation volume priors in mixed source space inverses by `Eric Larson`_

- Add :class:`mne.MixedVectorSourceEstimate` for vector source estimates for mixed source spaces, by `Eric Larson`_

- Add mixed and volumetric source estimate plotting using volumetric ray-casting to :meth:`mne.MixedSourceEstimate.plot` and :meth:`mne.VolSourceEstimate.plot_3d` by `Eric Larson`_

- Add :meth:`mne.MixedSourceEstimate.surface` and :meth:`mne.MixedSourceEstimate.volume` methods to allow surface and volume extraction by `Eric Larson`_

- Add :meth:`mne.VectorSourceEstimate.project` to project vector source estimates onto the direction of maximum source power by `Eric Larson`_

- Add support to :func:`mne.extract_label_time_course` for vector-valued and volumetric source estimates by `Eric Larson`_

- Add method :meth:`mne.VolSourceEstimate.in_label` by `Eric Larson`_

- Add support for mixed source spaces to :func:`mne.compute_source_morph` by `Eric Larson`_

- Add support for volume and mixed source spaces to :func:`mne.stats.summarize_clusters_stc` by `Eric Larson`_

- Add support for omitting the SDR step in volumetric morphing by passing ``n_iter_sdr=()`` to `mne.compute_source_morph` by `Eric Larson`_

- Add ``single_volume`` argument to :func:`mne.setup_volume_source_space` to facilitate creating source spaces with many volumes (e.g., all subvolumes of ``aseg.mgz``) by `Eric Larson`_

- Add support for passing a string argument to ``bg_img`` in `mne.viz.plot_volume_source_estimates` by `Eric Larson`_

- Add support for providing the destination surface source space in the ``src_to`` argument of :func:`mne.compute_source_morph` by `Eric Larson`_

- Add ``tol_kind`` option to :func:`mne.compute_rank` by `Eric Larson`_

- Allow resampling raw data with :func:`mne.io.Raw.resample` without preloading data, by `Eric Larson`_

- Allow using ``pick_ori='vector'`` with a fixed-orientation inverse to facilitate visualization with :func:`mne.viz.plot_vector_source_estimates` by `Eric Larson`_

- :func:`mne.viz.plot_dipole_locations` and :meth:`mne.Dipole.plot_locations` gained a ``title`` argument to specify a custom figure title in ``orthoview`` mode by `Richard Höchenberger`_

- Add orientations projected onto the MRI slices in :func:`mne.viz.plot_dipole_locations` in ``'orthoview'`` mode by `Eric Larson`_

- Add temporal derivative distribution repair (TDDR) :func:`mne.preprocessing.nirs.temporal_derivative_distribution_repair` with shortened alias ``mne.preprocessing.nirs.tddr`` by `Robert Luke`_

- Add :func:`mne.read_freesurfer_lut` to make it easier to work with volume atlases by `Eric Larson`_

- Add support for overlap-add processing when ``method='spectrum_fit'`` in :func:`mne.io.Raw.notch_filter` by `Eric Larson`_

- Add functionality to interpolate bad NIRS channels by `Robert Luke`_

- Add ability to interpolate EEG channels using minimum-norm projection in :meth:`mne.io.Raw.interpolate_bads` and related functions with ``method=dict(eeg='MNE')`` by `Eric Larson`_

- Added ability of :func:`mne.io.read_raw_nirx` to open data by passing path to header file `Robert Luke`_

- Add :meth:`mne.channels.DigMontage.rename_channels` to allow renaming montage channels by `Eric Larson`_

- Add support to in :meth:`mne.io.Raw.plot` for passing ``clipping`` as a float to clip to a proportion of the dedicated channel range by `Eric Larson`_

- Add function :func:`mne.preprocessing.annotate_muscle_zscore` to annotate periods with muscle artifacts. by `Adonay Nunes`_

- Add function :func:`mne.preprocessing.regress_artifact` to remove artifacts using linear regression by `Kyle Mathewson`_ and `Eric Larson`_

- Add :func:`mne.stats.ttest_ind_no_p` to mirror :func:`mne.stats.ttest_1samp_no_p` with hat correction by `Eric Larson`_

- Add `mne.stats.combine_adjacency` to combine adjacency matrices for independent data dimensions to enable things like spatio-temporal-time-frequency clustering in `mne.stats.permutation_cluster_test` by `Eric Larson`_

- Speed up raw data reading without preload in :func:`mne.io.read_raw_nirx` by `Eric Larson`_

- Speed up :meth:`mne.Epochs.copy` and :meth:`mne.Epochs.__getitem__` by avoiding copying immutable attributes by `Eric Larson`_

- Speed up and reduce memory usage of :meth:`mne.SourceEstimate.plot` and related functions/methods when ``show_traces=True`` by `Eric Larson`_

- Reduce memory usage of `~mne.io.Raw.plot_psd`, `~mne.time_frequency.psd_welch`, and `~mne.time_frequency.psd_array_welch` for long segments of data by `Eric Larson`_

- Support for saving movies of source time courses (STCs) with ``brain.save_movie`` method and from graphical user interface by `Guillaume Favelier`_

- Add ``mri`` and ``show_orientation`` arguments to :func:`mne.viz.plot_bem` by `Eric Larson`_

- Add :func:`mne.viz.centers_to_edges` to help when using :meth:`matplotlib.axes.Axes.pcolormesh` with flat shading by `Eric Larson`_

- Add ``on_missing='raise'`` to :meth:`mne.io.Raw.set_montage` and related functions to allow ignoring of missing electrode coordinates by `Adam Li`_

- Add ``on_missing='raise'`` to :func:`mne.viz.plot_events` to allow ignoring missing events when passing ``event_id`` by `Eric Larson`_

- Add REST EEG infinity reference scheme to :meth:`mne.io.Raw.set_eeg_reference` and related functions by `Eric Larson`_

- Add better sanity checking of ``max_pca_components`` and ``n_components`` to provide more informative error messages for :class:`mne.preprocessing.ICA` by `Eric Larson`_

- Add ``plot`` option to :meth:`mne.viz.plot_filter` allowing selection of which filter properties are plotted and added option for user to supply ``axes`` by `Robert Luke`_

- Add estimation method legend to :func:`mne.viz.plot_snr_estimate` by `Eric Larson`_

- Add support to `mne.SourceSpaces.export_volume` for ``mri_resolution='sparse'`` to color only the nearest-neighbor voxels instead of entire regions by `Eric Larson`_

- Add ``axes`` argument to :func:`mne.viz.plot_evoked_white`, :meth:`mne.Evoked.plot_white`, and :func:`mne.viz.plot_snr_estimate` by `Eric Larson`_

- Add ``sources`` and ``detectors`` options for fNIRS use of :meth:`mne.viz.plot_alignment` allowing plotting of optode locations in addition to channel midpoint ``channels`` and ``path`` between fNIRS optodes by `Kyle Mathewson`_

- Change default to ``surfaces='auto'`` from ``surfaces='head'`` to allow :func:`mne.viz.plot_alignment` to work when just passing a :class:`mne.Info` as ``plot_alignment(info)`` by `Eric Larson`_

- Add ECoG misc EDF dataset to the :ref:`tut_working_with_ecog` tutorial to show snapshots of time-frequency activity by `Adam Li`_

- Add :func:`mne.viz.set_3d_options` and ``MNE_3D_OPTION_ANTIALIAS`` environment variable to control full-scene antialiasing (FXAA) in 3D functions like :ref:`mne coreg`, :func:`mne.viz.plot_alignment`, and :func:`mne.viz.plot_source_estimates`; this can be useful on systems where FXAA does not work well, such as some with MESA software rendering, by `Eric Larson`_

- Add config variable ``MNE_TQDM`` to support explicitly setting the TQDM backend to use, for example ``tqdm`` or ``tqdm.auto`` (default) by `Eric Larson`_

- Add better support for reading corrupted FIF files in :func:`mne.io.read_raw_fif` by `Eric Larson`_

- BIDS conformity: When saving FIF files to disk and the files are split into parts, the ``split_naming='bids'`` parameter now uses a "_split-%d" naming instead of the previous "_part-%d", by `Stefan Appelhoff`_

- Add support for whitening and multiple channel types in :func:`mne.beamformer.make_dics` by `Marijn van Vliet`_

- Add better error message when trying to save incompatible `~mne.Evoked` objects to the same file by `Eric Larson`_

- Add support for loading complex numbers from mat files by `Thomas Hartmann`_

- Add generic reader function :func:`mne.io.read_raw` that loads files based on their extensions (it wraps the underlying specific ``read_raw_xxx`` functions) by `Clemens Brunner`_

- Add automatic T3 magnetometer detection and application of :meth:`mne.io.Raw.fix_mag_coil_types` to :func:`mne.preprocessing.maxwell_filter` by `Eric Larson`_

- Add extended SSS (eSSS) support to :func:`mne.preprocessing.maxwell_filter` by `Eric Larson`_

- Add ``'auto'`` option to :meth:`mne.preprocessing.ICA.find_bads_ecg` to automatically determine the threshold for CTPS method by `Yu-Han Luo`_

- Add a ``notebook`` 3d backend for visualization in jupyter notebook with :func:`mne.viz.set_3d_backend` by `Guillaume Favelier`_

- Add support for reading and writing surfaces in Wavefront .obj format to the :func:`mne.read_surface` and :func:`mne.write_surface` by `Marijn van Vliet`_

- Add tutorial on how to manually fix BEM meshes in Blender by `Marijn van Vliet`_ and `Ezequiel Mikulan`_

- :func:`mne.write_evokeds` will now accept :class:`mne.Evoked` objects with differing channel orders in ``info['bads']``, which would previously raise an exception by `Richard Höchenberger`_

- Add support for reading channel names (e.g., for Ricoh data) to :func:`mne.io.read_raw_kit` by `Alex Gramfort`_ and `Eric Larson`_

- The ``reject_tmin`` and ``reject_tmax`` parameters of :class:`mne.Epochs` are now taken into account when using the ``reject_by_annotation`` parameter by `Stefan Appelhoff`_

- :func:`mne.preprocessing.find_bad_channels_maxwell` now automatically applies a low-pass filter before running bad channel detection. This can be disabled, restoring previous behavior by `Richard Höchenberger`_

- BrainVision data format files are now parsed for EEG impedance values in :func:`mne.io.read_raw_brainvision` and provided as a ``.impedances`` attribute of ``raw`` by `Stefan Appelhoff`_ and `Jan Sedivy`_

- Add ``proj='reconstruct'`` to :meth:`mne.Evoked.plot` and related functions to apply projectors and then undo the signal bias using field mapping by `Eric Larson`_

- Add writing BEM surfaces and solutions in H5 format in :func:`mne.write_bem_surfaces` and :func:`mne.write_bem_solution` by `Eric Larson`_

- When picking a subset of channels, or when dropping channels from `~mne.io.Raw`, `~mne.Epochs`, or `~mne.Evoked`, projectors that can only be applied to the removed channels will now be dropped automatically by `Richard Höchenberger`_

- :class:`mne.Report` now can add topomaps of SSP projectors to the generated report. This behavior can be toggled via the new ``projs`` argument by `Richard Höchenberger`_

- Add function :func:`mne.channels.combine_channels` to combine channels from Raw, Epochs, or Evoked according to ROIs (combinations including mean, median, or standard deviation; can also use a callable) by `Johann Benerradi`_

- Improved documentation building instructions and execution on Windows by `Eric Larson`_, `kalenkovich`_ and `Martin Schulz`_

- When passing a list of `~mne.Evoked` objects to `~mne.viz.plot_compare_evokeds`, each evoked's ``.comment`` attribute will be used to label the trace. If ``.comment`` is empty, a 1-based index is assigned as the label by  `Richard Höchenberger`_

- Speed up :func:`mne.stats.summarize_clusters_stc` using Numba by `Yu-Han Luo`_

- Add ``reject_by_annotation=True`` to :func:`mne.make_fixed_length_epochs` and :meth:`mne.preprocessing.ICA.plot_properties` to reject bad data segments based on annotation by `Yu-Han Luo`_

- `~mne.Report.parse_folder` now accepts a path-like folder name (it used to work with strings only) by `Alex Gramfort`_

- Add ``component_order`` parameter to :class:`mne.decoding.CSP` which allows switching between ``mutual_info`` (default) and ``alternate`` (a simpler and frequently used option) by `Martin Billinger`_ and `Clemens Brunner`_

- Speed up reading of annotations in EDF+ files by `Jeroen Van Der Donckt`_

- Add reader for Persyst (.lay + .dat format) data in :func:`mne.io.read_raw_persyst` by `Adam Li`_

- Use PyVista as the default backend for 3D visualization instead of Mayavi by `Guillaume Favelier`_

- `~mne.Evoked` has gained a new ``baseline``, ``tmin``, and ``tmax`` attributes for more consistency with `~mne.Epochs` by `Richard Höchenberger`_

Bug
~~~

- Fix bug with non-preloaded data when using ``raw.apply_proj().load_data().get_data()`` where projectors were not applied by `Eric Larson`_

- Fix bug for writing and reading complex evoked data modifying :func:`mne.write_evokeds` and :func:`mne.read_evokeds` by `Lau Møller Andersen`_

- Fix bug by adding error message when trying to save complex stc data in a non.-h5 format :meth:`mne.VolSourceEstimate.save` by `Lau Møller Andersen`_

- Fix bug with :func:`mne.preprocessing.ICA.find_bads_eog` when more than one EOG components are present by `Christian O'Reilly`_

- Fix bug to permit :meth:`stc.project('nn', src) <mne.VectorSourceEstimate.project>` to be applied after ``stc`` was restricted to an :class:`mne.Label` by `Luke Bloy`_

- Fix bug with :func:`mne.io.Raw.set_meas_date` to support setting ``meas_date`` to ``None``, by `Luke Bloy`_

- Fix bug with :func:`mne.setup_volume_source_space` when ``volume_label`` was supplied where voxels slightly (in a worst case, about 37% times ``pos`` in distance) outside the voxel-grid-based bounds of regions were errantly included, by `Eric Larson`_

- Fix bug with :ref:`mne coreg` where reverse scalings were applied to ``src[0]['src_mri_t']`` for volume source spaces, so morphing and plotting did not work correctly by `Eric Larson`_

- Fix bug with :func:`mne.io.read_raw_ctf` when reference magnetometers have the compensation grade marked by `Eric Larson`_

- Fix bug with `mne.SourceSpaces.export_volume` with ``use_lut=False`` where no values were written by `Eric Larson`_

- Fix bug with logging in :meth:`mne.io.Raw.set_eeg_reference` and related functions by `Simeon Wong`_

- Fix bug with :func:`mne.preprocessing.annotate_movement` where bad data segments, specified in ``raw.annotations``, would be handled incorrectly by `Luke Bloy`_

- Fix bug with :func:`mne.compute_source_morph` when more than one volume source space was present (e.g., when using labels) where only the first label would be interpolated when ``mri_resolution=True`` by `Eric Larson`_

- Fix bug with :func:`mne.compute_source_morph` when morphing to a volume source space when ``src_to`` is used and the destination subject is not ``fsaverage`` by `Eric Larson`_

- Fix bug with :func:`mne.compute_source_morph` where outermost voxels in the destination source space could be errantly omitted by `Eric Larson`_

- Fix bug with :func:`mne.compute_source_morph` where complex data was cast to real when doing a volumetric morph by `Eric Larson`_

- Fix bug with :func:`mne.minimum_norm.compute_source_psd_epochs` and :func:`mne.minimum_norm.source_band_induced_power` raised errors when ``method='eLORETA'`` by `Eric Larson`_

- Fix bug with :func:`mne.minimum_norm.apply_inverse` where the explained variance did not work for complex data by `Eric Larson`_

- Fix bug with :func:`mne.preprocessing.compute_current_source_density` where values were not properly computed; maps should now be more focal, by `Alex Rockhill`_ and `Eric Larson`_

- Fix bug with :func:`mne.combine_evoked` where equal-weighted averages were wrongly computed as equal-weighted sums, by `Daniel McCloy`_

- Fix bug with :meth:`mne.channels.DigMontage.plot` when reference channels with no defined position are present, by `Eric Larson`_

- Fix bug with :func:`mne.channels.read_custom_montage` where ``"headshape"`` points in SFP format were not read properly, by `Eric Larson`_

- Fix bug with setting HTML classes when using :meth:`mne.Report.add_bem_to_section` by `Eric Larson`_

- Fix bug with convex-hull based MEG helmet creation where the face area could be covered up, by `Eric Larson`_

- Fix to enable interactive plotting with no colorbar with :func:`mne.viz.plot_evoked_topomap` by `Daniel McCloy`_

- Fix plotting with :func:`mne.viz.plot_evoked_topomap` to pre-existing axes by `Daniel McCloy`_

- Fix bug with :func:`mne.viz.plot_vector_source_estimates` using the PyVista backend with ``time_viewer=True`` when updating the arrow colormaps by `Eric Larson`_

- Fix bug with :func:`mne.viz.plot_vector_source_estimates` where ``clim='auto'`` and ``clim=dict(..., kind='percent')`` did not take into account the magnitude of the activation, by `Eric Larson`_

- The default plotting mode for :func:`mne.io.Raw.plot` and :ref:`mne browse_raw` has been changed to ``clipping=3.`` to facilitate data analysis with large deflections, by `Eric Larson`_

- PSD plots will now show non-data channels (e.g., ``misc``) if those channels are explicitly passed to ``picks``, by `Daniel McCloy`_.

- Fix bug with :func:`mne.time_frequency.read_tfrs` where ``info['meas_date']`` was not parsed correctly, by `Eric Larson`_

- Fix bug with :func:`mne.time_frequency.tfr_array_stockwell` where inputs were not properly validated by `Eric Larson`_

- Fix handling of NaN when using TFCE in clustering functions such as :func:`mne.stats.spatio_temporal_cluster_1samp_test` by `Eric Larson`_

- Fix handling of signs when using TFCE by `Eric Larson`_

- The :class:`mne.MixedSourceEstimate` class has been clarified to contain two cortical surface source spaces, plus at least one other source space. Creating source estimates in other orderings is not supported, by `Eric Larson`_

- Fix bug where :class:`VolSourceEstimate.vertices <mne.VolSourceEstimate>` was an instance of :class:`~numpy.ndarray` instead of :class:`python:list` of one :class:`~numpy.ndarray`, by `Eric Larson`_

- Fix default to be ``foreground=None`` in :func:`mne.viz.plot_source_estimates` to use white or black text based on the background color by `Eric Larson`_

- Fix bug with writing EGI and CTF `mne.Info` to H5 format, e.g., with `mne.time_frequency.AverageTFR.save` by `Eric Larson`_

- Fix bug with :func:`mne.io.Raw.plot` where toggling all projectors did not actually take effect by `Eric Larson`_

- Fix bug with :func:`mne.read_epochs` when loading data in complex format with ``preload=False`` by `Eric Larson`_

- Fix bug with :meth:`mne.Epochs.save` where the file splitting calculations did not account for the sizes of non-data writes by `Eric Larson`_

- Fix bug with :class:`mne.Epochs` when metadata was not subselected properly when ``event_repeated='drop'`` by `Eric Larson`_

- Fix bug with :class:`mne.Epochs` where ``epochs.drop_log`` was a list of list of str rather than an immutable tuple of tuple of str (not meant to be changed by the user) by `Eric Larson`_

- Fix bug with :class:`mne.Report` where the BEM section could not be toggled by `Eric Larson`_

- Fix bug when using :meth:`mne.Epochs.crop` to exclude the baseline period would break :func:`mne.Epochs.save` / :func:`mne.read_epochs` round-trip by `Eric Larson`_

- Fix bug with `mne.Epochs.subtract_evoked` where using decimated epochs would lead to an error by `Eric Larson`_

- Fix bug with :func:`mne.viz.plot_bem` and :class:`mne.Report` when plotting BEM contours when MRIs are not in standard FreeSurfer orientation by `Eric Larson`_

- Fix bug with :func:`mne.minimum_norm.make_inverse_operator` where it would warn even when an explicit ``rank`` was used by `Eric Larson`_

- Fix bugs with :func:`mne.beamformer.make_lcmv` and :func:`mne.beamformer.make_dics` where:

  - Noise normalization factors ``weight_norm='unit-noise-gain'`` and ``weight_norm='nai'`` were computed incorrectly
  - ``pick_ori='max-power'`` computed the max-power orientation incorrectly
  - ``pick_ori='normal'`` did not compute power or noise normalization factors correctly
  - :func:`mne.beamformer.apply_lcmv_cov` did not apply whitening and projections properly

- Fix :ref:`mne setup_forward_model` to have it actually compute the BEM solution in addition to creating the BEM model by `Eric Larson`_

- Fix bug with :func:`mne.io.read_raw_edf` where null bytes were not properly handled, causing an error when opening a file by `Eric Larson`_

- Fix bug with :func:`mne.Report` where unicode characters were not rendered properly (encoding for HTML was not set) by `Eric Larson`_

- Fix bug with :func:`mne.preprocessing.nirs.scalp_coupling_index` where filter transition was incorrectly assigned by `Robert Luke`_

- Fix bug with :func:`mne.make_forward_dipole` where :func:`mne.write_forward_solution` could not be used by `Eric Larson`_

- Fix bug with :meth:`mne.io.Raw.plot` when ``scalings='auto'`` where bad data would prevent channel plotting by `Eric Larson`_

- Default ``border`` and ``extrapolate`` arguments for :func:`mne.Evoked.plot_topomap` and related functions were changed from ``0.`` to ``'mean'`` and ``'box'`` to ``'auto'``, respectively, to help more accurately reflect sensor geometries and boundary conditions. ``extrapolate='auto'`` uses ``extrapolate='local'`` for MEG data and ``extrapolate='head'`` otherwise, by `Eric Larson`_

- Fix bug that prevents ``n_jobs`` from being a NumPy integer type, by `Daniel McCloy`_.

- Fix bug with :func:`mne.epochs.average_movements` where epoch weights were computed using all basis vectors instead of the internal basis only by `Eric Larson`_

- Fix bug with :func:`mne.io.read_raw_gdf` where birthdays were not parsed properly, leading to an error by `Svea Marie Meyer`_

- Fix bug with :func:`mne.io.read_raw_edf` where recording ID was not read properly for non-ASCII characters by `Lx37`_

- Fix bug with :func:`mne.get_volume_labels_from_aseg` where the returned labels were alphabetical instead of reflecting their volumetric ID-based order by `Eric Larson`_

- Fix bug with :func:`mne.preprocessing.find_bad_channels_maxwell` where good data of exactly ``step`` duration would lead to an error by `Eric Larson`_

- Fix bug with :func:`mne.preprocessing.find_bad_channels_maxwell` where indices were not handled properly when MEG channels were not first in the raw instance, and logging messages incorrectly reported the interval used by `Eric Larson`_

- Make :func:`mne.set_config` accept path-like input values by `Richard Höchenberger`_

- Fix bug with :func:`mne.write_labels_to_annot` and :func:`mne.datasets.fetch_hcp_mmp_parcellation` where label name strings were not properly terminated, leading to problems loading in FreeSurfer by `Eric Larson`_

- Fix bug with :func:`mne.beamformer.make_dics` where complex conjugates were not applied properly by `Britta Westner`_ and `Eric Larson`_

- Fix bug with :func:`mne.bem.make_watershed_bem` where the RAS coordinates of watershed bem surfaces were not updated correctly from the volume file by `Yu-Han Luo`_

- Fix bug with :meth:`mne.io.Raw.get_channel_types` and related methods where the ordering of ``picks`` was not preserved, by `Eric Larson`_

- Fix bug with :meth:`mne.io.Raw.plot_psd` with ``average=False`` and multiple channel types where channel locations were not shown properly by `Eric Larson`_

- Fix bug with :func:`mne.viz.plot_sparse_source_estimates` when using ``'sphere'`` mode by `Eric Larson`_ and `Guillaume Favelier`_

- Fix bug in FieldTrip reader functions when channels are missing in the ``info`` object by `Thomas Hartmann`_

- Throw proper error when trying to import FieldTrip Epochs data with non-uniform time for trials by `Thomas Hartmann`_

- Throw proper error when trying to import FieldTrip data saved by an old, incompatible version by `Thomas Hartmann`_

- Fix bug in :func:`mne.read_epochs_fieldtrip` when importing data without a ``trialinfo`` field by `Thomas Hartmann`_

- Fix bug in :meth:`mne.preprocessing.ICA.plot_properties` where time series plot doesn't start at the proper tmin by `Teon Brooks`_

- Fix bug with :meth:`mne.preprocessing.ICA.plot_properties` where a :class:`mne.io.Raw` object with annotations would lead to an error by `Yu-Han Luo`_

- Fix bug with :func:`mne.events_from_annotations(raw.annotations) <mne.events_from_annotations>` when ``orig_time`` of annotations is None and ``raw.first_time > 0``, by `Alex Gramfort`_

- Fix bug in :func:`mne.set_eeg_reference` and related functions to set ``info['custom_ref_applied']`` to ``True`` for 'ecog' and 'seeg' channels in addition to 'eeg' by `Liberty Hamilton`_

<<<<<<< HEAD
- Fix bug in `~mne.Epochs.apply_baseline` that would – in some situations – lead to an update of the ``baseline`` attribute, even if the data wasn't actually rescaled, by `Richard Höchenberger`_
=======
- Fix bug with :func:`mne.chpi.compute_chpi_amplitudes` and :func:`mne.chpi.filter_chpi` to optimize time window length by `Steven Bierer`_
>>>>>>> e63190c3

API
~~~

- Python 3.5 is no longer supported, Python 3.6+ is required, by `Eric Larson`_

- ``adjacency`` has replaced ``connectivity`` in the names of:

  1. Arguments to clustering functions, such as `mne.stats.permutation_cluster_test`, and
  2. Function names for defining adjacency, such as `mne.spatio_temporal_src_adjacency` replacing ``mne.spatio_temporal_src_connectivity``.

  "connectivity" is now reserved for discussions of functional and effective connectivity of the brain, and "adjacency" for source or sensor neighbor definitions for cluster-based analyses, by `Eric Larson`_.

- The default for the ``standardize_names`` argument of :func:`mne.io.read_raw_kit` will change from ``True`` to ``False`` in 0.22, by `Eric Larson`_

- The ``normalize_fwd`` argument of :func:`mne.beamformer.make_dics` has been deprecated in favor of ``depth``, by `Eric Larson`_

- The ``overwrite`` parameter of :func:`mne.write_bem_surfaces` and :func:`mne.write_bem_solution` defaults to ``True`` in 0.21 but will change to ``False`` in 0.22, by `Eric Larson`_

- Add ``n_cols`` parameter to :meth:`mne.preprocessing.ICA.plot_scores` to allow plotting scores in multiple columns, by `Luke Bloy`_

- In :func:`mne.stats.permutation_cluster_test` and :func:`mne.stats.permutation_cluster_1samp_test` the default parameter value ``out_type='mask'`` has changed to ``None``, which in 0.21 means ``'mask'`` but will change to mean ``'indices'`` in the next version, by `Daniel McCloy`_

- The default window size set by ``filter_length`` when ``method='spectrum_fit'`` in :meth:`mne.io.Raw.notch_filter` will change from ``None`` (use whole file) to ``'10s'`` in 0.22, by `Eric Larson`_

- ``vmin`` and ``vmax`` parameters are deprecated in :meth:`mne.Epochs.plot_psd_topomap` and :func:`mne.viz.plot_epochs_psd_topomap`; use new ``vlim`` parameter instead, by `Daniel McCloy`_.

- The method ``stc_mixed.plot_surface`` for a :class:`mne.MixedSourceEstimate` has been deprecated in favor of :meth:`stc.surface().plot(...) <mne.MixedSourceEstimate.surface>` by `Eric Larson`_

- The method ``stc.normal`` for :class:`mne.VectorSourceEstimate` has been deprecated in favor of :meth:`stc.project('nn', src) <mne.VectorSourceEstimate.project>` by `Eric Larson`_

- Add ``use_dev_head_trans`` parameter to :func:`mne.preprocessing.annotate_movement` to allow choosing the device to head transform is used to define the fixed cHPI coordinates by `Luke Bloy`_

- The function ``mne.channels.read_dig_captrack`` will be deprecated in version 0.22 in favor of :func:`mne.channels.read_dig_captrak` to correct the spelling error: "captraCK" -> "captraK", by `Stefan Appelhoff`_

- The ``threshold`` argument in :meth:`mne.preprocessing.ICA.find_bads_ecg` defaults to ``None`` in version 0.21 but will change to ``'auto'`` in 0.22 by `Yu-Han Luo`_

- The function ``mne.preprocessing.mark_flat`` has been deprecated in favor of :func:`mne.preprocessing.annotate_flat` by `Eric Larson`_

- The default argument ``meg=True`` in :func:`mne.pick_types` will change to ``meg=False`` in version 0.22 by `Clemens Brunner`_

- Added :meth:`mne.io.Raw.get_montage`, which obtains the montage that an instance has, by `Adam Li`_<|MERGE_RESOLUTION|>--- conflicted
+++ resolved
@@ -359,11 +359,9 @@
 
 - Fix bug in :func:`mne.set_eeg_reference` and related functions to set ``info['custom_ref_applied']`` to ``True`` for 'ecog' and 'seeg' channels in addition to 'eeg' by `Liberty Hamilton`_
 
-<<<<<<< HEAD
+- Fix bug with :func:`mne.chpi.compute_chpi_amplitudes` and :func:`mne.chpi.filter_chpi` to optimize time window length by `Steven Bierer`_
+
 - Fix bug in `~mne.Epochs.apply_baseline` that would – in some situations – lead to an update of the ``baseline`` attribute, even if the data wasn't actually rescaled, by `Richard Höchenberger`_
-=======
-- Fix bug with :func:`mne.chpi.compute_chpi_amplitudes` and :func:`mne.chpi.filter_chpi` to optimize time window length by `Steven Bierer`_
->>>>>>> e63190c3
 
 API
 ~~~
