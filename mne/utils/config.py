"""The config functions."""
# Authors: Eric Larson <larson.eric.d@gmail.com>
#
# License: BSD-3-Clause

import atexit
import json
import multiprocessing
import os
import os.path as op
import platform
import re
import shutil
import subprocess
import sys
import tempfile
from functools import partial
from importlib import import_module
from pathlib import Path

from .check import _validate_type, _check_qt_version, _check_option, _check_fname
from .docs import fill_doc
from .misc import _pl
from ._logging import warn, logger


_temp_home_dir = None


def set_cache_dir(cache_dir):
    """Set the directory to be used for temporary file storage.

    This directory is used by joblib to store memmapped arrays,
    which reduces memory requirements and speeds up parallel
    computation.

    Parameters
    ----------
    cache_dir : str or None
        Directory to use for temporary file storage. None disables
        temporary file storage.
    """
    if cache_dir is not None and not op.exists(cache_dir):
        raise OSError("Directory %s does not exist" % cache_dir)

    set_config("MNE_CACHE_DIR", cache_dir, set_env=False)


def set_memmap_min_size(memmap_min_size):
    """Set the minimum size for memmaping of arrays for parallel processing.

    Parameters
    ----------
    memmap_min_size : str or None
        Threshold on the minimum size of arrays that triggers automated memory
        mapping for parallel processing, e.g., '1M' for 1 megabyte.
        Use None to disable memmaping of large arrays.
    """
    if memmap_min_size is not None:
        if not isinstance(memmap_min_size, str):
            raise ValueError("'memmap_min_size' has to be a string.")
        if memmap_min_size[-1] not in ["K", "M", "G"]:
            raise ValueError(
                "The size has to be given in kilo-, mega-, or "
                "gigabytes, e.g., 100K, 500M, 1G."
            )

    set_config("MNE_MEMMAP_MIN_SIZE", memmap_min_size, set_env=False)


# List the known configuration values
<<<<<<< HEAD
known_config_types = {
    'MNE_3D_OPTION_ANTIALIAS': '',
    'MNE_3D_OPTION_DEPTH_PEELING': '',
    'MNE_3D_OPTION_MULTI_SAMPLES': '',
    'MNE_3D_OPTION_SMOOTH_SHADING': '',
    'MNE_3D_OPTION_THEME': '',
    'MNE_BROWSE_RAW_SIZE': (
        'tuple, width and height of the raw browser window (in inches)'
    ),
    'MNE_BROWSER_BACKEND': '',
    'MNE_BROWSER_OVERVIEW_MODE': '',
    'MNE_BROWSER_PRECOMPUTE': '',
    'MNE_BROWSER_THEME': '',
    'MNE_BROWSER_USE_OPENGL': '',
    'MNE_CACHE_DIR': '',
    'MNE_COREG_ADVANCED_RENDERING': '',
    'MNE_COREG_COPY_ANNOT': '',
    'MNE_COREG_FULLSCREEN': '',
    'MNE_COREG_GUESS_MRI_SUBJECT': '',
    'MNE_COREG_HEAD_HIGH_RES': '',
    'MNE_COREG_HEAD_OPACITY': '',
    'MNE_COREG_HEAD_INSIDE': '',
    'MNE_COREG_INTERACTION': '',
    'MNE_COREG_MARK_INSIDE': '',
    'MNE_COREG_PREPARE_BEM': '',
    'MNE_COREG_ORIENT_TO_SURFACE': '',
    'MNE_COREG_SCALE_LABELS': '',
    'MNE_COREG_SCALE_BY_DISTANCE': '',
    'MNE_COREG_SCENE_SCALE': '',
    'MNE_COREG_WINDOW_HEIGHT': '',
    'MNE_COREG_WINDOW_WIDTH': '',
    'MNE_COREG_SUBJECTS_DIR': '',
    'MNE_CUDA_DEVICE': '',
    'MNE_CUDA_IGNORE_PRECISION': '',
    'MNE_DATA': '',
    'MNE_DATASETS_BRAINSTORM_PATH': '',
    'MNE_DATASETS_EEGBCI_PATH': '',
    'MNE_DATASETS_EPILEPSY_ECOG_PATH': '',
    'MNE_DATASETS_HF_SEF_PATH': '',
    'MNE_DATASETS_MEGSIM_PATH': '',
    'MNE_DATASETS_MISC_PATH': '',
    'MNE_DATASETS_MTRF_PATH': '',
    'MNE_DATASETS_SAMPLE_PATH': '',
    'MNE_DATASETS_SOMATO_PATH': '',
    'MNE_DATASETS_MULTIMODAL_PATH': '',
    'MNE_DATASETS_FNIRS_MOTOR_PATH': '',
    'MNE_DATASETS_OPM_PATH': '',
    'MNE_DATASETS_SPM_FACE_DATASETS_TESTS': '',
    'MNE_DATASETS_SPM_FACE_PATH': '',
    'MNE_DATASETS_TESTING_PATH': '',
    'MNE_DATASETS_VISUAL_92_CATEGORIES_PATH': '',
    'MNE_DATASETS_KILOWORD_PATH': '',
    'MNE_DATASETS_FIELDTRIP_CMC_PATH': '',
    'MNE_DATASETS_PHANTOM_4DBTI_PATH': '',
    'MNE_DATASETS_LIMO_PATH': '',
    'MNE_DATASETS_REFMEG_NOISE_PATH': '',
    'MNE_DATASETS_SSVEP_PATH': '',
    'MNE_DATASETS_ERP_CORE_PATH': '',
    'MNE_DATASETS_EPILEPSY_ECOG_PATH': '',
    'MNE_FORCE_SERIAL': '',
    'MNE_KIT2FIFF_STIM_CHANNELS': '',
    'MNE_KIT2FIFF_STIM_CHANNEL_CODING': '',
    'MNE_KIT2FIFF_STIM_CHANNEL_SLOPE': '',
    'MNE_KIT2FIFF_STIM_CHANNEL_THRESHOLD': '',
    'MNE_LOGGING_LEVEL': (
        'str or int, controls the level of verbosity of any function '
        'decorated with @verbose. See '
        'https://mne.tools/stable/auto_tutorials/intro/50_configure_mne.html#logging'  # noqa E501
    ),
    'MNE_MEMMAP_MIN_SIZE': '',
    'MNE_REPR_HTML': (
        'bool, represent some of our objects with rich HTML in a notebook '
        'environment (default "true")'
    ),
    'MNE_SKIP_FTP_TESTS': '',
    'MNE_SKIP_NETWORK_TESTS': (
        'bool, used in a test decorator (@requires_good_network) to skip '
        'tests that include large downloads'
    ),
    'MNE_SKIP_TESTING_DATASET_TESTS': (
        'bool, used in test decorators (@requires_spm_data, '
        '@requires_bstraw_data) to skip tests that require specific datasets'
    ),
    'MNE_STIM_CHANNEL': '',
    'MNE_TQDM': (
        'str, either "tqdm", "tqdm.auto", or "off". Controls presence/absence '
        'of progress bars'
    )
    'MNE_USE_CUDA': 'bool, use GPU for filtering/resampling',
    'MNE_USE_NUMBA': (
        'bool, use Numba just-in-time compiler for some of our intensive '
        'computations'
    ),
    'SUBJECTS_DIR': (
        'path-like, directory of freesurfer MRI files for each subject'
    ),
}
=======
known_config_types = (
    "MNE_3D_OPTION_ANTIALIAS",
    "MNE_3D_OPTION_DEPTH_PEELING",
    "MNE_3D_OPTION_MULTI_SAMPLES",
    "MNE_3D_OPTION_SMOOTH_SHADING",
    "MNE_3D_OPTION_THEME",
    "MNE_BROWSE_RAW_SIZE",
    "MNE_BROWSER_BACKEND",
    "MNE_BROWSER_OVERVIEW_MODE",
    "MNE_BROWSER_PRECOMPUTE",
    "MNE_BROWSER_THEME",
    "MNE_BROWSER_USE_OPENGL",
    "MNE_CACHE_DIR",
    "MNE_COREG_ADVANCED_RENDERING",
    "MNE_COREG_COPY_ANNOT",
    "MNE_COREG_FULLSCREEN",
    "MNE_COREG_GUESS_MRI_SUBJECT",
    "MNE_COREG_HEAD_HIGH_RES",
    "MNE_COREG_HEAD_OPACITY",
    "MNE_COREG_HEAD_INSIDE",
    "MNE_COREG_INTERACTION",
    "MNE_COREG_MARK_INSIDE",
    "MNE_COREG_PREPARE_BEM",
    "MNE_COREG_ORIENT_TO_SURFACE",
    "MNE_COREG_SCALE_LABELS",
    "MNE_COREG_SCALE_BY_DISTANCE",
    "MNE_COREG_SCENE_SCALE",
    "MNE_COREG_WINDOW_HEIGHT",
    "MNE_COREG_WINDOW_WIDTH",
    "MNE_COREG_SUBJECTS_DIR",
    "MNE_CUDA_DEVICE",
    "MNE_CUDA_IGNORE_PRECISION",
    "MNE_DATA",
    "MNE_DATASETS_BRAINSTORM_PATH",
    "MNE_DATASETS_EEGBCI_PATH",
    "MNE_DATASETS_EPILEPSY_ECOG_PATH",
    "MNE_DATASETS_EYELINK_PATH",
    "MNE_DATASETS_HF_SEF_PATH",
    "MNE_DATASETS_MEGSIM_PATH",
    "MNE_DATASETS_MISC_PATH",
    "MNE_DATASETS_MTRF_PATH",
    "MNE_DATASETS_SAMPLE_PATH",
    "MNE_DATASETS_SOMATO_PATH",
    "MNE_DATASETS_MULTIMODAL_PATH",
    "MNE_DATASETS_FNIRS_MOTOR_PATH",
    "MNE_DATASETS_OPM_PATH",
    "MNE_DATASETS_SPM_FACE_DATASETS_TESTS",
    "MNE_DATASETS_SPM_FACE_PATH",
    "MNE_DATASETS_TESTING_PATH",
    "MNE_DATASETS_VISUAL_92_CATEGORIES_PATH",
    "MNE_DATASETS_KILOWORD_PATH",
    "MNE_DATASETS_FIELDTRIP_CMC_PATH",
    "MNE_DATASETS_PHANTOM_4DBTI_PATH",
    "MNE_DATASETS_LIMO_PATH",
    "MNE_DATASETS_REFMEG_NOISE_PATH",
    "MNE_DATASETS_SSVEP_PATH",
    "MNE_DATASETS_ERP_CORE_PATH",
    "MNE_DATASETS_EPILEPSY_ECOG_PATH",
    "MNE_DATASETS_UCL_OPM_AUDITORY_PATH",
    "MNE_FORCE_SERIAL",
    "MNE_KIT2FIFF_STIM_CHANNELS",
    "MNE_KIT2FIFF_STIM_CHANNEL_CODING",
    "MNE_KIT2FIFF_STIM_CHANNEL_SLOPE",
    "MNE_KIT2FIFF_STIM_CHANNEL_THRESHOLD",
    "MNE_LOGGING_LEVEL",
    "MNE_MEMMAP_MIN_SIZE",
    "MNE_REPR_HTML",
    "MNE_SKIP_FTP_TESTS",
    "MNE_SKIP_NETWORK_TESTS",
    "MNE_SKIP_TESTING_DATASET_TESTS",
    "MNE_STIM_CHANNEL",
    "MNE_TQDM",
    "MNE_USE_CUDA",
    "MNE_USE_NUMBA",
    "SUBJECTS_DIR",
)
>>>>>>> 16fe5b5d

# These allow for partial matches, e.g. 'MNE_STIM_CHANNEL_1' is okay key
known_config_wildcards = (
    "MNE_STIM_CHANNEL",
    "MNE_DATASETS_FNIRS",
    "MNE_NIRS",
)


def _load_config(config_path, raise_error=False):
    """Safely load a config file."""
    with open(config_path, "r") as fid:
        try:
            config = json.load(fid)
        except ValueError:
            # No JSON object could be decoded --> corrupt file?
            msg = (
                "The MNE-Python config file (%s) is not a valid JSON "
                "file and might be corrupted" % config_path
            )
            if raise_error:
                raise RuntimeError(msg)
            warn(msg)
            config = dict()
    return config


def get_config_path(home_dir=None):
    r"""Get path to standard mne-python config file.

    Parameters
    ----------
    home_dir : str | None
        The folder that contains the .mne config folder.
        If None, it is found automatically.

    Returns
    -------
    config_path : str
        The path to the mne-python configuration file. On windows, this
        will be '%USERPROFILE%\.mne\mne-python.json'. On every other
        system, this will be ~/.mne/mne-python.json.
    """
    val = op.join(_get_extra_data_path(home_dir=home_dir), "mne-python.json")
    return val


def get_config(key=None, default=None, raise_error=False, home_dir=None, use_env=True):
    """Read MNE-Python preferences from environment or config file.

    Parameters
    ----------
    key : None | str
        The preference key to look for. The os environment is searched first,
        then the mne-python config file is parsed.
        If None, all the config parameters present in environment variables or
        the path are returned. If key is an empty string, a list of all valid
        keys (but not values) is returned.
    default : str | None
        Value to return if the key is not found.
    raise_error : bool
        If True, raise an error if the key is not found (instead of returning
        default).
    home_dir : str | None
        The folder that contains the .mne config folder.
        If None, it is found automatically.
    use_env : bool
        If True, consider env vars, if available.
        If False, only use MNE-Python configuration file values.

        .. versionadded:: 0.18

    Returns
    -------
    value : dict | str | None
        The preference key value.

    See Also
    --------
    set_config
    """
    _validate_type(key, (str, type(None)), "key", "string or None")

    if key == "":
        return known_config_types

    # first, check to see if key is in env
    if use_env and key is not None and key in os.environ:
        return os.environ[key]

    # second, look for it in mne-python config file
    config_path = get_config_path(home_dir=home_dir)
    if not op.isfile(config_path):
        config = {}
    else:
        config = _load_config(config_path)

    if key is None:
        # update config with environment variables
        if use_env:
<<<<<<< HEAD
            env_keys = (set(config).union(known_config_types.keys()).
                        intersection(os.environ))
=======
            env_keys = set(config).union(known_config_types).intersection(os.environ)
>>>>>>> 16fe5b5d
            config.update({key: os.environ[key] for key in env_keys})
        return config
    elif raise_error is True and key not in config:
        loc_env = "the environment or in the " if use_env else ""
        meth_env = (
            ('either os.environ["%s"] = VALUE for a temporary ' "solution, or " % key)
            if use_env
            else ""
        )
        extra_env = (
            " You can also set the environment variable before " "running python."
            if use_env
            else ""
        )
        meth_file = (
            'mne.utils.set_config("%s", VALUE, set_env=True) '
            "for a permanent one" % key
        )
        raise KeyError(
            'Key "%s" not found in %s'
            "the mne-python config file (%s). "
            "Try %s%s.%s" % (key, loc_env, config_path, meth_env, meth_file, extra_env)
        )
    else:
        return config.get(key, default)


def set_config(key, value, home_dir=None, set_env=True):
    """Set a MNE-Python preference key in the config file and environment.

    Parameters
    ----------
    key : str
        The preference key to set.
    value : str |  None
        The value to assign to the preference key. If None, the key is
        deleted.
    home_dir : str | None
        The folder that contains the .mne config folder.
        If None, it is found automatically.
    set_env : bool
        If True (default), update :data:`os.environ` in addition to
        updating the MNE-Python config file.

    See Also
    --------
    get_config
    """
    _validate_type(key, "str", "key")
    # While JSON allow non-string types, we allow users to override config
    # settings using env, which are strings, so we enforce that here
    _validate_type(value, (str, "path-like", type(None)), "value")
    if value is not None:
        value = str(value)

    if key not in known_config_types and not any(
        key.startswith(k) for k in known_config_wildcards
    ):
        warn('Setting non-standard config type: "%s"' % key)

    # Read all previous values
    config_path = get_config_path(home_dir=home_dir)
    if op.isfile(config_path):
        config = _load_config(config_path, raise_error=True)
    else:
        config = dict()
        logger.info(
            "Attempting to create new mne-python configuration "
            "file:\n%s" % config_path
        )
    if value is None:
        config.pop(key, None)
        if set_env and key in os.environ:
            del os.environ[key]
    else:
        config[key] = value
        if set_env:
            os.environ[key] = value

    # Write all values. This may fail if the default directory is not
    # writeable.
    directory = op.dirname(config_path)
    if not op.isdir(directory):
        os.mkdir(directory)
    with open(config_path, "w") as fid:
        json.dump(config, fid, sort_keys=True, indent=0)


def _get_extra_data_path(home_dir=None):
    """Get path to extra data (config, tables, etc.)."""
    global _temp_home_dir
    if home_dir is None:
        home_dir = os.environ.get("_MNE_FAKE_HOME_DIR")
    if home_dir is None:
        # this has been checked on OSX64, Linux64, and Win32
        if "nt" == os.name.lower():
            APPDATA_DIR = os.getenv("APPDATA")
            USERPROFILE_DIR = os.getenv("USERPROFILE")
            if APPDATA_DIR is not None and op.isdir(
                op.join(APPDATA_DIR, ".mne")
            ):  # backward-compat
                home_dir = APPDATA_DIR
            elif USERPROFILE_DIR is not None:
                home_dir = USERPROFILE_DIR
            else:
                raise FileNotFoundError(
                    "The USERPROFILE environment variable is not set, cannot "
                    "determine the location of the MNE-Python configuration "
                    "folder"
                )
            del APPDATA_DIR, USERPROFILE_DIR
        else:
            # This is a more robust way of getting the user's home folder on
            # Linux platforms (not sure about OSX, Unix or BSD) than checking
            # the HOME environment variable. If the user is running some sort
            # of script that isn't launched via the command line (e.g. a script
            # launched via Upstart) then the HOME environment variable will
            # not be set.
            if os.getenv("MNE_DONTWRITE_HOME", "") == "true":
                if _temp_home_dir is None:
                    _temp_home_dir = tempfile.mkdtemp()
                    atexit.register(
                        partial(shutil.rmtree, _temp_home_dir, ignore_errors=True)
                    )
                home_dir = _temp_home_dir
            else:
                home_dir = os.path.expanduser("~")

        if home_dir is None:
            raise ValueError(
                "mne-python config file path could "
                "not be determined, please report this "
                "error to mne-python developers"
            )

    return op.join(home_dir, ".mne")


def get_subjects_dir(subjects_dir=None, raise_error=False):
    """Safely use subjects_dir input to return SUBJECTS_DIR.

    Parameters
    ----------
    subjects_dir : path-like | None
        If a value is provided, return subjects_dir. Otherwise, look for
        SUBJECTS_DIR config and return the result.
    raise_error : bool
        If True, raise a KeyError if no value for SUBJECTS_DIR can be found
        (instead of returning None).

    Returns
    -------
    value : Path | None
        The SUBJECTS_DIR value.
    """
    if subjects_dir is None:
        subjects_dir = get_config("SUBJECTS_DIR", raise_error=raise_error)
    if subjects_dir is not None:
        subjects_dir = _check_fname(
            fname=subjects_dir,
            overwrite="read",
            must_exist=True,
            need_dir=True,
            name="subjects_dir",
        )
    return subjects_dir


@fill_doc
def _get_stim_channel(stim_channel, info, raise_error=True):
    """Determine the appropriate stim_channel.

    First, 'MNE_STIM_CHANNEL', 'MNE_STIM_CHANNEL_1', 'MNE_STIM_CHANNEL_2', etc.
    are read. If these are not found, it will fall back to 'STI 014' if
    present, then fall back to the first channel of type 'stim', if present.

    Parameters
    ----------
    stim_channel : str | list of str | None
        The stim channel selected by the user.
    %(info_not_none)s

    Returns
    -------
    stim_channel : str | list of str
        The name of the stim channel(s) to use
    """
    if stim_channel is not None:
        if not isinstance(stim_channel, list):
            _validate_type(stim_channel, "str", "Stim channel")
            stim_channel = [stim_channel]
        for channel in stim_channel:
            _validate_type(channel, "str", "Each provided stim channel")
        return stim_channel

    stim_channel = list()
    ch_count = 0
    ch = get_config("MNE_STIM_CHANNEL")
    while ch is not None and ch in info["ch_names"]:
        stim_channel.append(ch)
        ch_count += 1
        ch = get_config("MNE_STIM_CHANNEL_%d" % ch_count)
    if ch_count > 0:
        return stim_channel

    if "STI101" in info["ch_names"]:  # combination channel for newer systems
        return ["STI101"]
    if "STI 014" in info["ch_names"]:  # for older systems
        return ["STI 014"]

    from ..io.pick import pick_types

    stim_channel = pick_types(info, meg=False, ref_meg=False, stim=True)
    if len(stim_channel) > 0:
        stim_channel = [info["ch_names"][ch_] for ch_ in stim_channel]
    elif raise_error:
        raise ValueError(
            "No stim channels found. Consider specifying them "
            "manually using the 'stim_channel' parameter."
        )
    return stim_channel


def _get_root_dir():
    """Get as close to the repo root as possible."""
    root_dir = Path(__file__).parent.parent.expanduser().absolute()
    up_dir = root_dir.parent
    if (up_dir / "setup.py").is_file() and all(
        (up_dir / x).is_dir() for x in ("mne", "examples", "doc")
    ):
        root_dir = up_dir
    return root_dir


def _get_numpy_libs():
    bad_lib = "unknown linalg bindings"
    try:
        from threadpoolctl import threadpool_info
    except Exception as exc:
        return bad_lib + f" (threadpoolctl module not found: {exc})"
    pools = threadpool_info()
    rename = dict(
        openblas="OpenBLAS",
        mkl="MKL",
    )
    for pool in pools:
        if pool["internal_api"] in ("openblas", "mkl"):
            return (
                f'{rename[pool["internal_api"]]} '
                f'{pool["version"]} with '
                f'{pool["num_threads"]} thread{_pl(pool["num_threads"])}'
            )
    return bad_lib


_gpu_cmd = """\
from pyvista import GPUInfo; \
gi = GPUInfo(); \
print(gi.version); \
print(gi.renderer)"""


def _get_gpu_info():
    # Once https://github.com/pyvista/pyvista/pull/2250 is merged and PyVista
    # does a release, we can triage based on version > 0.33.2
    proc = subprocess.run(
        [sys.executable, "-c", _gpu_cmd], check=False, capture_output=True
    )
    out = proc.stdout.decode().strip().replace("\r", "").split("\n")
    if proc.returncode or len(out) != 2:
        return None, None
    return out


def sys_info(fid=None, show_paths=False, *, dependencies="user", unicode=True):
    """Print system information.

    This function prints system information useful when triaging bugs.

    Parameters
    ----------
    fid : file-like | None
        The file to write to. Will be passed to :func:`print()`. Can be None to
        use :data:`sys.stdout`.
    show_paths : bool
        If True, print paths for each module.
    dependencies : 'user' | 'developer'
        Show dependencies relevant for users (default) or for developers
        (i.e., output includes additional dependencies).
    unicode : bool
        Include Unicode symbols in output.

        .. versionadded:: 0.24
    """
    _validate_type(dependencies, str)
    _check_option("dependencies", dependencies, ("user", "developer"))
    ljust = 24 if dependencies == "developer" else 21
    platform_str = platform.platform()
    if platform.system() == "Darwin" and sys.version_info[:2] < (3, 8):
        # platform.platform() in Python < 3.8 doesn't call
        # platform.mac_ver() if we're on Darwin, so we don't get a nice macOS
        # version number. Therefore, let's do this manually here.
        macos_ver = platform.mac_ver()[0]
        macos_architecture = re.findall("Darwin-.*?-(.*)", platform_str)
        if macos_architecture:
            macos_architecture = macos_architecture[0]
            platform_str = f"macOS-{macos_ver}-{macos_architecture}"
        del macos_ver, macos_architecture

    out = partial(print, end="", file=fid)
    out("Platform".ljust(ljust) + platform_str + "\n")
    out("Python".ljust(ljust) + str(sys.version).replace("\n", " ") + "\n")
    out("Executable".ljust(ljust) + sys.executable + "\n")
    out("CPU".ljust(ljust) + f"{platform.processor()} ")
    out(f"({multiprocessing.cpu_count()} cores)\n")
    out("Memory".ljust(ljust))
    try:
        import psutil
    except ImportError:
        out('Unavailable (requires "psutil" package)')
    else:
        out(f"{psutil.virtual_memory().total / float(2 ** 30):0.1f} GB\n")
    out("\n")
    ljust -= 3  # account for +/- symbols
    libs = _get_numpy_libs()
    unavailable = []
    use_mod_names = (
        "# Core",
        "mne",
        "numpy",
        "scipy",
        "matplotlib",
        "pooch",
        "jinja2",
        "",
        "# Numerical (optional)",
        "sklearn",
        "numba",
        "nibabel",
        "nilearn",
        "dipy",
        "openmeeg",
        "cupy",
        "pandas",
        "",
        "# Visualization (optional)",
        "pyvista",
        "pyvistaqt",
        "ipyvtklink",
        "vtk",
        "qtpy",
        "ipympl",
        "pyqtgraph",
        "mne-qt-browser",
        "",
        "# Ecosystem (optional)",
        "mne-bids",
        "mne-nirs",
        "mne-features",
        "mne-connectivity",
        "mne-icalabel",
        "mne-bids-pipeline",
        "",
    )
    if dependencies == "developer":
        use_mod_names += (
            "# Testing",
            "pytest",
            "nbclient",
            "numpydoc",
            "flake8",
            "pydocstyle",
            "",
            "# Documentation",
            "sphinx",
            "sphinx-gallery",
            "pydata-sphinx-theme",
            "",
        )
    try:
        unicode = unicode and (sys.stdout.encoding.lower().startswith("utf"))
    except Exception:  # in case someone overrides sys.stdout in an unsafe way
        unicode = False
    for mi, mod_name in enumerate(use_mod_names):
        # upcoming break
        if mod_name == "":  # break
            if unavailable:
                out("└☐ " if unicode else " - ")
                out("unavailable".ljust(ljust))
                out(f"{', '.join(unavailable)}\n")
                unavailable = []
            if mi != len(use_mod_names) - 1:
                out("\n")
            continue
        elif mod_name.startswith("# "):  # header
            mod_name = mod_name.replace("# ", "")
            out(f"{mod_name}\n")
            continue
        pre = "├"
        last = use_mod_names[mi + 1] == "" and not unavailable
        if last:
            pre = "└"
        try:
            mod = import_module(mod_name.replace("-", "_"))
        except Exception:
            unavailable.append(mod_name)
        else:
            out(f"{pre}☑ " if unicode else " + ")
            out(f"{mod_name}".ljust(ljust))
            if mod_name == "vtk":
                vtk_version = mod.vtkVersion()
                # 9.0 dev has VersionFull but 9.0 doesn't
                for attr in ("GetVTKVersionFull", "GetVTKVersion"):
                    if hasattr(vtk_version, attr):
                        version = getattr(vtk_version, attr)()
                        if version != "":
                            out(version)
                            break
                else:
                    out("unknown")
            else:
                out(mod.__version__.lstrip("v"))
            if mod_name == "numpy":
                out(f" ({libs})")
            elif mod_name == "qtpy":
                version, api = _check_qt_version(return_api=True)
                out(f" ({api}={version})")
            elif mod_name == "matplotlib":
                out(f" (backend={mod.get_backend()})")
            elif mod_name == "pyvista":
                version, renderer = _get_gpu_info()
                if version is None:
                    out(" (OpenGL unavailable)")
                else:
                    out(f" (OpenGL {version} via {renderer})")
            if show_paths:
                if last:
                    pre = "   "
                elif unicode:
                    pre = "│  "
                else:
                    pre = " | "
                out(f'\n{pre}{" " * ljust}{op.dirname(mod.__file__)}')
            out("\n")<|MERGE_RESOLUTION|>--- conflicted
+++ resolved
@@ -69,182 +69,100 @@
 
 
 # List the known configuration values
-<<<<<<< HEAD
 known_config_types = {
-    'MNE_3D_OPTION_ANTIALIAS': '',
-    'MNE_3D_OPTION_DEPTH_PEELING': '',
-    'MNE_3D_OPTION_MULTI_SAMPLES': '',
-    'MNE_3D_OPTION_SMOOTH_SHADING': '',
-    'MNE_3D_OPTION_THEME': '',
-    'MNE_BROWSE_RAW_SIZE': (
-        'tuple, width and height of the raw browser window (in inches)'
+    "MNE_3D_OPTION_ANTIALIAS": "",
+    "MNE_3D_OPTION_DEPTH_PEELING": "",
+    "MNE_3D_OPTION_MULTI_SAMPLES": "",
+    "MNE_3D_OPTION_SMOOTH_SHADING": "",
+    "MNE_3D_OPTION_THEME": "",
+    "MNE_BROWSE_RAW_SIZE": (
+        "tuple, width and height of the raw browser window (in inches)"
     ),
-    'MNE_BROWSER_BACKEND': '',
-    'MNE_BROWSER_OVERVIEW_MODE': '',
-    'MNE_BROWSER_PRECOMPUTE': '',
-    'MNE_BROWSER_THEME': '',
-    'MNE_BROWSER_USE_OPENGL': '',
-    'MNE_CACHE_DIR': '',
-    'MNE_COREG_ADVANCED_RENDERING': '',
-    'MNE_COREG_COPY_ANNOT': '',
-    'MNE_COREG_FULLSCREEN': '',
-    'MNE_COREG_GUESS_MRI_SUBJECT': '',
-    'MNE_COREG_HEAD_HIGH_RES': '',
-    'MNE_COREG_HEAD_OPACITY': '',
-    'MNE_COREG_HEAD_INSIDE': '',
-    'MNE_COREG_INTERACTION': '',
-    'MNE_COREG_MARK_INSIDE': '',
-    'MNE_COREG_PREPARE_BEM': '',
-    'MNE_COREG_ORIENT_TO_SURFACE': '',
-    'MNE_COREG_SCALE_LABELS': '',
-    'MNE_COREG_SCALE_BY_DISTANCE': '',
-    'MNE_COREG_SCENE_SCALE': '',
-    'MNE_COREG_WINDOW_HEIGHT': '',
-    'MNE_COREG_WINDOW_WIDTH': '',
-    'MNE_COREG_SUBJECTS_DIR': '',
-    'MNE_CUDA_DEVICE': '',
-    'MNE_CUDA_IGNORE_PRECISION': '',
-    'MNE_DATA': '',
-    'MNE_DATASETS_BRAINSTORM_PATH': '',
-    'MNE_DATASETS_EEGBCI_PATH': '',
-    'MNE_DATASETS_EPILEPSY_ECOG_PATH': '',
-    'MNE_DATASETS_HF_SEF_PATH': '',
-    'MNE_DATASETS_MEGSIM_PATH': '',
-    'MNE_DATASETS_MISC_PATH': '',
-    'MNE_DATASETS_MTRF_PATH': '',
-    'MNE_DATASETS_SAMPLE_PATH': '',
-    'MNE_DATASETS_SOMATO_PATH': '',
-    'MNE_DATASETS_MULTIMODAL_PATH': '',
-    'MNE_DATASETS_FNIRS_MOTOR_PATH': '',
-    'MNE_DATASETS_OPM_PATH': '',
-    'MNE_DATASETS_SPM_FACE_DATASETS_TESTS': '',
-    'MNE_DATASETS_SPM_FACE_PATH': '',
-    'MNE_DATASETS_TESTING_PATH': '',
-    'MNE_DATASETS_VISUAL_92_CATEGORIES_PATH': '',
-    'MNE_DATASETS_KILOWORD_PATH': '',
-    'MNE_DATASETS_FIELDTRIP_CMC_PATH': '',
-    'MNE_DATASETS_PHANTOM_4DBTI_PATH': '',
-    'MNE_DATASETS_LIMO_PATH': '',
-    'MNE_DATASETS_REFMEG_NOISE_PATH': '',
-    'MNE_DATASETS_SSVEP_PATH': '',
-    'MNE_DATASETS_ERP_CORE_PATH': '',
-    'MNE_DATASETS_EPILEPSY_ECOG_PATH': '',
-    'MNE_FORCE_SERIAL': '',
-    'MNE_KIT2FIFF_STIM_CHANNELS': '',
-    'MNE_KIT2FIFF_STIM_CHANNEL_CODING': '',
-    'MNE_KIT2FIFF_STIM_CHANNEL_SLOPE': '',
-    'MNE_KIT2FIFF_STIM_CHANNEL_THRESHOLD': '',
-    'MNE_LOGGING_LEVEL': (
-        'str or int, controls the level of verbosity of any function '
-        'decorated with @verbose. See '
-        'https://mne.tools/stable/auto_tutorials/intro/50_configure_mne.html#logging'  # noqa E501
+    "MNE_BROWSER_BACKEND": "",
+    "MNE_BROWSER_OVERVIEW_MODE": "",
+    "MNE_BROWSER_PRECOMPUTE": "",
+    "MNE_BROWSER_THEME": "",
+    "MNE_BROWSER_USE_OPENGL": "",
+    "MNE_CACHE_DIR": "",
+    "MNE_COREG_ADVANCED_RENDERING": "",
+    "MNE_COREG_COPY_ANNOT": "",
+    "MNE_COREG_FULLSCREEN": "",
+    "MNE_COREG_GUESS_MRI_SUBJECT": "",
+    "MNE_COREG_HEAD_HIGH_RES": "",
+    "MNE_COREG_HEAD_OPACITY": "",
+    "MNE_COREG_HEAD_INSIDE": "",
+    "MNE_COREG_INTERACTION": "",
+    "MNE_COREG_MARK_INSIDE": "",
+    "MNE_COREG_PREPARE_BEM": "",
+    "MNE_COREG_ORIENT_TO_SURFACE": "",
+    "MNE_COREG_SCALE_LABELS": "",
+    "MNE_COREG_SCALE_BY_DISTANCE": "",
+    "MNE_COREG_SCENE_SCALE": "",
+    "MNE_COREG_WINDOW_HEIGHT": "",
+    "MNE_COREG_WINDOW_WIDTH": "",
+    "MNE_COREG_SUBJECTS_DIR": "",
+    "MNE_CUDA_DEVICE": "",
+    "MNE_CUDA_IGNORE_PRECISION": "",
+    "MNE_DATA": "",
+    "MNE_DATASETS_BRAINSTORM_PATH": "",
+    "MNE_DATASETS_EEGBCI_PATH": "",
+    "MNE_DATASETS_EPILEPSY_ECOG_PATH": "",
+    "MNE_DATASETS_HF_SEF_PATH": "",
+    "MNE_DATASETS_MEGSIM_PATH": "",
+    "MNE_DATASETS_MISC_PATH": "",
+    "MNE_DATASETS_MTRF_PATH": "",
+    "MNE_DATASETS_SAMPLE_PATH": "",
+    "MNE_DATASETS_SOMATO_PATH": "",
+    "MNE_DATASETS_MULTIMODAL_PATH": "",
+    "MNE_DATASETS_FNIRS_MOTOR_PATH": "",
+    "MNE_DATASETS_OPM_PATH": "",
+    "MNE_DATASETS_SPM_FACE_DATASETS_TESTS": "",
+    "MNE_DATASETS_SPM_FACE_PATH": "",
+    "MNE_DATASETS_TESTING_PATH": "",
+    "MNE_DATASETS_VISUAL_92_CATEGORIES_PATH": "",
+    "MNE_DATASETS_KILOWORD_PATH": "",
+    "MNE_DATASETS_FIELDTRIP_CMC_PATH": "",
+    "MNE_DATASETS_PHANTOM_4DBTI_PATH": "",
+    "MNE_DATASETS_LIMO_PATH": "",
+    "MNE_DATASETS_REFMEG_NOISE_PATH": "",
+    "MNE_DATASETS_SSVEP_PATH": "",
+    "MNE_DATASETS_ERP_CORE_PATH": "",
+    "MNE_FORCE_SERIAL": "",
+    "MNE_KIT2FIFF_STIM_CHANNELS": "",
+    "MNE_KIT2FIFF_STIM_CHANNEL_CODING": "",
+    "MNE_KIT2FIFF_STIM_CHANNEL_SLOPE": "",
+    "MNE_KIT2FIFF_STIM_CHANNEL_THRESHOLD": "",
+    "MNE_LOGGING_LEVEL": (
+        "str or int, controls the level of verbosity of any function "
+        "decorated with @verbose. See "
+        "https://mne.tools/stable/auto_tutorials/intro/50_configure_mne.html#logging"  # noqa E501
     ),
-    'MNE_MEMMAP_MIN_SIZE': '',
-    'MNE_REPR_HTML': (
-        'bool, represent some of our objects with rich HTML in a notebook '
+    "MNE_MEMMAP_MIN_SIZE": "",
+    "MNE_REPR_HTML": (
+        "bool, represent some of our objects with rich HTML in a notebook "
         'environment (default "true")'
     ),
-    'MNE_SKIP_FTP_TESTS': '',
-    'MNE_SKIP_NETWORK_TESTS': (
-        'bool, used in a test decorator (@requires_good_network) to skip '
-        'tests that include large downloads'
+    "MNE_SKIP_FTP_TESTS": "",
+    "MNE_SKIP_NETWORK_TESTS": (
+        "bool, used in a test decorator (@requires_good_network) to skip "
+        "tests that include large downloads"
     ),
-    'MNE_SKIP_TESTING_DATASET_TESTS': (
-        'bool, used in test decorators (@requires_spm_data, '
-        '@requires_bstraw_data) to skip tests that require specific datasets'
+    "MNE_SKIP_TESTING_DATASET_TESTS": (
+        "bool, used in test decorators (@requires_spm_data, "
+        "@requires_bstraw_data) to skip tests that require specific datasets"
     ),
-    'MNE_STIM_CHANNEL': '',
-    'MNE_TQDM': (
+    "MNE_STIM_CHANNEL": "",
+    "MNE_TQDM": (
         'str, either "tqdm", "tqdm.auto", or "off". Controls presence/absence '
-        'of progress bars'
-    )
-    'MNE_USE_CUDA': 'bool, use GPU for filtering/resampling',
-    'MNE_USE_NUMBA': (
-        'bool, use Numba just-in-time compiler for some of our intensive '
-        'computations'
+        "of progress bars"
     ),
-    'SUBJECTS_DIR': (
-        'path-like, directory of freesurfer MRI files for each subject'
+    "MNE_USE_CUDA": "bool, use GPU for filtering/resampling",
+    "MNE_USE_NUMBA": (
+        "bool, use Numba just-in-time compiler for some of our intensive "
+        "computations"
     ),
+    "SUBJECTS_DIR": ("path-like, directory of freesurfer MRI files for each subject"),
 }
-=======
-known_config_types = (
-    "MNE_3D_OPTION_ANTIALIAS",
-    "MNE_3D_OPTION_DEPTH_PEELING",
-    "MNE_3D_OPTION_MULTI_SAMPLES",
-    "MNE_3D_OPTION_SMOOTH_SHADING",
-    "MNE_3D_OPTION_THEME",
-    "MNE_BROWSE_RAW_SIZE",
-    "MNE_BROWSER_BACKEND",
-    "MNE_BROWSER_OVERVIEW_MODE",
-    "MNE_BROWSER_PRECOMPUTE",
-    "MNE_BROWSER_THEME",
-    "MNE_BROWSER_USE_OPENGL",
-    "MNE_CACHE_DIR",
-    "MNE_COREG_ADVANCED_RENDERING",
-    "MNE_COREG_COPY_ANNOT",
-    "MNE_COREG_FULLSCREEN",
-    "MNE_COREG_GUESS_MRI_SUBJECT",
-    "MNE_COREG_HEAD_HIGH_RES",
-    "MNE_COREG_HEAD_OPACITY",
-    "MNE_COREG_HEAD_INSIDE",
-    "MNE_COREG_INTERACTION",
-    "MNE_COREG_MARK_INSIDE",
-    "MNE_COREG_PREPARE_BEM",
-    "MNE_COREG_ORIENT_TO_SURFACE",
-    "MNE_COREG_SCALE_LABELS",
-    "MNE_COREG_SCALE_BY_DISTANCE",
-    "MNE_COREG_SCENE_SCALE",
-    "MNE_COREG_WINDOW_HEIGHT",
-    "MNE_COREG_WINDOW_WIDTH",
-    "MNE_COREG_SUBJECTS_DIR",
-    "MNE_CUDA_DEVICE",
-    "MNE_CUDA_IGNORE_PRECISION",
-    "MNE_DATA",
-    "MNE_DATASETS_BRAINSTORM_PATH",
-    "MNE_DATASETS_EEGBCI_PATH",
-    "MNE_DATASETS_EPILEPSY_ECOG_PATH",
-    "MNE_DATASETS_EYELINK_PATH",
-    "MNE_DATASETS_HF_SEF_PATH",
-    "MNE_DATASETS_MEGSIM_PATH",
-    "MNE_DATASETS_MISC_PATH",
-    "MNE_DATASETS_MTRF_PATH",
-    "MNE_DATASETS_SAMPLE_PATH",
-    "MNE_DATASETS_SOMATO_PATH",
-    "MNE_DATASETS_MULTIMODAL_PATH",
-    "MNE_DATASETS_FNIRS_MOTOR_PATH",
-    "MNE_DATASETS_OPM_PATH",
-    "MNE_DATASETS_SPM_FACE_DATASETS_TESTS",
-    "MNE_DATASETS_SPM_FACE_PATH",
-    "MNE_DATASETS_TESTING_PATH",
-    "MNE_DATASETS_VISUAL_92_CATEGORIES_PATH",
-    "MNE_DATASETS_KILOWORD_PATH",
-    "MNE_DATASETS_FIELDTRIP_CMC_PATH",
-    "MNE_DATASETS_PHANTOM_4DBTI_PATH",
-    "MNE_DATASETS_LIMO_PATH",
-    "MNE_DATASETS_REFMEG_NOISE_PATH",
-    "MNE_DATASETS_SSVEP_PATH",
-    "MNE_DATASETS_ERP_CORE_PATH",
-    "MNE_DATASETS_EPILEPSY_ECOG_PATH",
-    "MNE_DATASETS_UCL_OPM_AUDITORY_PATH",
-    "MNE_FORCE_SERIAL",
-    "MNE_KIT2FIFF_STIM_CHANNELS",
-    "MNE_KIT2FIFF_STIM_CHANNEL_CODING",
-    "MNE_KIT2FIFF_STIM_CHANNEL_SLOPE",
-    "MNE_KIT2FIFF_STIM_CHANNEL_THRESHOLD",
-    "MNE_LOGGING_LEVEL",
-    "MNE_MEMMAP_MIN_SIZE",
-    "MNE_REPR_HTML",
-    "MNE_SKIP_FTP_TESTS",
-    "MNE_SKIP_NETWORK_TESTS",
-    "MNE_SKIP_TESTING_DATASET_TESTS",
-    "MNE_STIM_CHANNEL",
-    "MNE_TQDM",
-    "MNE_USE_CUDA",
-    "MNE_USE_NUMBA",
-    "SUBJECTS_DIR",
-)
->>>>>>> 16fe5b5d
 
 # These allow for partial matches, e.g. 'MNE_STIM_CHANNEL_1' is okay key
 known_config_wildcards = (
@@ -345,12 +263,7 @@
     if key is None:
         # update config with environment variables
         if use_env:
-<<<<<<< HEAD
-            env_keys = (set(config).union(known_config_types.keys()).
-                        intersection(os.environ))
-=======
             env_keys = set(config).union(known_config_types).intersection(os.environ)
->>>>>>> 16fe5b5d
             config.update({key: os.environ[key] for key in env_keys})
         return config
     elif raise_error is True and key not in config:
