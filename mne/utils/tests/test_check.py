"""Test check utilities."""
# Authors: MNE Developers
#          Stefan Appelhoff <stefan.appelhoff@mailbox.org>
#
# License: BSD-3-Clause

import os
import sys

import numpy as np
import pytest
from pathlib import Path

import mne
from mne import read_vectorview_selection
from mne.datasets import testing
from mne.io.pick import pick_channels_cov, _picks_to_idx
from mne.utils import (check_random_state, _check_fname, check_fname, _suggest,
                       _check_subject, _check_info_inv, _check_option, Bunch,
                       check_version, _path_like, _validate_type, _on_missing,
<<<<<<< HEAD
                       requires_nibabel, _safe_input, _check_ch_locs,
                       _check_sphere, _check_range)
=======
                       _safe_input, _check_ch_locs, _check_sphere, _check_range)
>>>>>>> dff4ae32

data_path = testing.data_path(download=False)
base_dir = data_path / "MEG" / "sample"
fname_raw = data_path / "MEG" / "sample" / "sample_audvis_trunc_raw.fif"
fname_event = base_dir / "sample_audvis_trunc_raw-eve.fif"
fname_fwd = base_dir / "sample_audvis_trunc-meg-vol-7-fwd.fif"
fname_mgz = data_path / "subjects" / "sample" / "mri" / "aseg.mgz"
reject = dict(grad=4000e-13, mag=4e-12)


@testing.requires_testing_data
def test_check(tmp_path):
    """Test checking functions."""
    pytest.raises(ValueError, check_random_state, 'foo')
    pytest.raises(TypeError, _check_fname, 1)
    _check_fname(Path('./foo'))
    fname = tmp_path / 'foo'
    with open(fname, 'wb'):
        pass
    assert fname.is_file()
    _check_fname(fname, overwrite='read', must_exist=True)
    orig_perms = os.stat(fname).st_mode
    os.chmod(fname, 0)
    if not sys.platform.startswith('win'):
        with pytest.raises(PermissionError, match='read permissions'):
            _check_fname(fname, overwrite='read', must_exist=True)
    os.chmod(fname, orig_perms)
    os.remove(fname)
    assert not fname.is_file()
    pytest.raises(IOError, check_fname, 'foo', 'tets-dip.x', (), ('.fif',))
    pytest.raises(ValueError, _check_subject, None, None)
    pytest.raises(TypeError, _check_subject, None, 1)
    pytest.raises(TypeError, _check_subject, 1, None)
    # smoke tests for permitted types
    check_random_state(None).choice(1)
    check_random_state(0).choice(1)
    check_random_state(np.random.RandomState(0)).choice(1)
    if check_version('numpy', '1.17'):
        check_random_state(np.random.default_rng(0)).choice(1)


@testing.requires_testing_data
@pytest.mark.parametrize('suffix',
                         ('_meg.fif', '_eeg.fif', '_ieeg.fif',
                          '_meg.fif.gz', '_eeg.fif.gz', '_ieeg.fif.gz'))
def test_check_fname_suffixes(suffix, tmp_path):
    """Test checking for valid filename suffixes."""
    new_fname = tmp_path / fname_raw.name.replace('_raw.fif', suffix)
    raw = mne.io.read_raw_fif(fname_raw).crop(0, 0.1)
    raw.save(new_fname)
    mne.io.read_raw_fif(new_fname)


def _get_data():
    """Read in data used in tests."""
    # read forward model
    forward = mne.read_forward_solution(fname_fwd)
    # read data
    raw = mne.io.read_raw_fif(fname_raw, preload=True)
    events = mne.read_events(fname_event)
    event_id, tmin, tmax = 1, -0.1, 0.15

    # decimate for speed
    left_temporal_channels = read_vectorview_selection('Left-temporal')
    picks = mne.pick_types(raw.info, meg=True,
                           selection=left_temporal_channels)
    picks = picks[::2]
    raw.pick_channels([raw.ch_names[ii] for ii in picks])
    del picks

    raw.info.normalize_proj()  # avoid projection warnings

    epochs = mne.Epochs(raw, events, event_id, tmin, tmax, proj=True,
                        baseline=(None, 0.), preload=True, reject=reject)

    noise_cov = mne.compute_covariance(epochs, tmin=None, tmax=0.)

    data_cov = mne.compute_covariance(epochs, tmin=0.01, tmax=0.15)

    return epochs, data_cov, noise_cov, forward


@testing.requires_testing_data
def test_check_info_inv():
    """Test checks for common channels across fwd model and cov matrices."""
    epochs, data_cov, noise_cov, forward = _get_data()

    # make sure same channel lists exist in data to make testing life easier
    assert epochs.info['ch_names'] == data_cov.ch_names
    assert epochs.info['ch_names'] == noise_cov.ch_names

    # check whether bad channels get excluded from the channel selection
    # info
    info_bads = epochs.info.copy()
    info_bads['bads'] = info_bads['ch_names'][1:3]  # include two bad channels
    picks = _check_info_inv(info_bads, forward, noise_cov=noise_cov)
    assert [1, 2] not in picks
    # covariance matrix
    data_cov_bads = data_cov.copy()
    data_cov_bads['bads'] = data_cov_bads.ch_names[0]
    picks = _check_info_inv(epochs.info, forward, data_cov=data_cov_bads)
    assert 0 not in picks
    # noise covariance matrix
    noise_cov_bads = noise_cov.copy()
    noise_cov_bads['bads'] = noise_cov_bads.ch_names[1]
    picks = _check_info_inv(epochs.info, forward, noise_cov=noise_cov_bads)
    assert 1 not in picks

    # test whether reference channels get deleted
    info_ref = epochs.info.copy()
    info_ref['chs'][0]['kind'] = 301  # pretend to have a ref channel
    picks = _check_info_inv(info_ref, forward, noise_cov=noise_cov)
    assert 0 not in picks

    # pick channels in all inputs and make sure common set is returned
    epochs.pick_channels([epochs.ch_names[ii] for ii in range(10)])
    data_cov = pick_channels_cov(data_cov, include=[data_cov.ch_names[ii]
                                                    for ii in range(5, 20)])
    noise_cov = pick_channels_cov(noise_cov, include=[noise_cov.ch_names[ii]
                                                      for ii in range(7, 12)])
    picks = _check_info_inv(epochs.info, forward, noise_cov=noise_cov,
                            data_cov=data_cov)
    assert list(range(7, 10)) == picks


def test_check_option():
    """Test checking the value of a parameter against a list of options."""
    allowed_values = ['valid', 'good', 'ok']

    # Value is allowed
    assert _check_option('option', 'valid', allowed_values)
    assert _check_option('option', 'good', allowed_values)
    assert _check_option('option', 'ok', allowed_values)
    assert _check_option('option', 'valid', ['valid'])

    # Check error message for invalid value
    msg = ("Invalid value for the 'option' parameter. Allowed values are "
           "'valid', 'good', and 'ok', but got 'bad' instead.")
    with pytest.raises(ValueError, match=msg):
        assert _check_option('option', 'bad', allowed_values)

    # Special error message if only one value is allowed
    msg = ("Invalid value for the 'option' parameter. The only allowed value "
           "is 'valid', but got 'bad' instead.")
    with pytest.raises(ValueError, match=msg):
        assert _check_option('option', 'bad', ['valid'])


def test_path_like():
    """Test _path_like()."""
    str_path = str(base_dir)
    pathlib_path = Path(base_dir)
    no_path = dict(foo='bar')

    assert _path_like(str_path) is True
    assert _path_like(pathlib_path) is True
    assert _path_like(no_path) is False


def test_validate_type():
    """Test _validate_type."""
    _validate_type(1, 'int-like')
    with pytest.raises(TypeError, match='int-like'):
        _validate_type(False, 'int-like')


def test_check_range():
    """Test _check_range."""
    _check_range(10, 1, 100, 'value')
    with pytest.raises(ValueError, match='must be between'):
        _check_range(0, 1, 10, 'value')
    with pytest.raises(ValueError, match='must be between'):
        _check_range(1, 1, 10, 'value', False, False)


<<<<<<< HEAD
@requires_nibabel()
=======
>>>>>>> dff4ae32
@testing.requires_testing_data
def test_suggest():
    """Test suggestions."""
    pytest.importorskip('nibabel')
    names = mne.get_volume_labels_from_aseg(fname_mgz)
    sug = _suggest('', names)
    assert sug == ''  # nothing
    sug = _suggest('Left-cerebellum', names)
    assert sug == " Did you mean 'Left-Cerebellum-Cortex'?"
    sug = _suggest('Cerebellum-Cortex', names)
    assert sug == " Did you mean one of ['Left-Cerebellum-Cortex', 'Right-Cerebellum-Cortex', 'Left-Cerebral-Cortex']?"  # noqa: E501


def test_on_missing():
    """Test _on_missing."""
    msg = 'test'
    with pytest.raises(ValueError, match=msg):
        _on_missing('raise', msg)
    with pytest.warns(RuntimeWarning, match=msg):
        _on_missing('warn', msg)
    _on_missing('ignore', msg)

    with pytest.raises(ValueError,
                       match='Invalid value for the \'on_missing\' parameter'):
        _on_missing('foo', msg)


def _matlab_input(msg):
    raise EOFError()


def test_safe_input(monkeypatch):
    """Test _safe_input."""
    monkeypatch.setattr(mne.utils.check, 'input', _matlab_input)
    with pytest.raises(RuntimeError, match='Could not use input'):
        _safe_input('whatever', alt='nothing')
    assert _safe_input('whatever', use='nothing') == 'nothing'


@testing.requires_testing_data
def test_check_ch_locs():
    """Test _check_ch_locs behavior."""
    info = mne.io.read_info(fname_raw)
    assert _check_ch_locs(info=info)

    for picks in ([0], [0, 1], None):
        assert _check_ch_locs(info=info, picks=picks)

    for ch_type in ('meg', 'mag', 'grad', 'eeg'):
        assert _check_ch_locs(info=info, ch_type=ch_type)

    # drop locations for EEG
    picks_eeg = _picks_to_idx(info=info, picks='eeg')
    for idx in picks_eeg:
        info['chs'][idx]['loc'][:3] = np.nan

    # EEG tests should fail now
    assert _check_ch_locs(info=info, picks=picks_eeg) is False
    assert _check_ch_locs(info=info, ch_type='eeg') is False

    # tests for other (and "all") channels should still pass
    assert _check_ch_locs(info=info)
    assert _check_ch_locs(info=info, ch_type='mag')


# Check a bunch of version schemes as of 2022/03/01
# We don't have to get this 100% generalized, but it would be nice if all
# of these worked.
@pytest.mark.parametrize('version, want, have_unstripped', [
    # test some dev cases
    ('1.23.0.dev0+782.g1168868df6', '1.23', False),  # NumPy
    ('1.9.0.dev0+1485.b06254e', '1.9', False),  # SciPy
    ('3.6.0.dev1651+g30d6161406', '3.6', False),  # matplotlib
    ('1.1.dev0', '1.1', False),  # sklearn
    ('0.56.0dev0+39.gef1ba4c10', '0.56', False),  # numba
    ('9.1.0.rc1', '9.1', False),  # VTK
    ('0.3dev0', '0.3', False),  # mne-connectivity
    ('0.2.2.dev0', '0.2.2', False),  # mne-qt-browser
    ('3.2.2+150.g1e93bd5d', '3.2.2', True),  # nibabel
    # test some stable cases
    ('1.2.3', '1.2.3', True),
    ('1.2', '1.2', True),
    ('1', '1', True),
])
def test_strip_dev(version, want, have_unstripped, monkeypatch):
    """Test that stripping dev works."""
    monkeypatch.setattr(
        mne.utils.check, 'import_module',
        lambda x: Bunch(__version__=version))
    got_have_unstripped, same_version = check_version(
        version, want, strip=False, return_version=True)
    assert same_version == version
    assert got_have_unstripped is have_unstripped
    have, simpler_version = check_version(
        'foo', want, return_version=True)  # strip=True is the default
    assert have, (simpler_version, version)

    def looks_stable(version):
        try:
            [int(x) for x in version.split('.')]
        except ValueError:
            return False
        else:
            return True

    if looks_stable(version):
        assert 'dev' not in version
        assert 'rc' not in version
        assert simpler_version == version
    else:
        assert simpler_version != version
    assert 'dev' not in simpler_version
    assert 'rc' not in simpler_version
    assert not simpler_version.endswith('.')
    assert looks_stable(simpler_version)


@testing.requires_testing_data
def test_check_sphere_verbose():
    """Test that verbose is handled properly in _check_sphere."""
    info = mne.io.read_info(fname_raw)
    with info._unlock():
        info['dig'] = info['dig'][:20]
    with pytest.warns(RuntimeWarning, match='may be inaccurate'):
        _check_sphere('auto', info)
    with mne.use_log_level('error'):
        _check_sphere('auto', info)<|MERGE_RESOLUTION|>--- conflicted
+++ resolved
@@ -18,12 +18,7 @@
 from mne.utils import (check_random_state, _check_fname, check_fname, _suggest,
                        _check_subject, _check_info_inv, _check_option, Bunch,
                        check_version, _path_like, _validate_type, _on_missing,
-<<<<<<< HEAD
-                       requires_nibabel, _safe_input, _check_ch_locs,
-                       _check_sphere, _check_range)
-=======
                        _safe_input, _check_ch_locs, _check_sphere, _check_range)
->>>>>>> dff4ae32
 
 data_path = testing.data_path(download=False)
 base_dir = data_path / "MEG" / "sample"
@@ -199,10 +194,6 @@
         _check_range(1, 1, 10, 'value', False, False)
 
 
-<<<<<<< HEAD
-@requires_nibabel()
-=======
->>>>>>> dff4ae32
 @testing.requires_testing_data
 def test_suggest():
     """Test suggestions."""
