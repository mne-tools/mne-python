--- conflicted
+++ resolved
@@ -25,11 +25,8 @@
 ~~~~~~~~~~~~
 - EEGLAB files (saved as MAT versions less than v7.3) can now be imported with :func:`mne.io.read_raw_eeglab` without the optional dependency ``pymatreader`` (:gh:`11006` by `Clemens Brunner`_)
 - Add :func:`mne.time_frequency.csd_tfr` to compute cross-spectral density from :class:`mne.time_frequency.EpochsTFR` (:gh:`10986` by `Alex Rockhill`_)
-<<<<<<< HEAD
 - Improve ``repr()`` for :class:`mne.minimum_norm.InverseOperator` when loose orientation is used (:gh:`11048` by `Eric Larson`_)
-=======
 - :meth:`mne.Epochs.plot_psd_topomap` now suppresses redundant colorbars when ``vlim='joint'`` (:gh:`11051` by `Daniel McCloy`_)
->>>>>>> 7720b4d6
 - Add ``starting_affine`` keyword argument to :func:`mne.transforms.compute_volume_registration` to initialize an alignment with an affine (:gh:`11020` by `Alex Rockhill`_)
 
 Bugs
