--- conflicted
+++ resolved
@@ -33,12 +33,9 @@
 
 - New function :func:`mne.chpi.get_chpi_info` to retrieve basic information about the cHPI system used when recording MEG data (:gh:`9369` by `Richard Höchenberger`_)
 
-<<<<<<< HEAD
-- New function :func:`mne.label.find_label_in_annot` to get atlas label for MRI coordinates.  (:gh:`9376` by `Marian Dovgialo`_)
-=======
 - Add support for NIRSport devices to `mne.io.read_raw_nirx` (:gh:`9348` **by new contributor** |David Julien|_, **new contributor** |Romain Derollepot|_, `Robert Luke`_, and `Eric Larson`_)
 
->>>>>>> 8aeb4ac0
+  - New function :func:`mne.label.find_label_in_annot` to get atlas label for MRI coordinates.  (:gh:`9376` by `Marian Dovgialo`_)
 
 Bugs
 ~~~~
