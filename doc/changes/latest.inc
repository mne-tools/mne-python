.. NOTE: we are now using links to highlight new functions and classes.
   Please follow the examples below like :func:`mne.stats.f_mway_rm`, so the
   whats_new page will have a link to the function/class documentation.

.. NOTE: there are 3 separate sections for changes, based on type:
   - "Changelog" for new features
   - "Bug" for bug fixes
   - "API" for backward-incompatible changes

.. _current:

Current (0.21.dev0)
-------------------

Changelog
~~~~~~~~~

- Allow picking channels in raw instances (e.g., :meth:`mne.io.Raw.pick_types`) without preloading data, by `Eric Larson`_

- :meth:`mne.preprocessing.ICA.plot_sources` now plots annotation markers similar to :meth:`mne.io.Raw.plot` by `Luke Bloy`_

- Add support for signals in mV for :func:`mne.io.read_raw_brainvision` by `Clemens Brunner`_

- :meth:`mne.Epochs.plot_psd_topomap` and :func:`mne.viz.plot_epochs_psd_topomap` now allow joint colorbar limits across subplots, by `Daniel McCloy`_.

- Add :class:`mne.MixedVectorSourceEstimate` for vector source estimates for mixed source spaces, by `Eric Larson`_

- Add :meth:`mne.MixedSourceEstimate.surface` and :meth:`mne.MixedSourceEstimate.volume` methods to allow surface and volume extraction by `Eric Larson`_

- Add support to :func:`mne.extract_label_time_course` for vector-valued and volumetric source estimates by `Eric Larson`_

- Add method :meth:`mne.VolSourceEstimate.in_label` by `Eric Larson`_

- Add support for mixed source spaces to :func:`mne.compute_source_morph` by `Eric Larson`_

- Add support for providing the destination surface source space in the ``src_to`` argument of :func:`mne.compute_source_morph` by `Eric Larson`_

- Add ``tol_kind`` option to :func:`mne.compute_rank` by `Eric Larson`_

- Allow resampling raw data with :func:`mne.io.Raw.resample` without preloading data, by `Eric Larson`_

- Allow using ``pick_ori='vector'`` with a fixed-orientation inverse to facilitate visualization with :func:`mne.viz.plot_vector_source_estimates` by `Eric Larson`_

- :func:`mne.viz.plot_dipole_locations` and :meth:`mne.Dipole.plot_locations` gained a ``title`` argument to specify a custom figure title in ``orthoview`` mode by `Richard Höchenberger`_

- Add temporal derivative distribution repair (TDDR) :func:`mne.preprocessing.nirs.temporal_derivative_distribution_repair` with shortened alias ``mne.preprocessing.nirs.tddr`` by `Robert Luke`_

- Add :func:`mne.read_freesurfer_lut` to make it easier to work with volume atlases by `Eric Larson`_

- Add functionality to interpolate bad NIRS channels by `Robert Luke`_

- Added ability of :func:`mne.io.read_raw_nirx` to open data by passing path to header file `Robert Luke`_

- Add :meth:`mne.channels.DigMontage.rename_channels` to allow renaming montage channels by `Eric Larson`_

- Add support to in :meth:`mne.io.Raw.plot` for passing ``clipping`` as a float to clip to a proportion of the dedicated channel range by `Eric Larson`_

- Add function :func:`mne.preprocessing.annotate_muscle_zscore` to annotate periods with muscle artifacts. by `Adonay Nunes`_

- Add :func:`mne.stats.ttest_ind_no_p` to mirror :func:`mne.stats.ttest_1samp_no_p` with hat correction by `Eric Larson`_

- Speed up raw data reading without preload in :func:`mne.io.read_raw_nirx` by `Eric Larson`_

- Support for saving movies of source time courses (STCs) with ``brain.save_movie`` method and from graphical user interface by `Guillaume Favelier`_

- Add ``mri`` and ``show_orientation`` arguments to :func:`mne.viz.plot_bem` by `Eric Larson`_

- Add "on_missing='raise'" to :meth:`mne.io.Raw.set_montage` and related functions to allow ignoring of missing electrode coordinates by `Adam Li`_

- Add better sanity checking of ``max_pca_components`` and ``n_components`` to provide more informative error messages for :class:`mne.preprocessing.ICA` by `Eric Larson`_

- Add ``plot`` option to :meth:`mne.viz.plot_filter` allowing selection of which filter properties are plotted and added option for user to supply ``axes`` by `Robert Luke`_

- Add estimation method legend to :func:`mne.viz.plot_snr_estimate` by `Eric Larson`_

- Add support to `mne.SourceSpaces.export_volume` for ``mri_resolution='sparse'`` to color only the nearest-neighbor voxels instead of entire regions by `Eric Larson`_

- Add ``axes`` argument to :func:`mne.viz.plot_evoked_white`, :meth:`mne.Evoked.plot_white`, and :func:`mne.viz.plot_snr_estimate` by `Eric Larson`_

- Add ``sources`` and ``detectors`` options for fNIRS use of :meth:`mne.viz.plot_alignment` allowing plotting of optode locations in addition to channel midpoint ``channels`` and ``path`` between fNIRS optodes by `Kyle Mathewson`_

- Add ECoG misc EDF dataset to the :ref:`tut_working_with_ecog` tutorial to show snapshots of time-frequency activity by `Adam Li`_

- Add :func:`mne.viz.set_3d_options` and ``MNE_3D_OPTION_ANTIALIAS`` environment variable to control full-scene antialiasing (FXAA) in 3D functions like :ref:`mne coreg`, :func:`mne.viz.plot_alignment`, and :func:`mne.viz.plot_source_estimates`; this can be useful on systems where FXAA does not work well, such as some with MESA software rendering, by `Eric Larson`_

- Add better support for reading corrupted FIF files in :func:`mne.io.read_raw_fif` by `Eric Larson`_

- BIDS conformity: When saving FIF files to disk and the files are split into parts, the ``split_naming='bids'`` parameter now uses a "_split-%d" naming instead of the previous "_part-%d", by `Stefan Appelhoff`_

- Add support for loading complex numbers from mat files by `Thomas Hartmann`_

- Add generic reader function :func:`mne.io.read_raw` that loads files based on their extensions (it wraps the underlying specific ``read_raw_xxx`` functions) by `Clemens Brunner`_

- Add ``'auto'`` option to :meth:`mne.preprocessing.ICA.find_bads_ecg` to automatically determine the threshold for CTPS method by `Yu-Han Luo`_

<<<<<<< HEAD
- Add a ``notebook`` 3d backend for visualization in jupyter notebook with :func:`mne.viz.set_3d_backend` by`Guillaume Favelier`_
=======
- Add support for reading and writing surfaces in Wavefront .obj format to the :func:`mne.read_surface` and :func:`mne.write_surface` by `Marijn van Vliet`_

- Add tutorial on how to manually fix BEM meshes in Blender by `Marijn van Vliet`_
>>>>>>> 78bc2a4c

Bug
~~~

- Fix bug with :func:`mne.preprocessing.ICA.find_bads_eog` when more than one EOG components are present by `Christian O'Reilly`_

- Fix bug with :func:`mne.io.Raw.set_meas_date` to support setting ``meas_date`` to ``None``, by `Luke Bloy`_

- Fix bug with :func:`mne.setup_volume_source_space` when ``volume_label`` was supplied where voxels slightly (in a worst case, about 37% times ``pos`` in distance) outside the voxel-grid-based bounds of regions were errantly included, by `Eric Larson`_

- Fix bug with `mne.SourceSpaces.export_volume` with ``use_lut=False`` where no values were written by `Eric Larson`_

- Fix bug with :func:`mne.preprocessing.annotate_movement` where bad data segments, specified in ``raw.annotations``, would be handled incorrectly by `Luke Bloy`_

- Fix bug with :func:`mne.compute_source_morph` when more than one volume source space was present (e.g., when using labels) where only the first label would be interpolated when ``mri_resolution=True`` by `Eric Larson`_

- Fix bug with :func:`mne.minimum_norm.compute_source_psd_epochs` and :func:`mne.minimum_norm.source_band_induced_power` raised errors when ``method='eLORETA'`` by `Eric Larson`_

- Fix bug with :func:`mne.minimum_norm.apply_inverse` where the explained variance did not work for complex data by `Eric Larson`_

- Fix bug with :func:`mne.preprocessing.compute_current_source_density` where values were not properly computed; maps should now be more focal, by `Alex Rockhill`_ and `Eric Larson`_

- Fix bug with :func:`mne.combine_evoked` where equal-weighted averages were wrongly computed as equal-weighted sums, by `Daniel McCloy`_

- Fix to enable interactive plotting with no colorbar with :func:`mne.viz.plot_evoked_topomap` by `Daniel McCloy`_

- Fix plotting with :func:`mne.viz.plot_evoked_topomap` to pre-existing axes by `Daniel McCloy`_

- The default plotting mode for :func:`mne.io.Raw.plot` and :ref:`mne browse_raw` has been changed to ``clipping=3.`` to facilitate data analysis with large deflections, by `Eric Larson`_

- PSD plots will now show non-data channels (e.g., ``misc``) if those channels are explicitly passed to ``picks``, by `Daniel McCloy`_.

- Fix bug with :func:`mne.time_frequency.read_tfrs` where ``info['meas_date']`` was not parsed correctly, by `Eric Larson`_

- Fix handling of NaN when using TFCE in clustering functions such as :func:`mne.stats.spatio_temporal_cluster_1samp_test` by `Eric Larson`_

- Fix handling of signs when using TFCE by `Eric Larson`_

- The :class:`mne.MixedSourceEstimate` class has been clarified to contain two cortical surface source spaces, plus at least one other source space. Creating source estimates in other orderings is not supported, by `Eric Larson`_

- Fix bug where :class:`VolSourceEstimate.vertices <mne.VolSourceEstimate>` was an instance of :class:`~numpy.ndarray` instead of :class:`python:list` of one :class:`~numpy.ndarray`, by `Eric Larson`_

- Fix default to be ``foreground=None`` in :func:`mne.viz.plot_source_estimates` to use white or black text based on the background color by `Eric Larson`_

- Fix bug with writing EGI and CTF `mne.Info` to H5 format, e.g., with `mne.time_frequency.AverageTFR.save` by `Eric Larson`_

- Fix bug with :func:`mne.io.Raw.plot` where toggling all projectors did not actually take effect by `Eric Larson`_

- Fix bug with :func:`mne.read_epochs` when loading data in complex format with ``preload=False`` by `Eric Larson`_

- Fix bug with :meth:`mne.Epochs.save` where the file splitting calculations did not account for the sizes of non-data writes by `Eric Larson`_

- Fix bug with :class:`mne.Epochs` when metadata was not subselected properly when ``event_repeated='drop'`` by `Eric Larson`_

- Fix bug with :class:`mne.Report` where the BEM section could not be toggled by `Eric Larson`_

- Fix bug when using :meth:`mne.Epochs.crop` to exclude the baseline period would break :func:`mne.Epochs.save` / :func:`mne.read_epochs` round-trip by `Eric Larson`_

- Fix bug with `mne.Epochs.subtract_evoked` where using decimated epochs would lead to an error by `Eric Larson`_

- Fix bug with :func:`mne.viz.plot_bem` and :class:`mne.Report` when plotting BEM contours when MRIs are not in standard FreeSurfer orientation by `Eric Larson`_

- Fix :ref:`mne setup_forward_model` to have it actually compute the BEM solution in addition to creating the BEM model by `Eric Larson`_

- Fix bug with :func:`mne.io.read_raw_edf` where null bytes were not properly handled, causing an error when opening a file by `Eric Larson`_

- Fix bug with :func:`mne.Report` where unicode characters were not rendered properly (encoding for HTML was not set) by `Eric Larson`_

- Fix bug with :func:`mne.preprocessing.nirs.scalp_coupling_index` where filter transition was incorrectly assigned by `Robert Luke`_

- Fix bug with :func:`mne.make_forward_dipole` where :func:`mne.write_forward_solution` could not be used by `Eric Larson`_

- Fix bug with :meth:`mne.io.Raw.plot` when ``scalings='auto'`` where bad data would prevent channel plotting by `Eric Larson`_

- Default ``border`` and ``extrapolate`` arguments for :func:`mne.Evoked.plot_topomap` and related functions were changed from ``0.`` to ``'mean'`` and ``'box'`` to ``'auto'``, respectively, to help more accurately reflect sensor geometries and boundary conditions. ``extrapolate='auto'`` uses ``extrapolate='local'`` for MEG data and ``extrapolate='head'`` otherwise, by `Eric Larson`_

- Fix bug that prevents ``n_jobs`` from being a NumPy integer type, by `Daniel McCloy`_.

- Fix bug with :func:`mne.epochs.average_movements` where epoch weights were computed using all basis vectors instead of the internal basis only by `Eric Larson`_

- Fix bug with :func:`mne.io.read_raw_gdf` where birthdays were not parsed properly, leading to an error by `Svea Marie Meyer`_

- Fix bug with :func:`mne.io.read_raw_edf` where recording ID was not read properly for non-ASCII characters by `Lx37`_

- Fix bug with :func:`mne.get_volume_labels_from_aseg` where the returned labels were alphabetical instead of reflecting their volumetric ID-based order by `Eric Larson`_

- Fix bug with :func:`mne.preprocessing.find_bad_channels_maxwell` where good data of exactly ``step`` duration would lead to an error by `Eric Larson`_

- Fix bug with :func:`mne.preprocessing.find_bad_channels_maxwell` where indices were not handled properly when MEG channels were not first in the raw instance, and logging messages incorrectly reported the interval used by `Eric Larson`_

- Make :func:`mne.set_config` accept path-like input values by `Richard Höchenberger`_

- Fix bug with :func:`mne.write_labels_to_annot` and :func:`mne.datasets.fetch_hcp_mmp_parcellation` where label name strings were not properly terminated, leading to problems loading in FreeSurfer by `Eric Larson`_

- Fix bug with :func:`mne.beamformer.make_dics` where complex conjugates were not applied properly by `Britta Westner`_ and `Eric Larson`_

- Fix bug with :func:`mne.bem.make_watershed_bem` where the RAS coordinates of watershed bem surfaces were not updated correctly from the volume file by `Yu-Han Luo`_

- Fix bug with :meth:`mne.io.Raw.get_channel_types` and related methods where the ordering of ``picks`` was not preserved, by `Eric Larson`_

- Fix bug with :meth:`mne.io.Raw.plot_psd` with ``average=False`` and multiple channel types where channel locations were not shown properly by `Eric Larson`_

- Fix bug in FieldTrip reader functions when channels are missing in the ``info`` object by `Thomas Hartmann`_

- Throw proper error when trying to import FieldTrip Epochs data with non-uniform time for trials by `Thomas Hartmann`_

- Throw proper error when trying to import FieldTrip data saved by an old, incompatible version by `Thomas Hartmann`_

- Fix bug in :func:`mne.read_epochs_fieldtrip` when importing data without a ``trialinfo`` field by `Thomas Hartmann`_

- Fix bug in :meth:`mne.preprocessing.ICA.plot_properties` where time series plot doesn't start at the proper tmin by `Teon Brooks`_

API
~~~

- Python 3.5 is no longer supported, Python 3.6+ is required, by `Eric Larson`_

- Add ``n_cols`` parameter to :meth:`mne.preprocessing.ICA.plot_scores` to allow plotting scores in multiple columns, by `Luke Bloy`_

- In :func:`mne.stats.permutation_cluster_test` and :func:`mne.stats.permutation_cluster_1samp_test` the default parameter value ``out_type='mask'`` has changed to ``None``, which in 0.21 means ``'mask'`` but will change to mean ``'indices'`` in the next version, by `Daniel McCloy`_

- ``vmin`` and ``vmax`` parameters are deprecated in :meth:`mne.Epochs.plot_psd_topomap` and :func:`mne.viz.plot_epochs_psd_topomap`; use new ``vlim`` parameter instead, by `Daniel McCloy`_.

- The method ``stc_mixed.plot_surface`` for a :class:`mne.MixedSourceEstimate` has been deprecated in favor of :meth:`stc.surface().plot(...) <mne.MixedSourceEstimate.surface>` by `Eric Larson`_

- Add ``use_dev_head_trans`` parameter to :func:`mne.preprocessing.annotate_movement` to allow choosing the device to head transform is used to define the fixed cHPI coordinates by `Luke Bloy`_

- The function ``mne.channels.read_dig_captrack`` will be deprecated in version 0.22 in favor of :func:`mne.channels.read_dig_captrak` to correct the spelling error: "captraCK" -> "captraK", by `Stefan Appelhoff`_

- The ``threshold`` argument in :meth:`mne.preprocessing.ICA.find_bads_ecg` defaults to ``None`` in version 0.21 but will change to ``'auto'`` in 0.22 by `Yu-Han Luo`_

- The default argument ``meg=True`` in :func:`mne.pick_types` will change to ``meg=False`` in version 0.22 by `Clemens Brunner`_<|MERGE_RESOLUTION|>--- conflicted
+++ resolved
@@ -93,13 +93,11 @@
 
 - Add ``'auto'`` option to :meth:`mne.preprocessing.ICA.find_bads_ecg` to automatically determine the threshold for CTPS method by `Yu-Han Luo`_
 
-<<<<<<< HEAD
 - Add a ``notebook`` 3d backend for visualization in jupyter notebook with :func:`mne.viz.set_3d_backend` by`Guillaume Favelier`_
-=======
+
 - Add support for reading and writing surfaces in Wavefront .obj format to the :func:`mne.read_surface` and :func:`mne.write_surface` by `Marijn van Vliet`_
 
 - Add tutorial on how to manually fix BEM meshes in Blender by `Marijn van Vliet`_
->>>>>>> 78bc2a4c
 
 Bug
 ~~~
