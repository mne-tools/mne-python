"""A module which implements the time-frequency estimation.

Morlet code inspired by Matlab code from Sheraz Khan & Brainstorm & SPM
"""
# Authors : Alexandre Gramfort <alexandre.gramfort@inria.fr>
#           Hari Bharadwaj <hari@nmr.mgh.harvard.edu>
#           Clement Moutard <clement.moutard@polytechnique.org>
#           Jean-Remi King <jeanremi.king@gmail.com>
#
# License : BSD-3-Clause
# License: BSD-3-Clause
# Copyright the MNE-Python contributors.

from copy import deepcopy
from functools import partial

import numpy as np
from scipy.fft import fft, ifft
from scipy.signal import argrelmax

from .._fiff.meas_info import ContainsMixin, Info
from .._fiff.pick import (
    _picks_to_idx,
    channel_type,
    pick_info,
)
from ..baseline import _check_baseline, rescale
from ..channels.channels import UpdateChannelsMixin
from ..channels.layout import _find_topomap_coords, _merge_ch_data, _pair_grad_sensors
from ..defaults import _BORDER_DEFAULT, _EXTRAPOLATE_DEFAULT, _INTERPOLATION_DEFAULT
from ..filter import next_fast_len
from ..parallel import parallel_func
from ..utils import (
    ExtendedTimeMixin,
    GetEpochsMixin,
    SizeMixin,
    _build_data_frame,
    _check_combine,
    _check_event_id,
    _check_option,
    _check_pandas_index_arguments,
    _check_pandas_installed,
    _check_time_format,
    _convert_times,
    _freq_mask,
    _gen_events,
    _import_h5io_funcs,
    _is_numeric,
    _prepare_read_metadata,
    _prepare_write_metadata,
    _time_mask,
    _validate_type,
    check_fname,
    copy_function_doc_to_method_doc,
    fill_doc,
    logger,
    sizeof_fmt,
    verbose,
    warn,
)
from ..viz.topo import _imshow_tfr, _imshow_tfr_unified, _plot_topo
from ..viz.topomap import (
    _add_colorbar,
    _get_pos_outlines,
    _set_contour_locator,
    plot_tfr_topomap,
    plot_topomap,
)
from ..viz.utils import (
    _prepare_joint_axes,
    _set_title_multiple_electrodes,
    _setup_cmap,
    _setup_vmin_vmax,
    add_background_image,
    figure_nobar,
    plt_show,
)
from .multitaper import dpss_windows


@fill_doc
def morlet(sfreq, freqs, n_cycles=7.0, sigma=None, zero_mean=False):
    """Compute Morlet wavelets for the given frequency range.

    Parameters
    ----------
    sfreq : float
        The sampling Frequency.
    freqs : float | array-like, shape (n_freqs,)
        Frequencies to compute Morlet wavelets for.
    n_cycles : float | array-like, shape (n_freqs,)
        Number of cycles. Can be a fixed number (float) or one per frequency
        (array-like).
    sigma : float, default None
        It controls the width of the wavelet ie its temporal
        resolution. If sigma is None the temporal resolution
        is adapted with the frequency like for all wavelet transform.
        The higher the frequency the shorter is the wavelet.
        If sigma is fixed the temporal resolution is fixed
        like for the short time Fourier transform and the number
        of oscillations increases with the frequency.
    zero_mean : bool, default False
        Make sure the wavelet has a mean of zero.

    Returns
    -------
    Ws : list of ndarray | ndarray
        The wavelets time series. If ``freqs`` was a float, a single
        ndarray is returned instead of a list of ndarray.

    See Also
    --------
    mne.time_frequency.fwhm

    Notes
    -----
    %(morlet_reference)s
    %(fwhm_morlet_notes)s

    References
    ----------
    .. footbibliography::

    Examples
    --------
    Let's show a simple example of the relationship between ``n_cycles`` and
    the FWHM using :func:`mne.time_frequency.fwhm`, as well as the equivalent
    call using :func:`scipy.signal.morlet2`:

    .. plot::

        import numpy as np
        from scipy.signal import morlet2 as sp_morlet
        import matplotlib.pyplot as plt
        from mne.time_frequency import morlet, fwhm

        sfreq, freq, n_cycles = 1000., 10, 7  # i.e., 700 ms
        this_fwhm = fwhm(freq, n_cycles)
        wavelet = morlet(sfreq=sfreq, freqs=freq, n_cycles=n_cycles)
        M, w = len(wavelet), n_cycles # convert to SciPy convention
        s = w * sfreq / (2 * freq * np.pi)  # from SciPy docs
        wavelet_sp = sp_morlet(M, s, w) * np.sqrt(2)  # match our normalization

        _, ax = plt.subplots(layout="constrained")
        colors = {
            ('MNE', 'real'): '#66CCEE',
            ('SciPy', 'real'): '#4477AA',
            ('MNE', 'imag'): '#EE6677',
            ('SciPy', 'imag'): '#AA3377',
        }
        lw = dict(MNE=2, SciPy=4)
        zorder = dict(MNE=5, SciPy=4)
        t = np.arange(-M // 2 + 1, M // 2 + 1) / sfreq
        for name, w in (('MNE', wavelet), ('SciPy', wavelet_sp)):
            for kind in ('real', 'imag'):
                ax.plot(t, getattr(w, kind), label=f'{name} {kind}',
                        lw=lw[name], color=colors[(name, kind)],
                        zorder=zorder[name])
        ax.plot(t, np.abs(wavelet), label=f'MNE abs', color='k', lw=1., zorder=6)
        half_max = np.max(np.abs(wavelet)) / 2.
        ax.plot([-this_fwhm / 2., this_fwhm / 2.], [half_max, half_max],
                color='k', linestyle='-', label='FWHM', zorder=6)
        ax.legend(loc='upper right')
        ax.set(xlabel='Time (s)', ylabel='Amplitude')
    """  # noqa: E501
    Ws = list()
    n_cycles = np.array(n_cycles, float).ravel()

    freqs = np.array(freqs, float)
    if np.any(freqs <= 0):
        raise ValueError("all frequencies in 'freqs' must be " "greater than 0.")

    if (n_cycles.size != 1) and (n_cycles.size != len(freqs)):
        raise ValueError("n_cycles should be fixed or defined for " "each frequency.")
    _check_option("freqs.ndim", freqs.ndim, [0, 1])
    singleton = freqs.ndim == 0
    if singleton:
        freqs = freqs[np.newaxis]
    for k, f in enumerate(freqs):
        if len(n_cycles) != 1:
            this_n_cycles = n_cycles[k]
        else:
            this_n_cycles = n_cycles[0]
        # sigma_t is the stddev of gaussian window in the time domain; can be
        # scale-dependent or fixed across freqs
        if sigma is None:
            sigma_t = this_n_cycles / (2.0 * np.pi * f)
        else:
            sigma_t = this_n_cycles / (2.0 * np.pi * sigma)
        # time vector. We go 5 standard deviations out to make sure we're
        # *very* close to zero at the ends. We also make sure that there's a
        # sample at exactly t=0
        t = np.arange(0.0, 5.0 * sigma_t, 1.0 / sfreq)
        t = np.r_[-t[::-1], t[1:]]
        oscillation = np.exp(2.0 * 1j * np.pi * f * t)
        if zero_mean:
            # this offset is equivalent to the κ_σ term in Wikipedia's
            # equations, and satisfies the "admissibility criterion" for CWTs
            real_offset = np.exp(-2 * (np.pi * f * sigma_t) ** 2)
            oscillation -= real_offset
        gaussian_envelope = np.exp(-(t**2) / (2.0 * sigma_t**2))
        W = oscillation * gaussian_envelope
        # the scaling factor here is proportional to what is used in
        # Tallon-Baudry 1997: (sigma_t*sqrt(pi))^(-1/2).  It yields a wavelet
        # with norm sqrt(2) for the full wavelet / norm 1 for the real part
        W /= np.sqrt(0.5) * np.linalg.norm(W.ravel())
        Ws.append(W)
    if singleton:
        Ws = Ws[0]
    return Ws


def fwhm(freq, n_cycles):
    """Compute the full-width half maximum of a Morlet wavelet.

    Uses the formula from :footcite:t:`Cohen2019`.

    Parameters
    ----------
    freq : float
        The oscillation frequency of the wavelet.
    n_cycles : float
        The duration of the wavelet, expressed as the number of oscillation
        cycles.

    Returns
    -------
    fwhm : float
        The full-width half maximum of the wavelet.

    Notes
    -----
     .. versionadded:: 1.3

    References
    ----------
    .. footbibliography::
    """
    return n_cycles * np.sqrt(2 * np.log(2)) / (np.pi * freq)


def _make_dpss(sfreq, freqs, n_cycles=7.0, time_bandwidth=4.0, zero_mean=False):
    """Compute DPSS tapers for the given frequency range.

    Parameters
    ----------
    sfreq : float
        The sampling frequency.
    freqs : ndarray, shape (n_freqs,)
        The frequencies in Hz.
    n_cycles : float | ndarray, shape (n_freqs,), default 7.
        The number of cycles globally or for each frequency.
    time_bandwidth : float, default 4.0
        Time x Bandwidth product.
        The number of good tapers (low-bias) is chosen automatically based on
        this to equal floor(time_bandwidth - 1).
        Default is 4.0, giving 3 good tapers.
    zero_mean : bool | None, , default False
        Make sure the wavelet has a mean of zero.

    Returns
    -------
    Ws : list of array
        The wavelets time series.
    """
    Ws = list()

    freqs = np.array(freqs)
    if np.any(freqs <= 0):
        raise ValueError("all frequencies in 'freqs' must be " "greater than 0.")

    if time_bandwidth < 2.0:
        raise ValueError("time_bandwidth should be >= 2.0 for good tapers")
    n_taps = int(np.floor(time_bandwidth - 1))
    n_cycles = np.atleast_1d(n_cycles)

    if n_cycles.size != 1 and n_cycles.size != len(freqs):
        raise ValueError("n_cycles should be fixed or defined for " "each frequency.")

    for m in range(n_taps):
        Wm = list()
        for k, f in enumerate(freqs):
            if len(n_cycles) != 1:
                this_n_cycles = n_cycles[k]
            else:
                this_n_cycles = n_cycles[0]

            t_win = this_n_cycles / float(f)
            t = np.arange(0.0, t_win, 1.0 / sfreq)
            # Making sure wavelets are centered before tapering
            oscillation = np.exp(2.0 * 1j * np.pi * f * (t - t_win / 2.0))

            # Get dpss tapers
            tapers, conc = dpss_windows(
                t.shape[0], time_bandwidth / 2.0, n_taps, sym=False
            )

            Wk = oscillation * tapers[m]
            if zero_mean:  # to make it zero mean
                real_offset = Wk.mean()
                Wk -= real_offset
            Wk /= np.sqrt(0.5) * np.linalg.norm(Wk.ravel())

            Wm.append(Wk)

        Ws.append(Wm)

    return Ws


# Low level convolution


def _get_nfft(wavelets, X, use_fft=True, check=True):
    n_times = X.shape[-1]
    max_size = max(w.size for w in wavelets)
    if max_size > n_times:
        msg = (
            f"At least one of the wavelets ({max_size}) is longer than the "
            f"signal ({n_times}). Consider using a longer signal or "
            "shorter wavelets."
        )
        if check:
            if use_fft:
                warn(msg, UserWarning)
            else:
                raise ValueError(msg)
    nfft = n_times + max_size - 1
    nfft = next_fast_len(nfft)  # 2 ** int(np.ceil(np.log2(nfft)))
    return nfft


def _cwt_gen(X, Ws, *, fsize=0, mode="same", decim=1, use_fft=True):
    """Compute cwt with fft based convolutions or temporal convolutions.

    Parameters
    ----------
    X : array of shape (n_signals, n_times)
        The data.
    Ws : list of array
        Wavelets time series.
    fsize : int
        FFT length.
    mode : {'full', 'valid', 'same'}
        See numpy.convolve.
    decim : int | slice, default 1
        To reduce memory usage, decimation factor after time-frequency
        decomposition.
        If `int`, returns tfr[..., ::decim].
        If `slice`, returns tfr[..., decim].

        .. note:: Decimation may create aliasing artifacts.

    use_fft : bool, default True
        Use the FFT for convolutions or not.

    Returns
    -------
    out : array, shape (n_signals, n_freqs, n_time_decim)
        The time-frequency transform of the signals.
    """
    _check_option("mode", mode, ["same", "valid", "full"])
    decim = _check_decim(decim)
    X = np.asarray(X)

    # Precompute wavelets for given frequency range to save time
    _, n_times = X.shape
    n_times_out = X[:, decim].shape[1]
    n_freqs = len(Ws)

    # precompute FFTs of Ws
    if use_fft:
        fft_Ws = np.empty((n_freqs, fsize), dtype=np.complex128)
        for i, W in enumerate(Ws):
            fft_Ws[i] = fft(W, fsize)

    # Make generator looping across signals
    tfr = np.zeros((n_freqs, n_times_out), dtype=np.complex128)
    for x in X:
        if use_fft:
            fft_x = fft(x, fsize)

        # Loop across wavelets
        for ii, W in enumerate(Ws):
            if use_fft:
                ret = ifft(fft_x * fft_Ws[ii])[: n_times + W.size - 1]
            else:
                # Work around multarray.correlate->OpenBLAS bug on ppc64le
                # ret = np.correlate(x, W, mode=mode)
                ret = np.convolve(x, W.real, mode=mode) + 1j * np.convolve(
                    x, W.imag, mode=mode
                )

            # Center and decimate decomposition
            if mode == "valid":
                sz = int(abs(W.size - n_times)) + 1
                offset = (n_times - sz) // 2
                this_slice = slice(offset // decim.step, (offset + sz) // decim.step)
                if use_fft:
                    ret = _centered(ret, sz)
                tfr[ii, this_slice] = ret[decim]
            elif mode == "full" and not use_fft:
                start = (W.size - 1) // 2
                end = len(ret) - (W.size // 2)
                ret = ret[start:end]
                tfr[ii, :] = ret[decim]
            else:
                if use_fft:
                    ret = _centered(ret, n_times)
                tfr[ii, :] = ret[decim]
        yield tfr


# Loop of convolution: single trial


def _compute_tfr(
    epoch_data,
    freqs,
    sfreq=1.0,
    method="morlet",
    n_cycles=7.0,
    zero_mean=None,
    time_bandwidth=None,
    use_fft=True,
    decim=1,
    output="complex",
    n_jobs=None,
    verbose=None,
):
    """Compute time-frequency transforms.

    Parameters
    ----------
    epoch_data : array of shape (n_epochs, n_channels, n_times)
        The epochs.default ``'complex'``
    freqs : array-like of floats, shape (n_freqs)
        The frequencies.
    sfreq : float | int, default 1.0
        Sampling frequency of the data.
    method : 'multitaper' | 'morlet', default 'morlet'
        The time-frequency method. 'morlet' convolves a Morlet wavelet.
        'multitaper' uses complex exponentials windowed with multiple DPSS
        tapers.
    n_cycles : float | array of float, default 7.0
        Number of cycles in the wavelet. Fixed number
        or one per frequency.
    zero_mean : bool | None, default None
        None means True for method='multitaper' and False for method='morlet'.
        If True, make sure the wavelets have a mean of zero.
    time_bandwidth : float, default None
        If None and method=multitaper, will be set to 4.0 (3 tapers).
        Time x (Full) Bandwidth product. Only applies if
        method == 'multitaper'. The number of good tapers (low-bias) is
        chosen automatically based on this to equal floor(time_bandwidth - 1).
    use_fft : bool, default True
        Use the FFT for convolutions or not.
    decim : int | slice, default 1
        To reduce memory usage, decimation factor after time-frequency
        decomposition.
        If `int`, returns tfr[..., ::decim].
        If `slice`, returns tfr[..., decim].

        .. note::
            Decimation may create aliasing artifacts, yet decimation
            is done after the convolutions.

    output : str

        * 'complex' (default) : single trial complex.
        * 'power' : single trial power.
        * 'phase' : single trial phase.
        * 'avg_power' : average of single trial power.
        * 'itc' : inter-trial coherence.
        * 'avg_power_itc' : average of single trial power and inter-trial
          coherence across trials.

    %(n_jobs)s
        The number of epochs to process at the same time. The parallelization
        is implemented across channels.
    %(verbose)s

    Returns
    -------
    out : array
        Time frequency transform of epoch_data. If output is in ['complex',
        'phase', 'power'], then shape of ``out`` is ``(n_epochs, n_chans,
        n_freqs, n_times)``, else it is ``(n_chans, n_freqs, n_times)``.
        However, using multitaper method and output ``'complex'`` or
        ``'phase'`` results in shape of ``out`` being ``(n_epochs, n_chans,
        n_tapers, n_freqs, n_times)``. If output is ``'avg_power_itc'``, the
        real values in the ``output`` contain average power' and the imaginary
        values contain the inter-trial coherence:
        ``out = avg_power + i * ITC``.
    """
    # Check data
    epoch_data = np.asarray(epoch_data)
    if epoch_data.ndim != 3:
        raise ValueError(
            "epoch_data must be of shape (n_epochs, n_chans, "
            f"n_times), got {epoch_data.shape}"
        )

    # Check params
    freqs, sfreq, zero_mean, n_cycles, time_bandwidth, decim = _check_tfr_param(
        freqs,
        sfreq,
        method,
        zero_mean,
        n_cycles,
        time_bandwidth,
        use_fft,
        decim,
        output,
    )

    decim = _check_decim(decim)
    if (freqs > sfreq / 2.0).any():
        raise ValueError(
            "Cannot compute freq above Nyquist freq of the data "
            f"({sfreq / 2.0:0.1f} Hz), got {freqs.max():0.1f} Hz"
        )

    # We decimate *after* decomposition, so we need to create our kernels
    # for the original sfreq
    if method == "morlet":
        W = morlet(sfreq, freqs, n_cycles=n_cycles, zero_mean=zero_mean)
        Ws = [W]  # to have same dimensionality as the 'multitaper' case

    elif method == "multitaper":
        Ws = _make_dpss(
            sfreq,
            freqs,
            n_cycles=n_cycles,
            time_bandwidth=time_bandwidth,
            zero_mean=zero_mean,
        )

    # Check wavelets
    if len(Ws[0][0]) > epoch_data.shape[2]:
        raise ValueError(
            "At least one of the wavelets is longer than the "
            "signal. Use a longer signal or shorter wavelets."
        )

    # Initialize output
    n_freqs = len(freqs)
    n_tapers = len(Ws)
    n_epochs, n_chans, n_times = epoch_data[:, :, decim].shape
    if output in ("power", "phase", "avg_power", "itc"):
        dtype = np.float64
    elif output in ("complex", "avg_power_itc"):
        # avg_power_itc is stored as power + 1i * itc to keep a
        # simple dimensionality
        dtype = np.complex128

    if ("avg_" in output) or ("itc" in output):
        out = np.empty((n_chans, n_freqs, n_times), dtype)
    elif output in ["complex", "phase"] and method == "multitaper":
        out = np.empty((n_chans, n_tapers, n_epochs, n_freqs, n_times), dtype)
    else:
        out = np.empty((n_chans, n_epochs, n_freqs, n_times), dtype)

    # Parallel computation
    all_Ws = sum([list(W) for W in Ws], list())
    _get_nfft(all_Ws, epoch_data, use_fft)
    parallel, my_cwt, n_jobs = parallel_func(_time_frequency_loop, n_jobs)

    # Parallelization is applied across channels.
    tfrs = parallel(
        my_cwt(channel, Ws, output, use_fft, "same", decim, method)
        for channel in epoch_data.transpose(1, 0, 2)
    )

    # FIXME: to avoid overheads we should use np.array_split()
    for channel_idx, tfr in enumerate(tfrs):
        out[channel_idx] = tfr

    if ("avg_" not in output) and ("itc" not in output):
        # This is to enforce that the first dimension is for epochs
        if output in ["complex", "phase"] and method == "multitaper":
            out = out.transpose(2, 0, 1, 3, 4)
        else:
            out = out.transpose(1, 0, 2, 3)
    return out


def _check_tfr_param(
    freqs, sfreq, method, zero_mean, n_cycles, time_bandwidth, use_fft, decim, output
):
    """Aux. function to _compute_tfr to check the params validity."""
    # Check freqs
    if not isinstance(freqs, (list, np.ndarray)):
        raise ValueError(
            "freqs must be an array-like, got %s " "instead." % type(freqs)
        )
    freqs = np.asarray(freqs, dtype=float)
    if freqs.ndim != 1:
        raise ValueError(
            "freqs must be of shape (n_freqs,), got %s "
            "instead." % np.array(freqs.shape)
        )

    # Check sfreq
    if not isinstance(sfreq, (float, int)):
        raise ValueError(
            "sfreq must be a float or an int, got %s " "instead." % type(sfreq)
        )
    sfreq = float(sfreq)

    # Default zero_mean = True if multitaper else False
    zero_mean = method == "multitaper" if zero_mean is None else zero_mean
    if not isinstance(zero_mean, bool):
        raise ValueError(
            "zero_mean should be of type bool, got %s. instead" % type(zero_mean)
        )
    freqs = np.asarray(freqs)

    # Check n_cycles
    if isinstance(n_cycles, (int, float)):
        n_cycles = float(n_cycles)
    elif isinstance(n_cycles, (list, np.ndarray)):
        n_cycles = np.array(n_cycles)
        if len(n_cycles) != len(freqs):
            raise ValueError(
                "n_cycles must be a float or an array of length "
                "%i frequencies, got %i cycles instead." % (len(freqs), len(n_cycles))
            )
    else:
        raise ValueError(
            "n_cycles must be a float or an array, got %s " "instead." % type(n_cycles)
        )

    # Check time_bandwidth
    if (method == "morlet") and (time_bandwidth is not None):
        raise ValueError('time_bandwidth only applies to "multitaper" method.')
    elif method == "multitaper":
        time_bandwidth = 4.0 if time_bandwidth is None else float(time_bandwidth)

    # Check use_fft
    if not isinstance(use_fft, bool):
        raise ValueError(
            "use_fft must be a boolean, got %s " "instead." % type(use_fft)
        )
    # Check decim
    if isinstance(decim, int):
        decim = slice(None, None, decim)
    if not isinstance(decim, slice):
        raise ValueError(
            "decim must be an integer or a slice, " "got %s instead." % type(decim)
        )

    # Check output
    _check_option(
        "output",
        output,
        ["complex", "power", "phase", "avg_power_itc", "avg_power", "itc"],
    )
    _check_option("method", method, ["multitaper", "morlet"])

    return freqs, sfreq, zero_mean, n_cycles, time_bandwidth, decim


def _time_frequency_loop(X, Ws, output, use_fft, mode, decim, method=None):
    """Aux. function to _compute_tfr.

    Loops time-frequency transform across wavelets and epochs.

    Parameters
    ----------
    X : array, shape (n_epochs, n_times)
        The epochs data of a single channel.
    Ws : list, shape (n_tapers, n_wavelets, n_times)
        The wavelets.
    output : str

        * 'complex' : single trial complex.
        * 'power' : single trial power.
        * 'phase' : single trial phase.
        * 'avg_power' : average of single trial power.
        * 'itc' : inter-trial coherence.
        * 'avg_power_itc' : average of single trial power and inter-trial
          coherence across trials.

    use_fft : bool
        Use the FFT for convolutions or not.
    mode : {'full', 'valid', 'same'}
        See numpy.convolve.
    decim : slice
        The decimation slice: e.g. power[:, decim]
    method : str | None
        Used only for multitapering to create tapers dimension in the output
        if ``output in ['complex', 'phase']``.
    """
    # Set output type
    dtype = np.float64
    if output in ["complex", "avg_power_itc"]:
        dtype = np.complex128

    # Init outputs
    decim = _check_decim(decim)
    n_tapers = len(Ws)
    n_epochs, n_times = X[:, decim].shape
    n_freqs = len(Ws[0])
    if ("avg_" in output) or ("itc" in output):
        tfrs = np.zeros((n_freqs, n_times), dtype=dtype)
    elif output in ["complex", "phase"] and method == "multitaper":
        tfrs = np.zeros((n_tapers, n_epochs, n_freqs, n_times), dtype=dtype)
    else:
        tfrs = np.zeros((n_epochs, n_freqs, n_times), dtype=dtype)

    # Loops across tapers.
    for taper_idx, W in enumerate(Ws):
        # No need to check here, it's done earlier (outside parallel part)
        nfft = _get_nfft(W, X, use_fft, check=False)
        coefs = _cwt_gen(X, W, fsize=nfft, mode=mode, decim=decim, use_fft=use_fft)

        # Inter-trial phase locking is apparently computed per taper...
        if "itc" in output:
            plf = np.zeros((n_freqs, n_times), dtype=np.complex128)

        # Loop across epochs
        for epoch_idx, tfr in enumerate(coefs):
            # Transform complex values
            if output in ["power", "avg_power"]:
                tfr = (tfr * tfr.conj()).real  # power
            elif output == "phase":
                tfr = np.angle(tfr)
            elif output == "avg_power_itc":
                tfr_abs = np.abs(tfr)
                plf += tfr / tfr_abs  # phase
                tfr = tfr_abs**2  # power
            elif output == "itc":
                plf += tfr / np.abs(tfr)  # phase
                continue  # not need to stack anything else than plf

            # Stack or add
            if ("avg_" in output) or ("itc" in output):
                tfrs += tfr
            elif output in ["complex", "phase"] and method == "multitaper":
                tfrs[taper_idx, epoch_idx] += tfr
            else:
                tfrs[epoch_idx] += tfr

        # Compute inter trial coherence
        if output == "avg_power_itc":
            tfrs += 1j * np.abs(plf)
        elif output == "itc":
            tfrs += np.abs(plf)

    # Normalization of average metrics
    if ("avg_" in output) or ("itc" in output):
        tfrs /= n_epochs

    # Normalization by number of taper
    if n_tapers > 1 and output not in ["complex", "phase"]:
        tfrs /= n_tapers
    return tfrs


@fill_doc
def cwt(X, Ws, use_fft=True, mode="same", decim=1):
    """Compute time-frequency decomposition with continuous wavelet transform.

    Parameters
    ----------
    X : array, shape (n_signals, n_times)
        The signals.
    Ws : list of array
        Wavelets time series.
    use_fft : bool
        Use FFT for convolutions. Defaults to True.
    mode : 'same' | 'valid' | 'full'
        Convention for convolution. 'full' is currently not implemented with
        ``use_fft=False``. Defaults to ``'same'``.
    %(decim_tfr)s

    Returns
    -------
    tfr : array, shape (n_signals, n_freqs, n_times)
        The time-frequency decompositions.

    See Also
    --------
    mne.time_frequency.tfr_morlet : Compute time-frequency decomposition
                                    with Morlet wavelets.
    """
    nfft = _get_nfft(Ws, X, use_fft)
    return _cwt_array(X, Ws, nfft, mode, decim, use_fft)


def _cwt_array(X, Ws, nfft, mode, decim, use_fft):
    decim = _check_decim(decim)
    coefs = _cwt_gen(X, Ws, fsize=nfft, mode=mode, decim=decim, use_fft=use_fft)

    n_signals, n_times = X[:, decim].shape
    tfrs = np.empty((n_signals, len(Ws), n_times), dtype=np.complex128)
    for k, tfr in enumerate(coefs):
        tfrs[k] = tfr

    return tfrs


def _tfr_aux(
    method, inst, freqs, decim, return_itc, picks, average, output=None, **tfr_params
):
    from ..epochs import BaseEpochs

    """Help reduce redundancy between tfr_morlet and tfr_multitaper."""
    decim = _check_decim(decim)
    data = _get_data(inst, return_itc)
    info = inst.info.copy()  # make a copy as sfreq can be altered

    info, data = _prepare_picks(info, data, picks, axis=1)
    del picks

    if average:
        if output == "complex":
            raise ValueError('output must be "power" if average=True')
        if return_itc:
            output = "avg_power_itc"
        else:
            output = "avg_power"
    else:
        output = "power" if output is None else output
        if return_itc:
            raise ValueError(
                "Inter-trial coherence is not supported" " with average=False"
            )

    out = _compute_tfr(
        data,
        freqs,
        info["sfreq"],
        method=method,
        output=output,
        decim=decim,
        **tfr_params,
    )
    times = inst.times[decim].copy()
    with info._unlock():
        info["sfreq"] /= decim.step

    if average:
        if return_itc:
            power, itc = out.real, out.imag
        else:
            power = out
        nave = len(data)
        out = AverageTFR(info, power, times, freqs, nave, method="%s-power" % method)
        if return_itc:
            out = (
                out,
                AverageTFR(info, itc, times, freqs, nave, method="%s-itc" % method),
            )
    else:
        power = out
        if isinstance(inst, BaseEpochs):
            meta = deepcopy(inst._metadata)
            evs = deepcopy(inst.events)
            ev_id = deepcopy(inst.event_id)
            selection = deepcopy(inst.selection)
            drop_log = deepcopy(inst.drop_log)
        else:
            # if the input is of class Evoked
            meta = evs = ev_id = selection = drop_log = None

        out = EpochsTFR(
            info,
            power,
            times,
            freqs,
            method="%s-power" % method,
            events=evs,
            event_id=ev_id,
            selection=selection,
            drop_log=drop_log,
            metadata=meta,
        )

    return out


@verbose
def tfr_morlet(
    inst,
    freqs,
    n_cycles,
    use_fft=False,
    return_itc=True,
    decim=1,
    n_jobs=None,
    picks=None,
    zero_mean=True,
    average=True,
    output="power",
    verbose=None,
):
    """Compute Time-Frequency Representation (TFR) using Morlet wavelets.

    Same computation as `~mne.time_frequency.tfr_array_morlet`, but
    operates on `~mne.Epochs` or `~mne.Evoked` objects instead of
    :class:`NumPy arrays <numpy.ndarray>`.

    Parameters
    ----------
    inst : Epochs | Evoked
        The epochs or evoked object.
    %(freqs_tfr)s
    %(n_cycles_tfr)s
    use_fft : bool, default False
        The fft based convolution or not.
    return_itc : bool, default True
        Return inter-trial coherence (ITC) as well as averaged power.
        Must be ``False`` for evoked data.
    %(decim_tfr)s
    %(n_jobs)s
    picks : array-like of int | None, default None
        The indices of the channels to decompose. If None, all available
        good data channels are decomposed.
    zero_mean : bool, default True
        Make sure the wavelet has a mean of zero.

        .. versionadded:: 0.13.0
    %(average_tfr)s
    output : str
        Can be ``"power"`` (default) or ``"complex"``. If ``"complex"``, then
        ``average`` must be ``False``.

        .. versionadded:: 0.15.0
    %(verbose)s

    Returns
    -------
    power : AverageTFR | EpochsTFR
        The averaged or single-trial power.
    itc : AverageTFR | EpochsTFR
        The inter-trial coherence (ITC). Only returned if return_itc
        is True.

    See Also
    --------
    mne.time_frequency.tfr_array_morlet
    mne.time_frequency.tfr_multitaper
    mne.time_frequency.tfr_array_multitaper
    mne.time_frequency.tfr_stockwell
    mne.time_frequency.tfr_array_stockwell

    Notes
    -----
    %(morlet_reference)s
    %(temporal_window_tfr_intro)s
    %(temporal_window_tfr_morlet_notes)s

    See :func:`mne.time_frequency.morlet` for more information about the
    Morlet wavelet.

    References
    ----------
    .. footbibliography::
    """
    tfr_params = dict(
        n_cycles=n_cycles,
        n_jobs=n_jobs,
        use_fft=use_fft,
        zero_mean=zero_mean,
        output=output,
    )
    return _tfr_aux(
        "morlet", inst, freqs, decim, return_itc, picks, average, **tfr_params
    )


@verbose
def tfr_array_morlet(
    data,
    sfreq,
    freqs,
    n_cycles=7.0,
    zero_mean=False,
    use_fft=True,
    decim=1,
    output="complex",
    n_jobs=None,
    verbose=None,
    epoch_data=None,
):
    """Compute Time-Frequency Representation (TFR) using Morlet wavelets.

    Same computation as `~mne.time_frequency.tfr_morlet`, but operates on
    :class:`NumPy arrays <numpy.ndarray>` instead of `~mne.Epochs` objects.

    Parameters
    ----------
    data : array of shape (n_epochs, n_channels, n_times)
        The epochs.
    sfreq : float | int
        Sampling frequency of the data.
    %(freqs_tfr)s
    %(n_cycles_tfr)s
    zero_mean : bool
        If True, make sure the wavelets have a mean of zero. default False.
    use_fft : bool
        Use the FFT for convolutions or not. default True.
    %(decim_tfr)s
    output : str, default ``'complex'``

        * ``'complex'`` : single trial complex.
        * ``'power'`` : single trial power.
        * ``'phase'`` : single trial phase.
        * ``'avg_power'`` : average of single trial power.
        * ``'itc'`` : inter-trial coherence.
        * ``'avg_power_itc'`` : average of single trial power and inter-trial
          coherence across trials.
    %(n_jobs)s
        The number of epochs to process at the same time. The parallelization
        is implemented across channels. Default 1.
    %(verbose)s
    epoch_data : None
        Deprecated parameter for providing epoched data as of 1.7, will be replaced with
        the ``data`` parameter in 1.8. New code should use the ``data`` parameter. If
        ``epoch_data`` is not ``None``, a warning will be raised.

    Returns
    -------
    out : array
        Time frequency transform of ``data``.

        - if ``output in ('complex', 'phase', 'power')``, array of shape
          ``(n_epochs, n_chans, n_freqs, n_times)``
        - else, array of shape ``(n_chans, n_freqs, n_times)``

        If ``output`` is ``'avg_power_itc'``, the real values in ``out``
        contain the average power and the imaginary values contain the ITC:
        :math:`out = power_{avg} + i * itc`.

    See Also
    --------
    mne.time_frequency.tfr_morlet
    mne.time_frequency.tfr_multitaper
    mne.time_frequency.tfr_array_multitaper
    mne.time_frequency.tfr_stockwell
    mne.time_frequency.tfr_array_stockwell

    Notes
    -----
    %(morlet_reference)s
    %(temporal_window_tfr_intro)s
    %(temporal_window_tfr_morlet_notes)s

    .. versionadded:: 0.14.0

    References
    ----------
    .. footbibliography::
    """
    if epoch_data is not None:
        warn(
            "The parameter for providing data will be switched from `epoch_data` to "
            "`data` in 1.8. Use the `data` parameter to avoid this warning.",
            FutureWarning,
        )

    return _compute_tfr(
        epoch_data=data,
        freqs=freqs,
        sfreq=sfreq,
        method="morlet",
        n_cycles=n_cycles,
        zero_mean=zero_mean,
        time_bandwidth=None,
        use_fft=use_fft,
        decim=decim,
        output=output,
        n_jobs=n_jobs,
        verbose=verbose,
    )


@verbose
def tfr_multitaper(
    inst,
    freqs,
    n_cycles,
    time_bandwidth=4.0,
    use_fft=True,
    return_itc=True,
    decim=1,
    n_jobs=None,
    picks=None,
    average=True,
    *,
    verbose=None,
):
    """Compute Time-Frequency Representation (TFR) using DPSS tapers.

    Same computation as `~mne.time_frequency.tfr_array_multitaper`, but
    operates on `~mne.Epochs` or `~mne.Evoked` objects instead of
    :class:`NumPy arrays <numpy.ndarray>`.

    Parameters
    ----------
    inst : Epochs | Evoked
        The epochs or evoked object.
    %(freqs_tfr)s
    %(n_cycles_tfr)s
    %(time_bandwidth_tfr)s
    use_fft : bool, default True
        The fft based convolution or not.
    return_itc : bool, default True
        Return inter-trial coherence (ITC) as well as averaged (or
        single-trial) power.
    %(decim_tfr)s
    %(n_jobs)s
    %(picks_good_data)s
    %(average_tfr)s
    %(verbose)s

    Returns
    -------
    power : AverageTFR | EpochsTFR
        The averaged or single-trial power.
    itc : AverageTFR | EpochsTFR
        The inter-trial coherence (ITC). Only returned if return_itc
        is True.

    See Also
    --------
    mne.time_frequency.tfr_array_multitaper
    mne.time_frequency.tfr_stockwell
    mne.time_frequency.tfr_array_stockwell
    mne.time_frequency.tfr_morlet
    mne.time_frequency.tfr_array_morlet

    Notes
    -----
    %(temporal_window_tfr_intro)s
    %(temporal_window_tfr_multitaper_notes)s
    %(time_bandwidth_tfr_notes)s

    .. versionadded:: 0.9.0
    """
    tfr_params = dict(
        n_cycles=n_cycles,
        n_jobs=n_jobs,
        use_fft=use_fft,
        zero_mean=True,
        time_bandwidth=time_bandwidth,
    )
    return _tfr_aux(
        "multitaper", inst, freqs, decim, return_itc, picks, average, **tfr_params
    )


# TFR(s) class


class _BaseTFR(ContainsMixin, UpdateChannelsMixin, SizeMixin, ExtendedTimeMixin):
    """Base TFR class."""

    def __init__(self):
        self.baseline = None
        self._decim = 1

    @property
    def data(self):
        return self._data

    @data.setter
    def data(self, data):
        self._data = data

    @property
    def ch_names(self):
        """Channel names."""
        return self.info["ch_names"]

    @fill_doc
    def crop(self, tmin=None, tmax=None, fmin=None, fmax=None, include_tmax=True):
        """Crop data to a given time interval in place.

        Parameters
        ----------
        tmin : float | None
            Start time of selection in seconds.
        tmax : float | None
            End time of selection in seconds.
        fmin : float | None
            Lowest frequency of selection in Hz.

            .. versionadded:: 0.18.0
        fmax : float | None
            Highest frequency of selection in Hz.

            .. versionadded:: 0.18.0
        %(include_tmax)s

        Returns
        -------
        inst : instance of AverageTFR
            The modified instance.
        """
        super().crop(tmin=tmin, tmax=tmax, include_tmax=include_tmax)

        if fmin is not None or fmax is not None:
            freq_mask = _freq_mask(
                self.freqs, sfreq=self.info["sfreq"], fmin=fmin, fmax=fmax
            )
        else:
            freq_mask = slice(None)

        self.freqs = self.freqs[freq_mask]
        # Deal with broadcasting (boolean arrays do not broadcast, but indices
        # do, so we need to convert freq_mask to make use of broadcasting)
        if isinstance(freq_mask, np.ndarray):
            freq_mask = np.where(freq_mask)[0]
        self._data = self._data[..., freq_mask, :]
        return self

    def copy(self):
        """Return a copy of the instance.

        Returns
        -------
        copy : instance of EpochsTFR | instance of AverageTFR
            A copy of the instance.
        """
        return deepcopy(self)

    @verbose
    def apply_baseline(self, baseline, mode="mean", verbose=None):
        """Baseline correct the data.

        Parameters
        ----------
        baseline : array-like, shape (2,)
            The time interval to apply rescaling / baseline correction.
            If None do not apply it. If baseline is (a, b)
            the interval is between "a (s)" and "b (s)".
            If a is None the beginning of the data is used
            and if b is None then b is set to the end of the interval.
            If baseline is equal to (None, None) all the time
            interval is used.
        mode : 'mean' | 'ratio' | 'logratio' | 'percent' | 'zscore' | 'zlogratio'
            Perform baseline correction by

            - subtracting the mean of baseline values ('mean')
            - dividing by the mean of baseline values ('ratio')
            - dividing by the mean of baseline values and taking the log
              ('logratio')
            - subtracting the mean of baseline values followed by dividing by
              the mean of baseline values ('percent')
            - subtracting the mean of baseline values and dividing by the
              standard deviation of baseline values ('zscore')
            - dividing by the mean of baseline values, taking the log, and
              dividing by the standard deviation of log baseline values
              ('zlogratio')
        %(verbose)s

        Returns
        -------
        inst : instance of AverageTFR
            The modified instance.
        """  # noqa: E501
        self.baseline = _check_baseline(
            baseline, times=self.times, sfreq=self.info["sfreq"]
        )
        rescale(self.data, self.times, self.baseline, mode, copy=False)
        return self

    @verbose
    def save(self, fname, overwrite=False, *, verbose=None):
        """Save TFR object to hdf5 file.

        Parameters
        ----------
        fname : path-like
            The file name, which should end with ``-tfr.h5``.
        %(overwrite)s
        %(verbose)s

        See Also
        --------
        read_tfrs, write_tfrs
        """
        write_tfrs(fname, self, overwrite=overwrite)

    @verbose
    def to_data_frame(
        self,
        picks=None,
        index=None,
        long_format=False,
        time_format=None,
        *,
        verbose=None,
    ):
        """Export data in tabular structure as a pandas DataFrame.

        Channels are converted to columns in the DataFrame. By default,
        additional columns ``'time'``, ``'freq'``, ``'epoch'``, and
        ``'condition'`` (epoch event description) are added, unless ``index``
        is not ``None`` (in which case the columns specified in ``index`` will
        be used to form the DataFrame's index instead). ``'epoch'``, and
        ``'condition'`` are not supported for ``AverageTFR``.

        Parameters
        ----------
        %(picks_all)s
        %(index_df_epo)s
            Valid string values are ``'time'``, ``'freq'``, ``'epoch'``, and
            ``'condition'`` for ``EpochsTFR`` and ``'time'`` and ``'freq'``
            for ``AverageTFR``.
            Defaults to ``None``.
        %(long_format_df_epo)s
        %(time_format_df)s

            .. versionadded:: 0.23
        %(verbose)s

        Returns
        -------
        %(df_return)s
        """
        # check pandas once here, instead of in each private utils function
        pd = _check_pandas_installed()  # noqa
        # arg checking
        valid_index_args = ["time", "freq"]
        if isinstance(self, EpochsTFR):
            valid_index_args.extend(["epoch", "condition"])
        valid_time_formats = ["ms", "timedelta"]
        index = _check_pandas_index_arguments(index, valid_index_args)
        time_format = _check_time_format(time_format, valid_time_formats)
        # get data
        times = self.times
        picks = _picks_to_idx(self.info, picks, "all", exclude=())
        if isinstance(self, EpochsTFR):
            data = self.data[:, picks, :, :]
        else:
            data = self.data[np.newaxis, picks]  # add singleton "epochs" axis
        n_epochs, n_picks, n_freqs, n_times = data.shape
        # reshape to (epochs*freqs*times) x signals
        data = np.moveaxis(data, 1, -1)
        data = data.reshape(n_epochs * n_freqs * n_times, n_picks)
        # prepare extra columns / multiindex
        mindex = list()
        times = np.tile(times, n_epochs * n_freqs)
        times = _convert_times(times, time_format, self.info["meas_date"])
        mindex.append(("time", times))
        freqs = self.freqs
        freqs = np.tile(np.repeat(freqs, n_times), n_epochs)
        mindex.append(("freq", freqs))
        if isinstance(self, EpochsTFR):
            mindex.append(("epoch", np.repeat(self.selection, n_times * n_freqs)))
            rev_event_id = {v: k for k, v in self.event_id.items()}
            conditions = [rev_event_id[k] for k in self.events[:, 2]]
            mindex.append(("condition", np.repeat(conditions, n_times * n_freqs)))
        assert all(len(mdx) == len(mindex[0]) for mdx in mindex)
        # build DataFrame
        if isinstance(self, EpochsTFR):
            default_index = ["condition", "epoch", "freq", "time"]
        else:
            default_index = ["freq", "time"]
        df = _build_data_frame(
            self, data, picks, long_format, mindex, index, default_index=default_index
        )
        return df


@fill_doc
class AverageTFR(_BaseTFR):
    """Container for Time-Frequency data.

    Can for example store induced power at sensor level or inter-trial
    coherence.

    Parameters
    ----------
    %(info_not_none)s
    data : ndarray, shape (n_channels, n_freqs, n_times)
        The data.
    times : ndarray, shape (n_times,)
        The time values in seconds.
    freqs : ndarray, shape (n_freqs,)
        The frequencies in Hz.
    nave : int
        The number of averaged TFRs.
    comment : str | None, default None
        Comment on the data, e.g., the experimental condition.
    method : str | None, default None
        Comment on the method used to compute the data, e.g., morlet wavelet.
    %(verbose)s

    Attributes
    ----------
    %(info_not_none)s
    ch_names : list
        The names of the channels.
    nave : int
        Number of averaged epochs.
    data : ndarray, shape (n_channels, n_freqs, n_times)
        The data array.
    times : ndarray, shape (n_times,)
        The time values in seconds.
    freqs : ndarray, shape (n_freqs,)
        The frequencies in Hz.
    comment : str
        Comment on dataset. Can be the condition.
    method : str | None, default None
        Comment on the method used to compute the data, e.g., morlet wavelet.
    """

    @verbose
    def __init__(
        self, info, data, times, freqs, nave, comment=None, method=None, verbose=None
    ):
        super().__init__()
        self.info = info
        if data.ndim != 3:
            raise ValueError("data should be 3d. Got %d." % data.ndim)
        n_channels, n_freqs, n_times = data.shape
        if n_channels != len(info["chs"]):
            raise ValueError(
                "Number of channels and data size don't match"
                " (%d != %d)." % (n_channels, len(info["chs"]))
            )
        if n_freqs != len(freqs):
            raise ValueError(
                "Number of frequencies and data size don't match"
                " (%d != %d)." % (n_freqs, len(freqs))
            )
        if n_times != len(times):
            raise ValueError(
                "Number of times and data size don't match"
                " (%d != %d)." % (n_times, len(times))
            )
        self.data = data
        self._set_times(np.array(times, dtype=float))
        self._raw_times = self.times.copy()
        self.freqs = np.array(freqs, dtype=float)
        self.nave = nave
        self.comment = comment
        self.method = method
        self.preload = True

    @verbose
    def plot(
        self,
        picks=None,
        baseline=None,
        mode="mean",
        tmin=None,
        tmax=None,
        fmin=None,
        fmax=None,
        vmin=None,
        vmax=None,
        cmap="RdBu_r",
        dB=False,
        colorbar=True,
        show=True,
        title=None,
        axes=None,
        layout=None,
        yscale="auto",
        mask=None,
        mask_style=None,
        mask_cmap="Greys",
        mask_alpha=0.1,
        combine=None,
        exclude=(),
        cnorm=None,
        verbose=None,
    ):
        """Plot TFRs as a two-dimensional image(s).

        Parameters
        ----------
        %(picks_good_data)s
        baseline : None (default) or tuple, shape (2,)
            The time interval to apply baseline correction.
            If None do not apply it. If baseline is (a, b)
            the interval is between "a (s)" and "b (s)".
            If a is None the beginning of the data is used
            and if b is None then b is set to the end of the interval.
            If baseline is equal to (None, None) all the time
            interval is used.
        mode : 'mean' | 'ratio' | 'logratio' | 'percent' | 'zscore' | 'zlogratio'
            Perform baseline correction by

            - subtracting the mean of baseline values ('mean') (default)
            - dividing by the mean of baseline values ('ratio')
            - dividing by the mean of baseline values and taking the log
              ('logratio')
            - subtracting the mean of baseline values followed by dividing by
              the mean of baseline values ('percent')
            - subtracting the mean of baseline values and dividing by the
              standard deviation of baseline values ('zscore')
            - dividing by the mean of baseline values, taking the log, and
              dividing by the standard deviation of log baseline values
              ('zlogratio')

        tmin : None | float
            The first time instant to display. If None the first time point
            available is used. Defaults to None.
        tmax : None | float
            The last time instant to display. If None the last time point
            available is used. Defaults to None.
        fmin : None | float
            The first frequency to display. If None the first frequency
            available is used. Defaults to None.
        fmax : None | float
            The last frequency to display. If None the last frequency
            available is used. Defaults to None.
        vmin : float | None
            The minimum value an the color scale. If vmin is None, the data
            minimum value is used. Defaults to None.
        vmax : float | None
            The maximum value an the color scale. If vmax is None, the data
            maximum value is used. Defaults to None.
        cmap : matplotlib colormap | 'interactive' | (colormap, bool)
            The colormap to use. If tuple, the first value indicates the
            colormap to use and the second value is a boolean defining
            interactivity. In interactive mode the colors are adjustable by
            clicking and dragging the colorbar with left and right mouse
            button. Left mouse button moves the scale up and down and right
            mouse button adjusts the range. Hitting space bar resets the range.
            Up and down arrows can be used to change the colormap. If
            'interactive', translates to ('RdBu_r', True). Defaults to
            'RdBu_r'.

            .. warning:: Interactive mode works smoothly only for a small
                amount of images.

        dB : bool
            If True, 10*log10 is applied to the data to get dB.
            Defaults to False.
        colorbar : bool
            If true, colorbar will be added to the plot. Defaults to True.
        show : bool
            Call pyplot.show() at the end. Defaults to True.
        title : str | 'auto' | None
            String for ``title``. Defaults to None (blank/no title). If
            'auto', and ``combine`` is None, the title for each figure
            will be the channel name. If 'auto' and ``combine`` is not None,
            ``title`` states how many channels were combined into that figure
            and the method that was used for ``combine``. If str, that String
            will be the title for each figure.
        axes : instance of Axes | list | None
            The axes to plot to. If list, the list must be a list of Axes of
            the same length as ``picks``. If instance of Axes, there must be
            only one channel plotted. If ``combine`` is not None, ``axes``
            must either be an instance of Axes, or a list of length 1.
        layout : Layout | None
            Layout instance specifying sensor positions. Used for interactive
            plotting of topographies on rectangle selection. If possible, the
            correct layout is inferred from the data.
        yscale : 'auto' (default) | 'linear' | 'log'
            The scale of y (frequency) axis. 'linear' gives linear y axis,
            'log' leads to log-spaced y axis and 'auto' detects if frequencies
            are log-spaced and only then sets the y axis to 'log'.

            .. versionadded:: 0.14.0
        mask : ndarray | None
            An array of booleans of the same shape as the data. Entries of the
            data that correspond to False in the mask are plotted
            transparently. Useful for, e.g., masking for statistical
            significance.

            .. versionadded:: 0.16.0
        mask_style : None | 'both' | 'contour' | 'mask'
            If ``mask`` is not None: if ``'contour'``, a contour line is drawn
            around the masked areas (``True`` in ``mask``). If ``'mask'``,
            entries not ``True`` in ``mask`` are shown transparently. If
            ``'both'``, both a contour and transparency are used.
            If ``None``, defaults to ``'both'`` if ``mask`` is not None, and is
            ignored otherwise.

            .. versionadded:: 0.17
        mask_cmap : matplotlib colormap | (colormap, bool) | 'interactive'
            The colormap chosen for masked parts of the image (see below), if
            ``mask`` is not ``None``. If None, ``cmap`` is reused. Defaults to
            ``'Greys'``. Not interactive. Otherwise, as ``cmap``.

            .. versionadded:: 0.17
        mask_alpha : float
            A float between 0 and 1. If ``mask`` is not None, this sets the
            alpha level (degree of transparency) for the masked-out segments.
            I.e., if 0, masked-out segments are not visible at all.
            Defaults to 0.1.

            .. versionadded:: 0.16.0
        combine : 'mean' | 'rms' | callable | None
            Type of aggregation to perform across selected channels. If
            None, plot one figure per selected channel. If a function, it must
            operate on an array of shape ``(n_channels, n_freqs, n_times)`` and
            return an array of shape ``(n_freqs, n_times)``.

            .. versionchanged:: 1.3
               Added support for ``callable``.
        exclude : list of str | 'bads'
            Channels names to exclude from being shown. If 'bads', the
            bad channels are excluded. Defaults to an empty list.
        %(cnorm)s

            .. versionadded:: 0.24
        %(verbose)s

        Returns
        -------
        figs : list of instances of matplotlib.figure.Figure
            A list of figures containing the time-frequency power.
        """  # noqa: E501
        return self._plot(
            picks=picks,
            baseline=baseline,
            mode=mode,
            tmin=tmin,
            tmax=tmax,
            fmin=fmin,
            fmax=fmax,
            vmin=vmin,
            vmax=vmax,
            cmap=cmap,
            dB=dB,
            colorbar=colorbar,
            show=show,
            title=title,
            axes=axes,
            layout=layout,
            yscale=yscale,
            mask=mask,
            mask_style=mask_style,
            mask_cmap=mask_cmap,
            mask_alpha=mask_alpha,
            combine=combine,
            exclude=exclude,
            cnorm=cnorm,
            verbose=verbose,
        )

    @verbose
    def _plot(
        self,
        picks=None,
        baseline=None,
        mode="mean",
        tmin=None,
        tmax=None,
        fmin=None,
        fmax=None,
        vmin=None,
        vmax=None,
        cmap="RdBu_r",
        dB=False,
        colorbar=True,
        show=True,
        title=None,
        axes=None,
        layout=None,
        yscale="auto",
        mask=None,
        mask_style=None,
        mask_cmap="Greys",
        mask_alpha=0.25,
        combine=None,
        exclude=None,
        copy=True,
        source_plot_joint=False,
        topomap_args=None,
        ch_type=None,
        cnorm=None,
        verbose=None,
    ):
        """Plot TFRs as a two-dimensional image(s).

        See self.plot() for parameters description.
        """
        _validate_type(topomap_args, (dict, None), "topomap_args")
        topomap_args = {} if topomap_args is None else topomap_args
        import matplotlib.pyplot as plt

        # channel selection
        # simply create a new tfr object(s) with the desired channel selection
        tfr = _preproc_tfr_instance(
            self,
            picks,
            tmin,
            tmax,
            fmin,
            fmax,
            vmin,
            vmax,
            dB,
            mode,
            baseline,
            exclude,
            copy,
        )
        del picks

        data = tfr.data
        n_picks = len(tfr.ch_names) if combine is None else 1

        # combine picks
        _validate_type(combine, (None, str, "callable"))
        if isinstance(combine, str):
            _check_option("combine", combine, ("mean", "rms"))
            if combine == "mean":
                data = data.mean(axis=0, keepdims=True)
            elif combine == "rms":
                data = np.sqrt((data**2).mean(axis=0, keepdims=True))
        elif combine is not None:  # callable
            # It must operate on (n_channels, n_freqs, n_times) and return
            # (n_freqs, n_times). Operates on a copy in-case 'combine' does
            # some in-place operations.
            try:
                data = combine(data.copy())
            except TypeError:
                raise RuntimeError(
                    "A callable 'combine' must operate on a single argument, "
                    "a numpy array of shape (n_channels, n_freqs, n_times)."
                )
            if not isinstance(data, np.ndarray) or data.shape != tfr.data.shape[1:]:
                raise RuntimeError(
                    "A callable 'combine' must return a numpy array of shape "
                    "(n_freqs, n_times)."
                )
            # keep initial dimensions
            data = data[np.newaxis]

        # figure overhead
        # set plot dimension
        tmin, tmax = tfr.times[[0, -1]]
        if vmax is None:
            vmax = np.abs(data).max()
        if vmin is None:
            vmin = -np.abs(data).max()

        # set colorbar
        cmap = _setup_cmap(cmap)

        # make sure there are as many axes as there will be channels to plot
        if isinstance(axes, list) or isinstance(axes, np.ndarray):
            figs_and_axes = [(ax.get_figure(), ax) for ax in axes]
        elif isinstance(axes, plt.Axes):
            figs_and_axes = [(ax.get_figure(), ax) for ax in [axes]]
        elif axes is None:
            figs = [plt.figure(layout="constrained") for i in range(n_picks)]
            figs_and_axes = [(fig, fig.add_subplot(111)) for fig in figs]
        else:
            raise ValueError("axes must be None, plt.Axes, or list " "of plt.Axes.")
        if len(figs_and_axes) != n_picks:
            raise RuntimeError("There must be an axes for each picked " "channel.")

        for idx in range(n_picks):
            fig = figs_and_axes[idx][0]
            ax = figs_and_axes[idx][1]
            onselect_callback = partial(
                tfr._onselect,
                cmap=cmap,
                source_plot_joint=source_plot_joint,
                topomap_args={
                    k: v
                    for k, v in topomap_args.items()
                    if k not in {"vmin", "vmax", "cmap", "axes"}
                },
            )
            _imshow_tfr(
                ax,
                0,
                tmin,
                tmax,
                vmin,
                vmax,
                onselect_callback,
                ylim=None,
                tfr=data[idx : idx + 1],
                freq=tfr.freqs,
                x_label="Time (s)",
                y_label="Frequency (Hz)",
                colorbar=colorbar,
                cmap=cmap,
                yscale=yscale,
                mask=mask,
                mask_style=mask_style,
                mask_cmap=mask_cmap,
                mask_alpha=mask_alpha,
                cnorm=cnorm,
            )

            if title == "auto":
                if len(tfr.info["ch_names"]) == 1 or combine is None:
                    subtitle = tfr.info["ch_names"][idx]
                else:
                    subtitle = _set_title_multiple_electrodes(
                        None, combine, tfr.info["ch_names"], all_=True, ch_type=ch_type
                    )
            else:
                subtitle = title
            fig.suptitle(subtitle)

        plt_show(show)
        return [fig for (fig, ax) in figs_and_axes]

    @verbose
    def plot_joint(
        self,
        timefreqs=None,
        picks=None,
        baseline=None,
        mode="mean",
        tmin=None,
        tmax=None,
        fmin=None,
        fmax=None,
        vmin=None,
        vmax=None,
        cmap="RdBu_r",
        dB=False,
        colorbar=True,
        show=True,
        title=None,
        yscale="auto",
        combine="mean",
        exclude=(),
        topomap_args=None,
        image_args=None,
        verbose=None,
    ):
        """Plot TFRs as a two-dimensional image with topomaps.

        Parameters
        ----------
        timefreqs : None | list of tuple | dict of tuple
            The time-frequency point(s) for which topomaps will be plotted.
            See Notes.
        %(picks_good_data)s
        baseline : None (default) or tuple of length 2
            The time interval to apply baseline correction.
            If None do not apply it. If baseline is (a, b)
            the interval is between "a (s)" and "b (s)".
            If a is None, the beginning of the data is used.
            If b is None, then b is set to the end of the interval.
            If baseline is equal to (None, None), the  entire time
            interval is used.
        mode : None | str
            If str, must be one of 'ratio', 'zscore', 'mean', 'percent',
            'logratio' and 'zlogratio'.
            Do baseline correction with ratio (power is divided by mean
            power during baseline) or zscore (power is divided by standard
            deviation of power during baseline after subtracting the mean,
            power = [power - mean(power_baseline)] / std(power_baseline)),
            mean simply subtracts the mean power, percent is the same as
            applying ratio then mean, logratio is the same as mean but then
            rendered in log-scale, zlogratio is the same as zscore but data
            is rendered in log-scale first.
            If None no baseline correction is applied.
        %(tmin_tmax_psd)s
        %(fmin_fmax_psd)s
        vmin : float | None
            The minimum value of the color scale for the image (for
            topomaps, see ``topomap_args``). If vmin is None, the data
            absolute minimum value is used.
        vmax : float | None
            The maximum value of the color scale for the image (for
            topomaps, see ``topomap_args``). If vmax is None, the data
            absolute maximum value is used.
        cmap : matplotlib colormap
            The colormap to use.
        dB : bool
            If True, 10*log10 is applied to the data to get dB.
        colorbar : bool
            If true, colorbar will be added to the plot (relating to the
            topomaps). For user defined axes, the colorbar cannot be drawn.
            Defaults to True.
        show : bool
            Call pyplot.show() at the end.
        title : str | None
            String for title. Defaults to None (blank/no title).
        yscale : 'auto' (default) | 'linear' | 'log'
            The scale of y (frequency) axis. 'linear' gives linear y axis,
            'log' leads to log-spaced y axis and 'auto' detects if frequencies
            are log-spaced and only then sets the y axis to 'log'.
        combine : 'mean' | 'rms' | callable
            Type of aggregation to perform across selected channels. If a
            function, it must operate on an array of shape
            ``(n_channels, n_freqs, n_times)`` and return an array of shape
            ``(n_freqs, n_times)``.

            .. versionchanged:: 1.3
               Added support for ``callable``.
        exclude : list of str | 'bads'
            Channels names to exclude from being shown. If 'bads', the
            bad channels are excluded. Defaults to an empty list, i.e., ``[]``.
        topomap_args : None | dict
            A dict of ``kwargs`` that are forwarded to
            :func:`mne.viz.plot_topomap` to style the topomaps. ``axes`` and
            ``show`` are ignored. If ``times`` is not in this dict, automatic
            peak detection is used. Beyond that, if ``None``, no customizable
            arguments will be passed.
            Defaults to ``None``.
        image_args : None | dict
            A dict of ``kwargs`` that are forwarded to :meth:`AverageTFR.plot`
            to style the image. ``axes`` and ``show`` are ignored. Beyond that,
            if ``None``, no customizable arguments will be passed.
            Defaults to ``None``.
        %(verbose)s

        Returns
        -------
        fig : matplotlib.figure.Figure
            The figure containing the topography.

        Notes
        -----
        ``timefreqs`` has three different modes: tuples, dicts, and auto.
        For (list of) tuple(s) mode, each tuple defines a pair
        (time, frequency) in s and Hz on the TFR plot. For example, to
        look at 10 Hz activity 1 second into the epoch and 3 Hz activity
        300 msec into the epoch, ::

            timefreqs=((1, 10), (.3, 3))

        If provided as a dictionary, (time, frequency) tuples are keys and
        (time_window, frequency_window) tuples are the values - indicating the
        width of the windows (centered on the time and frequency indicated by
        the key) to be averaged over. For example, ::

            timefreqs={(1, 10): (0.1, 2)}

        would translate into a window that spans 0.95 to 1.05 seconds, as
        well as 9 to 11 Hz. If None, a single topomap will be plotted at the
        absolute peak across the time-frequency representation.

        .. versionadded:: 0.16.0
        """  # noqa: E501
        from matplotlib.patches import ConnectionPatch

        #####################################
        # Handle channels (picks and types) #
        #####################################

        # it would be nicer to let this happen in self._plot,
        # but we need it here to do the loop over the remaining channel
        # types in case a user supplies `picks` that pre-select only one
        # channel type.
        # Nonetheless, it should be refactored for code reuse.
        copy = any(var is not None for var in (exclude, picks, baseline))
        tfr = self
        if copy:
            tfr = tfr.copy()
        picks = "data" if picks is None else picks
        tfr.pick(picks, exclude=() if exclude is None else exclude)
        del picks
        ch_types = tfr.info.get_channel_types(unique=True)

        # if multiple sensor types: one plot per channel type, recursive call
        if len(ch_types) > 1:
            logger.info(
                "Multiple channel types selected, returning one " "figure per type."
            )
            figs = list()
            for this_type in ch_types:  # pick corresponding channel type
                type_picks = [
                    idx
                    for idx in range(tfr.info["nchan"])
                    if channel_type(tfr.info, idx) == this_type
                ]
                tf_ = tfr.copy().pick(type_picks)
                if len(tf_.info.get_channel_types(unique=True)) > 1:
                    raise RuntimeError(
                        "Possibly infinite loop due to channel selection "
                        "problem. This should never happen! Please check "
                        "your channel types."
                    )
                figs.append(
                    tf_.plot_joint(
                        timefreqs=timefreqs,
                        picks=None,
                        baseline=baseline,
                        mode=mode,
                        tmin=tmin,
                        tmax=tmax,
                        fmin=fmin,
                        fmax=fmax,
                        vmin=vmin,
                        vmax=vmax,
                        cmap=cmap,
                        dB=dB,
                        colorbar=colorbar,
                        show=False,
                        title=title,
                        yscale=yscale,
                        combine=combine,
                        exclude=None,
                        topomap_args=topomap_args,
                        verbose=verbose,
                    )
                )
            return figs
        else:
            ch_type = ch_types.pop()

        # Handle timefreqs
        timefreqs = _get_timefreqs(tfr, timefreqs)
        n_timefreqs = len(timefreqs)

        if topomap_args is None:
            topomap_args = dict()
        topomap_args_pass = {
            k: v
            for k, v in topomap_args.items()
            if k not in ("axes", "show", "colorbar")
        }
        topomap_args_pass["outlines"] = topomap_args.get("outlines", "head")
        topomap_args_pass["contours"] = topomap_args.get("contours", 6)
        topomap_args_pass["ch_type"] = ch_type

        ##############
        # Image plot #
        ##############

        fig, tf_ax, map_ax = _prepare_joint_axes(n_timefreqs)

        cmap = _setup_cmap(cmap)

        # image plot
        # we also use this to baseline and truncate (times and freqs)
        # (a copy of) the instance
        if image_args is None:
            image_args = dict()
        fig = tfr._plot(
            picks=None,
            baseline=baseline,
            mode=mode,
            tmin=tmin,
            tmax=tmax,
            fmin=fmin,
            fmax=fmax,
            vmin=vmin,
            vmax=vmax,
            cmap=cmap,
            dB=dB,
            colorbar=False,
            show=False,
            title=title,
            axes=tf_ax,
            yscale=yscale,
            combine=combine,
            exclude=None,
            copy=False,
            source_plot_joint=True,
            topomap_args=topomap_args_pass,
            ch_type=ch_type,
            **image_args,
        )[0]

        # set and check time and freq limits ...
        # can only do this after the tfr plot because it may change these
        # parameters
        tmax, tmin = tfr.times.max(), tfr.times.min()
        fmax, fmin = tfr.freqs.max(), tfr.freqs.min()
        for time, freq in timefreqs.keys():
            if not (tmin <= time <= tmax):
                error_value = "time point (" + str(time) + " s)"
            elif not (fmin <= freq <= fmax):
                error_value = "frequency (" + str(freq) + " Hz)"
            else:
                continue
            raise ValueError(
                "Requested " + error_value + " exceeds the range"
                "of the data. Choose different `timefreqs`."
            )

        ############
        # Topomaps #
        ############

        titles, all_data, all_pos, vlims = [], [], [], []

        # the structure here is a bit complicated to allow aggregating vlims
        # over all topomaps. First, one loop over all timefreqs to collect
        # vlims. Then, find the max vlims and in a second loop over timefreqs,
        # do the actual plotting.
        timefreqs_array = np.array([np.array(keys) for keys in timefreqs])
        order = timefreqs_array[:, 0].argsort()  # sort by time

        for ii, (time, freq) in enumerate(timefreqs_array[order]):
            avg = timefreqs[(time, freq)]
            # set up symmetric windows
            time_half_range, freq_half_range = avg / 2.0

            if time_half_range == 0:
                time = tfr.times[np.argmin(np.abs(tfr.times - time))]
            if freq_half_range == 0:
                freq = tfr.freqs[np.argmin(np.abs(tfr.freqs - freq))]

            if (time_half_range == 0) and (freq_half_range == 0):
                sub_map_title = f"({time:.2f} s,\n{freq:.1f} Hz)"
            else:
<<<<<<< HEAD
                sub_map_title = (
                    f"({time:.1f} \u00B1 {time_half_range:.1f} "
                    f"s,\n{freq:.1f} \u00B1 {freq_half_range:.1f} Hz)"
=======
                sub_map_title = "(%.1f \u00b1 %.1f s,\n%.1f \u00b1 %.1f Hz)" % (
                    time,
                    time_half_range,
                    freq,
                    freq_half_range,
>>>>>>> 64901c4e
                )

            tmin = time - time_half_range
            tmax = time + time_half_range
            fmin = freq - freq_half_range
            fmax = freq + freq_half_range

            data = tfr.data

            # merging grads here before rescaling makes ERDs visible

            sphere = topomap_args.get("sphere")
            if ch_type == "grad":
                picks = _pair_grad_sensors(tfr.info, topomap_coords=False)
                pos = _find_topomap_coords(tfr.info, picks=picks[::2], sphere=sphere)
                method = combine if isinstance(combine, str) else "rms"
                data, _ = _merge_ch_data(data[picks], ch_type, [], method=method)
                del picks, method
            else:
                pos, _ = _get_pos_outlines(tfr.info, None, sphere)
            del sphere

            all_pos.append(pos)

            data, times, freqs, _, _ = _preproc_tfr(
                data,
                tfr.times,
                tfr.freqs,
                tmin,
                tmax,
                fmin,
                fmax,
                mode,
                baseline,
                vmin,
                vmax,
                None,
                tfr.info["sfreq"],
            )

            vlims.append(np.abs(data).max())
            titles.append(sub_map_title)
            all_data.append(data)
            new_t = tfr.times[np.abs(tfr.times - np.median([times])).argmin()]
            new_f = tfr.freqs[np.abs(tfr.freqs - np.median([freqs])).argmin()]
            timefreqs_array[ii] = (new_t, new_f)

        # passing args to the topomap calls
        max_lim = max(vlims)
        _vlim = list(topomap_args.get("vlim", (None, None)))
        # fall back on ± max_lim
        for sign, index in zip((-1, 1), (0, 1)):
            if _vlim[index] is None:
                _vlim[index] = sign * max_lim
        topomap_args_pass["vlim"] = tuple(_vlim)
        locator, contours = _set_contour_locator(*_vlim, topomap_args_pass["contours"])
        topomap_args_pass["contours"] = contours

        for ax, title, data, pos in zip(map_ax, titles, all_data, all_pos):
            ax.set_title(title)
            plot_topomap(
                data.mean(axis=(-1, -2)),
                pos,
                cmap=cmap[0],
                axes=ax,
                show=False,
                **topomap_args_pass,
            )

        #############
        # Finish up #
        #############
        if colorbar:
            from matplotlib import ticker

            cbar = fig.colorbar(ax.images[0])
            if locator is None:
                locator = ticker.MaxNLocator(nbins=5)
            cbar.locator = locator
            cbar.update_ticks()

        # draw the connection lines between time series and topoplots
        for (time_, freq_), map_ax_ in zip(timefreqs_array, map_ax):
            con = ConnectionPatch(
                xyA=[time_, freq_],
                xyB=[0.5, 0],
                coordsA="data",
                coordsB="axes fraction",
                axesA=tf_ax,
                axesB=map_ax_,
                color="grey",
                linestyle="-",
                linewidth=1.5,
                alpha=0.66,
                zorder=1,
                clip_on=False,
            )
            fig.add_artist(con)

        plt_show(show)
        return fig

    @verbose
    def _onselect(
        self,
        eclick,
        erelease,
        baseline=None,
        mode=None,
        cmap=None,
        source_plot_joint=False,
        topomap_args=None,
        verbose=None,
    ):
        """Handle rubber band selector in channel tfr."""
        if abs(eclick.x - erelease.x) < 0.1 or abs(eclick.y - erelease.y) < 0.1:
            return
        tmin = round(min(eclick.xdata, erelease.xdata), 5)  # s
        tmax = round(max(eclick.xdata, erelease.xdata), 5)
        fmin = round(min(eclick.ydata, erelease.ydata), 5)  # Hz
        fmax = round(max(eclick.ydata, erelease.ydata), 5)
        tmin = min(self.times, key=lambda x: abs(x - tmin))  # find closest
        tmax = min(self.times, key=lambda x: abs(x - tmax))
        fmin = min(self.freqs, key=lambda x: abs(x - fmin))
        fmax = min(self.freqs, key=lambda x: abs(x - fmax))
        if tmin == tmax or fmin == fmax:
            logger.info(
                "The selected area is too small. "
                "Select a larger time-frequency window."
            )
            return

        types = list()
        if "eeg" in self:
            types.append("eeg")
        if "mag" in self:
            types.append("mag")
        if "grad" in self:
            if (
                len(
                    _pair_grad_sensors(
                        self.info, topomap_coords=False, raise_error=False
                    )
                )
                >= 2
            ):
                types.append("grad")
            elif len(types) == 0:
                return  # Don't draw a figure for nothing.

        fig = figure_nobar()
        fig.suptitle(
            f"{tmin:.2f} s - {tmax:.2f} s, {fmin:.2f} Hz - {fmax:.2f} Hz",
            y=0.04,
        )

        if source_plot_joint:
            ax = fig.add_subplot(111)
            data = _preproc_tfr(
                self.data,
                self.times,
                self.freqs,
                tmin,
                tmax,
                fmin,
                fmax,
                None,
                None,
                None,
                None,
                None,
                self.info["sfreq"],
            )[0]
            data = data.mean(-1).mean(-1)
            vmax = np.abs(data).max()
            im, _ = plot_topomap(
                data,
                self.info,
                vlim=(-vmax, vmax),
                cmap=cmap[0],
                axes=ax,
                show=False,
                **topomap_args,
            )
            _add_colorbar(ax, im, cmap, title="AU", pad=0.1)
            fig.show()
        else:
            for idx, ch_type in enumerate(types):
                ax = fig.add_subplot(1, len(types), idx + 1)
                plot_tfr_topomap(
                    self,
                    ch_type=ch_type,
                    tmin=tmin,
                    tmax=tmax,
                    fmin=fmin,
                    fmax=fmax,
                    baseline=baseline,
                    mode=mode,
                    cmap=None,
                    vlim=(None, None),
                    axes=ax,
                )
                ax.set_title(ch_type)

    @verbose
    def plot_topo(
        self,
        picks=None,
        baseline=None,
        mode="mean",
        tmin=None,
        tmax=None,
        fmin=None,
        fmax=None,
        vmin=None,
        vmax=None,
        layout=None,
        cmap="RdBu_r",
        title=None,
        dB=False,
        colorbar=True,
        layout_scale=0.945,
        show=True,
        border="none",
        fig_facecolor="k",
        fig_background=None,
        font_color="w",
        yscale="auto",
        verbose=None,
    ):
        """Plot TFRs in a topography with images.

        Parameters
        ----------
        %(picks_good_data)s
        baseline : None (default) or tuple of length 2
            The time interval to apply baseline correction.
            If None do not apply it. If baseline is (a, b)
            the interval is between "a (s)" and "b (s)".
            If a is None the beginning of the data is used
            and if b is None then b is set to the end of the interval.
            If baseline is equal to (None, None) all the time
            interval is used.
        mode : 'mean' | 'ratio' | 'logratio' | 'percent' | 'zscore' | 'zlogratio'
            Perform baseline correction by

            - subtracting the mean of baseline values ('mean')
            - dividing by the mean of baseline values ('ratio')
            - dividing by the mean of baseline values and taking the log
              ('logratio')
            - subtracting the mean of baseline values followed by dividing by
              the mean of baseline values ('percent')
            - subtracting the mean of baseline values and dividing by the
              standard deviation of baseline values ('zscore')
            - dividing by the mean of baseline values, taking the log, and
              dividing by the standard deviation of log baseline values
              ('zlogratio')

        tmin : None | float
            The first time instant to display. If None the first time point
            available is used.
        tmax : None | float
            The last time instant to display. If None the last time point
            available is used.
        fmin : None | float
            The first frequency to display. If None the first frequency
            available is used.
        fmax : None | float
            The last frequency to display. If None the last frequency
            available is used.
        vmin : float | None
            The minimum value of the color scale. If vmin is None, the data
            minimum value is used.
        vmax : float | None
            The maximum value of the color scale. If vmax is None, the data
            maximum value is used.
        layout : Layout | None
            Layout instance specifying sensor positions. If possible, the
            correct layout is inferred from the data.
        cmap : matplotlib colormap | str
            The colormap to use. Defaults to 'RdBu_r'.
        title : str
            Title of the figure.
        dB : bool
            If True, 10*log10 is applied to the data to get dB.
        colorbar : bool
            If true, colorbar will be added to the plot.
        layout_scale : float
            Scaling factor for adjusting the relative size of the layout
            on the canvas.
        show : bool
            Call pyplot.show() at the end.
        border : str
            Matplotlib borders style to be used for each sensor plot.
        fig_facecolor : color
            The figure face color. Defaults to black.
        fig_background : None | array
            A background image for the figure. This must be a valid input to
            `matplotlib.pyplot.imshow`. Defaults to None.
        font_color : color
            The color of tick labels in the colorbar. Defaults to white.
        yscale : 'auto' (default) | 'linear' | 'log'
            The scale of y (frequency) axis. 'linear' gives linear y axis,
            'log' leads to log-spaced y axis and 'auto' detects if frequencies
            are log-spaced and only then sets the y axis to 'log'.
        %(verbose)s

        Returns
        -------
        fig : matplotlib.figure.Figure
            The figure containing the topography.
        """  # noqa: E501
        times = self.times.copy()
        freqs = self.freqs
        data = self.data
        info = self.info

        info, data = _prepare_picks(info, data, picks, axis=0)
        del picks

        data, times, freqs, vmin, vmax = _preproc_tfr(
            data,
            times,
            freqs,
            tmin,
            tmax,
            fmin,
            fmax,
            mode,
            baseline,
            vmin,
            vmax,
            dB,
            info["sfreq"],
        )

        if layout is None:
            from mne import find_layout

            layout = find_layout(self.info)
        onselect_callback = partial(self._onselect, baseline=baseline, mode=mode)

        click_fun = partial(
            _imshow_tfr,
            tfr=data,
            freq=freqs,
            yscale=yscale,
            cmap=(cmap, True),
            onselect=onselect_callback,
        )
        imshow = partial(
            _imshow_tfr_unified,
            tfr=data,
            freq=freqs,
            cmap=cmap,
            onselect=onselect_callback,
        )

        fig = _plot_topo(
            info=info,
            times=times,
            show_func=imshow,
            click_func=click_fun,
            layout=layout,
            colorbar=colorbar,
            vmin=vmin,
            vmax=vmax,
            cmap=cmap,
            layout_scale=layout_scale,
            title=title,
            border=border,
            x_label="Time (s)",
            y_label="Frequency (Hz)",
            fig_facecolor=fig_facecolor,
            font_color=font_color,
            unified=True,
            img=True,
        )

        add_background_image(fig, fig_background)
        plt_show(show)
        return fig

    @copy_function_doc_to_method_doc(plot_tfr_topomap)
    def plot_topomap(
        self,
        tmin=None,
        tmax=None,
        fmin=0.0,
        fmax=np.inf,
        *,
        ch_type=None,
        baseline=None,
        mode="mean",
        sensors=True,
        show_names=False,
        mask=None,
        mask_params=None,
        contours=6,
        outlines="head",
        sphere=None,
        image_interp=_INTERPOLATION_DEFAULT,
        extrapolate=_EXTRAPOLATE_DEFAULT,
        border=_BORDER_DEFAULT,
        res=64,
        size=2,
        cmap=None,
        vlim=(None, None),
        cnorm=None,
        colorbar=True,
        cbar_fmt="%1.1e",
        units=None,
        axes=None,
        show=True,
    ):
        return plot_tfr_topomap(
            self,
            tmin=tmin,
            tmax=tmax,
            fmin=fmin,
            fmax=fmax,
            ch_type=ch_type,
            baseline=baseline,
            mode=mode,
            sensors=sensors,
            show_names=show_names,
            mask=mask,
            mask_params=mask_params,
            contours=contours,
            outlines=outlines,
            sphere=sphere,
            image_interp=image_interp,
            extrapolate=extrapolate,
            border=border,
            res=res,
            size=size,
            cmap=cmap,
            vlim=vlim,
            cnorm=cnorm,
            colorbar=colorbar,
            cbar_fmt=cbar_fmt,
            units=units,
            axes=axes,
            show=show,
        )

    def _check_compat(self, tfr):
        """Check that self and tfr have the same time-frequency ranges."""
        assert np.all(tfr.times == self.times)
        assert np.all(tfr.freqs == self.freqs)

    def __add__(self, tfr):  # noqa: D105
        """Add instances."""
        self._check_compat(tfr)
        out = self.copy()
        out.data += tfr.data
        return out

    def __iadd__(self, tfr):  # noqa: D105
        self._check_compat(tfr)
        self.data += tfr.data
        return self

    def __sub__(self, tfr):  # noqa: D105
        """Subtract instances."""
        self._check_compat(tfr)
        out = self.copy()
        out.data -= tfr.data
        return out

    def __isub__(self, tfr):  # noqa: D105
        self._check_compat(tfr)
        self.data -= tfr.data
        return self

    def __truediv__(self, a):  # noqa: D105
        """Divide instances."""
        out = self.copy()
        out /= a
        return out

    def __itruediv__(self, a):  # noqa: D105
        self.data /= a
        return self

    def __mul__(self, a):
        """Multiply source instances."""
        out = self.copy()
        out *= a
        return out

    def __imul__(self, a):  # noqa: D105
        self.data *= a
        return self

    def __repr__(self):  # noqa: D105
        s = f"time : [{self.times[0]}, {self.times[-1]}]"
        s += f", freq : [{self.freqs[0]}, {self.freqs[-1]}]"
        s += ", nave : %d" % self.nave
        s += ", channels : %d" % self.data.shape[0]
        s += f", ~{sizeof_fmt(self._size)}"
        return "<AverageTFR | %s>" % s


@fill_doc
class EpochsTFR(_BaseTFR, GetEpochsMixin):
    """Container for Time-Frequency data on epochs.

    Can for example store induced power at sensor level.

    Parameters
    ----------
    %(info_not_none)s
    data : ndarray, shape (n_epochs, n_channels, n_freqs, n_times)
        The data.
    times : ndarray, shape (n_times,)
        The time values in seconds.
    freqs : ndarray, shape (n_freqs,)
        The frequencies in Hz.
    comment : str | None, default None
        Comment on the data, e.g., the experimental condition.
    method : str | None, default None
        Comment on the method used to compute the data, e.g., morlet wavelet.
    events : ndarray, shape (n_events, 3) | None
        The events as stored in the Epochs class. If None (default), all event
        values are set to 1 and event time-samples are set to range(n_epochs).
    event_id : dict | None
        Example: dict(auditory=1, visual=3). They keys can be used to access
        associated events. If None, all events will be used and a dict is
        created with string integer names corresponding to the event id
        integers.
    selection : iterable | None
        Iterable of indices of selected epochs. If ``None``, will be
        automatically generated, corresponding to all non-zero events.

        .. versionadded:: 0.23
    drop_log : tuple | None
        Tuple of tuple of strings indicating which epochs have been marked to
        be ignored.

        .. versionadded:: 0.23
    metadata : instance of pandas.DataFrame | None
        A :class:`pandas.DataFrame` containing pertinent information for each
        trial. See :class:`mne.Epochs` for further details.
    %(verbose)s

    Attributes
    ----------
    %(info_not_none)s
    ch_names : list
        The names of the channels.
    data : ndarray, shape (n_epochs, n_channels, n_freqs, n_times)
        The data array.
    times : ndarray, shape (n_times,)
        The time values in seconds.
    freqs : ndarray, shape (n_freqs,)
        The frequencies in Hz.
    comment : string
        Comment on dataset. Can be the condition.
    method : str | None, default None
        Comment on the method used to compute the data, e.g., morlet wavelet.
    events : ndarray, shape (n_events, 3) | None
        Array containing sample information as event_id
    event_id : dict | None
        Names of conditions correspond to event_ids
    selection : array
        List of indices of selected events (not dropped or ignored etc.). For
        example, if the original event array had 4 events and the second event
        has been dropped, this attribute would be np.array([0, 2, 3]).
    drop_log : tuple of tuple
        A tuple of the same length as the event array used to initialize the
        ``EpochsTFR`` object. If the i-th original event is still part of the
        selection, drop_log[i] will be an empty tuple; otherwise it will be
        a tuple of the reasons the event is not longer in the selection, e.g.:

        - ``'IGNORED'``
            If it isn't part of the current subset defined by the user
        - ``'NO_DATA'`` or ``'TOO_SHORT'``
            If epoch didn't contain enough data names of channels that
            exceeded the amplitude threshold
        - ``'EQUALIZED_COUNTS'``
            See :meth:`~mne.Epochs.equalize_event_counts`
        - ``'USER'``
            For user-defined reasons (see :meth:`~mne.Epochs.drop`).

    metadata : pandas.DataFrame, shape (n_events, n_cols) | None
        DataFrame containing pertinent information for each trial

    Notes
    -----
    .. versionadded:: 0.13.0
    """

    @verbose
    def __init__(
        self,
        info,
        data,
        times,
        freqs,
        comment=None,
        method=None,
        events=None,
        event_id=None,
        selection=None,
        drop_log=None,
        metadata=None,
        verbose=None,
    ):
        super().__init__()
        self.info = info
        if data.ndim != 4:
            raise ValueError("data should be 4d. Got %d." % data.ndim)
        n_epochs, n_channels, n_freqs, n_times = data.shape
        if n_channels != len(info["chs"]):
            raise ValueError(
                "Number of channels and data size don't match"
                " (%d != %d)." % (n_channels, len(info["chs"]))
            )
        if n_freqs != len(freqs):
            raise ValueError(
                "Number of frequencies and data size don't match"
                " (%d != %d)." % (n_freqs, len(freqs))
            )
        if n_times != len(times):
            raise ValueError(
                "Number of times and data size don't match"
                " (%d != %d)." % (n_times, len(times))
            )
        if events is None:
            n_epochs = len(data)
            events = _gen_events(n_epochs)
        if selection is None:
            n_epochs = len(data)
            selection = np.arange(n_epochs)
        if drop_log is None:
            n_epochs_prerejection = max(len(events), max(selection) + 1)
            drop_log = tuple(
                () if k in selection else ("IGNORED",)
                for k in range(n_epochs_prerejection)
            )
        else:
            drop_log = drop_log
        # check consistency:
        assert len(selection) == len(events)
        assert len(drop_log) >= len(events)
        assert len(selection) == sum(len(dl) == 0 for dl in drop_log)
        event_id = _check_event_id(event_id, events)
        self.data = data
        self._set_times(np.array(times, dtype=float))
        self._raw_times = self.times.copy()  # needed for decimate
        self.freqs = np.array(freqs, dtype=float)
        self.events = events
        self.event_id = event_id
        self.selection = selection
        self.drop_log = drop_log
        self.comment = comment
        self.method = method
        self.preload = True
        self.metadata = metadata
        # we need this to allow equalize_epoch_counts to work with EpochsTFRs
        self._bad_dropped = True

    @property
    def _detrend_picks(self):
        return list()

    def __repr__(self):  # noqa: D105
        s = f"time : [{self.times[0]}, {self.times[-1]}]"
        s += f", freq : [{self.freqs[0]}, {self.freqs[-1]}]"
        s += ", epochs : %d" % self.data.shape[0]
        s += ", channels : %d" % self.data.shape[1]
        s += f", ~{sizeof_fmt(self._size)}"
        return "<EpochsTFR | %s>" % s

    def __abs__(self):
        """Take the absolute value."""
        epochs = self.copy()
        epochs.data = np.abs(self.data)
        return epochs

    def average(self, method="mean", dim="epochs", copy=False):
        """Average the data across epochs.

        Parameters
        ----------
        method : str | callable
            How to combine the data. If "mean"/"median", the mean/median
            are returned. Otherwise, must be a callable which, when passed
            an array of shape (n_epochs, n_channels, n_freqs, n_time)
            returns an array of shape (n_channels, n_freqs, n_time).
            Note that due to file type limitations, the kind for all
            these will be "average".
        dim : 'epochs' | 'freqs' | 'times'
            The dimension along which to combine the data.
        copy : bool
            Whether to return a copy of the modified instance,
            or modify in place. Ignored when ``dim='epochs'``
            because a new instance must be returned.

        Returns
        -------
        ave : instance of AverageTFR | EpochsTFR
            The averaged data.

        Notes
        -----
        Passing in ``np.median`` is considered unsafe when there is complex
        data because NumPy doesn't compute the marginal median. Numpy currently
        sorts the complex values by real part and return whatever value is
        computed. Use with caution. We use the marginal median in the
        complex case (i.e. the median of each component separately) if
        one passes in ``median``. See a discussion in scipy:

        https://github.com/scipy/scipy/pull/12676#issuecomment-783370228
        """
        _check_option("dim", dim, ("epochs", "freqs", "times"))
        axis = dict(epochs=0, freqs=2, times=self.data.ndim - 1)[dim]

        # return a lambda function for computing a combination metric
        # over epochs
        func = _check_combine(mode=method, axis=axis)
        data = func(self.data)

        n_epochs, n_channels, n_freqs, n_times = self.data.shape
        freqs, times = self.freqs, self.times

        if dim == "freqs":
            freqs = np.mean(self.freqs, keepdims=True)
            n_freqs = 1
        elif dim == "times":
            times = np.mean(self.times, keepdims=True)
            n_times = 1
        if dim == "epochs":
            expected_shape = self._data.shape[1:]
        else:
            expected_shape = (n_epochs, n_channels, n_freqs, n_times)
            data = np.expand_dims(data, axis=axis)

        if data.shape != expected_shape:
            raise RuntimeError(
                f"You passed a function that resulted in data of shape "
                f"{data.shape}, but it should be {expected_shape}."
            )

        if dim == "epochs":
            return AverageTFR(
                info=self.info.copy(),
                data=data,
                times=times,
                freqs=freqs,
                nave=self.data.shape[0],
                method=self.method,
                comment=self.comment,
            )
        elif copy:
            return EpochsTFR(
                info=self.info.copy(),
                data=data,
                times=times,
                freqs=freqs,
                method=self.method,
                comment=self.comment,
                metadata=self.metadata,
                events=self.events,
                event_id=self.event_id,
            )
        else:
            self.data = data
            self._set_times(times)
            self.freqs = freqs
            return self

    @verbose
    def drop(self, indices, reason="USER", verbose=None):
        """Drop epochs based on indices or boolean mask.

        .. note:: The indices refer to the current set of undropped epochs
                  rather than the complete set of dropped and undropped epochs.
                  They are therefore not necessarily consistent with any
                  external indices (e.g., behavioral logs). To drop epochs
                  based on external criteria, do not use the ``preload=True``
                  flag when constructing an Epochs object, and call this
                  method before calling the :meth:`mne.Epochs.drop_bad` or
                  :meth:`mne.Epochs.load_data` methods.

        Parameters
        ----------
        indices : array of int or bool
            Set epochs to remove by specifying indices to remove or a boolean
            mask to apply (where True values get removed). Events are
            correspondingly modified.
        reason : str
            Reason for dropping the epochs ('ECG', 'timeout', 'blink' etc).
            Default: 'USER'.
        %(verbose)s

        Returns
        -------
        epochs : instance of Epochs or EpochsTFR
            The epochs with indices dropped. Operates in-place.
        """
        from ..epochs import BaseEpochs

        BaseEpochs.drop(self, indices=indices, reason=reason, verbose=verbose)

        return self


def combine_tfr(all_tfr, weights="nave"):
    """Merge AverageTFR data by weighted addition.

    Create a new AverageTFR instance, using a combination of the supplied
    instances as its data. By default, the mean (weighted by trials) is used.
    Subtraction can be performed by passing negative weights (e.g., [1, -1]).
    Data must have the same channels and the same time instants.

    Parameters
    ----------
    all_tfr : list of AverageTFR
        The tfr datasets.
    weights : list of float | str
        The weights to apply to the data of each AverageTFR instance.
        Can also be ``'nave'`` to weight according to tfr.nave,
        or ``'equal'`` to use equal weighting (each weighted as ``1/N``).

    Returns
    -------
    tfr : AverageTFR
        The new TFR data.

    Notes
    -----
    .. versionadded:: 0.11.0
    """
    tfr = all_tfr[0].copy()
    if isinstance(weights, str):
        if weights not in ("nave", "equal"):
            raise ValueError('Weights must be a list of float, or "nave" or ' '"equal"')
        if weights == "nave":
            weights = np.array([e.nave for e in all_tfr], float)
            weights /= weights.sum()
        else:  # == 'equal'
            weights = [1.0 / len(all_tfr)] * len(all_tfr)
    weights = np.array(weights, float)
    if weights.ndim != 1 or weights.size != len(all_tfr):
        raise ValueError("Weights must be the same size as all_tfr")

    ch_names = tfr.ch_names
    for t_ in all_tfr[1:]:
        assert t_.ch_names == ch_names, ValueError(
            f"{tfr} and {t_} do not contain " "the same channels"
        )
        assert np.max(np.abs(t_.times - tfr.times)) < 1e-7, ValueError(
            f"{tfr} and {t_} do not contain the same time instants"
        )

    # use union of bad channels
    bads = list(set(tfr.info["bads"]).union(*(t_.info["bads"] for t_ in all_tfr[1:])))
    tfr.info["bads"] = bads

    # XXX : should be refactored with combined_evoked function
    tfr.data = sum(w * t_.data for w, t_ in zip(weights, all_tfr))
    tfr.nave = max(int(1.0 / sum(w**2 / e.nave for w, e in zip(weights, all_tfr))), 1)
    return tfr


# Utils


def _get_data(inst, return_itc):
    """Get data from Epochs or Evoked instance as epochs x ch x time."""
    from ..epochs import BaseEpochs
    from ..evoked import Evoked

    if not isinstance(inst, (BaseEpochs, Evoked)):
        raise TypeError("inst must be Epochs or Evoked")
    if isinstance(inst, BaseEpochs):
        data = inst.get_data(copy=False)
    else:
        if return_itc:
            raise ValueError("return_itc must be False for evoked data")
        data = inst.data[np.newaxis].copy()
    return data


def _prepare_picks(info, data, picks, axis):
    """Prepare the picks."""
    picks = _picks_to_idx(info, picks, exclude="bads")
    info = pick_info(info, picks)
    sl = [slice(None)] * data.ndim
    sl[axis] = picks
    data = data[tuple(sl)]
    return info, data


def _centered(arr, newsize):
    """Aux Function to center data."""
    # Return the center newsize portion of the array.
    newsize = np.asarray(newsize)
    currsize = np.array(arr.shape)
    startind = (currsize - newsize) // 2
    endind = startind + newsize
    myslice = [slice(startind[k], endind[k]) for k in range(len(endind))]
    return arr[tuple(myslice)]


def _preproc_tfr(
    data,
    times,
    freqs,
    tmin,
    tmax,
    fmin,
    fmax,
    mode,
    baseline,
    vmin,
    vmax,
    dB,
    sfreq,
    copy=None,
):
    """Aux Function to prepare tfr computation."""
    if copy is None:
        copy = baseline is not None
    data = rescale(data, times, baseline, mode, copy=copy)

    if np.iscomplexobj(data):
        # complex amplitude → real power (for plotting); if data are
        # real-valued they should already be power
        data = (data * data.conj()).real

    # crop time
    itmin, itmax = None, None
    idx = np.where(_time_mask(times, tmin, tmax, sfreq=sfreq))[0]
    if tmin is not None:
        itmin = idx[0]
    if tmax is not None:
        itmax = idx[-1] + 1

    times = times[itmin:itmax]

    # crop freqs
    ifmin, ifmax = None, None
    idx = np.where(_time_mask(freqs, fmin, fmax, sfreq=sfreq))[0]
    if fmin is not None:
        ifmin = idx[0]
    if fmax is not None:
        ifmax = idx[-1] + 1

    freqs = freqs[ifmin:ifmax]

    # crop data
    data = data[:, ifmin:ifmax, itmin:itmax]

    if dB:
        data = 10 * np.log10(data)

    vmin, vmax = _setup_vmin_vmax(data, vmin, vmax)
    return data, times, freqs, vmin, vmax


# TODO: Name duplication with mne/utils/mixin.py
def _check_decim(decim):
    """Aux function checking the decim parameter."""
    _validate_type(decim, ("int-like", slice), "decim")
    if not isinstance(decim, slice):
        decim = slice(None, None, int(decim))
    # ensure that we can actually use `decim.step`
    if decim.step is None:
        decim = slice(decim.start, decim.stop, 1)
    return decim


# i/o


@verbose
def write_tfrs(fname, tfr, overwrite=False, *, verbose=None):
    """Write a TFR dataset to hdf5.

    Parameters
    ----------
    fname : path-like
        The file name, which should end with ``-tfr.h5``.
    tfr : AverageTFR | list of AverageTFR | EpochsTFR
        The TFR dataset, or list of TFR datasets, to save in one file.
        Note. If .comment is not None, a name will be generated on the fly,
        based on the order in which the TFR objects are passed.
    %(overwrite)s
    %(verbose)s

    See Also
    --------
    read_tfrs

    Notes
    -----
    .. versionadded:: 0.9.0
    """
    _, write_hdf5 = _import_h5io_funcs()
    out = []
    if not isinstance(tfr, (list, tuple)):
        tfr = [tfr]
    for ii, tfr_ in enumerate(tfr):
        comment = ii if tfr_.comment is None else tfr_.comment
        out.append(_prepare_write_tfr(tfr_, condition=comment))
    write_hdf5(fname, out, overwrite=overwrite, title="mnepython", slash="replace")


def _prepare_write_tfr(tfr, condition):
    """Aux function."""
    attributes = dict(
        times=tfr.times,
        freqs=tfr.freqs,
        data=tfr.data,
        info=tfr.info,
        comment=tfr.comment,
        method=tfr.method,
    )
    if hasattr(tfr, "nave"):  # if AverageTFR
        attributes["nave"] = tfr.nave
    elif hasattr(tfr, "events"):  # if EpochsTFR
        attributes["events"] = tfr.events
        attributes["event_id"] = tfr.event_id
        attributes["selection"] = tfr.selection
        attributes["drop_log"] = tfr.drop_log
        attributes["metadata"] = _prepare_write_metadata(tfr.metadata)
    return condition, attributes


@verbose
def read_tfrs(fname, condition=None, *, verbose=None):
    """Read TFR datasets from hdf5 file.

    Parameters
    ----------
    fname : path-like
        The file name, which should end with -tfr.h5 .
    condition : int or str | list of int or str | None
        The condition to load. If None, all conditions will be returned.
        Defaults to None.
    %(verbose)s

    Returns
    -------
    tfr : AverageTFR | list of AverageTFR | EpochsTFR
        Depending on ``condition`` either the TFR object or a list of multiple
        TFR objects.

    See Also
    --------
    write_tfrs

    Notes
    -----
    .. versionadded:: 0.9.0
    """
    check_fname(fname, "tfr", ("-tfr.h5", "_tfr.h5"))
    read_hdf5, _ = _import_h5io_funcs()

    logger.info("Reading %s ..." % fname)
    tfr_data = read_hdf5(fname, title="mnepython", slash="replace")
    for k, tfr in tfr_data:
        tfr["info"] = Info(tfr["info"])
        tfr["info"]._check_consistency()
        if "metadata" in tfr:
            tfr["metadata"] = _prepare_read_metadata(tfr["metadata"])
    is_average = "nave" in tfr
    if condition is not None:
        if not is_average:
            raise NotImplementedError(
                "condition not supported when reading " "EpochsTFR."
            )
        tfr_dict = dict(tfr_data)
        if condition not in tfr_dict:
            keys = ["%s" % k for k in tfr_dict]
            raise ValueError(
                'Cannot find condition ("{}") in this file. '
                'The file contains "{}""'.format(condition, " or ".join(keys))
            )
        out = AverageTFR(**tfr_dict[condition])
    else:
        inst = AverageTFR if is_average else EpochsTFR
        out = [inst(**d) for d in list(zip(*tfr_data))[1]]
    return out


def _get_timefreqs(tfr, timefreqs):
    """Find and/or setup timefreqs for `tfr.plot_joint`."""
    # Input check
    timefreq_error_msg = (
        "Supplied `timefreqs` are somehow malformed. Please supply None, "
        "a list of tuple pairs, or a dict of such tuple pairs, not: "
    )
    if isinstance(timefreqs, dict):
        for k, v in timefreqs.items():
            for item in (k, v):
                if len(item) != 2 or any(not _is_numeric(n) for n in item):
                    raise ValueError(timefreq_error_msg, item)
    elif timefreqs is not None:
        if not hasattr(timefreqs, "__len__"):
            raise ValueError(timefreq_error_msg, timefreqs)
        if len(timefreqs) == 2 and all(_is_numeric(v) for v in timefreqs):
            timefreqs = [tuple(timefreqs)]  # stick a pair of numbers in a list
        else:
            for item in timefreqs:
                if (
                    hasattr(item, "__len__")
                    and len(item) == 2
                    and all(_is_numeric(n) for n in item)
                ):
                    pass
                else:
                    raise ValueError(timefreq_error_msg, item)

    # If None, automatic identification of max peak
    else:
        order = max((1, tfr.data.shape[2] // 30))
        peaks_idx = argrelmax(tfr.data, order=order, axis=2)
        if peaks_idx[0].size == 0:
            _, p_t, p_f = np.unravel_index(tfr.data.argmax(), tfr.data.shape)
            timefreqs = [(tfr.times[p_t], tfr.freqs[p_f])]
        else:
            peaks = [tfr.data[0, f, t] for f, t in zip(peaks_idx[1], peaks_idx[2])]
            peakmax_idx = np.argmax(peaks)
            peakmax_time = tfr.times[peaks_idx[2][peakmax_idx]]
            peakmax_freq = tfr.freqs[peaks_idx[1][peakmax_idx]]

            timefreqs = [(peakmax_time, peakmax_freq)]

    timefreqs = {
        tuple(k): np.asarray(timefreqs[k])
        if isinstance(timefreqs, dict)
        else np.array([0, 0])
        for k in timefreqs
    }

    return timefreqs


def _preproc_tfr_instance(
    tfr,
    picks,
    tmin,
    tmax,
    fmin,
    fmax,
    vmin,
    vmax,
    dB,
    mode,
    baseline,
    exclude,
    copy=True,
):
    """Baseline and truncate (times and freqs) a TFR instance."""
    tfr = tfr.copy() if copy else tfr

    exclude = None if picks is None else exclude
    picks = _picks_to_idx(tfr.info, picks, exclude="bads")
    pick_names = [tfr.info["ch_names"][pick] for pick in picks]
    tfr.pick(pick_names)

    if exclude == "bads":
        exclude = [ch for ch in tfr.info["bads"] if ch in tfr.info["ch_names"]]
    if exclude is not None:
        tfr.drop_channels(exclude)

    data, times, freqs, _, _ = _preproc_tfr(
        tfr.data,
        tfr.times,
        tfr.freqs,
        tmin,
        tmax,
        fmin,
        fmax,
        mode,
        baseline,
        vmin,
        vmax,
        dB,
        tfr.info["sfreq"],
        copy=False,
    )

    tfr._set_times(times)
    tfr.freqs = freqs
    tfr.data = data

    return tfr


def _check_tfr_complex(tfr, reason="source space estimation"):
    """Check that time-frequency epochs or average data is complex."""
    if not np.iscomplexobj(tfr.data):
        raise RuntimeError(f"Time-frequency data must be complex for {reason}")<|MERGE_RESOLUTION|>--- conflicted
+++ resolved
@@ -2099,17 +2099,9 @@
             if (time_half_range == 0) and (freq_half_range == 0):
                 sub_map_title = f"({time:.2f} s,\n{freq:.1f} Hz)"
             else:
-<<<<<<< HEAD
                 sub_map_title = (
-                    f"({time:.1f} \u00B1 {time_half_range:.1f} "
-                    f"s,\n{freq:.1f} \u00B1 {freq_half_range:.1f} Hz)"
-=======
-                sub_map_title = "(%.1f \u00b1 %.1f s,\n%.1f \u00b1 %.1f Hz)" % (
-                    time,
-                    time_half_range,
-                    freq,
-                    freq_half_range,
->>>>>>> 64901c4e
+                    f"({time:.1f} \u00b1 {time_half_range:.1f} "
+                    f"s,\n{freq:.1f} \u00b1 {freq_half_range:.1f} Hz)"
                 )
 
             tmin = time - time_half_range
