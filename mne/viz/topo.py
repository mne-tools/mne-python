"""Functions to plot M/EEG data on topo (one axes per channel)."""

# Authors: Alexandre Gramfort <alexandre.gramfort@inria.fr>
#          Denis Engemann <denis.engemann@gmail.com>
#          Martin Luessi <mluessi@nmr.mgh.harvard.edu>
#          Eric Larson <larson.eric.d@gmail.com>
#
# License: Simplified BSD

from copy import deepcopy
from functools import partial

import numpy as np
from scipy import ndimage

from .._fiff.pick import channel_type, pick_types
from ..defaults import _handle_default
from ..utils import Bunch, _check_option, _clean_names, _to_rgb, fill_doc
from .ui_events import ChannelsSelect, publish, subscribe
from .utils import (
    DraggableColorbar,
    SelectFromCollection,
    _check_cov,
    _check_delayed_ssp,
    _draw_proj_checkbox,
    _plot_masked_image,
    _setup_ax_spines,
    _setup_vmin_vmax,
    add_background_image,
    plt_show,
)


@fill_doc
def iter_topography(
    info,
    layout=None,
    on_pick=None,
    fig=None,
    fig_facecolor="k",
    axis_facecolor="k",
    axis_spinecolor="k",
    layout_scale=None,
    legend=False,
    select=False,
):
    """Create iterator over channel positions.

    This function returns a generator that unpacks into
    a series of matplotlib axis objects and data / channel
    indices, both corresponding to the sensor positions
    of the related layout passed or inferred from the channel info.
    Hence, this enables convenient topography plot customization.

    Parameters
    ----------
    %(info_not_none)s
    layout : instance of mne.channels.Layout | None
        The layout to use. If None, layout will be guessed.
    on_pick : callable | None
        The callback function to be invoked on clicking one
        of the axes. Is supposed to instantiate the following
        API: ``function(axis, channel_index)``.
    fig : matplotlib.figure.Figure | None
        The figure object to be considered. If None, a new
        figure will be created.
    fig_facecolor : color
        The figure face color. Defaults to black.
    axis_facecolor : color
        The axis face color. Defaults to black.
    axis_spinecolor : color
        The axis spine color. Defaults to black. In other words,
        the color of the axis' edge lines.
    layout_scale : float | None
        Scaling factor for adjusting the relative size of the layout
        on the canvas. If None, nothing will be scaled.
    legend : bool
        If True, an additional axis is created in the bottom right corner
        that can be used to, e.g., construct a legend. The index of this
        axis will be -1.
    select : bool
        Whether to enable the lasso-selection tool to enable the user to select
        channels. The selected channels will be available in
        ``fig.lasso.selection``.

    Returns
    -------
    gen : generator
        A generator that can be unpacked into:

        ax : matplotlib.axis.Axis
            The current axis of the topo plot.
        ch_dx : int
            The related channel index.
    """
    return _iter_topography(
        info,
        layout,
        on_pick,
        fig,
        fig_facecolor,
        axis_facecolor,
        axis_spinecolor,
        layout_scale,
        legend=legend,
        select=select,
    )


def _legend_axis(pos):
    """Add a legend axis to the bottom right."""
    import matplotlib.pyplot as plt

    left, bottom = pos[:, 0].max(), pos[:, 1].min()
    # check if legend axis overlaps a data axis
    overlaps = False
    for _pos in pos:
        h_overlap = _pos[0] <= left <= (_pos[0] + _pos[2])
        v_overlap = _pos[1] <= bottom <= (_pos[1] + _pos[3])
        if h_overlap and v_overlap:
            overlaps = True
            break
    if overlaps:
        left += 1.2 * _pos[2]
    wid, hei = pos[-1, 2:]
    return plt.axes([left, bottom, wid, hei])


def _iter_topography(
    info,
    layout,
    on_pick,
    fig,
    fig_facecolor="k",
    axis_facecolor="k",
    axis_spinecolor="k",
    layout_scale=None,
    unified=False,
    img=False,
    axes=None,
    legend=False,
    select=False,
):
    """Iterate over topography.

    Has the same parameters as iter_topography, plus:

    unified : bool
        If False (default), multiple matplotlib axes will be used.
        If True, a single axis will be constructed. The former is
        useful for custom plotting, the latter for speed.
    """
    from matplotlib import collections
    from matplotlib import pyplot as plt

    from ..channels.layout import find_layout

    if fig is None:
        # Don't use constrained layout because we place axes manually
        fig = plt.figure(layout=None)

    def format_coord_unified(x, y, pos=None, ch_names=None):
        """Update status bar with channel name under cursor."""
        # find candidate channels (ones that are down and left from cursor)
        pdist = np.array([x, y]) - pos[:, :2]
        pind = np.where((pdist >= 0).all(axis=1))[0]
        if len(pind) > 0:
            # find the closest channel
            closest = pind[np.sum(pdist[pind, :] ** 2, axis=1).argmin()]
            # check whether we are inside its box
            in_box = (pdist[closest, :] < pos[closest, 2:]).all()
        else:
            in_box = False
        return (
            ("%s (click to magnify)" % ch_names[closest])
            if in_box
            else "No channel here"
        )

    def format_coord_multiaxis(x, y, ch_name=None):
        """Update status bar with channel name under cursor."""
        return "%s (click to magnify)" % ch_name

    fig.set_facecolor(fig_facecolor)
    if layout is None:
        layout = find_layout(info)

    if on_pick is not None:
        callback = partial(_plot_topo_onpick, show_func=on_pick)
        fig.canvas.mpl_connect("button_press_event", callback)

    pos = layout.pos.copy()
    if layout_scale:
        pos[:, :2] *= layout_scale

    ch_names = _clean_names(info["ch_names"])
    iter_ch = [(x, y) for x, y in enumerate(layout.names) if y in ch_names]
    if unified:
        if axes is None:
            under_ax = plt.axes([0, 0, 1, 1])
            under_ax.axis("off")
        else:
            under_ax = axes
        under_ax.format_coord = partial(
            format_coord_unified, pos=pos, ch_names=layout.names
        )
        under_ax.set(xlim=[0, 1], ylim=[0, 1])

        axs = list()

    shown_ch_names = []
    for idx, name in iter_ch:
        ch_idx = ch_names.index(name)
        shown_ch_names.append(name)
        if not unified:  # old, slow way
            ax = plt.axes(pos[idx])
            ax.patch.set_facecolor(axis_facecolor)
            for spine in ax.spines.values():
                spine.set_color(axis_spinecolor)
            if not legend:
                ax.set(xticklabels=[], yticklabels=[])
                for tick in ax.get_xticklines() + ax.get_yticklines():
                    tick.set_visible(False)
            ax._mne_ch_name = name
            ax._mne_ch_idx = ch_idx
            ax._mne_ax_face_color = axis_facecolor
            ax.format_coord = partial(format_coord_multiaxis, ch_name=name)
            yield ax, ch_idx
        else:
            ax = Bunch(
                ax=under_ax,
                pos=pos[idx],
                data_lines=list(),
                _mne_ch_name=name,
                _mne_ch_idx=ch_idx,
                _mne_ax_face_color=axis_facecolor,
            )
            axs.append(ax)
    if not unified and legend:
        ax = _legend_axis(pos)
        yield ax, -1

    if unified:
        under_ax._mne_axs = axs
        # Create a PolyCollection for the axis backgrounds
        sel_pos = pos[[i[0] for i in iter_ch]]
        verts = np.transpose(
            [
                sel_pos[:, :2],
                sel_pos[:, :2] + sel_pos[:, 2:] * [1, 0],
                sel_pos[:, :2] + sel_pos[:, 2:],
                sel_pos[:, :2] + sel_pos[:, 2:] * [0, 1],
            ],
            [1, 0, 2],
        )
        if not img:  # Not needed for image plots.
            collection = collections.PolyCollection(
                verts,
                facecolor=axis_facecolor,
                edgecolor=axis_spinecolor,
<<<<<<< HEAD
            )
            under_ax.add_collection(collection)
            fig.lasso = SelectFromCollection(
                ax=under_ax,
                collection=collection,
                names=shown_ch_names,
                alpha_nonselected=0,
                alpha_selected=1,
                linewidth_nonselected=0,
                linewidth_selected=0.7,
            )
=======
                linewidth=1.0,
            )
            under_ax.add_collection(collection)

            if select:
                # Configure the lasso-selection tool
                fig.lasso = SelectFromCollection(
                    ax=under_ax,
                    collection=collection,
                    names=shown_ch_names,
                    alpha_nonselected=0,
                    alpha_selected=1,
                    linewidth_nonselected=0,
                    linewidth_selected=0.7,
                )

                def on_select():
                    publish(fig, ChannelsSelect(ch_names=fig.lasso.selection))

                def on_channels_select(event):
                    ch_inds = {name: i for i, name in enumerate(ch_names)}
                    selection_inds = [ch_inds[name] for name in event.ch_names]
                    fig.lasso.select_many(selection_inds)

                fig.lasso.callbacks.append(on_select)
                subscribe(fig, "channels_select", on_channels_select)
>>>>>>> a0069d82
        for ax in axs:
            yield ax, ax._mne_ch_idx


def _plot_topo(
    info,
    times,
    show_func,
    click_func=None,
    layout=None,
    vmin=None,
    vmax=None,
    ylim=None,
    colorbar=None,
    border="none",
    axis_facecolor="k",
    fig_facecolor="k",
    cmap="RdBu_r",
    layout_scale=None,
    title=None,
    x_label=None,
    y_label=None,
    font_color="w",
    unified=False,
    img=False,
    axes=None,
    select=False,
):
    """Plot on sensor layout."""
    import matplotlib.pyplot as plt

    if layout.kind == "custom":
        layout = deepcopy(layout)
        layout.pos[:, :2] -= layout.pos[:, :2].min(0)
        layout.pos[:, :2] /= layout.pos[:, :2].max(0)

    # prepare callbacks
    tmin, tmax = times[0], times[-1]
    click_func = show_func if click_func is None else click_func
    on_pick = partial(
        click_func,
        tmin=tmin,
        tmax=tmax,
        vmin=vmin,
        vmax=vmax,
        ylim=ylim,
        x_label=x_label,
        y_label=y_label,
    )

    if axes is None:
        # Don't use constrained layout because we place axes manually
        fig = plt.figure(layout=None)
        axes = plt.axes([0.015, 0.025, 0.97, 0.95])
        axes.set_facecolor(fig_facecolor)
    else:
        fig = axes.figure
    if colorbar:
        sm = plt.cm.ScalarMappable(cmap=cmap, norm=plt.Normalize(vmin, vmax))
        sm.set_array(np.linspace(vmin, vmax))
        cb = fig.colorbar(
            sm, ax=axes, pad=0.025, fraction=0.075, shrink=0.5, anchor=(-1, 0.5)
        )
        cb_yticks = plt.getp(cb.ax.axes, "yticklabels")
        plt.setp(cb_yticks, color=font_color)
    axes.axis("off")

    my_topo_plot = _iter_topography(
        info,
        layout=layout,
        on_pick=on_pick,
        fig=fig,
        layout_scale=layout_scale,
        axis_spinecolor=border,
        axis_facecolor=axis_facecolor,
        fig_facecolor=fig_facecolor,
        unified=unified,
        img=img,
        axes=axes,
        select=select,
    )

    for ax, ch_idx in my_topo_plot:
        if layout.kind == "Vectorview-all" and ylim is not None:
            this_type = {"mag": 0, "grad": 1}[channel_type(info, ch_idx)]
            ylim_ = [v[this_type] if _check_vlim(v) else v for v in ylim]
        else:
            ylim_ = ylim

        show_func(ax, ch_idx, tmin=tmin, tmax=tmax, vmin=vmin, vmax=vmax, ylim=ylim_)

    if title is not None:
        plt.figtext(0.03, 0.95, title, color=font_color, fontsize=15, va="top")

    return fig


def _plot_topo_onpick(event, show_func):
    """Onpick callback that shows a single channel in a new figure."""
    # make sure that the swipe gesture in OS-X doesn't open many figures
    orig_ax = event.inaxes
    if orig_ax.figure.canvas._key in ["shift", "alt"]:
        return

    import matplotlib.pyplot as plt

    try:
        if hasattr(orig_ax, "_mne_axs"):  # in unified, single-axes mode
            x, y = event.xdata, event.ydata
            for ax in orig_ax._mne_axs:
                if (
                    x >= ax.pos[0]
                    and y >= ax.pos[1]
                    and x <= ax.pos[0] + ax.pos[2]
                    and y <= ax.pos[1] + ax.pos[3]
                ):
                    orig_ax = ax
                    break
            else:
                # no axis found
                return
        elif not hasattr(orig_ax, "_mne_ch_idx"):
            # neither old nor new mode
            return
        ch_idx = orig_ax._mne_ch_idx
        face_color = orig_ax._mne_ax_face_color
        fig, ax = plt.subplots(1)

        plt.title(orig_ax._mne_ch_name)
        ax.set_facecolor(face_color)

        # allow custom function to override parameters
        show_func(ax, ch_idx)
        plt_show(fig=fig)

    except Exception as err:
        # matplotlib silently ignores exceptions in event handlers,
        # so we print
        # it here to know what went wrong
        print(err)
        raise


def _compute_ax_scalings(bn, xlim, ylim):
    """Compute scale factors for a unified plot."""
    if isinstance(ylim[0], (tuple, list, np.ndarray)):
        ylim = (ylim[0][0], ylim[1][0])
    pos = bn.pos
    bn.x_s = pos[2] / (xlim[1] - xlim[0])
    bn.x_t = pos[0] - bn.x_s * xlim[0]
    bn.y_s = pos[3] / (ylim[1] - ylim[0])
    bn.y_t = pos[1] - bn.y_s * ylim[0]


def _check_vlim(vlim):
    """Check the vlim."""
    return not np.isscalar(vlim) and vlim is not None


def _imshow_tfr(
    ax,
    ch_idx,
    tmin,
    tmax,
    vmin,
    vmax,
    onselect,
    ylim=None,
    tfr=None,
    freq=None,
    x_label=None,
    y_label=None,
    colorbar=False,
    cmap=("RdBu_r", True),
    yscale="auto",
    mask=None,
    mask_style="both",
    mask_cmap="Greys",
    mask_alpha=0.1,
    is_jointplot=False,
    cnorm=None,
):
    """Show time-frequency map as two-dimensional image."""
    from matplotlib import pyplot as plt
    from matplotlib.widgets import RectangleSelector

    _check_option("yscale", yscale, ["auto", "linear", "log"])

    cmap, interactive_cmap = cmap
    times = np.linspace(tmin, tmax, num=tfr[ch_idx].shape[1])

    img, t_end = _plot_masked_image(
        ax,
        tfr[ch_idx],
        times,
        mask,
        yvals=freq,
        cmap=cmap,
        vmin=vmin,
        vmax=vmax,
        mask_style=mask_style,
        mask_alpha=mask_alpha,
        mask_cmap=mask_cmap,
        yscale=yscale,
        cnorm=cnorm,
    )

    if x_label is not None:
        ax.set_xlabel(x_label)
    if y_label is not None:
        ax.set_ylabel(y_label)
    if colorbar:
        if isinstance(colorbar, DraggableColorbar):
            cbar = colorbar.cbar  # this happens with multiaxes case
        else:
            cbar = plt.colorbar(mappable=img, ax=ax)
        if interactive_cmap:
            ax.CB = DraggableColorbar(cbar, img, kind="tfr_image", ch_type=None)
    ax.RS = RectangleSelector(ax, onselect=onselect)  # reference must be kept

    return t_end


def _imshow_tfr_unified(
    bn,
    ch_idx,
    tmin,
    tmax,
    vmin,
    vmax,
    onselect,
    ylim=None,
    tfr=None,
    freq=None,
    vline=None,
    x_label=None,
    y_label=None,
    colorbar=False,
    picker=True,
    cmap="RdBu_r",
    title=None,
    hline=None,
):
    """Show multiple tfrs on topo using a single axes."""
    _compute_ax_scalings(bn, (tmin, tmax), (freq[0], freq[-1]))
    ax = bn.ax
    data_lines = bn.data_lines
    extent = (
        bn.x_t + bn.x_s * tmin,
        bn.x_t + bn.x_s * tmax,
        bn.y_t + bn.y_s * freq[0],
        bn.y_t + bn.y_s * freq[-1],
    )
    data_lines.append(
        ax.imshow(
            tfr[ch_idx],
            extent=extent,
            aspect="auto",
            origin="lower",
            vmin=vmin,
            vmax=vmax,
            cmap=cmap,
        )
    )
    data_lines[-1].set_clip_box(_pos_to_bbox(bn.pos, ax))


def _plot_timeseries(
    ax,
    ch_idx,
    tmin,
    tmax,
    vmin,
    vmax,
    ylim,
    data,
    color,
    times,
    vline=None,
    x_label=None,
    y_label=None,
    colorbar=False,
    hline=None,
    hvline_color="w",
    labels=None,
):
    """Show time series on topo split across multiple axes."""
    import matplotlib.pyplot as plt

    picker_flag = False
    for data_, color_, times_ in zip(data, color, times):
        if not picker_flag:
            # use large tol for picker so we can click anywhere in the axes
            line = ax.plot(times_, data_[ch_idx], color=color_, picker=True)[0]
            line.set_pickradius(1e9)
            picker_flag = True
        else:
            ax.plot(times_, data_[ch_idx], color=color_)

    def _format_coord(x, y, labels, ax):
        """Create status string based on cursor coordinates."""
        # find indices for datasets near cursor (if any)
        tdiffs = [np.abs(tvec - x).min() for tvec in times]
        nearby = [k for k, tdiff in enumerate(tdiffs) if tdiff < (tmax - tmin) / 100]
        xlabel = ax.get_xlabel()
        xunit = (
            xlabel[xlabel.find("(") + 1 : xlabel.find(")")]
            if "(" in xlabel and ")" in xlabel
            else "s"
        )
        timestr = "%6.3f %s: " % (x, xunit)
        if not nearby:
            return "%s Nothing here" % timestr
        labels = [""] * len(nearby) if labels is None else labels
        nearby_data = [(data[n], labels[n], times[n]) for n in nearby]
        ylabel = ax.get_ylabel()
        yunit = (
            ylabel[ylabel.find("(") + 1 : ylabel.find(")")]
            if "(" in ylabel and ")" in ylabel
            else ""
        )
        # try to estimate whether to truncate condition labels
        slen = 9 + len(xunit) + sum([12 + len(yunit) + len(label) for label in labels])
        bar_width = (ax.figure.get_size_inches() * ax.figure.dpi)[0] / 5.5
        # show labels and y values for datasets near cursor
        trunc_labels = bar_width < slen
        s = timestr
        for data_, label, tvec in nearby_data:
            idx = np.abs(tvec - x).argmin()
            s += "%7.2f %s" % (data_[ch_idx, idx], yunit)
            if trunc_labels:
                label = (
                    label if len(label) <= 10 else "%s..%s" % (label[:6], label[-2:])
                )
            s += " [%s] " % label if label else " "
        return s

    ax.format_coord = lambda x, y: _format_coord(x, y, labels=labels, ax=ax)

    def _cursor_vline(event):
        """Draw cursor (vertical line)."""
        ax = event.inaxes
        if not ax:
            return
        if ax._cursorline is not None:
            ax._cursorline.remove()
        ax._cursorline = ax.axvline(event.xdata, color=ax._cursorcolor)
        ax.figure.canvas.draw()

    def _rm_cursor(event):
        ax = event.inaxes
        if ax._cursorline is not None:
            ax._cursorline.remove()
            ax._cursorline = None
        ax.figure.canvas.draw()

    ax._cursorline = None
    # choose cursor color based on perceived brightness of background
    facecol = _to_rgb(ax.get_facecolor())
    face_brightness = np.dot(facecol, [299, 587, 114])
    ax._cursorcolor = "white" if face_brightness < 150 else "black"

    plt.connect("motion_notify_event", _cursor_vline)
    plt.connect("axes_leave_event", _rm_cursor)

    ymin, ymax = ax.get_ylim()
    # don't pass vline or hline here (this fxn doesn't do hvline_color):
    _setup_ax_spines(ax, [], tmin, tmax, ymin, ymax, hline=False)
    ax.figure.set_facecolor("k" if hvline_color == "w" else "w")
    ax.spines["bottom"].set_color(hvline_color)
    ax.spines["left"].set_color(hvline_color)
    ax.tick_params(axis="x", colors=hvline_color, which="both")
    ax.tick_params(axis="y", colors=hvline_color, which="both")
    ax.title.set_color(hvline_color)
    ax.xaxis.label.set_color(hvline_color)
    ax.yaxis.label.set_color(hvline_color)

    if x_label is not None:
        ax.set_xlabel(x_label)

    if y_label is not None:
        if isinstance(y_label, list):
            ax.set_ylabel(y_label[ch_idx])
        else:
            ax.set_ylabel(y_label)

    if vline:
        plt.axvline(vline, color=hvline_color, linewidth=1.0, linestyle="--")
    if hline:
        plt.axhline(hline, color=hvline_color, linewidth=1.0, zorder=10)

    if colorbar:
        plt.colorbar()


def _plot_timeseries_unified(
    bn,
    ch_idx,
    tmin,
    tmax,
    vmin,
    vmax,
    ylim,
    data,
    color,
    times,
    vline=None,
    x_label=None,
    y_label=None,
    colorbar=False,
    hline=None,
    hvline_color="w",
):
    """Show multiple time series on topo using a single axes."""
    import matplotlib.pyplot as plt

    if not (ylim and not any(v is None for v in ylim)):
        ylim = [min(np.min(d) for d in data), max(np.max(d) for d in data)]
    # Translation and scale parameters to take data->under_ax normalized coords
    _compute_ax_scalings(bn, (tmin, tmax), ylim)
    pos = bn.pos
    data_lines = bn.data_lines
    ax = bn.ax
    for data_, color_, times_ in zip(data, color, times):
        data_lines.append(
            ax.plot(
                bn.x_t + bn.x_s * times_,
                bn.y_t + bn.y_s * data_[ch_idx],
                linewidth=0.5,
                color=color_,
            )[0]
        )
        # Needs to be done afterward for some reason (probable matlotlib bug)
        data_lines[-1].set_clip_box(_pos_to_bbox(pos, ax))
    if vline:
        vline = np.array(vline) * bn.x_s + bn.x_t
        ax.vlines(
            vline,
            pos[1],
            pos[1] + pos[3],
            color=hvline_color,
            linewidth=0.5,
            linestyle="--",
        )
    if hline:
        hline = np.array(hline) * bn.y_s + bn.y_t
        ax.hlines(hline, pos[0], pos[0] + pos[2], color=hvline_color, linewidth=0.5)
    if x_label is not None:
        ax.text(
            pos[0] + pos[2] / 2.0,
            pos[1],
            x_label,
            horizontalalignment="center",
            verticalalignment="top",
        )
    if y_label is not None:
        y_label = y_label[ch_idx] if isinstance(y_label, list) else y_label
        ax.text(
            pos[0],
            pos[1] + pos[3] / 2.0,
            y_label,
            horizontalignment="right",
            verticalalignment="middle",
            rotation=90,
        )
    if colorbar:
        plt.colorbar()


def _erfimage_imshow(
    ax,
    ch_idx,
    tmin,
    tmax,
    vmin,
    vmax,
    ylim=None,
    data=None,
    epochs=None,
    sigma=None,
    order=None,
    scalings=None,
    vline=None,
    x_label=None,
    y_label=None,
    colorbar=False,
    cmap="RdBu_r",
    vlim_array=None,
):
    """Plot erfimage on sensor topography."""
    import matplotlib.pyplot as plt

    this_data = data[:, ch_idx, :]
    if vlim_array is not None:
        vmin, vmax = vlim_array[ch_idx]

    if callable(order):
        order = order(epochs.times, this_data)

    if order is not None:
        this_data = this_data[order]

    if sigma > 0.0:
        this_data = ndimage.gaussian_filter1d(this_data, sigma=sigma, axis=0)

    img = ax.imshow(
        this_data,
        extent=[tmin, tmax, 0, len(data)],
        aspect="auto",
        origin="lower",
        vmin=vmin,
        vmax=vmax,
        picker=True,
        cmap=cmap,
        interpolation="nearest",
    )

    ax = plt.gca()
    if x_label is not None:
        ax.set_xlabel(x_label)
    if y_label is not None:
        ax.set_ylabel(y_label)
    if colorbar:
        plt.colorbar(mappable=img)


def _erfimage_imshow_unified(
    bn,
    ch_idx,
    tmin,
    tmax,
    vmin,
    vmax,
    ylim=None,
    data=None,
    epochs=None,
    sigma=None,
    order=None,
    scalings=None,
    vline=None,
    x_label=None,
    y_label=None,
    colorbar=False,
    cmap="RdBu_r",
    vlim_array=None,
):
    """Plot erfimage topography using a single axis."""
    _compute_ax_scalings(bn, (tmin, tmax), (0, len(epochs.events)))
    ax = bn.ax
    data_lines = bn.data_lines
    extent = (
        bn.x_t + bn.x_s * tmin,
        bn.x_t + bn.x_s * tmax,
        bn.y_t,
        bn.y_t + bn.y_s * len(epochs.events),
    )
    this_data = data[:, ch_idx, :]
    vmin, vmax = (None, None) if vlim_array is None else vlim_array[ch_idx]

    if callable(order):
        order = order(epochs.times, this_data)

    if order is not None:
        this_data = this_data[order]

    if sigma > 0.0:
        this_data = ndimage.gaussian_filter1d(this_data, sigma=sigma, axis=0)

    data_lines.append(
        ax.imshow(
            this_data,
            extent=extent,
            aspect="auto",
            origin="lower",
            vmin=vmin,
            vmax=vmax,
            picker=True,
            cmap=cmap,
            interpolation="nearest",
        )
    )


def _plot_evoked_topo(
    evoked,
    layout=None,
    layout_scale=0.945,
    color=None,
    border="none",
    ylim=None,
    scalings=None,
    title=None,
    proj=False,
    vline=(0.0,),
    hline=(0.0,),
    fig_facecolor="k",
    fig_background=None,
    axis_facecolor="k",
    font_color="w",
    merge_channels=False,
    legend=True,
    axes=None,
    noise_cov=None,
    exclude="bads",
    select=False,
    show=True,
):
    """Plot 2D topography of evoked responses.

    Clicking on the plot of an individual sensor opens a new figure showing
    the evoked response for the selected sensor.

    Parameters
    ----------
    evoked : list of Evoked | Evoked
        The evoked response to plot.
    layout : instance of Layout | None
        Layout instance specifying sensor positions (does not need to
        be specified for Neuromag data). If possible, the correct layout is
        inferred from the data.
    layout_scale : float
        Scaling factor for adjusting the relative size of the layout
        on the canvas.
    color : list of color objects | color object | None
        Everything matplotlib accepts to specify colors. If not list-like,
        the color specified will be repeated. If None, colors are
        automatically drawn.
    border : str
        Matplotlib borders style to be used for each sensor plot.
    ylim : dict | None
        ylim for plots (after scaling has been applied). The value
        determines the upper and lower subplot limits. e.g.
        ylim = dict(eeg=[-20, 20]). Valid keys are eeg, mag, grad. If None,
        the ylim parameter for each channel type is determined by the minimum
        and maximum peak.
    scalings : dict | None
        The scalings of the channel types to be applied for plotting. If None,`
        defaults to ``dict(eeg=1e6, grad=1e13, mag=1e15)``.
    title : str
        Title of the figure.
    proj : bool | 'interactive'
        If true SSP projections are applied before display. If 'interactive',
        a check box for reversible selection of SSP projection vectors will
        be shown.
    vline : list of floats | None
        The values at which to show a vertical line.
    hline : list of floats | None
        The values at which to show a horizontal line.
    fig_facecolor : color
        The figure face color. Defaults to black.
    fig_background : None | array
        A background image for the figure. This must be a valid input to
        `matplotlib.pyplot.imshow`. Defaults to None.
    axis_facecolor : color
        The face color to be used for each sensor plot. Defaults to black.
    font_color : color
        The color of text in the colorbar and title. Defaults to white.
    merge_channels : bool
        Whether to use RMS value of gradiometer pairs. Only works for Neuromag
        data. Defaults to False.
    legend : bool | int | string | tuple
        If True, create a legend based on evoked.comment. If False, disable the
        legend. Otherwise, the legend is created and the parameter value is
        passed as the location parameter to the matplotlib legend call. It can
        be an integer (e.g. 0 corresponds to upper right corner of the plot),
        a string (e.g. 'upper right'), or a tuple (x, y coordinates of the
        lower left corner of the legend in the axes coordinate system).
        See matplotlib documentation for more details.
    axes : instance of matplotlib Axes | None
        Axes to plot into. If None, axes will be created.
    noise_cov : instance of Covariance | str | None
        Noise covariance used to whiten the data while plotting.
        Whitened data channels names are shown in italic.
        Can be a string to load a covariance from disk.
    exclude : list of str | 'bads'
        Channels names to exclude from being shown. If 'bads', the
        bad channels are excluded. By default, exclude is set to 'bads'.
    select : bool
        Whether to enable the lasso-selection tool to enable the user to select
        channels. The selected channels will be available in
        ``fig.lasso.selection``.
    show : bool
        Show figure if True.

        .. versionadded:: 0.16.0

    Returns
    -------
    fig : instance of matplotlib.figure.Figure
        Images of evoked responses at sensor locations
    """
    import matplotlib.pyplot as plt

    from ..channels.layout import _merge_ch_data, _pair_grad_sensors, find_layout
    from ..cov import whiten_evoked

    if type(evoked) not in (tuple, list):
        evoked = [evoked]

    noise_cov = _check_cov(noise_cov, evoked[0].info)
    if noise_cov is not None:
        evoked = [whiten_evoked(e, noise_cov) for e in evoked]
    else:
        evoked = [e.copy() for e in evoked]
    info = evoked[0].info
    ch_names = evoked[0].ch_names
    scalings = _handle_default("scalings", scalings)
    if not all(e.ch_names == ch_names for e in evoked):
        raise ValueError("All evoked.picks must be the same")
    ch_names = _clean_names(ch_names)
    if merge_channels:
        picks = _pair_grad_sensors(info, topomap_coords=False, exclude=exclude)
        chs = list()
        for pick in picks[::2]:
            ch = info["chs"][pick]
            ch["ch_name"] = ch["ch_name"][:-1] + "X"
            chs.append(ch)
        with info._unlock(update_redundant=True, check_after=True):
            info["chs"] = chs
            info["bads"] = list()  # Bads handled by pair_grad_sensors
        new_picks = list()
        for e in evoked:
            data, _ = _merge_ch_data(e.data[picks], "grad", [])
            if noise_cov is None:
                data *= scalings["grad"]
            e.data = data
            new_picks.append(range(len(data)))
        picks = new_picks
        types_used = ["grad"]
        unit = _handle_default("units")["grad"] if noise_cov is None else "NA"
        y_label = "RMS amplitude (%s)" % unit

    if layout is None:
        layout = find_layout(info, exclude=exclude)

    if not merge_channels:
        # XXX. at the moment we are committed to 1- / 2-sensor-types layouts
        chs_in_layout = [ch_name for ch_name in ch_names if ch_name in layout.names]
        types_used = [channel_type(info, ch_names.index(ch)) for ch in chs_in_layout]
        # Using dict conversion to remove duplicates
        types_used = list(dict.fromkeys(types_used))
        # remove possible reference meg channels
        types_used = [
            types_used for types_used in types_used if types_used != "ref_meg"
        ]
        # one check for all vendors
        is_meg = len([x for x in types_used if x in ["mag", "grad"]]) > 0
        is_nirs = (
            len(
                [
                    x
                    for x in types_used
                    if x in ("hbo", "hbr", "fnirs_cw_amplitude", "fnirs_od")
                ]
            )
            > 0
        )
        if is_meg:
            types_used = list(types_used)[::-1]  # -> restore kwarg order
            picks = [
                pick_types(info, meg=kk, ref_meg=False, exclude=exclude)
                for kk in types_used
            ]
        elif is_nirs:
            types_used = list(types_used)[::-1]  # -> restore kwarg order
            picks = [
                pick_types(info, fnirs=kk, ref_meg=False, exclude=exclude)
                for kk in types_used
            ]
        else:
            types_used_kwargs = {t: True for t in types_used}
            picks = [pick_types(info, meg=False, exclude=exclude, **types_used_kwargs)]
        assert isinstance(picks, list) and len(types_used) == len(picks)

        if noise_cov is None:
            for e in evoked:
                for pick, ch_type in zip(picks, types_used):
                    e.data[pick] *= scalings[ch_type]

        if proj is True and all(e.proj is not True for e in evoked):
            evoked = [e.apply_proj() for e in evoked]
        elif proj == "interactive":  # let it fail early.
            for e in evoked:
                _check_delayed_ssp(e)
        # Y labels for picked plots must be reconstructed
        y_label = list()
        for ch_idx in range(len(chs_in_layout)):
            if noise_cov is None:
                unit = _handle_default("units")[channel_type(info, ch_idx)]
            else:
                unit = "NA"
            y_label.append("Amplitude (%s)" % unit)

    if ylim is None:
        # find minima and maxima over all evoked data for each channel pick
        ymaxes = np.array([max((e.data[t]).max() for e in evoked) for t in picks])
        ymins = np.array([min((e.data[t]).min() for e in evoked) for t in picks])

        ylim_ = (ymins, ymaxes)
    elif isinstance(ylim, dict):
        ylim_ = _handle_default("ylim", ylim)
        ylim_ = [ylim_[kk] for kk in types_used]
        # extra unpack to avoid bug #1700
        if len(ylim_) == 1:
            ylim_ = ylim_[0]
        else:
            ylim_ = [np.array(yl) for yl in ylim_]
            # Transposing to avoid Zipping confusion
            if is_meg or is_nirs:
                ylim_ = list(map(list, zip(*ylim_)))
    else:
        raise TypeError("ylim must be None or a dict. Got %s." % type(ylim))

    data = [e.data for e in evoked]
    comments = [e.comment for e in evoked]
    times = [e.times for e in evoked]

    show_func = partial(
        _plot_timeseries_unified,
        data=data,
        color=color,
        times=times,
        vline=vline,
        hline=hline,
        hvline_color=font_color,
    )
    click_func = partial(
        _plot_timeseries,
        data=data,
        color=color,
        times=times,
        vline=vline,
        hline=hline,
        hvline_color=font_color,
        labels=comments,
    )

    time_min = min([t[0] for t in times])
    time_max = max([t[-1] for t in times])
    fig = _plot_topo(
        info=info,
        times=[time_min, time_max],
        show_func=show_func,
        click_func=click_func,
        layout=layout,
        colorbar=False,
        ylim=ylim_,
        cmap=None,
        layout_scale=layout_scale,
        border=border,
        fig_facecolor=fig_facecolor,
        font_color=font_color,
        axis_facecolor=axis_facecolor,
        title=title,
        x_label="Time (s)",
        y_label=y_label,
        unified=True,
        axes=axes,
        select=select,
    )

    add_background_image(fig, fig_background)

    if legend is not False:
        legend_loc = 0 if legend is True else legend
        labels = [e.comment if e.comment else "Unknown" for e in evoked]
        if select:
            handles = fig.axes[0].lines[1 : len(evoked) + 1]
        else:
            handles = fig.axes[0].lines[: len(evoked)]
        legend = plt.legend(
            labels=labels, handles=handles, loc=legend_loc, prop={"size": 10}
        )
        legend.get_frame().set_facecolor(axis_facecolor)
        txts = legend.get_texts()
        for txt, col in zip(txts, color):
            txt.set_color(col)

    if proj == "interactive":
        for e in evoked:
            _check_delayed_ssp(e)
        params = dict(
            evokeds=evoked,
            times=times,
            plot_update_proj_callback=_plot_update_evoked_topo_proj,
            projs=evoked[0].info["projs"],
            fig=fig,
        )
        _draw_proj_checkbox(None, params)

    plt_show(show)
    return fig


def _plot_update_evoked_topo_proj(params, bools):
    """Update topo sensor plots."""
    evokeds = [e.copy() for e in params["evokeds"]]
    fig = params["fig"]
    projs = [proj for proj, b in zip(params["projs"], bools) if b]
    params["proj_bools"] = bools
    for e in evokeds:
        e.add_proj(projs, remove_existing=True)
        e.apply_proj()

    # make sure to only modify the time courses, not the ticks
    for ax in fig.axes[0]._mne_axs:
        for line, evoked in zip(ax.data_lines, evokeds):
            line.set_ydata(ax.y_t + ax.y_s * evoked.data[ax._mne_ch_idx])

    fig.canvas.draw()


def plot_topo_image_epochs(
    epochs,
    layout=None,
    sigma=0.0,
    vmin=None,
    vmax=None,
    colorbar=None,
    order=None,
    cmap="RdBu_r",
    layout_scale=0.95,
    title=None,
    scalings=None,
    border="none",
    fig_facecolor="k",
    fig_background=None,
    font_color="w",
    select=False,
    show=True,
):
    """Plot Event Related Potential / Fields image on topographies.

    Parameters
    ----------
    epochs : instance of :class:`~mne.Epochs`
        The epochs.
    layout : instance of Layout
        System specific sensor positions.
    sigma : float
        The standard deviation of the Gaussian smoothing to apply along
        the epoch axis to apply in the image. If 0., no smoothing is applied.
    vmin : float
        The min value in the image. The unit is µV for EEG channels,
        fT for magnetometers and fT/cm for gradiometers.
    vmax : float
        The max value in the image. The unit is µV for EEG channels,
        fT for magnetometers and fT/cm for gradiometers.
    colorbar : bool | None
        Whether to display a colorbar or not. If ``None`` a colorbar will be
        shown only if all channels are of the same type. Defaults to ``None``.
    order : None | array of int | callable
        If not None, order is used to reorder the epochs on the y-axis
        of the image. If it's an array of int it should be of length
        the number of good epochs. If it's a callable the arguments
        passed are the times vector and the data as 2d array
        (data.shape[1] == len(times)).
    cmap : colormap
        Colors to be mapped to the values.
    layout_scale : float
        Scaling factor for adjusting the relative size of the layout
        on the canvas.
    title : str
        Title of the figure.
    scalings : dict | None
        The scalings of the channel types to be applied for plotting. If
        ``None``, defaults to ``dict(eeg=1e6, grad=1e13, mag=1e15)``.
    border : str
        Matplotlib borders style to be used for each sensor plot.
    fig_facecolor : color
        The figure face color. Defaults to black.
    fig_background : None | array
        A background image for the figure. This must be a valid input to
        :func:`matplotlib.pyplot.imshow`. Defaults to ``None``.
    font_color : color
        The color of tick labels in the colorbar. Defaults to white.
    select : bool
        Whether to enable the lasso-selection tool to enable the user to select
        channels. The selected channels will be available in
        ``fig.lasso.selection``.
    show : bool
        Whether to show the figure. Defaults to ``True``.

    Returns
    -------
    fig : instance of :class:`matplotlib.figure.Figure`
        Figure distributing one image per channel across sensor topography.

    Notes
    -----
    In an interactive Python session, this plot will be interactive; clicking
    on a channel image will pop open a larger view of the image; this image
    will always have a colorbar even when the topo plot does not (because it
    shows multiple sensor types).
    """
    from ..channels.layout import find_layout

    scalings = _handle_default("scalings", scalings)

    # make a copy because we discard non-data channels and scale the data
    epochs = epochs.copy().load_data()
    # use layout to subset channels present in epochs object
    if layout is None:
        layout = find_layout(epochs.info)
    ch_names = set(layout.names) & set(epochs.ch_names)
    idxs = [epochs.ch_names.index(ch_name) for ch_name in ch_names]
    epochs = epochs.pick(idxs)
    # get lists of channel type & scale coefficient
    ch_types = epochs.get_channel_types()
    scale_coeffs = [scalings.get(ch_type, 1) for ch_type in ch_types]
    # scale the data
    epochs._data *= np.array(scale_coeffs)[:, np.newaxis]
    data = epochs.get_data(copy=False)
    # get vlims for each channel type
    vlim_dict = dict()
    for ch_type in set(ch_types):
        this_data = data[:, np.where(np.array(ch_types) == ch_type)]
        vlim_dict[ch_type] = _setup_vmin_vmax(this_data, vmin, vmax)
    vlim_array = np.array([vlim_dict[ch_type] for ch_type in ch_types])
    # only show colorbar if we have a single channel type
    if colorbar is None:
        colorbar = len(set(ch_types)) == 1
    # if colorbar=True, we know we have only 1 channel type so all entries
    # in vlim_array are the same, just take the first one
    if colorbar and vmin is None and vmax is None:
        vmin, vmax = vlim_array[0]

    show_func = partial(
        _erfimage_imshow_unified,
        scalings=scale_coeffs,
        order=order,
        data=data,
        epochs=epochs,
        sigma=sigma,
        cmap=cmap,
        vlim_array=vlim_array,
    )

    erf_imshow = partial(
        _erfimage_imshow,
        scalings=scale_coeffs,
        order=order,
        data=data,
        epochs=epochs,
        sigma=sigma,
        cmap=cmap,
        vlim_array=vlim_array,
        colorbar=True,
    )

    fig = _plot_topo(
        info=epochs.info,
        times=epochs.times,
        click_func=erf_imshow,
        show_func=show_func,
        layout=layout,
        colorbar=colorbar,
        vmin=vmin,
        vmax=vmax,
        cmap=cmap,
        layout_scale=layout_scale,
        title=title,
        fig_facecolor=fig_facecolor,
        font_color=font_color,
        border=border,
        x_label="Time (s)",
        y_label="Epoch",
        unified=True,
        img=True,
        select=select,
    )
    add_background_image(fig, fig_background)
    plt_show(show)
    return fig


def _pos_to_bbox(pos, ax):
    """Convert layout position to bbox."""
    import matplotlib.transforms as mtransforms

    return mtransforms.TransformedBbox(
        mtransforms.Bbox.from_bounds(*pos),
        ax.transAxes,
    )<|MERGE_RESOLUTION|>--- conflicted
+++ resolved
@@ -258,19 +258,6 @@
                 verts,
                 facecolor=axis_facecolor,
                 edgecolor=axis_spinecolor,
-<<<<<<< HEAD
-            )
-            under_ax.add_collection(collection)
-            fig.lasso = SelectFromCollection(
-                ax=under_ax,
-                collection=collection,
-                names=shown_ch_names,
-                alpha_nonselected=0,
-                alpha_selected=1,
-                linewidth_nonselected=0,
-                linewidth_selected=0.7,
-            )
-=======
                 linewidth=1.0,
             )
             under_ax.add_collection(collection)
@@ -297,7 +284,6 @@
 
                 fig.lasso.callbacks.append(on_select)
                 subscribe(fig, "channels_select", on_channels_select)
->>>>>>> a0069d82
         for ax in axs:
             yield ax, ax._mne_ch_idx
 
