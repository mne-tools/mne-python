--- conflicted
+++ resolved
@@ -53,11 +53,8 @@
 - Fix bug with :func:`mne.gui.locate_ieeg` where Freesurfer ``?h.pial.T1`` was not recognized and suppress excess logging (:gh:`11489` by `Alex Rockhill`_)
 - All functions accepting paths can now correctly handle :class:`~pathlib.Path` as input. Historically, we expected strings (instead of "proper" path objects), and only added :class:`~pathlib.Path` support in a few select places, leading to inconsistent behavior. (:gh:`11473` and :gh:`11499` by `Mathieu Scheltienne`_)
 - Fix visualization dialog compatibility with matplotlib 3.7 (:gh:`11409` by `Daniel McCloy`_ and `Eric Larson`_)
-<<<<<<< HEAD
+- Expand tilde (user directory) in config keys (:gh:`11537` by `Clemens Brunner`_)
 - Fix :func:`mne.io.read_raw` for file names containing multiple dots (:gh:`11521` by `Clemens Brunner`_)
-=======
-- Expand tilde (user directory) in config keys (:gh:`11537` by `Clemens Brunner`_)
->>>>>>> fa618df0
 
 API changes
 ~~~~~~~~~~~
