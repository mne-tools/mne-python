# Authors: Alexandre Gramfort <alexandre.gramfort@inria.fr>
#          Martin Luessi <mluessi@nmr.mgh.harvard.edu>
#
# License: BSD-3-Clause

import numpy as np

from .._fiff.constants import FIFF
from .._fiff.pick import pick_info
from ..baseline import _log_rescale, rescale
from ..epochs import Epochs
from ..event import make_fixed_length_events
from ..evoked import EvokedArray
from ..fixes import _safe_svd
<<<<<<< HEAD
from ..label import BiHemiLabel, Label
=======
>>>>>>> 875df828
from ..parallel import parallel_func
from ..source_estimate import _make_stc
from ..time_frequency.multitaper import (
    _compute_mt_params,
    _mt_spectra,
    _psd_from_mt,
    _psd_from_mt_adaptive,
)
from ..time_frequency.tfr import cwt, morlet
<<<<<<< HEAD
from ..utils import ProgressBar, _check_option, logger, _validate_type, verbose
=======
from ..utils import ProgressBar, _check_option, logger, verbose
>>>>>>> 875df828
from .inverse import (
    INVERSE_METHODS,
    _assemble_kernel,
    _check_or_prepare,
    _check_ori,
    _pick_channels_inverse_operator,
    _subject_from_inverse,
    combine_xyz,
)
<<<<<<< HEAD


def _restrict_K_to_lbls(labels, K, noise_norm, vertno, pick_ori):
    """Use labels to choose desired sources in the kernel."""
    verts_to_use = [[], []]
    # create mask for K by compiling original vertices from vertno in labels
    for ii in range(len(labels)):
        lab = labels[ii]
        # handle BiHemi labels; ok so long as no overlap w/ single hemi labels
        if lab.hemi == "both":
            lverts = np.intersect1d(vertno[0], lab.lh.vertices)
            rverts = np.intersect1d(vertno[1], lab.rh.vertices)  # output sorted
            verts_to_use[0] += list(lverts)
            verts_to_use[1] += list(rverts)
        else:
            hidx = 0 if lab.hemi == "lh" else 1
            verts = np.intersect1d(vertno[hidx], lab.vertices)
            verts_to_use[hidx] += list(verts)

    # check that we don't have overlapping vertices in our labels
    try:
        for i in range(2):
            assert len(np.unique(verts_to_use[i])) == len(verts_to_use[i])
    except AssertionError:
        raise RuntimeError(
            "Labels cannot have overlapping vertices. "
            "Please select labels with unique vertices "
            "and try again."
        )

    # turn original vertex numbers from vertno into indices for K
    K_mask = np.searchsorted(vertno[0], verts_to_use[0])
    r_kmask = np.searchsorted(vertno[1], verts_to_use[1]) + len(vertno[0])
    K_mask = np.hstack((K_mask, r_kmask))

    # record which original vertices are at each index in out_K
    ki_keys = np.hstack(
        (np.array(verts_to_use[0]) + 1e6, np.array(verts_to_use[1]) + 2e6)
    )
    ki_vals = list(range(len(K_mask)))
    k_idxs = dict(zip(ki_keys, ki_vals))
    # raise RuntimeError

    # mask K, handling the orientation issue
    len_allverts = len(vertno[0]) + len(vertno[1])
    if len(K) == len_allverts:
        assert pick_ori == "normal"
        out_K = K[K_mask]
    else:
        # here, K = [x0, y0, z0, x1, y1, z1 ...]
        # we need to drop x, y and z of unused vertices
        assert not pick_ori == "normal", pick_ori
        assert len(K) == 3 * len_allverts, (len(K), len_allverts)
        out_len = len(K_mask) * 3
        out_K = K[0:out_len]  # get the correct-shaped array
        for di in range(3):
            K_pick = K[di::3]
            out_K[di::3] = K_pick[K_mask]  # set correct values for out

    out_vertno = verts_to_use
    if noise_norm is not None:
        out_nn = noise_norm[K_mask]
    else:
        out_nn = None

    return out_K, out_nn, out_vertno, k_idxs
=======
>>>>>>> 875df828


def _prepare_source_params(
    inst,
    inverse_operator,
    label=None,
    lambda2=1.0 / 9.0,
    method="dSPM",
    nave=1,
    pca=True,
    pick_ori="normal",
    prepared=False,
    method_params=None,
    use_cps=True,
):
    """Prepare inverse operator and params for spectral / TFR analysis."""
    inv = _check_or_prepare(
        inverse_operator, nave, lambda2, method, method_params, prepared
    )

    #
    #   Pick the correct channels from the data
    #
    sel = _pick_channels_inverse_operator(inst.ch_names, inv)
    logger.info("Picked %d channels from the data" % len(sel))
    logger.info("Computing inverse...")
    #
    #   Simple matrix multiplication followed by combination of the
    #   three current components
    #
    #   This does all the data transformations to compute the weights for the
    #   eigenleads
    #
    # K shape: (3 x n_sources, n_channels) or (n_sources, n_channels)
    # noise_norm shape: (n_sources, 1)
    # vertno: [lh_verts, rh_verts]

    k_idxs = None
    if not isinstance(label, (Label, BiHemiLabel)):
        whole_K, whole_noise_norm, whole_vertno, _ = _assemble_kernel(
            inv, None, method, pick_ori, use_cps=use_cps
        )
        if isinstance(label, list):
            K, noise_norm, vertno, k_idxs = _restrict_K_to_lbls(
                label, whole_K, whole_noise_norm, whole_vertno, pick_ori
            )
        else:
            assert not label
            K, noise_norm, vertno = whole_K, whole_noise_norm, whole_vertno
    elif isinstance(label, (Label, BiHemiLabel)):
        K, noise_norm, vertno, _ = _assemble_kernel(
            inv, label, method, pick_ori, use_cps=use_cps
        )

    if pca:
        U, s, Vh = _safe_svd(K, full_matrices=False)
        rank = np.sum(s > 1e-8 * s[0])
        K = s[:rank] * U[:, :rank]
        Vh = Vh[:rank]
        logger.info("Reducing data rank %d -> %d" % (len(s), rank))
    else:
        Vh = None
    is_free_ori = inverse_operator["source_ori"] == FIFF.FIFFV_MNE_FREE_ORI

    return K, sel, Vh, vertno, is_free_ori, noise_norm, k_idxs


@verbose
def source_band_induced_power(
    epochs,
    inverse_operator,
    bands,
    label=None,
    lambda2=1.0 / 9.0,
    method="dSPM",
    nave=1,
    n_cycles=5,
    df=1,
    use_fft=False,
    decim=1,
    baseline=None,
    baseline_mode="logratio",
    pca=True,
    n_jobs=None,
    prepared=False,
    method_params=None,
    use_cps=True,
    *,
    verbose=None,
):
    """Compute source space induced power in given frequency bands.

    Parameters
    ----------
    epochs : instance of Epochs
        The epochs.
    inverse_operator : instance of InverseOperator
        The inverse operator.
    bands : dict
        Example : bands = dict(alpha=[8, 9]).
    label : Label
        Restricts the source estimates to a given label or list of labels. If
        labels are provided in a list, power will be averaged over vertices.
    lambda2 : float
        The regularization parameter of the minimum norm.
    method : "MNE" | "dSPM" | "sLORETA" | "eLORETA"
        Use minimum norm, dSPM (default), sLORETA, or eLORETA.
    nave : int
        The number of averages used to scale the noise covariance matrix.
    n_cycles : float | array of float
        Number of cycles. Fixed number or one per frequency.
    df : float
        Delta frequency within bands.
    use_fft : bool
        Do convolutions in time or frequency domain with FFT.
    decim : int
        Temporal decimation factor.
    baseline : None (default) or tuple, shape (2,)
        The time interval to apply baseline correction. If None do not apply
        it. If baseline is (a, b) the interval is between "a (s)" and "b (s)".
        If a is None the beginning of the data is used and if b is None then b
        is set to the end of the interval. If baseline is equal to (None, None)
        all the time interval is used.
    baseline_mode : 'mean' | 'ratio' | 'logratio' | 'percent' | 'zscore' | 'zlogratio'
        Perform baseline correction by

        - subtracting the mean of baseline values ('mean')
        - dividing by the mean of baseline values ('ratio')
        - dividing by the mean of baseline values and taking the log
          ('logratio')
        - subtracting the mean of baseline values followed by dividing by
          the mean of baseline values ('percent')
        - subtracting the mean of baseline values and dividing by the
          standard deviation of baseline values ('zscore')
        - dividing by the mean of baseline values, taking the log, and
          dividing by the standard deviation of log baseline values
          ('zlogratio')

    pca : bool
        If True, the true dimension of data is estimated before running
        the time-frequency transforms. It reduces the computation times
        e.g. with a dataset that was maxfiltered (true dim is 64).
    %(n_jobs)s
    prepared : bool
        If True, do not call :func:`prepare_inverse_operator`.
    method_params : dict | None
        Additional options for eLORETA. See Notes of :func:`apply_inverse`.

        .. versionadded:: 0.16
    %(use_cps_restricted)s

        .. versionadded:: 0.20
    %(verbose)s

    Returns
    -------
    stcs : dict of SourceEstimate (or VolSourceEstimate)
        The estimated source space induced power estimates in shape
        (n_vertices, n_frequencies, n_samples) if label=None or label=label.
        For lists of one or more labels, the induced power estimate has shape
        (n_labels, n_frequencies, n_samples).
    """  # noqa: E501
    _check_option("method", method, INVERSE_METHODS)

    freqs = np.concatenate(
        [np.arange(band[0], band[1] + df / 2.0, df) for _, band in bands.items()]
    )

    powers, _, vertno = _source_induced_power(
        epochs,
        inverse_operator,
        freqs,
        label=label,
        lambda2=lambda2,
        method=method,
        nave=nave,
        n_cycles=n_cycles,
        decim=decim,
        use_fft=use_fft,
        pca=pca,
        n_jobs=n_jobs,
        with_plv=False,
        prepared=prepared,
        method_params=method_params,
        use_cps=use_cps,
    )

    Fs = epochs.info["sfreq"]  # sampling in Hz
    stcs = dict()

    subject = _subject_from_inverse(inverse_operator)
    _log_rescale(baseline, baseline_mode)  # for early failure
    for name, band in bands.items():
        idx = [k for k, f in enumerate(freqs) if band[0] <= f <= band[1]]

        # average power in band + mean over epochs
        power = np.mean(powers[:, idx, :], axis=1)

        # Run baseline correction
        power = rescale(
            power,
            epochs.times[::decim],
            baseline,
            baseline_mode,
            copy=False,
            verbose=False,
        )

        tmin = epochs.times[0]
        tstep = float(decim) / Fs
        stc = _make_stc(
            power,
            vertices=vertno,
            tmin=tmin,
            tstep=tstep,
            subject=subject,
            src_type=inverse_operator["src"].kind,
        )
        stcs[name] = stc

        logger.info("[done]")

    return stcs


def _prepare_tfr(data, decim, pick_ori, Ws, K, source_ori):
    """Prepare TFR source localization."""
    n_times = data[:, :, ::decim].shape[2]
    n_freqs = len(Ws)
    n_sources = K.shape[0]
    is_free_ori = False
    if source_ori == FIFF.FIFFV_MNE_FREE_ORI and pick_ori is None:
        is_free_ori = True
        n_sources //= 3

    shape = (n_sources, n_freqs, n_times)
    return shape, is_free_ori


@verbose
def _compute_pow_plv(
    data,
    K,
    sel,
    Ws,
    source_ori,
    use_fft,
    Vh,
    with_power,
    with_plv,
    pick_ori,
    decim,
    noise_norm=None,
    verbose=None,
):
    """Aux function for induced power and PLV."""
    shape, is_free_ori = _prepare_tfr(data, decim, pick_ori, Ws, K, source_ori)
    power = np.zeros(shape, dtype=np.float64)  # power or raw TFR
    # phase lock
    plv = np.zeros(shape, dtype=np.complex128) if with_plv else None

    for epoch in data:
        epoch = epoch[sel]  # keep only selected channels

        if Vh is not None:
            epoch = np.dot(Vh, epoch)  # reducing data rank

        power_e, plv_e = _single_epoch_tfr(
            data=epoch,
            is_free_ori=is_free_ori,
            K=K,
            Ws=Ws,
            use_fft=use_fft,
            decim=decim,
            shape=shape,
            with_plv=with_plv,
            with_power=with_power,
        )

        power += power_e
        if with_plv:
            plv += plv_e

    if noise_norm is not None:
        power *= noise_norm[:, :, np.newaxis] ** 2

    return power, plv


def _single_epoch_tfr(
    data, is_free_ori, K, Ws, use_fft, decim, shape, with_plv, with_power
):
    """Compute single trial TFRs, either ITC, power or raw TFR."""
    tfr_e = np.zeros(shape, dtype=np.float64)  # power or raw TFR
    # phase lock
    plv_e = np.zeros(shape, dtype=np.complex128) if with_plv else None
    n_sources, _, n_times = shape
    for f, w in enumerate(Ws):
        tfr_ = cwt(data, [w], use_fft=use_fft, decim=decim)
        tfr_ = np.asfortranarray(tfr_.reshape(len(data), -1))

        # phase lock and power at freq f
        if with_plv:
            plv_f = np.zeros((n_sources, n_times), dtype=np.complex128)

        tfr_f = np.zeros((n_sources, n_times), dtype=np.float64)

        for k, t in enumerate([np.real(tfr_), np.imag(tfr_)]):
            sol = np.dot(K, t)

            sol_pick_normal = sol
            if is_free_ori:
                sol_pick_normal = sol[2::3]

            if with_plv:
                if k == 0:  # real
                    plv_f += sol_pick_normal
                else:  # imag
                    plv_f += 1j * sol_pick_normal

            if is_free_ori:
                logger.debug("combining the current components...")
                sol = combine_xyz(sol, square=with_power)
            elif with_power:
                sol *= sol
            tfr_f += sol
            del sol

        tfr_e[:, f, :] += tfr_f
        del tfr_f

        if with_plv:
            plv_f /= np.abs(plv_f)
            plv_e[:, f, :] += plv_f
            del plv_f

    return tfr_e, plv_e


def _get_label_power(power, labels, vertno, k_idxs):
    """Average power across vertices in labels."""
    (_, ps1, ps2) = power.shape
    # construct out array with correct shape
    out_power = np.zeros(shape=(len(labels), ps1, ps2))

    # for each label, compile list of vertices we want
    for li in np.arange(len(labels)):
        lab = labels[li]
        if lab.hemi == "both":
            lverts = np.intersect1d(lab.lh.vertices, vertno[0])
            rverts = np.intersect1d(lab.rh.vertices, vertno[1])
            verts = np.hstack((lverts + 1e6, rverts + 2e6))
        else:
            assert lab.hemi == "lh" or lab.hemi == "rh"
            h_id = 0 if lab.hemi == "lh" else 1
            vtx_add = 1e6 if lab.hemi == "lh" else 2e6
            verts = np.intersect1d(vertno[h_id], lab.vertices) + vtx_add

        # restrict power to relevant vertices in label
        lab_mask = np.array([False] * len(power))
        for vert in verts:
            lab_mask[k_idxs[vert]] = True  # k_idxs[vert] gives power row index
        lab_power = power[lab_mask]  # only pass through rows we want
        assert lab_power.shape == (len(verts), ps1, ps2)

        # set correct out values for label
        out_power[li, :, :] = np.mean(lab_power, axis=0)

    assert out_power.shape == (len(labels), ps1, ps2)
    return out_power


@verbose
def _source_induced_power(
    epochs,
    inverse_operator,
    freqs,
    label=None,
    lambda2=1.0 / 9.0,
    method="dSPM",
    nave=1,
    n_cycles=5,
    decim=1,
    use_fft=False,
    pca=True,
    pick_ori="normal",
    n_jobs=None,
    with_plv=True,
    zero_mean=False,
    prepared=False,
    method_params=None,
    use_cps=True,
    verbose=None,
):
    """Aux function for source induced power."""
    if label:
        _validate_type(
            label,
            types=(Label, BiHemiLabel, list, None),
            type_name=("Label or BiHemiLabel", "list of labels", "None"),
        )
        if isinstance(label, list):
            for item in label:
                _validate_type(
                    item,
                    types=(Label, BiHemiLabel),
                    type_name=("Label or BiHemiLabel"),
                )
            if len(label) > 1 and with_plv:
                raise RuntimeError(
                    "Phase-locking value cannot be calculated "
                    "when averaging induced power within "
                    "labels. Please set `with_plv` to False or "
                    "set `label` to None."
                )

    epochs_data = epochs.get_data()
    K, sel, Vh, vertno, is_free_ori, noise_norm, k_id = _prepare_source_params(
        inst=epochs,
        inverse_operator=inverse_operator,
        label=label,
        lambda2=lambda2,
        method=method,
        nave=nave,
        pca=pca,
        pick_ori=pick_ori,
        prepared=prepared,
        method_params=method_params,
        use_cps=use_cps,
    )

    inv = inverse_operator
    parallel, my_compute_source_tfrs, n_jobs = parallel_func(
        _compute_pow_plv, n_jobs, max_jobs=len(epochs_data)
    )
    Fs = epochs.info["sfreq"]  # sampling in Hz

    logger.info("Computing source power ...")

    Ws = morlet(Fs, freqs, n_cycles=n_cycles, zero_mean=zero_mean)

    out = parallel(
        my_compute_source_tfrs(
            data=data,
            K=K,
            sel=sel,
            Ws=Ws,
            source_ori=inv["source_ori"],
            use_fft=use_fft,
            Vh=Vh,
            with_plv=with_plv,
            with_power=True,
            pick_ori=pick_ori,
            decim=decim,
            noise_norm=noise_norm,
        )
        for data in np.array_split(epochs_data, n_jobs)
    )
    power = sum(o[0] for o in out)  # power shape: (n_verts, n_freqs, n_samps)
    power /= len(epochs_data)  # average power over epochs

    if isinstance(label, (Label, BiHemiLabel)):
        logger.info(
            f"Outputting power for {len(power)} vertices in label" f" {label.name}."
        )
    elif isinstance(label, list):
        power = _get_label_power(power, label, vertno, k_id)
        logger.info(
            "Averaging induced power across vertices within labels "
            f"for {len(label)} labels."
        )
    else:
        assert not label

    if with_plv:
        plv = sum(o[1] for o in out)
        plv = np.abs(plv)
        plv /= len(epochs_data)  # average power over epochs
    else:
        plv = None

    return power, plv, vertno


@verbose
def source_induced_power(
    epochs,
    inverse_operator,
    freqs,
    label=None,
    lambda2=1.0 / 9.0,
    method="dSPM",
    nave=1,
    n_cycles=5,
    decim=1,
    use_fft=False,
    pick_ori=None,
    baseline=None,
    baseline_mode="logratio",
    pca=True,
    n_jobs=None,
    return_plv=True,
    zero_mean=False,
    prepared=False,
    method_params=None,
    use_cps=True,
    verbose=None,
):
    """Compute induced power and phase lock.

    Computation can optionally be restricted in a label.

    Parameters
    ----------
    epochs : instance of Epochs
        The epochs.
    inverse_operator : instance of InverseOperator
        The inverse operator.
    freqs : array
        Array of frequencies of interest.
    label : Label
        Restricts the source estimates to a given label or list of labels. If
        labels are provided in a list, power will be averaged over vertices.
    lambda2 : float
        The regularization parameter of the minimum norm.
    method : "MNE" | "dSPM" | "sLORETA" | "eLORETA"
        Use minimum norm, dSPM (default), sLORETA, or eLORETA.
    nave : int
        The number of averages used to scale the noise covariance matrix.
    n_cycles : float | array of float
        Number of cycles. Fixed number or one per frequency.
    decim : int
        Temporal decimation factor.
    use_fft : bool
        Do convolutions in time or frequency domain with FFT.
    pick_ori : None | "normal"
        If "normal", rather than pooling the orientations by taking the norm,
        only the radial component is kept. This is only implemented
        when working with loose orientations.
    baseline : None (default) or tuple of length 2
        The time interval to apply baseline correction.
        If None do not apply it. If baseline is (a, b)
        the interval is between "a (s)" and "b (s)".
        If a is None the beginning of the data is used
        and if b is None then b is set to the end of the interval.
        If baseline is equal to (None, None) all the time
        interval is used.
    baseline_mode : 'mean' | 'ratio' | 'logratio' | 'percent' | 'zscore' | 'zlogratio'
        Perform baseline correction by

        - subtracting the mean of baseline values ('mean')
        - dividing by the mean of baseline values ('ratio')
        - dividing by the mean of baseline values and taking the log
          ('logratio')
        - subtracting the mean of baseline values followed by dividing by
          the mean of baseline values ('percent')
        - subtracting the mean of baseline values and dividing by the
          standard deviation of baseline values ('zscore')
        - dividing by the mean of baseline values, taking the log, and
          dividing by the standard deviation of log baseline values
          ('zlogratio')

    pca : bool
        If True, the true dimension of data is estimated before running
        the time-frequency transforms. It reduces the computation times
        e.g. with a dataset that was maxfiltered (true dim is 64).
    %(n_jobs)s
    return_plv : bool
        If True, return the phase-locking value array. Else, only return power.
    zero_mean : bool
        Make sure the wavelets are zero mean.
    prepared : bool
        If True, do not call :func:`prepare_inverse_operator`.
    method_params : dict | None
        Additional options for eLORETA. See Notes of :func:`apply_inverse`.
    %(use_cps_restricted)s

        .. versionadded:: 0.20
    %(verbose)s

    Returns
    -------
    power : array
        The induced power array with shape (n_sources, n_freqs, n_samples) if
        label=None or label=label. For lists of one or more labels, the induced
        power estimate has shape (n_labels, n_frequencies, n_samples).
    plv : array
        The phase-locking value array with shape (n_sources, n_freqs,
        n_samples). Only returned if ``return_plv=True``.
    """  # noqa: E501
    _check_option("method", method, INVERSE_METHODS)
    _check_ori(pick_ori, inverse_operator["source_ori"], inverse_operator["src"])

    power, plv, vertno = _source_induced_power(
        epochs,
        inverse_operator,
        freqs,
        label=label,
        lambda2=lambda2,
        method=method,
        nave=nave,
        n_cycles=n_cycles,
        decim=decim,
        use_fft=use_fft,
        pick_ori=pick_ori,
        pca=pca,
        n_jobs=n_jobs,
        with_plv=return_plv,
        method_params=method_params,
        zero_mean=zero_mean,
        prepared=prepared,
        use_cps=use_cps,
    )

    # Run baseline correction
    power = rescale(power, epochs.times[::decim], baseline, baseline_mode, copy=False)

    outs = (power, plv) if return_plv else power
    return outs


@verbose
def compute_source_psd(
    raw,
    inverse_operator,
    lambda2=1.0 / 9.0,
    method="dSPM",
    tmin=0.0,
    tmax=None,
    fmin=0.0,
    fmax=200.0,
    n_fft=2048,
    overlap=0.5,
    pick_ori=None,
    label=None,
    nave=1,
    pca=True,
    prepared=False,
    method_params=None,
    inv_split=None,
    bandwidth="hann",
    adaptive=False,
    low_bias=False,
    n_jobs=None,
    return_sensor=False,
    dB=False,
    *,
    verbose=None,
):
    """Compute source power spectral density (PSD).

    Parameters
    ----------
    raw : instance of Raw
        The raw data.
    inverse_operator : instance of InverseOperator
        The inverse operator.
    lambda2 : float
        The regularization parameter.
    method : "MNE" | "dSPM" | "sLORETA"
        Use minimum norm, dSPM (default), sLORETA, or eLORETA.
    tmin : float
        The beginning of the time interval of interest (in seconds).
        Use 0. for the beginning of the file.
    tmax : float | None
        The end of the time interval of interest (in seconds). If None
        stop at the end of the file.
    fmin : float
        The lower frequency of interest.
    fmax : float
        The upper frequency of interest.
    n_fft : int
        Window size for the FFT. Should be a power of 2.
    overlap : float
        The overlap fraction between windows. Should be between 0 and 1.
        0 means no overlap.
    pick_ori : None | "normal"
        If "normal", rather than pooling the orientations by taking the norm,
        only the radial component is kept. This is only implemented
        when working with loose orientations.
    label : Label
        Restricts the source estimates to a given label.
    nave : int
        The number of averages used to scale the noise covariance matrix.
    pca : bool
        If True, the true dimension of data is estimated before running
        the time-frequency transforms. It reduces the computation times
        e.g. with a dataset that was maxfiltered (true dim is 64).
    prepared : bool
        If True, do not call :func:`prepare_inverse_operator`.
    method_params : dict | None
        Additional options for eLORETA. See Notes of :func:`apply_inverse`.

        .. versionadded:: 0.16
    inv_split : int or None
        Split inverse operator into inv_split parts in order to save memory.

        .. versionadded:: 0.17
    bandwidth : float | str
        The bandwidth of the multi taper windowing function in Hz.
        Can also be a string (e.g., 'hann') to use a single window.

        For backward compatibility, the default is 'hann'.

        .. versionadded:: 0.17
    adaptive : bool
        Use adaptive weights to combine the tapered spectra into PSD
        (slow, use n_jobs >> 1 to speed up computation).

        .. versionadded:: 0.17
    low_bias : bool
        Only use tapers with more than 90%% spectral concentration within
        bandwidth.

        .. versionadded:: 0.17
    %(n_jobs)s
        It is only used if adaptive=True.

        .. versionadded:: 0.17
    return_sensor : bool
        If True, return the sensor PSDs as an EvokedArray.

        .. versionadded:: 0.17
    dB : bool
        If True (default False), return output it decibels.

        .. versionadded:: 0.17
    %(verbose)s

    Returns
    -------
    stc_psd : instance of SourceEstimate | VolSourceEstimate
        The PSD of each of the sources.
    sensor_psd : instance of EvokedArray
        The PSD of each sensor. Only returned if ``return_sensor`` is True.

    See Also
    --------
    compute_source_psd_epochs

    Notes
    -----
    Each window is multiplied by a window before processing, so
    using a non-zero overlap is recommended.

    This function is different from :func:`compute_source_psd_epochs` in that:

    1. ``bandwidth='hann'`` by default, skipping multitaper estimation
    2. For convenience it wraps
       :func:`mne.make_fixed_length_events` and :class:`mne.Epochs`.

    Otherwise the two should produce identical results.
    """
    tmin = 0.0 if tmin is None else float(tmin)
    overlap = float(overlap)
    if not 0 <= overlap < 1:
        raise ValueError(
            "Overlap must be at least 0 and less than 1, got %s" % (overlap,)
        )
    n_fft = int(n_fft)
    duration = ((1.0 - overlap) * n_fft) / raw.info["sfreq"]
    events = make_fixed_length_events(raw, 1, tmin, tmax, duration)
    epochs = Epochs(raw, events, 1, 0, (n_fft - 1) / raw.info["sfreq"], baseline=None)
    out = compute_source_psd_epochs(
        epochs,
        inverse_operator,
        lambda2,
        method,
        fmin,
        fmax,
        pick_ori,
        label,
        nave,
        pca,
        inv_split,
        bandwidth,
        adaptive,
        low_bias,
        True,
        n_jobs,
        prepared,
        method_params,
        return_sensor=True,
    )
    source_data = 0.0
    sensor_data = 0.0
    count = 0
    for stc, evoked in out:
        source_data += stc.data
        sensor_data += evoked.data
        count += 1
    assert count > 0  # should be guaranteed by make_fixed_length_events
    sensor_data /= count
    source_data /= count
    if dB:
        np.log10(sensor_data, out=sensor_data)
        sensor_data *= 10.0
        np.log10(source_data, out=source_data)
        source_data *= 10.0
    evoked.data = sensor_data
    evoked.nave = count
    stc.data = source_data
    out = stc
    if return_sensor:
        out = (out, evoked)
    return out


def _compute_source_psd_epochs(
    epochs,
    inverse_operator,
    lambda2=1.0 / 9.0,
    method="dSPM",
    fmin=0.0,
    fmax=200.0,
    pick_ori=None,
    label=None,
    nave=1,
    pca=True,
    inv_split=None,
    bandwidth=4.0,
    adaptive=False,
    low_bias=True,
    n_jobs=None,
    prepared=False,
    method_params=None,
    return_sensor=False,
    use_cps=True,
):
    """Generate compute_source_psd_epochs."""
    logger.info("Considering frequencies %g ... %g Hz" % (fmin, fmax))

    if label:
        # TO DO: add multi-label support
        # since `_prepare_source_params` can handle a list of labels now,
        # multi-label support should be within reach for psd calc as well
        _validate_type(
            label,
            types=(Label, BiHemiLabel, None),
            type_name=("Label or BiHemiLabel", "None"),
        )

    K, sel, Vh, vertno, is_free_ori, noise_norm, _ = _prepare_source_params(
        inst=epochs,
        inverse_operator=inverse_operator,
        label=label,
        lambda2=lambda2,
        method=method,
        nave=nave,
        pca=pca,
        pick_ori=pick_ori,
        prepared=prepared,
        method_params=method_params,
        use_cps=use_cps,
    )
    # Simplify code with a tiny (rel. to other computations) penalty for eye
    # mult
    Vh = np.eye(K.shape[1]) if Vh is None else Vh

    # split the inverse operator
    if inv_split is not None:
        K_split = np.array_split(K, inv_split)
    else:
        K_split = [K]

    # compute DPSS windows
    n_times = len(epochs.times)
    sfreq = epochs.info["sfreq"]

    dpss, eigvals, adaptive = _compute_mt_params(
        n_times, sfreq, bandwidth, low_bias, adaptive, verbose=False
    )

    n_tapers = len(dpss)
    try:
        n_epochs = len(epochs)
    except RuntimeError:
        n_epochs = len(epochs.events)
        extra = "on at most %d epochs" % (n_epochs,)
    else:
        extra = "on %d epochs" % (n_epochs,)
    if isinstance(bandwidth, str):
        bandwidth = "%s windowing" % (bandwidth,)
    else:
        bandwidth = "%d tapers with bandwidth %0.1f Hz" % (n_tapers, bandwidth)
    logger.info("Using %s %s" % (bandwidth, extra))

    if adaptive:
        parallel, my_psd_from_mt_adaptive, n_jobs = parallel_func(
            _psd_from_mt_adaptive, n_jobs
        )
    else:
        weights = np.sqrt(eigvals)[np.newaxis, :, np.newaxis]

    subject = _subject_from_inverse(inverse_operator)
    iter_epochs = ProgressBar(epochs, max_value=n_epochs)
    evoked_info = pick_info(epochs.info, sel, verbose=False)
    for k, e in enumerate(iter_epochs):
        data = np.dot(Vh, e[sel])  # reducing data rank

        # compute tapered spectra in sensor space
        x_mt, freqs = _mt_spectra(data, dpss, sfreq)

        if k == 0:
            freq_mask = (freqs >= fmin) & (freqs <= fmax)
            fstep = np.mean(np.diff(freqs))
            with evoked_info._unlock():
                evoked_info["sfreq"] = 1.0 / fstep
        freqs = freqs[freq_mask]

        # sensor space PSD
        x_mt_sensor = np.empty(
            (len(sel), x_mt.shape[1], x_mt.shape[2]), dtype=x_mt.dtype
        )
        for i in range(n_tapers):
            x_mt_sensor[:, i, :] = np.dot(Vh.T, x_mt[:, i, :])
        if adaptive:
            out = parallel(
                my_psd_from_mt_adaptive(x, eigvals, freq_mask)
                for x in np.array_split(x_mt_sensor, min(n_jobs, len(x_mt_sensor)))
            )
            sensor_psd = np.concatenate(out)
        else:
            x_mt_sensor = x_mt_sensor[:, :, freq_mask]
            sensor_psd = _psd_from_mt(x_mt_sensor, weights)

        # allocate space for output
        psd = np.empty((K.shape[0], np.sum(freq_mask)))

        # Optionally, we split the inverse operator into parts to save memory.
        # Without splitting the tapered spectra in source space have size
        # (n_vertices x n_tapers x n_times / 2)
        pos = 0
        for K_part in K_split:
            # allocate space for tapered spectra in source space
            x_mt_src = np.empty(
                (K_part.shape[0], x_mt.shape[1], x_mt.shape[2]), dtype=x_mt.dtype
            )

            # apply inverse to each taper (faster than equiv einsum)
            for i in range(n_tapers):
                x_mt_src[:, i, :] = np.dot(K_part, x_mt[:, i, :])

            # compute the psd
            if adaptive:
                out = parallel(
                    my_psd_from_mt_adaptive(x, eigvals, freq_mask)
                    for x in np.array_split(x_mt_src, min(n_jobs, len(x_mt_src)))
                )
                this_psd = np.concatenate(out)
            else:
                x_mt_src = x_mt_src[:, :, freq_mask]
                this_psd = _psd_from_mt(x_mt_src, weights)

            psd[pos : pos + K_part.shape[0], :] = this_psd
            pos += K_part.shape[0]

        # combine orientations
        if is_free_ori and pick_ori is None:
            psd = combine_xyz(psd, square=False)

        if noise_norm is not None:
            psd *= noise_norm**2

        out = _make_stc(
            psd,
            tmin=freqs[0],
            tstep=fstep,
            vertices=vertno,
            subject=subject,
            src_type=inverse_operator["src"].kind,
        )

        if return_sensor:
            comment = "Epoch %d PSD" % (k,)
            out = (
                out,
                EvokedArray(sensor_psd, evoked_info.copy(), freqs[0], comment, nave),
            )

        # we return a generator object for "stream processing"
        yield out

    iter_epochs.update(n_epochs)  # in case some were skipped


@verbose
def compute_source_psd_epochs(
    epochs,
    inverse_operator,
    lambda2=1.0 / 9.0,
    method="dSPM",
    fmin=0.0,
    fmax=200.0,
    pick_ori=None,
    label=None,
    nave=1,
    pca=True,
    inv_split=None,
    bandwidth=4.0,
    adaptive=False,
    low_bias=True,
    return_generator=False,
    n_jobs=None,
    prepared=False,
    method_params=None,
    return_sensor=False,
    use_cps=True,
    verbose=None,
):
    """Compute source power spectral density (PSD) from Epochs.

    This uses the multi-taper method to compute the PSD for each epoch.

    Parameters
    ----------
    epochs : instance of Epochs
        The raw data.
    inverse_operator : instance of InverseOperator
        The inverse operator.
    lambda2 : float
        The regularization parameter.
    method : "MNE" | "dSPM" | "sLORETA" | "eLORETA"
        Use minimum norm, dSPM (default), sLORETA, or eLORETA.
    fmin : float
        The lower frequency of interest.
    fmax : float
        The upper frequency of interest.
    pick_ori : None | "normal"
        If "normal", rather than pooling the orientations by taking the norm,
        only the radial component is kept. This is only implemented
        when working with loose orientations.
    label : Label
        Restricts the source estimates to a given label.
    nave : int
        The number of averages used to scale the noise covariance matrix.
    pca : bool
        If True, the true dimension of data is estimated before running
        the time-frequency transforms. It reduces the computation times
        e.g. with a dataset that was maxfiltered (true dim is 64).
    inv_split : int or None
        Split inverse operator into inv_split parts in order to save memory.
    bandwidth : float | str
        The bandwidth of the multi taper windowing function in Hz.
        Can also be a string (e.g., 'hann') to use a single window.
    adaptive : bool
        Use adaptive weights to combine the tapered spectra into PSD
        (slow, use n_jobs >> 1 to speed up computation).
    low_bias : bool
        Only use tapers with more than 90%% spectral concentration within
        bandwidth.
    return_generator : bool
        Return a generator object instead of a list. This allows iterating
        over the stcs without having to keep them all in memory.
    %(n_jobs)s
        It is only used if adaptive=True.
    prepared : bool
        If True, do not call :func:`prepare_inverse_operator`.
    method_params : dict | None
        Additional options for eLORETA. See Notes of :func:`apply_inverse`.

        .. versionadded:: 0.16
    return_sensor : bool
        If True, also return the sensor PSD for each epoch as an EvokedArray.

        .. versionadded:: 0.17
    %(use_cps_restricted)s

        .. versionadded:: 0.20
    %(verbose)s

    Returns
    -------
    out : list (or generator object)
        A list (or generator) for the source space PSD (and optionally the
        sensor PSD) for each epoch.

    See Also
    --------
    compute_source_psd
    """
    # use an auxiliary function so we can either return a generator or a list
    stcs_gen = _compute_source_psd_epochs(
        epochs,
        inverse_operator,
        lambda2=lambda2,
        method=method,
        fmin=fmin,
        fmax=fmax,
        pick_ori=pick_ori,
        label=label,
        nave=nave,
        pca=pca,
        inv_split=inv_split,
        bandwidth=bandwidth,
        adaptive=adaptive,
        low_bias=low_bias,
        n_jobs=n_jobs,
        prepared=prepared,
        method_params=method_params,
        return_sensor=return_sensor,
        use_cps=use_cps,
    )

    if return_generator:
        # return generator object
        return stcs_gen
    else:
        # return a list
        stcs = list()
        for stc in stcs_gen:
            stcs.append(stc)

        return stcs<|MERGE_RESOLUTION|>--- conflicted
+++ resolved
@@ -12,10 +12,7 @@
 from ..event import make_fixed_length_events
 from ..evoked import EvokedArray
 from ..fixes import _safe_svd
-<<<<<<< HEAD
 from ..label import BiHemiLabel, Label
-=======
->>>>>>> 875df828
 from ..parallel import parallel_func
 from ..source_estimate import _make_stc
 from ..time_frequency.multitaper import (
@@ -25,11 +22,7 @@
     _psd_from_mt_adaptive,
 )
 from ..time_frequency.tfr import cwt, morlet
-<<<<<<< HEAD
 from ..utils import ProgressBar, _check_option, logger, _validate_type, verbose
-=======
-from ..utils import ProgressBar, _check_option, logger, verbose
->>>>>>> 875df828
 from .inverse import (
     INVERSE_METHODS,
     _assemble_kernel,
@@ -39,7 +32,7 @@
     _subject_from_inverse,
     combine_xyz,
 )
-<<<<<<< HEAD
+
 
 
 def _restrict_K_to_lbls(labels, K, noise_norm, vertno, pick_ori):
@@ -106,8 +99,6 @@
         out_nn = None
 
     return out_K, out_nn, out_vertno, k_idxs
-=======
->>>>>>> 875df828
 
 
 def _prepare_source_params(
