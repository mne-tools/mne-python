# -*- coding: utf-8 -*-
# Author: Eric Larson <larson.eric.d@gmail.com>
#
# License: BSD-3-Clause

from contextlib import contextmanager
import inspect
from textwrap import dedent
import gc
import os
import os.path as op
from pathlib import Path
import shutil
import sys
import warnings
import pytest

import numpy as np

import mne
from mne import read_events, pick_types, Epochs
from mne.channels import read_layout
from mne.datasets import testing
from mne.fixes import has_numba, _compare_version
from mne.io import read_raw_fif, read_raw_ctf
from mne.stats import cluster_level
from mne.utils import (_pl, _assert_no_instances, numerics, Bunch,
                       _check_pyqt5_version)

# data from sample dataset
from mne.viz._figure import use_browser_backend

test_path = testing.data_path(download=False)
s_path = op.join(test_path, 'MEG', 'sample')
fname_evoked = op.join(s_path, 'sample_audvis_trunc-ave.fif')
fname_cov = op.join(s_path, 'sample_audvis_trunc-cov.fif')
fname_fwd = op.join(s_path, 'sample_audvis_trunc-meg-eeg-oct-4-fwd.fif')
fname_fwd_full = op.join(s_path, 'sample_audvis_trunc-meg-eeg-oct-6-fwd.fif')
bem_path = op.join(test_path, 'subjects', 'sample', 'bem')
fname_bem = op.join(bem_path, 'sample-1280-bem.fif')
fname_aseg = op.join(test_path, 'subjects', 'sample', 'mri', 'aseg.mgz')
subjects_dir = op.join(test_path, 'subjects')
fname_src = op.join(bem_path, 'sample-oct-4-src.fif')
fname_trans = op.join(s_path, 'sample_audvis_trunc-trans.fif')

ctf_dir = op.join(test_path, 'CTF')
fname_ctf_continuous = op.join(ctf_dir, 'testdata_ctf.ds')

# data from mne.io.tests.data
base_dir = op.join(op.dirname(__file__), 'io', 'tests', 'data')
fname_raw_io = op.join(base_dir, 'test_raw.fif')
fname_event_io = op.join(base_dir, 'test-eve.fif')
fname_cov_io = op.join(base_dir, 'test-cov.fif')
fname_evoked_io = op.join(base_dir, 'test-ave.fif')
event_id, tmin, tmax = 1, -0.1, 1.0
vv_layout = read_layout('Vectorview-all')

collect_ignore = ['export/_eeglab.py', 'export/_edf.py']


def pytest_configure(config):
    """Configure pytest options."""
    # Markers
    for marker in ('slowtest', 'ultraslowtest', 'pgtest'):
        config.addinivalue_line('markers', marker)

    # Fixtures
    for fixture in ('matplotlib_config', 'close_all', 'check_verbose'):
        config.addinivalue_line('usefixtures', fixture)

    # Warnings
    # - Once SciPy updates not to have non-integer and non-tuple errors (1.2.0)
    #   we should remove them from here.
    # - This list should also be considered alongside reset_warnings in
    #   doc/conf.py.
    warning_lines = r"""
    error::
    ignore:.*deprecated and ignored since IPython.*:DeprecationWarning
    ignore::ImportWarning
    ignore:the matrix subclass:PendingDeprecationWarning
    ignore:numpy.dtype size changed:RuntimeWarning
    ignore:.*takes no parameters:DeprecationWarning
    ignore:joblib not installed:RuntimeWarning
    ignore:Using a non-tuple sequence for multidimensional indexing:FutureWarning
    ignore:using a non-integer number instead of an integer will result in an error:DeprecationWarning
    ignore:Importing from numpy.testing.decorators is deprecated:DeprecationWarning
    ignore:np.loads is deprecated, use pickle.loads instead:DeprecationWarning
    ignore:The oldnumeric module will be dropped:DeprecationWarning
    ignore:Collection picker None could not be converted to float:UserWarning
    ignore:covariance is not positive-semidefinite:RuntimeWarning
    ignore:Can only plot ICA components:RuntimeWarning
    ignore:Matplotlib is building the font cache using fc-list:UserWarning
    ignore:Using or importing the ABCs from 'collections':DeprecationWarning
    ignore:`formatargspec` is deprecated:DeprecationWarning
    # This is only necessary until sklearn updates their wheels for NumPy 1.16
    ignore:numpy.ufunc size changed:RuntimeWarning
    ignore:.*mne-realtime.*:DeprecationWarning
    ignore:.*imp.*:DeprecationWarning
    ignore:Exception creating Regex for oneOf.*:SyntaxWarning
    ignore:scipy\.gradient is deprecated.*:DeprecationWarning
    ignore:The sklearn.*module.*deprecated.*:FutureWarning
    ignore:.*rich_compare.*metadata.*deprecated.*:DeprecationWarning
    ignore:.*In future, it will be an error for 'np.bool_'.*:DeprecationWarning
    ignore:.*`np.bool` is a deprecated alias.*:DeprecationWarning
    ignore:.*`np.int` is a deprecated alias.*:DeprecationWarning
    ignore:.*`np.float` is a deprecated alias.*:DeprecationWarning
    ignore:.*`np.object` is a deprecated alias.*:DeprecationWarning
    ignore:.*`np.long` is a deprecated alias:DeprecationWarning
    ignore:.*Converting `np\.character` to a dtype is deprecated.*:DeprecationWarning
    ignore:.*sphinx\.util\.smartypants is deprecated.*:
    ignore:.*pandas\.util\.testing is deprecated.*:
    ignore:.*tostring.*is deprecated.*:DeprecationWarning
    ignore:.*QDesktopWidget\.availableGeometry.*:DeprecationWarning
    ignore:Unable to enable faulthandler.*:UserWarning
    ignore:Fetchers from the nilearn.*:FutureWarning
    ignore:SelectableGroups dict interface is deprecated\. Use select\.:DeprecationWarning
    always:.*get_data.* is deprecated in favor of.*:DeprecationWarning
    ignore:.*rcParams is deprecated.*global_theme.*:DeprecationWarning
    ignore:.*distutils\.sysconfig module is deprecated.*:DeprecationWarning
    ignore:.*numpy\.dual is deprecated.*:DeprecationWarning
    ignore:.*`np.typeDict` is a deprecated.*:DeprecationWarning
    ignore:.*Creating an ndarray from ragged.*:numpy.VisibleDeprecationWarning
    ignore:^Please use.*scipy\..*:DeprecationWarning
    ignore:.*Passing a schema to Validator.*:DeprecationWarning
    ignore:.*Found the following unknown channel type.*:RuntimeWarning
    ignore:.*np\.MachAr.*:DeprecationWarning
    ignore:.*Passing unrecognized arguments to super.*:DeprecationWarning
    # present in nilearn v 0.8.1, fixed in nilearn main
    ignore:.*distutils Version classes are deprecated.*:DeprecationWarning
    ignore:.*pandas\.Int64Index is deprecated.*:FutureWarning
    always::ResourceWarning
    """  # noqa: E501
    for warning_line in warning_lines.split('\n'):
        warning_line = warning_line.strip()
        if warning_line and not warning_line.startswith('#'):
            config.addinivalue_line('filterwarnings', warning_line)


# Have to be careful with autouse=True, but this is just an int comparison
# so it shouldn't really add appreciable overhead
@pytest.fixture(autouse=True)
def check_verbose(request):
    """Set to the default logging level to ensure it's tested properly."""
    starting_level = mne.utils.logger.level
    yield
    # ensures that no tests break the global state
    try:
        assert mne.utils.logger.level == starting_level
    except AssertionError:
        pytest.fail('.'.join([request.module.__name__,
                              request.function.__name__]) +
                    ' modifies logger.level')


@pytest.fixture(autouse=True)
def close_all():
    """Close all matplotlib plots, regardless of test status."""
    # This adds < 1 µS in local testing, and we have ~2500 tests, so ~2 ms max
    import matplotlib.pyplot as plt
    yield
    plt.close('all')


@pytest.fixture(autouse=True)
def add_mne(doctest_namespace):
    """Add mne to the namespace."""
    doctest_namespace["mne"] = mne


@pytest.fixture(scope='function')
def verbose_debug():
    """Run a test with debug verbosity."""
    with mne.utils.use_log_level('debug'):
        yield


@pytest.fixture(scope='session')
def matplotlib_config():
    """Configure matplotlib for viz tests."""
    import matplotlib
    from matplotlib import cbook
    # Allow for easy interactive debugging with a call like:
    #
    #     $ MNE_MPL_TESTING_BACKEND=Qt5Agg pytest mne/viz/tests/test_raw.py -k annotation -x --pdb  # noqa: E501
    #
    try:
        want = os.environ['MNE_MPL_TESTING_BACKEND']
    except KeyError:
        want = 'agg'  # don't pop up windows
    with warnings.catch_warnings(record=True):  # ignore warning
        warnings.filterwarnings('ignore')
        matplotlib.use(want, force=True)
    import matplotlib.pyplot as plt
    assert plt.get_backend() == want
    # overwrite some params that can horribly slow down tests that
    # users might have changed locally (but should not otherwise affect
    # functionality)
    plt.ioff()
    plt.rcParams['figure.dpi'] = 100

    # Make sure that we always reraise exceptions in handlers
    orig = cbook.CallbackRegistry

    class CallbackRegistryReraise(orig):
        def __init__(self, exception_handler=None):
            super(CallbackRegistryReraise, self).__init__(exception_handler)

    cbook.CallbackRegistry = CallbackRegistryReraise


@pytest.fixture(scope='session')
def ci_macos():
    """Determine if running on MacOS CI."""
    return (os.getenv('CI', 'false').lower() == 'true' and
            sys.platform == 'darwin')


@pytest.fixture(scope='session')
def azure_windows():
    """Determine if running on Azure Windows."""
    return (os.getenv('AZURE_CI_WINDOWS', 'false').lower() == 'true' and
            sys.platform.startswith('win'))


@pytest.fixture()
def check_gui_ci(ci_macos, azure_windows):
    """Skip tests that are not reliable on CIs."""
    if azure_windows or ci_macos:
        pytest.skip('Skipping GUI tests on MacOS CIs and Azure Windows')


@pytest.fixture(scope='function')
def raw_orig():
    """Get raw data without any change to it from mne.io.tests.data."""
    raw = read_raw_fif(fname_raw_io, preload=True)
    return raw


@pytest.fixture(scope='function')
def raw():
    """
    Get raw data and pick channels to reduce load for testing.

    (from mne.io.tests.data)
    """
    raw = read_raw_fif(fname_raw_io, preload=True)
    # Throws a warning about a changed unit.
    with pytest.warns(RuntimeWarning, match='unit'):
        raw.set_channel_types({raw.ch_names[0]: 'ias'})
    raw.pick_channels(raw.ch_names[:9])
    raw.info.normalize_proj()  # Fix projectors after subselection
    return raw


@pytest.fixture(scope='function')
def raw_ctf():
    """Get ctf raw data from mne.io.tests.data."""
    raw_ctf = read_raw_ctf(fname_ctf_continuous, preload=True)
    return raw_ctf


@pytest.fixture(scope='function')
def events():
    """Get events from mne.io.tests.data."""
    return read_events(fname_event_io)


def _get_epochs(stop=5, meg=True, eeg=False, n_chan=20):
    """Get epochs."""
    raw = read_raw_fif(fname_raw_io)
    events = read_events(fname_event_io)
    picks = pick_types(raw.info, meg=meg, eeg=eeg, stim=False,
                       ecg=False, eog=False, exclude='bads')
    # Use a subset of channels for plotting speed
    picks = np.round(np.linspace(0, len(picks) + 1, n_chan)).astype(int)
    with pytest.warns(RuntimeWarning, match='projection'):
        epochs = Epochs(raw, events[:stop], event_id, tmin, tmax, picks=picks,
                        proj=False, preload=False)
    epochs.info.normalize_proj()  # avoid warnings
    return epochs


@pytest.fixture()
def epochs():
    """
    Get minimal, pre-loaded epochs data suitable for most tests.

    (from mne.io.tests.data)
    """
    return _get_epochs().load_data()


@pytest.fixture()
def epochs_unloaded():
    """Get minimal, unloaded epochs data from mne.io.tests.data."""
    return _get_epochs()


@pytest.fixture()
def epochs_full():
    """Get full, preloaded epochs from mne.io.tests.data."""
    return _get_epochs(None).load_data()


@pytest.fixture(scope='session', params=[testing._pytest_param()])
def _evoked():
    # This one is session scoped, so be sure not to modify it (use evoked
    # instead)
    evoked = mne.read_evokeds(fname_evoked, condition='Left Auditory',
                              baseline=(None, 0))
    evoked.crop(0, 0.2)
    return evoked


@pytest.fixture()
def evoked(_evoked):
    """Get evoked data."""
    return _evoked.copy()


@pytest.fixture(scope='function', params=[testing._pytest_param()])
def noise_cov():
    """Get a noise cov from the testing dataset."""
    return mne.read_cov(fname_cov)


@pytest.fixture
def noise_cov_io():
    """Get noise-covariance (from mne.io.tests.data)."""
    return mne.read_cov(fname_cov_io)


@pytest.fixture(scope='function')
def bias_params_free(evoked, noise_cov):
    """Provide inputs for free bias functions."""
    fwd = mne.read_forward_solution(fname_fwd)
    return _bias_params(evoked, noise_cov, fwd)


@pytest.fixture(scope='function')
def bias_params_fixed(evoked, noise_cov):
    """Provide inputs for fixed bias functions."""
    fwd = mne.read_forward_solution(fname_fwd)
    mne.convert_forward_solution(
        fwd, force_fixed=True, surf_ori=True, copy=False)
    return _bias_params(evoked, noise_cov, fwd)


def _bias_params(evoked, noise_cov, fwd):
    evoked.pick_types(meg=True, eeg=True, exclude=())
    # restrict to limited set of verts (small src here) and one hemi for speed
    vertices = [fwd['src'][0]['vertno'].copy(), []]
    stc = mne.SourceEstimate(
        np.zeros((sum(len(v) for v in vertices), 1)), vertices, 0, 1)
    fwd = mne.forward.restrict_forward_to_stc(fwd, stc)
    assert fwd['sol']['row_names'] == noise_cov['names']
    assert noise_cov['names'] == evoked.ch_names
    evoked = mne.EvokedArray(fwd['sol']['data'].copy(), evoked.info)
    data_cov = noise_cov.copy()
    data = fwd['sol']['data'] @ fwd['sol']['data'].T
    data *= 1e-14  # 100 nAm at each source, effectively (1e-18 would be 1 nAm)
    # This is rank-deficient, so let's make it actually positive semidefinite
    # by regularizing a tiny bit
    data.flat[::data.shape[0] + 1] += mne.make_ad_hoc_cov(evoked.info)['data']
    # Do our projection
    proj, _, _ = mne.io.proj.make_projector(
        data_cov['projs'], data_cov['names'])
    data = proj @ data @ proj.T
    data_cov['data'][:] = data
    assert data_cov['data'].shape[0] == len(noise_cov['names'])
    want = np.arange(fwd['sol']['data'].shape[1])
    if not mne.forward.is_fixed_orient(fwd):
        want //= 3
    return evoked, fwd, noise_cov, data_cov, want


@pytest.fixture
def garbage_collect():
    """Garbage collect on exit."""
    yield
    gc.collect()


@pytest.fixture
def mpl_backend(garbage_collect):
    """Use for epochs/ica when not implemented with pyqtgraph yet."""
    with use_browser_backend('matplotlib') as backend:
        yield backend
        backend._close_all()


def _check_pyqtgraph(request):
    # Check PyQt5
    try:
        import PyQt5  # noqa: F401
    except ModuleNotFoundError:
        pytest.skip('PyQt5 is not installed but needed for pyqtgraph!')
    if not _compare_version(_check_pyqt5_version(), '>=', '5.12'):
        pytest.skip(f'PyQt5 has version {_check_pyqt5_version()}'
                    f'but pyqtgraph needs >= 5.12!')
    # Check mne-qt-browser
    try:
        import mne_qt_browser  # noqa: F401
        # Check if version is high enough for epochs
        v_to_low = _compare_version(mne_qt_browser.__version__, '<', '0.2.0')
        is_epochs = request.function.__module__ == 'mne.viz.tests.test_epochs'
        is_ica = request.function.__module__ == 'mne.viz.tests.test_ica'
        if v_to_low and is_epochs:
            pytest.skip('No Epochs tests for mne-qt-browser <= 0.2.0')
        elif v_to_low and is_ica:
            pytest.skip('No ICA tests for mne-qt-browser <= 0.2.0')
    except Exception:
        pytest.skip('Requires mne_qt_browser')


@pytest.mark.pgtest
@pytest.fixture
def pg_backend(request, garbage_collect):
    """Use for pyqtgraph-specific test-functions."""
<<<<<<< HEAD
    _check_pyqtgraph(request)
    with use_browser_backend('pyqtgraph') as backend:
=======
    _check_pyqtgraph()
    with use_browser_backend('qt') as backend:
>>>>>>> 3ccb6c0d
        yield backend
        backend._close_all()


@pytest.fixture(params=[
    'matplotlib',
    pytest.param('qt', marks=pytest.mark.pgtest),
])
def browser_backend(request, garbage_collect):
    """Parametrizes the name of the browser backend."""
    backend_name = request.param
<<<<<<< HEAD
    if backend_name == 'pyqtgraph':
        _check_pyqtgraph(request)
=======
    if backend_name == 'qt':
        _check_pyqtgraph()
>>>>>>> 3ccb6c0d
    with use_browser_backend(backend_name) as backend:
        yield backend
        backend._close_all()


@pytest.fixture(params=["pyvistaqt"])
def renderer(request, garbage_collect):
    """Yield the 3D backends."""
    with _use_backend(request.param, interactive=False) as renderer:
        yield renderer


@pytest.fixture(params=["pyvistaqt"])
def renderer_pyvistaqt(request, garbage_collect):
    """Yield the PyVista backend."""
    with _use_backend(request.param, interactive=False) as renderer:
        yield renderer


@pytest.fixture(params=["notebook"])
def renderer_notebook(request):
    """Yield the 3D notebook renderer."""
    with _use_backend(request.param, interactive=False) as renderer:
        yield renderer


@pytest.fixture(scope="module", params=["pyvistaqt"])
def renderer_interactive_pyvistaqt(request):
    """Yield the interactive PyVista backend."""
    with _use_backend(request.param, interactive=True) as renderer:
        yield renderer


@pytest.fixture(scope="module", params=["pyvistaqt"])
def renderer_interactive(request):
    """Yield the interactive 3D backends."""
    with _use_backend(request.param, interactive=True) as renderer:
        yield renderer


@contextmanager
def _use_backend(backend_name, interactive):
    from mne.viz.backends.renderer import _use_test_3d_backend
    _check_skip_backend(backend_name)
    with _use_test_3d_backend(backend_name, interactive=interactive):
        from mne.viz.backends import renderer
        try:
            yield renderer
        finally:
            renderer.backend._close_all()


def _check_skip_backend(name):
    from mne.viz.backends.tests._utils import (has_pyvista,
                                               has_pyqt5, has_imageio_ffmpeg,
                                               has_pyvistaqt)
    if name in ('pyvistaqt', 'notebook'):
        if not has_pyvista():
            pytest.skip("Test skipped, requires pyvista.")
        if not has_imageio_ffmpeg():
            pytest.skip("Test skipped, requires imageio-ffmpeg")
    if name == 'pyvistaqt' and not has_pyqt5():
        pytest.skip("Test skipped, requires PyQt5.")
    if name == 'pyvistaqt' and not has_pyvistaqt():
        pytest.skip("Test skipped, requires pyvistaqt")


@pytest.fixture(scope='session')
def pixel_ratio():
    """Get the pixel ratio."""
    from mne.viz.backends.tests._utils import has_pyvista, has_pyqt5
    if not has_pyvista() or not has_pyqt5():
        return 1.
    from PyQt5.QtWidgets import QApplication, QMainWindow
    _ = QApplication.instance() or QApplication([])
    window = QMainWindow()
    ratio = float(window.devicePixelRatio())
    window.close()
    return ratio


@pytest.fixture(scope='function', params=[testing._pytest_param()])
def subjects_dir_tmp(tmp_path):
    """Copy MNE-testing-data subjects_dir to a temp dir for manipulation."""
    for key in ('sample', 'fsaverage'):
        shutil.copytree(op.join(subjects_dir, key), str(tmp_path / key))
    return str(tmp_path)


# Scoping these as session will make things faster, but need to make sure
# not to modify them in-place in the tests, so keep them private
@pytest.fixture(scope='session', params=[testing._pytest_param()])
def _evoked_cov_sphere(_evoked):
    """Compute a small evoked/cov/sphere combo for use with forwards."""
    evoked = _evoked.copy().pick_types(meg=True)
    evoked.pick_channels(evoked.ch_names[::4])
    assert len(evoked.ch_names) == 77
    cov = mne.read_cov(fname_cov)
    sphere = mne.make_sphere_model('auto', 'auto', evoked.info)
    return evoked, cov, sphere


@pytest.fixture(scope='session')
def _fwd_surf(_evoked_cov_sphere):
    """Compute a forward for a surface source space."""
    evoked, cov, sphere = _evoked_cov_sphere
    src_surf = mne.read_source_spaces(fname_src)
    return mne.make_forward_solution(
        evoked.info, fname_trans, src_surf, sphere, mindist=5.0)


@pytest.fixture(scope='session')
def _fwd_subvolume(_evoked_cov_sphere):
    """Compute a forward for a surface source space."""
    pytest.importorskip('nibabel')
    evoked, cov, sphere = _evoked_cov_sphere
    volume_labels = ['Left-Cerebellum-Cortex', 'right-Cerebellum-Cortex']
    with pytest.raises(ValueError,
                       match=r"Did you mean one of \['Right-Cere"):
        mne.setup_volume_source_space(
            'sample', pos=20., volume_label=volume_labels,
            subjects_dir=subjects_dir)
    volume_labels[1] = 'R' + volume_labels[1][1:]
    src_vol = mne.setup_volume_source_space(
        'sample', pos=20., volume_label=volume_labels,
        subjects_dir=subjects_dir, add_interpolator=False)
    return mne.make_forward_solution(
        evoked.info, fname_trans, src_vol, sphere, mindist=5.0)


@pytest.fixture(scope='session')
def _all_src_types_fwd(_fwd_surf, _fwd_subvolume):
    """Create all three forward types (surf, vol, mixed)."""
    fwds = dict(surface=_fwd_surf, volume=_fwd_subvolume)
    with pytest.raises(RuntimeError,
                       match='Invalid source space with kinds'):
        fwds['volume']['src'] + fwds['surface']['src']

    # mixed (4)
    fwd = fwds['surface'].copy()
    f2 = fwds['volume']
    for keys, axis in [(('source_rr',), 0),
                       (('source_nn',), 0),
                       (('sol', 'data'), 1),
                       (('_orig_sol',), 1)]:
        a, b = fwd, f2
        key = keys[0]
        if len(keys) > 1:
            a, b = a[key], b[key]
            key = keys[1]
        a[key] = np.concatenate([a[key], b[key]], axis=axis)
    fwd['sol']['ncol'] = fwd['sol']['data'].shape[1]
    fwd['nsource'] = fwd['sol']['ncol'] // 3
    fwd['src'] = fwd['src'] + f2['src']
    fwds['mixed'] = fwd

    return fwds


@pytest.fixture(scope='session')
def _all_src_types_inv_evoked(_evoked_cov_sphere, _all_src_types_fwd):
    """Compute inverses for all source types."""
    evoked, cov, _ = _evoked_cov_sphere
    invs = dict()
    for kind, fwd in _all_src_types_fwd.items():
        assert fwd['src'].kind == kind
        with pytest.warns(RuntimeWarning, match='has magnitude'):
            invs[kind] = mne.minimum_norm.make_inverse_operator(
                evoked.info, fwd, cov)
    return invs, evoked


@pytest.fixture(scope='function')
def all_src_types_inv_evoked(_all_src_types_inv_evoked):
    """All source types of inverses, allowing for possible modification."""
    invs, evoked = _all_src_types_inv_evoked
    invs = {key: val.copy() for key, val in invs.items()}
    evoked = evoked.copy()
    return invs, evoked


@pytest.fixture(scope='function')
def mixed_fwd_cov_evoked(_evoked_cov_sphere, _all_src_types_fwd):
    """Compute inverses for all source types."""
    evoked, cov, _ = _evoked_cov_sphere
    return _all_src_types_fwd['mixed'].copy(), cov.copy(), evoked.copy()


@pytest.fixture(scope='session')
@pytest.mark.slowtest
@pytest.mark.parametrize(params=[testing._pytest_param()])
def src_volume_labels():
    """Create a 7mm source space with labels."""
    pytest.importorskip('nibabel')
    volume_labels = mne.get_volume_labels_from_aseg(fname_aseg)
    with pytest.warns(RuntimeWarning, match='Found no usable.*Left-vessel.*'):
        src = mne.setup_volume_source_space(
            'sample', 7., mri='aseg.mgz', volume_label=volume_labels,
            add_interpolator=False, bem=fname_bem,
            subjects_dir=subjects_dir)
    lut, _ = mne.read_freesurfer_lut()
    assert len(volume_labels) == 46
    assert volume_labels[0] == 'Unknown'
    assert lut['Unknown'] == 0  # it will be excluded during label gen
    return src, tuple(volume_labels), lut


def _fail(*args, **kwargs):
    __tracebackhide__ = True
    raise AssertionError('Test should not download')


@pytest.fixture(scope='function')
def download_is_error(monkeypatch):
    """Prevent downloading by raising an error when it's attempted."""
    import pooch
    monkeypatch.setattr(pooch, 'retrieve', _fail)


@pytest.fixture()
def brain_gc(request):
    """Ensure that brain can be properly garbage collected."""
    keys = (
        'renderer_interactive',
        'renderer_interactive_pyvistaqt',
        'renderer',
        'renderer_pyvistaqt',
        'renderer_notebook',
    )
    assert set(request.fixturenames) & set(keys) != set()
    for key in keys:
        if key in request.fixturenames:
            is_pv = \
                request.getfixturevalue(key)._get_3d_backend() == 'pyvistaqt'
            close_func = request.getfixturevalue(key).backend._close_all
            break
    if not is_pv:
        yield
        return
    from mne.viz import Brain
    ignore = set(id(o) for o in gc.get_objects())
    yield
    close_func()
    # no need to warn if the test itself failed, pytest-harvest helps us here
    try:
        outcome = request.node.harvest_rep_call
    except Exception:
        outcome = 'failed'
    if outcome != 'passed':
        return
    _assert_no_instances(Brain, 'after')
    # Check VTK
    objs = gc.get_objects()
    bad = list()
    for o in objs:
        try:
            name = o.__class__.__name__
        except Exception:  # old Python, probably
            pass
        else:
            if name.startswith('vtk') and id(o) not in ignore:
                bad.append(name)
        del o
    del objs, ignore, Brain
    assert len(bad) == 0, 'VTK objects linger:\n' + '\n'.join(bad)


def pytest_sessionfinish(session, exitstatus):
    """Handle the end of the session."""
    n = session.config.option.durations
    if n is None:
        return
    print('\n')
    try:
        import pytest_harvest
    except ImportError:
        print('Module-level timings require pytest-harvest')
        return
    from py.io import TerminalWriter
    # get the number to print
    res = pytest_harvest.get_session_synthesis_dct(session)
    files = dict()
    for key, val in res.items():
        parts = Path(key.split(':')[0]).parts
        # split mne/tests/test_whatever.py into separate categories since these
        # are essentially submodule-level tests. Keeping just [:3] works,
        # except for mne/viz where we want level-4 granulatity
        split_submodules = (('mne', 'viz'), ('mne', 'preprocessing'))
        parts = parts[:4 if parts[:2] in split_submodules else 3]
        if not parts[-1].endswith('.py'):
            parts = parts + ('',)
        file_key = '/'.join(parts)
        files[file_key] = files.get(file_key, 0) + val['pytest_duration_s']
    files = sorted(list(files.items()), key=lambda x: x[1])[::-1]
    # print
    files = files[:n]
    if len(files):
        writer = TerminalWriter()
        writer.line()  # newline
        writer.sep('=', f'slowest {n} test module{_pl(n)}')
        names, timings = zip(*files)
        timings = [f'{timing:0.2f}s total' for timing in timings]
        rjust = max(len(timing) for timing in timings)
        timings = [timing.rjust(rjust) for timing in timings]
        for name, timing in zip(names, timings):
            writer.line(f'{timing.ljust(15)}{name}')


@pytest.fixture(scope="function", params=('Numba', 'NumPy'))
def numba_conditional(monkeypatch, request):
    """Test both code paths on machines that have Numba."""
    assert request.param in ('Numba', 'NumPy')
    if request.param == 'NumPy' and has_numba:
        monkeypatch.setattr(
            cluster_level, '_get_buddies', cluster_level._get_buddies_fallback)
        monkeypatch.setattr(
            cluster_level, '_get_selves', cluster_level._get_selves_fallback)
        monkeypatch.setattr(
            cluster_level, '_where_first', cluster_level._where_first_fallback)
        monkeypatch.setattr(
            numerics, '_arange_div', numerics._arange_div_fallback)
    if request.param == 'Numba' and not has_numba:
        pytest.skip('Numba not installed')
    yield request.param


# Create one nbclient and reuse it
@pytest.fixture(scope='session')
def _nbclient():
    try:
        import nbformat
        from jupyter_client import AsyncKernelManager
        from nbclient import NotebookClient
        from ipywidgets import Button  # noqa
        import ipyvtklink  # noqa
    except Exception as exc:
        return pytest.skip(f'Skipping Notebook test: {exc}')
    km = AsyncKernelManager(config=None)
    nb = nbformat.reads("""
{
 "cells": [
  {
   "cell_type": "code",
   "execution_count": null,
   "metadata":{},
   "outputs": [],
   "source":[]
  }
 ],
 "metadata": {
  "language_info": {
   "codemirror_mode": {
    "name": "ipython",
    "version":3},
   "file_extension": ".py",
   "mimetype": "text/x-python",
   "name": "python",
   "nbconvert_exporter": "python",
   "pygments_lexer": "ipython3",
   "version": "3.7.5"
  }
 },
 "nbformat": 4,
 "nbformat_minor": 4
}""", as_version=4)
    client = NotebookClient(nb, km=km)
    yield client
    client._cleanup_kernel()


@pytest.fixture(scope='function')
def nbexec(_nbclient):
    """Execute Python code in a notebook."""
    # Adapted/simplified from nbclient/client.py (BSD-3-Clause)
    _nbclient._cleanup_kernel()

    def execute(code, reset=False):
        _nbclient.reset_execution_trackers()
        with _nbclient.setup_kernel():
            assert _nbclient.kc is not None
            cell = Bunch(cell_type='code', metadata={}, source=dedent(code))
            _nbclient.execute_cell(cell, 0, execution_count=0)
            _nbclient.set_widgets_metadata()

    yield execute


def pytest_runtest_call(item):
    """Run notebook code written in Python."""
    if 'nbexec' in getattr(item, 'fixturenames', ()):
        nbexec = item.funcargs['nbexec']
        code = inspect.getsource(getattr(item.module, item.name.split('[')[0]))
        code = code.splitlines()
        ci = 0
        for ci, c in enumerate(code):
            if c.startswith('    '):  # actual content
                break
        code = '\n'.join(code[ci:])

        def run(nbexec=nbexec, code=code):
            nbexec(code)

        item.runtest = run
    return<|MERGE_RESOLUTION|>--- conflicted
+++ resolved
@@ -417,13 +417,8 @@
 @pytest.fixture
 def pg_backend(request, garbage_collect):
     """Use for pyqtgraph-specific test-functions."""
-<<<<<<< HEAD
     _check_pyqtgraph(request)
-    with use_browser_backend('pyqtgraph') as backend:
-=======
-    _check_pyqtgraph()
     with use_browser_backend('qt') as backend:
->>>>>>> 3ccb6c0d
         yield backend
         backend._close_all()
 
@@ -435,13 +430,8 @@
 def browser_backend(request, garbage_collect):
     """Parametrizes the name of the browser backend."""
     backend_name = request.param
-<<<<<<< HEAD
-    if backend_name == 'pyqtgraph':
+    if backend_name == 'qt':
         _check_pyqtgraph(request)
-=======
-    if backend_name == 'qt':
-        _check_pyqtgraph()
->>>>>>> 3ccb6c0d
     with use_browser_backend(backend_name) as backend:
         yield backend
         backend._close_all()
