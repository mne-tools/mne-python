"""Single-dipole functions and classes."""

# Authors: Alexandre Gramfort <alexandre.gramfort@inria.fr>
#          Eric Larson <larson.eric.d@gmail.com>
#
# License: Simplified BSD

from copy import deepcopy
import functools
from functools import partial
import re

import numpy as np
from scipy.linalg import eigh, svd
from scipy.optimize import fmin_cobyla

from .cov import compute_whitener, _ensure_cov
from .io.constants import FIFF
from .io.pick import pick_types
from .io.proj import make_projector, _needs_eeg_average_ref_proj
from .bem import _fit_sphere
from .evoked import _read_evoked, _aspect_rev, _write_evokeds
from .fixes import pinvh, _safe_svd
from ._freesurfer import read_freesurfer_lut, _get_aseg
from .transforms import _print_coord_trans, _coord_frame_name, apply_trans
from .viz.evoked import _plot_evoked
from ._freesurfer import head_to_mni, head_to_mri
from .forward._make_forward import (
    _get_trans,
    _setup_bem,
    _prep_meg_channels,
    _prep_eeg_channels,
)
from .forward._compute_forward import _compute_forwards_meeg, _prep_field_computation

from .surface import transform_surface_to, _compute_nearest, _points_outside_surface
from .bem import _bem_find_surface, _bem_surf_name
from .source_space import _make_volume_source_space, SourceSpaces
from .parallel import parallel_func
from .utils import (
    logger,
    verbose,
    _time_mask,
    warn,
    _check_fname,
    check_fname,
    _pl,
    fill_doc,
    _check_option,
    _svd_lwork,
    _repeated_svd,
    _get_blas_funcs,
    _validate_type,
    copy_function_doc_to_method_doc,
    ExtendedTimeMixin,
    TimeMixin,
    _verbose_safe_false,
)
from .viz import plot_dipole_locations


@fill_doc
class Dipole(TimeMixin):
    """Dipole class for sequential dipole fits.

    .. note::
        This class should usually not be instantiated directly via
        ``mne.Dipole(...)``. Instead, use one of the functions
        listed in the See Also section below.

    Used to store positions, orientations, amplitudes, times, goodness of fit
    of dipoles, typically obtained with Neuromag/xfit, mne_dipole_fit
    or certain inverse solvers. Note that dipole position vectors are given in
    the head coordinate frame.

    Parameters
    ----------
    times : array, shape (n_dipoles,)
        The time instants at which each dipole was fitted (s).
    pos : array, shape (n_dipoles, 3)
        The dipoles positions (m) in head coordinates.
    amplitude : array, shape (n_dipoles,)
        The amplitude of the dipoles (Am).
    ori : array, shape (n_dipoles, 3)
        The dipole orientations (normalized to unit length).
    gof : array, shape (n_dipoles,)
        The goodness of fit.
    name : str | None
        Name of the dipole.
    conf : dict
        Confidence limits in dipole orientation for "vol" in m^3 (volume),
        "depth" in m (along the depth axis), "long" in m (longitudinal axis),
        "trans" in m (transverse axis), "qlong" in Am, and "qtrans" in Am
        (currents). The current confidence limit in the depth direction is
        assumed to be zero (although it can be non-zero when a BEM is used).

        .. versionadded:: 0.15
    khi2 : array, shape (n_dipoles,)
        The χ^2 values for the fits.

        .. versionadded:: 0.15
    nfree : array, shape (n_dipoles,)
        The number of free parameters for each fit.

        .. versionadded:: 0.15
    %(verbose)s

    See Also
    --------
    fit_dipole
    DipoleFixed
    read_dipole

    Notes
    -----
    This class is for sequential dipole fits, where the position
    changes as a function of time. For fixed dipole fits, where the
    position is fixed as a function of time, use :class:`mne.DipoleFixed`.
    """

    @verbose
    def __init__(
        self,
        times,
        pos,
        amplitude,
        ori,
        gof,
        name=None,
        conf=None,
        khi2=None,
        nfree=None,
        *,
        verbose=None,
    ):  # noqa: D102
        self._set_times(np.array(times))
        self.pos = np.array(pos)
        self.amplitude = np.array(amplitude)
        self.ori = np.array(ori)
        self.gof = np.array(gof)
        self.name = name
        self.conf = dict()
        if conf is not None:
            for key, value in conf.items():
                self.conf[key] = np.array(value)
        self.khi2 = np.array(khi2) if khi2 is not None else None
        self.nfree = np.array(nfree) if nfree is not None else None

    def __repr__(self):  # noqa: D105
        s = "n_times : %s" % len(self.times)
        s += ", tmin : %0.3f" % np.min(self.times)
        s += ", tmax : %0.3f" % np.max(self.times)
        return "<Dipole | %s>" % s

    @verbose
    def save(self, fname, overwrite=False, *, verbose=None):
        """Save dipole in a ``.dip`` or ``.bdip`` file.

        Parameters
        ----------
        fname : path-like
            The name of the ``.dip`` or ``.bdip`` file.
        %(overwrite)s

            .. versionadded:: 0.20
        %(verbose)s

        Notes
        -----
        .. versionchanged:: 0.20
           Support for writing bdip (Xfit binary) files.
        """
        # obligatory fields
        fname = _check_fname(fname, overwrite=overwrite)
        if fname.suffix == ".bdip":
            _write_dipole_bdip(fname, self)
        else:
            _write_dipole_text(fname, self)

    @verbose
    def crop(self, tmin=None, tmax=None, include_tmax=True, verbose=None):
        """Crop data to a given time interval.

        Parameters
        ----------
        tmin : float | None
            Start time of selection in seconds.
        tmax : float | None
            End time of selection in seconds.
        %(include_tmax)s
        %(verbose)s

        Returns
        -------
        self : instance of Dipole
            The cropped instance.
        """
        sfreq = None
        if len(self.times) > 1:
            sfreq = 1.0 / np.median(np.diff(self.times))
        mask = _time_mask(
            self.times, tmin, tmax, sfreq=sfreq, include_tmax=include_tmax
        )
        self._set_times(self.times[mask])
        for attr in ("pos", "gof", "amplitude", "ori", "khi2", "nfree"):
            if getattr(self, attr) is not None:
                setattr(self, attr, getattr(self, attr)[mask])
        for key in self.conf.keys():
            self.conf[key] = self.conf[key][mask]
        return self

    def copy(self):
        """Copy the Dipoles object.

        Returns
        -------
        dip : instance of Dipole
            The copied dipole instance.
        """
        return deepcopy(self)

    @verbose
    @copy_function_doc_to_method_doc(plot_dipole_locations)
    def plot_locations(
        self,
        trans,
        subject,
        subjects_dir=None,
        mode="orthoview",
        coord_frame="mri",
        idx="gof",
        show_all=True,
        ax=None,
        block=False,
        show=True,
        scale=None,
        color=None,
        *,
        highlight_color="r",
        fig=None,
        title=None,
        head_source="seghead",
        surf="pial",
        width=None,
        verbose=None,
    ):
        return plot_dipole_locations(
            self,
            trans,
            subject,
            subjects_dir,
            mode,
            coord_frame,
            idx,
            show_all,
            ax,
            block,
            show,
            scale=scale,
            color=color,
            highlight_color=highlight_color,
            fig=fig,
            title=title,
            head_source=head_source,
            surf=surf,
            width=width,
        )

    @verbose
    def to_mni(self, subject, trans, subjects_dir=None, verbose=None):
        """Convert dipole location from head to MNI coordinates.

        Parameters
        ----------
        %(subject)s
        %(trans_not_none)s
        %(subjects_dir)s
        %(verbose)s

        Returns
        -------
        pos_mni : array, shape (n_pos, 3)
            The MNI coordinates (in mm) of pos.
        """
        mri_head_t, trans = _get_trans(trans)
        return head_to_mni(
            self.pos, subject, mri_head_t, subjects_dir=subjects_dir, verbose=verbose
        )

    @verbose
    def to_mri(self, subject, trans, subjects_dir=None, verbose=None):
        """Convert dipole location from head to MRI surface RAS coordinates.

        Parameters
        ----------
        %(subject)s
        %(trans_not_none)s
        %(subjects_dir)s
        %(verbose)s

        Returns
        -------
        pos_mri : array, shape (n_pos, 3)
            The Freesurfer surface RAS coordinates (in mm) of pos.
        """
        mri_head_t, trans = _get_trans(trans)
        return head_to_mri(
            self.pos,
            subject,
            mri_head_t,
            subjects_dir=subjects_dir,
            verbose=verbose,
            kind="mri",
        )

    @verbose
    def to_volume_labels(
        self,
        trans,
        subject="fsaverage",
        aseg="aparc+aseg",
        subjects_dir=None,
        verbose=None,
    ):
        """Find an ROI in atlas for the dipole positions.

        Parameters
        ----------
        %(trans)s

            .. versionchanged:: 0.19
                Support for 'fsaverage' argument.
        %(subject)s
        %(aseg)s
        %(subjects_dir)s
        %(verbose)s

        Returns
        -------
        labels : list
            List of anatomical region names from anatomical segmentation atlas.

        Notes
        -----
        .. versionadded:: 0.24
        """
        aseg_img, aseg_data = _get_aseg(aseg, subject, subjects_dir)
        mri_vox_t = np.linalg.inv(aseg_img.header.get_vox2ras_tkr())

        # Load freesurface atlas LUT
        lut_inv = read_freesurfer_lut()[0]
        lut = {v: k for k, v in lut_inv.items()}

        # transform to voxel space from head space
        pos = self.to_mri(subject, trans, subjects_dir=subjects_dir, verbose=verbose)
        pos = apply_trans(mri_vox_t, pos)
        pos = np.rint(pos).astype(int)

        # Get voxel value and label from LUT
        labels = [lut.get(aseg_data[tuple(coord)], "Unknown") for coord in pos]
        return labels

    def plot_amplitudes(self, color="k", show=True):
        """Plot the dipole amplitudes as a function of time.

        Parameters
        ----------
        color : matplotlib color
            Color to use for the trace.
        show : bool
            Show figure if True.

        Returns
        -------
        fig : matplotlib.figure.Figure
            The figure object containing the plot.
        """
        from .viz import plot_dipole_amplitudes

        return plot_dipole_amplitudes([self], [color], show)

    def __getitem__(self, item):
        """Get a time slice.

        Parameters
        ----------
        item : array-like or slice
            The slice of time points to use.

        Returns
        -------
        dip : instance of Dipole
            The sliced dipole.
        """
        if isinstance(item, int):  # make sure attributes stay 2d
            item = [item]

        selected_times = self.times[item].copy()
        selected_pos = self.pos[item, :].copy()
        selected_amplitude = self.amplitude[item].copy()
        selected_ori = self.ori[item, :].copy()
        selected_gof = self.gof[item].copy()
        selected_name = self.name
        selected_conf = dict()
        for key in self.conf.keys():
            selected_conf[key] = self.conf[key][item]
        selected_khi2 = self.khi2[item] if self.khi2 is not None else None
        selected_nfree = self.nfree[item] if self.nfree is not None else None
        return Dipole(
            selected_times,
            selected_pos,
            selected_amplitude,
            selected_ori,
            selected_gof,
            selected_name,
            selected_conf,
            selected_khi2,
            selected_nfree,
        )

    def __len__(self):
        """Return the number of dipoles.

        Returns
        -------
        len : int
            The number of dipoles.

        Examples
        --------
        This can be used as::

            >>> len(dipoles)  # doctest: +SKIP
            10
        """
        return self.pos.shape[0]


def _read_dipole_fixed(fname):
    """Read a fixed dipole FIF file."""
    logger.info("Reading %s ..." % fname)
    info, nave, aspect_kind, comment, times, data, _ = _read_evoked(fname)
    return DipoleFixed(info, data, times, nave, aspect_kind, comment=comment)


@fill_doc
class DipoleFixed(ExtendedTimeMixin):
    """Dipole class for fixed-position dipole fits.

    .. note::
        This class should usually not be instantiated directly
        via ``mne.DipoleFixed(...)``. Instead, use one of the functions
        listed in the See Also section below.

    Parameters
    ----------
    %(info_not_none)s
    data : array, shape (n_channels, n_times)
        The dipole data.
    times : array, shape (n_times,)
        The time points.
    nave : int
        Number of averages.
    aspect_kind : int
        The kind of data.
    comment : str
        The dipole comment.
    %(verbose)s

    See Also
    --------
    read_dipole
    Dipole
    fit_dipole

    Notes
    -----
    This class is for fixed-position dipole fits, where the position
    (and maybe orientation) is static over time. For sequential dipole fits,
    where the position can change a function of time, use :class:`mne.Dipole`.

    .. versionadded:: 0.12
    """

    @verbose
    def __init__(
        self, info, data, times, nave, aspect_kind, comment="", *, verbose=None
    ):  # noqa: D102
        self.info = info
        self.nave = nave
        self._aspect_kind = aspect_kind
        self.kind = _aspect_rev.get(aspect_kind, "unknown")
        self.comment = comment
        self._set_times(np.array(times))
        self.data = data
        self.preload = True
        self._update_first_last()

    def __repr__(self):  # noqa: D105
        s = "n_times : %s" % len(self.times)
        s += ", tmin : %s" % np.min(self.times)
        s += ", tmax : %s" % np.max(self.times)
        return "<DipoleFixed | %s>" % s

    def copy(self):
        """Copy the DipoleFixed object.

        Returns
        -------
        inst : instance of DipoleFixed
            The copy.

        Notes
        -----
        .. versionadded:: 0.16
        """
        return deepcopy(self)

    @property
    def ch_names(self):
        """Channel names."""
        return self.info["ch_names"]

    @verbose
    def save(self, fname, verbose=None):
        """Save dipole in a .fif file.

        Parameters
        ----------
        fname : path-like
            The name of the .fif file. Must end with ``'.fif'`` or
            ``'.fif.gz'`` to make it explicit that the file contains
            dipole information in FIF format.
        %(verbose)s
        """
        check_fname(
            fname,
            "DipoleFixed",
            (
                "-dip.fif",
                "-dip.fif.gz",
                "_dip.fif",
                "_dip.fif.gz",
            ),
            (".fif", ".fif.gz"),
        )
        _write_evokeds(fname, self, check=False)

    def plot(self, show=True, time_unit="s"):
        """Plot dipole data.

        Parameters
        ----------
        show : bool
            Call pyplot.show() at the end or not.
        time_unit : str
            The units for the time axis, can be "ms" or "s" (default).

            .. versionadded:: 0.16

        Returns
        -------
        fig : instance of matplotlib.figure.Figure
            The figure containing the time courses.
        """
        return _plot_evoked(
            self,
            picks=None,
            exclude=(),
            unit=True,
            show=show,
            ylim=None,
            xlim="tight",
            proj=False,
            hline=None,
            units=None,
            scalings=None,
            titles=None,
            axes=None,
            gfp=False,
            window_title=None,
            spatial_colors=False,
            plot_type="butterfly",
            selectable=False,
            time_unit=time_unit,
        )


# #############################################################################
# IO
@verbose
def read_dipole(fname, verbose=None):
    """Read ``.dip`` file from Neuromag/xfit or MNE.

    Parameters
    ----------
    fname : path-like
        The name of the ``.dip`` or ``.fif`` file.
    %(verbose)s

    Returns
    -------
    %(dipole)s

    See Also
    --------
    Dipole
    DipoleFixed
    fit_dipole

    Notes
    -----
    .. versionchanged:: 0.20
       Support for reading bdip (Xfit binary) format.
    """
    fname = _check_fname(fname, overwrite="read", must_exist=True)
    if fname.suffix == ".fif" or fname.name.endswith(".fif.gz"):
        return _read_dipole_fixed(fname)
    elif fname.suffix == ".bdip":
        return _read_dipole_bdip(fname)
    else:
        return _read_dipole_text(fname)


def _read_dipole_text(fname):
    """Read a dipole text file."""
    # Figure out the special fields
    need_header = True
    def_line = name = None
    # There is a bug in older np.loadtxt regarding skipping fields,
    # so just read the data ourselves (need to get name and header anyway)
    data = list()
    with open(fname, "r") as fid:
        for line in fid:
            if not (line.startswith("%") or line.startswith("#")):
                need_header = False
                data.append(line.strip().split())
            else:
                if need_header:
                    def_line = line
                if line.startswith("##") or line.startswith("%%"):
                    m = re.search('Name "(.*) dipoles"', line)
                    if m:
                        name = m.group(1)
        del line
    data = np.atleast_2d(np.array(data, float))
    if def_line is None:
        raise OSError(
            "Dipole text file is missing field definition "
            "comment, cannot parse %s" % (fname,)
        )
    # actually parse the fields
    def_line = def_line.lstrip("%").lstrip("#").strip()
    # MNE writes it out differently than Elekta, let's standardize them...
    fields = re.sub(
        r"([X|Y|Z] )\(mm\)",  # "X (mm)", etc.
        lambda match: match.group(1).strip() + "/mm",
        def_line,
    )
    fields = re.sub(
        r"\((.*?)\)", lambda match: "/" + match.group(1), fields  # "Q(nAm)", etc.
    )
    fields = re.sub(
        "(begin|end) ",  # "begin" and "end" with no units
        lambda match: match.group(1) + "/ms",
        fields,
    )
    fields = fields.lower().split()
    required_fields = (
        "begin/ms",
        "x/mm",
        "y/mm",
        "z/mm",
        "q/nam",
        "qx/nam",
        "qy/nam",
        "qz/nam",
        "g/%",
    )
    optional_fields = (
        "khi^2",
        "free",  # standard ones
        # now the confidence fields (up to 5!)
        "vol/mm^3",
        "depth/mm",
        "long/mm",
        "trans/mm",
        "qlong/nam",
        "qtrans/nam",
    )
    conf_scales = [1e-9, 1e-3, 1e-3, 1e-3, 1e-9, 1e-9]
    missing_fields = sorted(set(required_fields) - set(fields))
    if len(missing_fields) > 0:
        raise RuntimeError(
            "Could not find necessary fields in header: %s" % (missing_fields,)
        )
    handled_fields = set(required_fields) | set(optional_fields)
    assert len(handled_fields) == len(required_fields) + len(optional_fields)
    ignored_fields = sorted(set(fields) - set(handled_fields) - {"end/ms"})
    if len(ignored_fields) > 0:
        warn("Ignoring extra fields in dipole file: %s" % (ignored_fields,))
    if len(fields) != data.shape[1]:
        raise OSError(
            "More data fields (%s) found than data columns (%s): %s"
            % (len(fields), data.shape[1], fields)
        )

    logger.info("%d dipole(s) found" % len(data))

    if "end/ms" in fields:
        if np.diff(
            data[:, [fields.index("begin/ms"), fields.index("end/ms")]], 1, -1
        ).any():
            warn(
                "begin and end fields differed, but only begin will be used "
                "to store time values"
            )

    # Find the correct column in our data array, then scale to proper units
    idx = [fields.index(field) for field in required_fields]
    assert len(idx) >= 9
    times = data[:, idx[0]] / 1000.0
    pos = 1e-3 * data[:, idx[1:4]]  # put data in meters
    amplitude = data[:, idx[4]]
    norm = amplitude.copy()
    amplitude /= 1e9
    norm[norm == 0] = 1
    ori = data[:, idx[5:8]] / norm[:, np.newaxis]
    gof = data[:, idx[8]]
    # Deal with optional fields
    optional = [None] * 2
    for fi, field in enumerate(optional_fields[:2]):
        if field in fields:
            optional[fi] = data[:, fields.index(field)]
    khi2, nfree = optional
    conf = dict()
    for field, scale in zip(optional_fields[2:], conf_scales):  # confidence
        if field in fields:
            conf[field.split("/")[0]] = scale * data[:, fields.index(field)]
    return Dipole(times, pos, amplitude, ori, gof, name, conf, khi2, nfree)


def _write_dipole_text(fname, dip):
    fmt = "  %7.1f %7.1f %8.2f %8.2f %8.2f %8.3f %8.3f %8.3f %8.3f %6.2f"
    header = (
        "#   begin     end   X (mm)   Y (mm)   Z (mm)"
        "   Q(nAm)  Qx(nAm)  Qy(nAm)  Qz(nAm)    g/%"
    )
    t = dip.times[:, np.newaxis] * 1000.0
    gof = dip.gof[:, np.newaxis]
    amp = 1e9 * dip.amplitude[:, np.newaxis]
    out = (t, t, dip.pos / 1e-3, amp, dip.ori * amp, gof)

    # optional fields
    fmts = dict(
        khi2=("    khi^2", " %8.1f", 1.0),
        nfree=("  free", " %5d", 1),
        vol=("  vol/mm^3", " %9.3f", 1e9),
        depth=("  depth/mm", " %9.3f", 1e3),
        long=("  long/mm", " %8.3f", 1e3),
        trans=("  trans/mm", " %9.3f", 1e3),
        qlong=("  Qlong/nAm", " %10.3f", 1e9),
        qtrans=("  Qtrans/nAm", " %11.3f", 1e9),
    )
    for key in ("khi2", "nfree"):
        data = getattr(dip, key)
        if data is not None:
            header += fmts[key][0]
            fmt += fmts[key][1]
            out += (data[:, np.newaxis] * fmts[key][2],)
    for key in ("vol", "depth", "long", "trans", "qlong", "qtrans"):
        data = dip.conf.get(key)
        if data is not None:
            header += fmts[key][0]
            fmt += fmts[key][1]
            out += (data[:, np.newaxis] * fmts[key][2],)
    out = np.concatenate(out, axis=-1)

    # NB CoordinateSystem is hard-coded as Head here
    with open(fname, "wb") as fid:
        fid.write('# CoordinateSystem "Head"\n'.encode("utf-8"))
        fid.write((header + "\n").encode("utf-8"))
        np.savetxt(fid, out, fmt=fmt)
        if dip.name is not None:
            fid.write(
                ('## Name "%s dipoles" Style "Dipoles"' % dip.name).encode("utf-8")
            )


_BDIP_ERROR_KEYS = ("depth", "long", "trans", "qlong", "qtrans")


def _read_dipole_bdip(fname):
    name = None
    nfree = None
    with open(fname, "rb") as fid:
        # Which dipole in a multi-dipole set
        times = list()
        pos = list()
        amplitude = list()
        ori = list()
        gof = list()
        conf = dict(vol=list())
        khi2 = list()
        has_errors = None
        while True:
            num = np.frombuffer(fid.read(4), ">i4")
            if len(num) == 0:
                break
            times.append(np.frombuffer(fid.read(4), ">f4")[0])
            fid.read(4)  # end
            fid.read(12)  # r0
            pos.append(np.frombuffer(fid.read(12), ">f4"))
            Q = np.frombuffer(fid.read(12), ">f4")
            amplitude.append(np.linalg.norm(Q))
            ori.append(Q / amplitude[-1])
            gof.append(100 * np.frombuffer(fid.read(4), ">f4")[0])
            this_has_errors = bool(np.frombuffer(fid.read(4), ">i4")[0])
            if has_errors is None:
                has_errors = this_has_errors
                for key in _BDIP_ERROR_KEYS:
                    conf[key] = list()
            assert has_errors == this_has_errors
            fid.read(4)  # Noise level used for error computations
            limits = np.frombuffer(fid.read(20), ">f4")  # error limits
            for key, lim in zip(_BDIP_ERROR_KEYS, limits):
                conf[key].append(lim)
            fid.read(100)  # (5, 5) fully describes the conf. ellipsoid
            conf["vol"].append(np.frombuffer(fid.read(4), ">f4")[0])
            khi2.append(np.frombuffer(fid.read(4), ">f4")[0])
            fid.read(4)  # prob
            fid.read(4)  # total noise estimate
    return Dipole(times, pos, amplitude, ori, gof, name, conf, khi2, nfree)


def _write_dipole_bdip(fname, dip):
    with open(fname, "wb+") as fid:
        for ti, t in enumerate(dip.times):
            fid.write(np.zeros(1, ">i4").tobytes())  # int dipole
            fid.write(np.array([t, 0]).astype(">f4").tobytes())
            fid.write(np.zeros(3, ">f4").tobytes())  # r0
            fid.write(dip.pos[ti].astype(">f4").tobytes())  # pos
            Q = dip.amplitude[ti] * dip.ori[ti]
            fid.write(Q.astype(">f4").tobytes())
            fid.write(np.array(dip.gof[ti] / 100.0, ">f4").tobytes())
            has_errors = int(bool(len(dip.conf)))
            fid.write(np.array(has_errors, ">i4").tobytes())  # has_errors
            fid.write(np.zeros(1, ">f4").tobytes())  # noise level
            for key in _BDIP_ERROR_KEYS:
                val = dip.conf[key][ti] if key in dip.conf else 0.0
                assert val.shape == ()
                fid.write(np.array(val, ">f4").tobytes())
            fid.write(np.zeros(25, ">f4").tobytes())
            conf = dip.conf["vol"][ti] if "vol" in dip.conf else 0.0
            fid.write(np.array(conf, ">f4").tobytes())
            khi2 = dip.khi2[ti] if dip.khi2 is not None else 0
            fid.write(np.array(khi2, ">f4").tobytes())
            fid.write(np.zeros(1, ">f4").tobytes())  # prob
            fid.write(np.zeros(1, ">f4").tobytes())  # total noise est


# #############################################################################
# Fitting


def _dipole_forwards(*, sensors, fwd_data, whitener, rr, n_jobs=None):
    """Compute the forward solution and do other nice stuff."""
    B = _compute_forwards_meeg(
        rr, sensors=sensors, fwd_data=fwd_data, n_jobs=n_jobs, silent=True
    )
    B = np.concatenate(list(B.values()), axis=1)
    assert np.isfinite(B).all()
    B_orig = B.copy()

    # Apply projection and whiten (cov has projections already)
    _, _, dgemm = _get_ddot_dgemv_dgemm()
    B = dgemm(1.0, B, whitener.T)

    # column normalization doesn't affect our fitting, so skip for now
    # S = np.sum(B * B, axis=1)  # across channels
    # scales = np.repeat(3. / np.sqrt(np.sum(np.reshape(S, (len(rr), 3)),
    #                                        axis=1)), 3)
    # B *= scales[:, np.newaxis]
    scales = np.ones(3)
    return B, B_orig, scales


@verbose
def _make_guesses(surf, grid, exclude, mindist, n_jobs=None, verbose=None):
    """Make a guess space inside a sphere or BEM surface."""
    if "rr" in surf:
        logger.info(
            "Guess surface (%s) is in %s coordinates"
            % (_bem_surf_name[surf["id"]], _coord_frame_name(surf["coord_frame"]))
        )
    else:
        logger.info(
            "Making a spherical guess space with radius %7.1f mm..."
            % (1000 * surf["R"])
        )
    logger.info("Filtering (grid = %6.f mm)..." % (1000 * grid))
    src = _make_volume_source_space(
        surf, grid, exclude, 1000 * mindist, do_neighbors=False, n_jobs=n_jobs
    )[0]
    assert "vertno" in src
    # simplify the result to make things easier later
    src = dict(
        rr=src["rr"][src["vertno"]],
        nn=src["nn"][src["vertno"]],
        nuse=src["nuse"],
        coord_frame=src["coord_frame"],
        vertno=np.arange(src["nuse"]),
        type="discrete",
    )
    return SourceSpaces([src])


def _fit_eval(rd, B, B2, *, sensors, fwd_data, whitener, lwork, fwd_svd):
    """Calculate the residual sum of squares."""
    if fwd_svd is None:
        assert sensors is not None
        fwd = _dipole_forwards(
            sensors=sensors, fwd_data=fwd_data, whitener=whitener, rr=rd[np.newaxis, :]
        )[0]
        uu, sing, vv = _repeated_svd(fwd, lwork, overwrite_a=True)
    else:
        uu, sing, vv = fwd_svd
    gof = _dipole_gof(uu, sing, vv, B, B2)[0]
    # mne-c uses fitness=B2-Bm2, but ours (1-gof) is just a normalized version
    return 1.0 - gof


@functools.lru_cache(None)
def _get_ddot_dgemv_dgemm():
    return _get_blas_funcs(np.float64, ("dot", "gemv", "gemm"))


def _dipole_gof(uu, sing, vv, B, B2):
    """Calculate the goodness of fit from the forward SVD."""
    ddot, dgemv, _ = _get_ddot_dgemv_dgemm()
    ncomp = 3 if sing[2] / (sing[0] if sing[0] > 0 else 1.0) > 0.2 else 2
    one = dgemv(1.0, vv[:ncomp], B)  # np.dot(vv[:ncomp], B)
    Bm2 = ddot(one, one)  # np.sum(one * one)
    gof = Bm2 / B2
    return gof, one


def _fit_Q(*, sensors, fwd_data, whitener, B, B2, B_orig, rd, ori=None):
    """Fit the dipole moment once the location is known."""
    if "fwd" in fwd_data:
        # should be a single precomputed "guess" (i.e., fixed position)
        assert rd is None
        fwd = fwd_data["fwd"]
        assert fwd.shape[0] == 3
        fwd_orig = fwd_data["fwd_orig"]
        assert fwd_orig.shape[0] == 3
        scales = fwd_data["scales"]
        assert scales.shape == (3,)
        fwd_svd = fwd_data["fwd_svd"][0]
    else:
        fwd, fwd_orig, scales = _dipole_forwards(
            sensors=sensors, fwd_data=fwd_data, whitener=whitener, rr=rd[np.newaxis, :]
        )
        fwd_svd = None
    if ori is None:
        if fwd_svd is None:
<<<<<<< HEAD
            fwd_svd = svd(fwd, full_matrices=False)
=======
            fwd_svd = _safe_svd(fwd, full_matrices=False)
>>>>>>> 2188c25a
        uu, sing, vv = fwd_svd
        gof, one = _dipole_gof(uu, sing, vv, B, B2)
        ncomp = len(one)
        one /= sing[:ncomp]
        Q = np.dot(one, uu.T[:ncomp])
    else:
        fwd = np.dot(ori[np.newaxis], fwd)
        sing = np.linalg.norm(fwd)
        one = np.dot(fwd / sing, B)
        gof = (one * one)[0] / B2
        Q = ori * np.sum(one / sing)
        ncomp = 3
    # Counteract the effect of column normalization
    Q *= scales[0]
    B_residual_noproj = B_orig - np.dot(fwd_orig.T, Q)
    return Q, gof, B_residual_noproj, ncomp


def _fit_dipoles(
    fun,
    min_dist_to_inner_skull,
    data,
    times,
    guess_rrs,
    guess_data,
    *,
    sensors,
    fwd_data,
    whitener,
    ori,
    n_jobs,
    rank,
    rhoend,
):
    """Fit a single dipole to the given whitened, projected data."""
    parallel, p_fun, n_jobs = parallel_func(fun, n_jobs)
    # parallel over time points
    res = parallel(
        p_fun(
            min_dist_to_inner_skull,
            B,
            t,
            guess_rrs,
            guess_data,
            sensors=sensors,
            fwd_data=fwd_data,
            whitener=whitener,
            fmin_cobyla=fmin_cobyla,
            ori=ori,
            rank=rank,
            rhoend=rhoend,
        )
        for B, t in zip(data.T, times)
    )
    pos = np.array([r[0] for r in res])
    amp = np.array([r[1] for r in res])
    ori = np.array([r[2] for r in res])
    gof = np.array([r[3] for r in res]) * 100  # convert to percentage
    conf = None
    if res[0][4] is not None:
        conf = np.array([r[4] for r in res])
        keys = ["vol", "depth", "long", "trans", "qlong", "qtrans"]
        conf = {key: conf[:, ki] for ki, key in enumerate(keys)}
    khi2 = np.array([r[5] for r in res])
    nfree = np.array([r[6] for r in res])
    residual_noproj = np.array([r[7] for r in res]).T

    return pos, amp, ori, gof, conf, khi2, nfree, residual_noproj


'''Simplex code in case we ever want/need it for testing

def _make_tetra_simplex():
    """Make the initial tetrahedron"""
    #
    # For this definition of a regular tetrahedron, see
    #
    # http://mathworld.wolfram.com/Tetrahedron.html
    #
    x = np.sqrt(3.0) / 3.0
    r = np.sqrt(6.0) / 12.0
    R = 3 * r
    d = x / 2.0
    simplex = 1e-2 * np.array([[x, 0.0, -r],
                               [-d, 0.5, -r],
                               [-d, -0.5, -r],
                               [0., 0., R]])
    return simplex


def try_(p, y, psum, ndim, fun, ihi, neval, fac):
    """Helper to try a value"""
    ptry = np.empty(ndim)
    fac1 = (1.0 - fac) / ndim
    fac2 = fac1 - fac
    ptry = psum * fac1 - p[ihi] * fac2
    ytry = fun(ptry)
    neval += 1
    if ytry < y[ihi]:
        y[ihi] = ytry
        psum[:] += ptry - p[ihi]
        p[ihi] = ptry
    return ytry, neval


def _simplex_minimize(p, ftol, stol, fun, max_eval=1000):
    """Minimization with the simplex algorithm

    Modified from Numerical recipes"""
    y = np.array([fun(s) for s in p])
    ndim = p.shape[1]
    assert p.shape[0] == ndim + 1
    mpts = ndim + 1
    neval = 0
    psum = p.sum(axis=0)

    loop = 1
    while(True):
        ilo = 1
        if y[1] > y[2]:
            ihi = 1
            inhi = 2
        else:
            ihi = 2
            inhi = 1
        for i in range(mpts):
            if y[i] < y[ilo]:
                ilo = i
            if y[i] > y[ihi]:
                inhi = ihi
                ihi = i
            elif y[i] > y[inhi]:
                if i != ihi:
                    inhi = i

        rtol = 2 * np.abs(y[ihi] - y[ilo]) / (np.abs(y[ihi]) + np.abs(y[ilo]))
        if rtol < ftol:
            break
        if neval >= max_eval:
            raise RuntimeError('Maximum number of evaluations exceeded.')
        if stol > 0:  # Has the simplex collapsed?
            dsum = np.sqrt(np.sum((p[ilo] - p[ihi]) ** 2))
            if loop > 5 and dsum < stol:
                break

        ytry, neval = try_(p, y, psum, ndim, fun, ihi, neval, -1.)
        if ytry <= y[ilo]:
            ytry, neval = try_(p, y, psum, ndim, fun, ihi, neval, 2.)
        elif ytry >= y[inhi]:
            ysave = y[ihi]
            ytry, neval = try_(p, y, psum, ndim, fun, ihi, neval, 0.5)
            if ytry >= ysave:
                for i in range(mpts):
                    if i != ilo:
                        psum[:] = 0.5 * (p[i] + p[ilo])
                        p[i] = psum
                        y[i] = fun(psum)
                neval += ndim
                psum = p.sum(axis=0)
        loop += 1
'''


def _fit_confidence(*, rd, Q, ori, whitener, fwd_data, sensors):
    # As describedd in the Xfit manual, confidence intervals can be calculated
    # by examining a linearization of model at the best-fitting location,
    # i.e. taking the Jacobian and using the whitener:
    #
    #     J = [∂b/∂x ∂b/∂y ∂b/∂z ∂b/∂Qx ∂b/∂Qy ∂b/∂Qz]
    #     C = (J.T C^-1 J)^-1
    #
    # And then the confidence interval is the diagonal of C, scaled by 1.96
    # (for 95% confidence).
    direction = np.empty((3, 3))
    # The coordinate system has the x axis aligned with the dipole orientation,
    direction[0] = ori
    # the z axis through the origin of the sphere model
    rvec = rd - fwd_data["inner_skull"]["r0"]
    direction[2] = rvec - ori * np.dot(ori, rvec)  # orthogonalize
    direction[2] /= np.linalg.norm(direction[2])
    # and the y axis perpendical with these forming a right-handed system.
    direction[1] = np.cross(direction[2], direction[0])
    assert np.allclose(np.dot(direction, direction.T), np.eye(3))
    # Get spatial deltas in dipole coordinate directions
    deltas = (-1e-4, 1e-4)
    J = np.empty((whitener.shape[0], 6))
    for ii in range(3):
        fwds = []
        for delta in deltas:
            this_r = rd[np.newaxis] + delta * direction[ii]
            fwds.append(
                np.dot(
                    Q,
                    _dipole_forwards(
                        sensors=sensors, fwd_data=fwd_data, whitener=whitener, rr=this_r
                    )[0],
                )
            )
        J[:, ii] = np.diff(fwds, axis=0)[0] / np.diff(deltas)[0]
    # Get current (Q) deltas in the dipole directions
    deltas = np.array([-0.01, 0.01]) * np.linalg.norm(Q)
    this_fwd = _dipole_forwards(
        sensors=sensors, fwd_data=fwd_data, whitener=whitener, rr=rd[np.newaxis]
    )[0]
    for ii in range(3):
        fwds = []
        for delta in deltas:
            fwds.append(np.dot(Q + delta * direction[ii], this_fwd))
        J[:, ii + 3] = np.diff(fwds, axis=0)[0] / np.diff(deltas)[0]
    # J is already whitened, so we don't need to do np.dot(whitener, J).
    # However, the units in the Jacobian are potentially quite different,
    # so we need to do some normalization during inversion, then revert.
    direction_norm = np.linalg.norm(J[:, :3])
    Q_norm = np.linalg.norm(J[:, 3:5])  # omit possible zero Z
    norm = np.array([direction_norm] * 3 + [Q_norm] * 3)
    J /= norm
    J = np.dot(J.T, J)
    C = pinvh(J, rtol=1e-14)
    C /= norm
    C /= norm[:, np.newaxis]
    conf = 1.96 * np.sqrt(np.diag(C))
    # The confidence volume of the dipole location is obtained from by
    # taking the eigenvalues of the upper left submatrix and computing
    # v = 4π/3 √(c^3 λ1 λ2 λ3) with c = 7.81, or:
    vol_conf = (
        4
        * np.pi
        / 3.0
        * np.sqrt(476.379541 * np.prod(eigh(C[:3, :3], eigvals_only=True)))
    )
    conf = np.concatenate([conf, [vol_conf]])
    # Now we reorder and subselect the proper columns:
    # vol, depth, long, trans, Qlong, Qtrans (discard Qdepth, assumed zero)
    conf = conf[[6, 2, 0, 1, 3, 4]]
    return conf


def _surface_constraint(rd, surf, min_dist_to_inner_skull):
    """Surface fitting constraint."""
    dist = _compute_nearest(surf["rr"], rd[np.newaxis, :], return_dists=True)[1][0]
    if _points_outside_surface(rd[np.newaxis, :], surf, 1)[0]:
        dist *= -1.0
    # Once we know the dipole is below the inner skull,
    # let's check if its distance to the inner skull is at least
    # min_dist_to_inner_skull. This can be enforced by adding a
    # constrain proportional to its distance.
    dist -= min_dist_to_inner_skull
    return dist


def _sphere_constraint(rd, r0, R_adj):
    """Sphere fitting constraint."""
    return R_adj - np.sqrt(np.sum((rd - r0) ** 2))


def _fit_dipole(
    min_dist_to_inner_skull,
    B_orig,
    t,
    guess_rrs,
    guess_data,
    *,
    sensors,
    fwd_data,
    whitener,
    fmin_cobyla,
    ori,
    rank,
    rhoend,
):
    """Fit a single bit of data."""
    B = np.dot(whitener, B_orig)

    # make constraint function to keep the solver within the inner skull
    if "rr" in fwd_data["inner_skull"]:  # bem
        surf = fwd_data["inner_skull"]
        constraint = partial(
            _surface_constraint,
            surf=surf,
            min_dist_to_inner_skull=min_dist_to_inner_skull,
        )
    else:  # sphere
        surf = None
        constraint = partial(
            _sphere_constraint,
            r0=fwd_data["inner_skull"]["r0"],
            R_adj=fwd_data["inner_skull"]["R"] - min_dist_to_inner_skull,
        )

    # Find a good starting point (find_best_guess in C)
    B2 = np.dot(B, B)
    if B2 == 0:
        warn("Zero field found for time %s" % t)
        return np.zeros(3), 0, np.zeros(3), 0, B

    idx = np.argmin(
        [
            _fit_eval(
                guess_rrs[[fi], :],
                B,
                B2,
                fwd_svd=fwd_svd,
                fwd_data=None,
                sensors=None,
                whitener=None,
                lwork=None,
            )
            for fi, fwd_svd in enumerate(guess_data["fwd_svd"])
        ]
    )
    x0 = guess_rrs[idx]
    lwork = _svd_lwork((3, B.shape[0]))
    fun = partial(
        _fit_eval,
        B=B,
        B2=B2,
        fwd_data=fwd_data,
        whitener=whitener,
        lwork=lwork,
        sensors=sensors,
        fwd_svd=None,
    )

    # Tested minimizers:
    #    Simplex, BFGS, CG, COBYLA, L-BFGS-B, Powell, SLSQP, TNC
    # Several were similar, but COBYLA won for having a handy constraint
    # function we can use to ensure we stay inside the inner skull /
    # smallest sphere
    rd_final = fmin_cobyla(
        fun, x0, (constraint,), consargs=(), rhobeg=5e-2, rhoend=rhoend, disp=False
    )

    # simplex = _make_tetra_simplex() + x0
    # _simplex_minimize(simplex, 1e-4, 2e-4, fun)
    # rd_final = simplex[0]

    # Compute the dipole moment at the final point
    Q, gof, residual_noproj, n_comp = _fit_Q(
        sensors=sensors,
        fwd_data=fwd_data,
        whitener=whitener,
        B=B,
        B2=B2,
        B_orig=B_orig,
        rd=rd_final,
        ori=ori,
    )
    khi2 = (1 - gof) * B2
    nfree = rank - n_comp
    amp = np.sqrt(np.dot(Q, Q))
    norm = 1.0 if amp == 0.0 else amp
    ori = Q / norm

    conf = _fit_confidence(
        sensors=sensors, rd=rd_final, Q=Q, ori=ori, whitener=whitener, fwd_data=fwd_data
    )

    msg = "---- Fitted : %7.1f ms" % (1000.0 * t)
    if surf is not None:
        dist_to_inner_skull = _compute_nearest(
            surf["rr"], rd_final[np.newaxis, :], return_dists=True
        )[1][0]
        msg += ", distance to inner skull : %2.4f mm" % (dist_to_inner_skull * 1000.0)

    logger.info(msg)
    return rd_final, amp, ori, gof, conf, khi2, nfree, residual_noproj


def _fit_dipole_fixed(
    min_dist_to_inner_skull,
    B_orig,
    t,
    guess_rrs,
    guess_data,
    *,
    sensors,
    fwd_data,
    whitener,
    fmin_cobyla,
    ori,
    rank,
    rhoend,
):
    """Fit a data using a fixed position."""
    B = np.dot(whitener, B_orig)
    B2 = np.dot(B, B)
    if B2 == 0:
        warn("Zero field found for time %s" % t)
        return np.zeros(3), 0, np.zeros(3), 0, np.zeros(6)
    # Compute the dipole moment
    Q, gof, residual_noproj = _fit_Q(
        fwd_data=guess_data,
        whitener=whitener,
        B=B,
        B2=B2,
        B_orig=B_orig,
        sensors=sensors,
        rd=None,
        ori=ori,
    )[:3]
    if ori is None:
        amp = np.sqrt(np.dot(Q, Q))
        norm = 1.0 if amp == 0.0 else amp
        ori = Q / norm
    else:
        amp = np.dot(Q, ori)
    rd_final = guess_rrs[0]
    # This will be slow, and we don't use it anyway, so omit it for now:
    # conf = _fit_confidence(rd_final, Q, ori, whitener, fwd_data)
    conf = khi2 = nfree = None
    # No corresponding 'logger' message here because it should go *very* fast
    return rd_final, amp, ori, gof, conf, khi2, nfree, residual_noproj


@verbose
def fit_dipole(
    evoked,
    cov,
    bem,
    trans=None,
    min_dist=5.0,
    n_jobs=None,
    pos=None,
    ori=None,
    rank=None,
    accuracy="normal",
    tol=5e-5,
    verbose=None,
):
    """Fit a dipole.

    Parameters
    ----------
    evoked : instance of Evoked
        The dataset to fit.
    cov : str | instance of Covariance
        The noise covariance.
    bem : path-like | instance of ConductorModel
        The BEM filename (str) or conductor model.
    trans : path-like | None
        The head<->MRI transform filename. Must be provided unless BEM
        is a sphere model.
    min_dist : float
        Minimum distance (in millimeters) from the dipole to the inner skull.
        Must be positive. Note that because this is a constraint passed to
        a solver it is not strict but close, i.e. for a ``min_dist=5.`` the
        fits could be 4.9 mm from the inner skull.
    %(n_jobs)s
        It is used in field computation and fitting.
    pos : ndarray, shape (3,) | None
        Position of the dipole to use. If None (default), sequential
        fitting (different position and orientation for each time instance)
        is performed. If a position (in head coords) is given as an array,
        the position is fixed during fitting.

        .. versionadded:: 0.12
    ori : ndarray, shape (3,) | None
        Orientation of the dipole to use. If None (default), the
        orientation is free to change as a function of time. If an
        orientation (in head coordinates) is given as an array, ``pos``
        must also be provided, and the routine computes the amplitude and
        goodness of fit of the dipole at the given position and orientation
        for each time instant.

        .. versionadded:: 0.12
    %(rank_none)s

        .. versionadded:: 0.20
    accuracy : str
        Can be ``"normal"`` (default) or ``"accurate"``, which gives the most
        accurate coil definition but is typically not necessary for real-world
        data.

        .. versionadded:: 0.24
    tol : float
        Final accuracy of the optimization (see ``rhoend`` argument of
        :func:`scipy.optimize.fmin_cobyla`).

        .. versionadded:: 0.24
    %(verbose)s

    Returns
    -------
    dip : instance of Dipole or DipoleFixed
        The dipole fits. A :class:`mne.DipoleFixed` is returned if
        ``pos`` and ``ori`` are both not None, otherwise a
        :class:`mne.Dipole` is returned.
    residual : instance of Evoked
        The M-EEG data channels with the fitted dipolar activity removed.

    See Also
    --------
    mne.beamformer.rap_music
    Dipole
    DipoleFixed
    read_dipole

    Notes
    -----
    .. versionadded:: 0.9.0
    """
    # This could eventually be adapted to work with other inputs, these
    # are what is needed:

    evoked = evoked.copy()
    _validate_type(accuracy, str, "accuracy")
    _check_option("accuracy", accuracy, ("accurate", "normal"))

    # Determine if a list of projectors has an average EEG ref
    if _needs_eeg_average_ref_proj(evoked.info):
        raise ValueError("EEG average reference is mandatory for dipole " "fitting.")
    if min_dist < 0:
        raise ValueError("min_dist should be positive. Got %s" % min_dist)
    if ori is not None and pos is None:
        raise ValueError("pos must be provided if ori is not None")

    data = evoked.data
    if not np.isfinite(data).all():
        raise ValueError("Evoked data must be finite")
    info = evoked.info
    times = evoked.times.copy()
    comment = evoked.comment

    # Convert the min_dist to meters
    min_dist_to_inner_skull = min_dist / 1000.0
    del min_dist

    # Figure out our inputs
    neeg = len(pick_types(info, meg=False, eeg=True, ref_meg=False, exclude=[]))
    if isinstance(bem, str):
        bem_extra = bem
    else:
        bem_extra = repr(bem)
        logger.info("BEM               : %s" % bem_extra)
    mri_head_t, trans = _get_trans(trans)
    logger.info("MRI transform     : %s" % trans)
    safe_false = _verbose_safe_false()
    bem = _setup_bem(bem, bem_extra, neeg, mri_head_t, verbose=safe_false)
    if not bem["is_sphere"]:
        # Find the best-fitting sphere
        inner_skull = _bem_find_surface(bem, "inner_skull")
        inner_skull = inner_skull.copy()
        R, r0 = _fit_sphere(inner_skull["rr"], disp=False)
        # r0 back to head frame for logging
        r0 = apply_trans(mri_head_t["trans"], r0[np.newaxis, :])[0]
        inner_skull["r0"] = r0
        logger.info(
            "Head origin       : "
            "%6.1f %6.1f %6.1f mm rad = %6.1f mm."
            % (1000 * r0[0], 1000 * r0[1], 1000 * r0[2], 1000 * R)
        )
        del R, r0
    else:
        r0 = bem["r0"]
        if len(bem.get("layers", [])) > 0:
            R = bem["layers"][0]["rad"]
            kind = "rad"
        else:  # MEG-only
            # Use the minimum distance to the MEG sensors as the radius then
            R = np.dot(
                np.linalg.inv(info["dev_head_t"]["trans"]), np.hstack([r0, [1.0]])
            )[
                :3
            ]  # r0 -> device
            R = R - [
                info["chs"][pick]["loc"][:3]
                for pick in pick_types(info, meg=True, exclude=[])
            ]
            if len(R) == 0:
                raise RuntimeError(
                    "No MEG channels found, but MEG-only " "sphere model used"
                )
            R = np.min(np.sqrt(np.sum(R * R, axis=1)))  # use dist to sensors
            kind = "max_rad"
        logger.info(
            "Sphere model      : origin at (% 7.2f % 7.2f % 7.2f) mm, "
            "%s = %6.1f mm" % (1000 * r0[0], 1000 * r0[1], 1000 * r0[2], kind, R)
        )
        inner_skull = dict(R=R, r0=r0)  # NB sphere model defined in head frame
        del R, r0

    # Deal with DipoleFixed cases here
    if pos is not None:
        fixed_position = True
        pos = np.array(pos, float)
        if pos.shape != (3,):
            raise ValueError(
                "pos must be None or a 3-element array-like," " got %s" % (pos,)
            )
        logger.info("Fixed position    : %6.1f %6.1f %6.1f mm" % tuple(1000 * pos))
        if ori is not None:
            ori = np.array(ori, float)
            if ori.shape != (3,):
                raise ValueError(
                    "oris must be None or a 3-element array-like," " got %s" % (ori,)
                )
            norm = np.sqrt(np.sum(ori * ori))
            if not np.isclose(norm, 1):
                raise ValueError("ori must be a unit vector, got length %s" % (norm,))
            logger.info("Fixed orientation  : %6.4f %6.4f %6.4f mm" % tuple(ori))
        else:
            logger.info("Free orientation   : <time-varying>")
        fit_n_jobs = 1  # only use 1 job to do the guess fitting
    else:
        fixed_position = False
        # Eventually these could be parameters, but they are just used for
        # the initial grid anyway
        guess_grid = 0.02  # MNE-C uses 0.01, but this is faster w/similar perf
        guess_mindist = max(0.005, min_dist_to_inner_skull)
        guess_exclude = 0.02

        logger.info("Guess grid        : %6.1f mm" % (1000 * guess_grid,))
        if guess_mindist > 0.0:
            logger.info("Guess mindist     : %6.1f mm" % (1000 * guess_mindist,))
        if guess_exclude > 0:
            logger.info("Guess exclude     : %6.1f mm" % (1000 * guess_exclude,))
        logger.info(f"Using {accuracy} MEG coil definitions.")
        fit_n_jobs = n_jobs
    cov = _ensure_cov(cov)
    logger.info("")

    _print_coord_trans(mri_head_t)
    _print_coord_trans(info["dev_head_t"])
    logger.info("%d bad channels total" % len(info["bads"]))

    # Forward model setup (setup_forward_model from setup.c)
    ch_types = evoked.get_channel_types()

    sensors = dict()
    if "grad" in ch_types or "mag" in ch_types:
        sensors["meg"] = _prep_meg_channels(
            info, exclude="bads", accuracy=accuracy, verbose=verbose
        )
    if "eeg" in ch_types:
        sensors["eeg"] = _prep_eeg_channels(info, exclude="bads", verbose=verbose)

    # Ensure that MEG and/or EEG channels are present
    if len(sensors) == 0:
        raise RuntimeError("No MEG or EEG channels found.")

    # Whitener for the data
    logger.info("Decomposing the sensor noise covariance matrix...")
    picks = pick_types(info, meg=True, eeg=True, ref_meg=False)

    # In case we want to more closely match MNE-C for debugging:
    # from .io.pick import pick_info
    # from .cov import prepare_noise_cov
    # info_nb = pick_info(info, picks)
    # cov = prepare_noise_cov(cov, info_nb, info_nb['ch_names'], verbose=False)
    # nzero = (cov['eig'] > 0)
    # n_chan = len(info_nb['ch_names'])
    # whitener = np.zeros((n_chan, n_chan), dtype=np.float64)
    # whitener[nzero, nzero] = 1.0 / np.sqrt(cov['eig'][nzero])
    # whitener = np.dot(whitener, cov['eigvec'])

    whitener, _, rank = compute_whitener(
        cov, info, picks=picks, rank=rank, return_rank=True
    )

    # Proceed to computing the fits (make_guess_data)
    if fixed_position:
        guess_src = dict(nuse=1, rr=pos[np.newaxis], inuse=np.array([True]))
        logger.info("Compute forward for dipole location...")
    else:
        logger.info("\n---- Computing the forward solution for the guesses...")
        guess_src = _make_guesses(
            inner_skull, guess_grid, guess_exclude, guess_mindist, n_jobs=n_jobs
        )[0]
        # grid coordinates go from mri to head frame
        transform_surface_to(guess_src, "head", mri_head_t)
        logger.info("Go through all guess source locations...")

    # inner_skull goes from mri to head frame
    if "rr" in inner_skull:
        transform_surface_to(inner_skull, "head", mri_head_t)
    if fixed_position:
        if "rr" in inner_skull:
            check = _surface_constraint(pos, inner_skull, min_dist_to_inner_skull)
        else:
            check = _sphere_constraint(
                pos, inner_skull["r0"], R_adj=inner_skull["R"] - min_dist_to_inner_skull
            )
        if check <= 0:
            raise ValueError(
                "fixed position is %0.1fmm outside the inner "
                "skull boundary" % (-1000 * check,)
            )

    # C code computes guesses w/sphere model for speed, don't bother here
    fwd_data = _prep_field_computation(
        guess_src["rr"], sensors=sensors, bem=bem, n_jobs=n_jobs, verbose=safe_false
    )
    fwd_data["inner_skull"] = inner_skull
    guess_fwd, guess_fwd_orig, guess_fwd_scales = _dipole_forwards(
        sensors=sensors,
        fwd_data=fwd_data,
        whitener=whitener,
        rr=guess_src["rr"],
        n_jobs=fit_n_jobs,
    )
    # decompose ahead of time
    guess_fwd_svd = [
<<<<<<< HEAD
        svd(fwd, full_matrices=False)
=======
        _safe_svd(fwd, full_matrices=False)
>>>>>>> 2188c25a
        for fwd in np.array_split(guess_fwd, len(guess_src["rr"]))
    ]
    guess_data = dict(
        fwd=guess_fwd,
        fwd_svd=guess_fwd_svd,
        fwd_orig=guess_fwd_orig,
        scales=guess_fwd_scales,
    )
    del guess_fwd, guess_fwd_svd, guess_fwd_orig, guess_fwd_scales  # destroyed
    logger.info("[done %d source%s]" % (guess_src["nuse"], _pl(guess_src["nuse"])))

    # Do actual fits
    data = data[picks]
    ch_names = [info["ch_names"][p] for p in picks]
    proj_op = make_projector(info["projs"], ch_names, info["bads"])[0]
    fun = _fit_dipole_fixed if fixed_position else _fit_dipole
    out = _fit_dipoles(
        fun,
        min_dist_to_inner_skull,
        data,
        times,
        guess_src["rr"],
        guess_data,
        sensors=sensors,
        fwd_data=fwd_data,
        whitener=whitener,
        ori=ori,
        n_jobs=n_jobs,
        rank=rank,
        rhoend=tol,
    )
    assert len(out) == 8
    if fixed_position and ori is not None:
        # DipoleFixed
        data = np.array([out[1], out[3]])
        out_info = deepcopy(info)
        loc = np.concatenate([pos, ori, np.zeros(6)])
        out_info._unlocked = True
        out_info["chs"] = [
            dict(
                ch_name="dip 01",
                loc=loc,
                kind=FIFF.FIFFV_DIPOLE_WAVE,
                coord_frame=FIFF.FIFFV_COORD_UNKNOWN,
                unit=FIFF.FIFF_UNIT_AM,
                coil_type=FIFF.FIFFV_COIL_DIPOLE,
                unit_mul=0,
                range=1,
                cal=1.0,
                scanno=1,
                logno=1,
            ),
            dict(
                ch_name="goodness",
                loc=np.full(12, np.nan),
                kind=FIFF.FIFFV_GOODNESS_FIT,
                unit=FIFF.FIFF_UNIT_AM,
                coord_frame=FIFF.FIFFV_COORD_UNKNOWN,
                coil_type=FIFF.FIFFV_COIL_NONE,
                unit_mul=0,
                range=1.0,
                cal=1.0,
                scanno=2,
                logno=100,
            ),
        ]
        for key in ["hpi_meas", "hpi_results", "projs"]:
            out_info[key] = list()
        for key in [
            "acq_pars",
            "acq_stim",
            "description",
            "dig",
            "experimenter",
            "hpi_subsystem",
            "proj_id",
            "proj_name",
            "subject_info",
        ]:
            out_info[key] = None
        out_info._unlocked = False
        out_info["bads"] = []
        out_info._update_redundant()
        out_info._check_consistency()
        dipoles = DipoleFixed(
            out_info, data, times, evoked.nave, evoked._aspect_kind, comment=comment
        )
    else:
        dipoles = Dipole(
            times, out[0], out[1], out[2], out[3], comment, out[4], out[5], out[6]
        )
    residual = evoked.copy().apply_proj()  # set the projs active
    residual.data[picks] = np.dot(proj_op, out[-1])
    logger.info("%d time points fitted" % len(dipoles.times))
    return dipoles, residual


def get_phantom_dipoles(kind="vectorview"):
    """Get standard phantom dipole locations and orientations.

    Parameters
    ----------
    kind : str
        Get the information for the given system:

            ``vectorview`` (default)
              The Neuromag VectorView phantom.
            ``otaniemi``
              The older Neuromag phantom used at Otaniemi.

    Returns
    -------
    pos : ndarray, shape (n_dipoles, 3)
        The dipole positions.
    ori : ndarray, shape (n_dipoles, 3)
        The dipole orientations.

    See Also
    --------
    mne.datasets.fetch_phantom

    Notes
    -----
    The Elekta phantoms have a radius of 79.5mm, and HPI coil locations
    in the XY-plane at the axis extrema (e.g., (79.5, 0), (0, -79.5), ...).
    """
    _check_option("kind", kind, ["vectorview", "otaniemi"])
    if kind == "vectorview":
        # these values were pulled from a scanned image provided by
        # Elekta folks
        a = np.array([59.7, 48.6, 35.8, 24.8, 37.2, 27.5, 15.8, 7.9])
        b = np.array([46.1, 41.9, 38.3, 31.5, 13.9, 16.2, 20.0, 19.3])
        x = np.concatenate((a, [0] * 8, -b, [0] * 8))
        y = np.concatenate(([0] * 8, -a, [0] * 8, b))
        c = [22.9, 23.5, 25.5, 23.1, 52.0, 46.4, 41.0, 33.0]
        d = [44.4, 34.0, 21.6, 12.7, 62.4, 51.5, 39.1, 27.9]
        z = np.concatenate((c, c, d, d))
        signs = ([1, -1] * 4 + [-1, 1] * 4) * 2
    elif kind == "otaniemi":
        # these values were pulled from an Neuromag manual
        # (NM20456A, 13.7.1999, p.65)
        a = np.array([56.3, 47.6, 39.0, 30.3])
        b = np.array([32.5, 27.5, 22.5, 17.5])
        c = np.zeros(4)
        x = np.concatenate((a, b, c, c, -a, -b, c, c))
        y = np.concatenate((c, c, -a, -b, c, c, b, a))
        z = np.concatenate((b, a, b, a, b, a, a, b))
        signs = [-1] * 8 + [1] * 16 + [-1] * 8
    pos = np.vstack((x, y, z)).T / 1000.0
    # Locs are always in XZ or YZ, and so are the oris. The oris are
    # also in the same plane and tangential, so it's easy to determine
    # the orientation.
    ori = list()
    for pi, this_pos in enumerate(pos):
        this_ori = np.zeros(3)
        idx = np.where(this_pos == 0)[0]
        # assert len(idx) == 1
        idx = np.setdiff1d(np.arange(3), idx[0])
        this_ori[idx] = (this_pos[idx][::-1] / np.linalg.norm(this_pos[idx])) * [1, -1]
        this_ori *= signs[pi]
        # Now we have this quality, which we could uncomment to
        # double-check:
        # np.testing.assert_allclose(np.dot(this_ori, this_pos) /
        #                            np.linalg.norm(this_pos), 0,
        #                            atol=1e-15)
        ori.append(this_ori)
    ori = np.array(ori)
    return pos, ori


def _concatenate_dipoles(dipoles):
    """Concatenate a list of dipoles."""
    times, pos, amplitude, ori, gof = [], [], [], [], []
    for dipole in dipoles:
        times.append(dipole.times)
        pos.append(dipole.pos)
        amplitude.append(dipole.amplitude)
        ori.append(dipole.ori)
        gof.append(dipole.gof)

    return Dipole(
        np.concatenate(times),
        np.concatenate(pos),
        np.concatenate(amplitude),
        np.concatenate(ori),
        np.concatenate(gof),
        name=None,
    )<|MERGE_RESOLUTION|>--- conflicted
+++ resolved
@@ -11,7 +11,7 @@
 import re
 
 import numpy as np
-from scipy.linalg import eigh, svd
+from scipy.linalg import eigh
 from scipy.optimize import fmin_cobyla
 
 from .cov import compute_whitener, _ensure_cov
@@ -964,11 +964,7 @@
         fwd_svd = None
     if ori is None:
         if fwd_svd is None:
-<<<<<<< HEAD
-            fwd_svd = svd(fwd, full_matrices=False)
-=======
             fwd_svd = _safe_svd(fwd, full_matrices=False)
->>>>>>> 2188c25a
         uu, sing, vv = fwd_svd
         gof, one = _dipole_gof(uu, sing, vv, B, B2)
         ncomp = len(one)
@@ -1671,11 +1667,7 @@
     )
     # decompose ahead of time
     guess_fwd_svd = [
-<<<<<<< HEAD
-        svd(fwd, full_matrices=False)
-=======
         _safe_svd(fwd, full_matrices=False)
->>>>>>> 2188c25a
         for fwd in np.array_split(guess_fwd, len(guess_src["rr"]))
     ]
     guess_data = dict(
