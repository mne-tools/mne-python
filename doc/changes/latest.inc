.. NOTE: we are now using links to highlight new functions and classes.
   Please follow the examples below like :func:`mne.stats.f_mway_rm`, so the
   whats_new page will have a link to the function/class documentation.

.. NOTE: there are 3 separate sections for changes, based on type:
   - "Enhancements" for new features
   - "Bugs" for bug fixes
   - "API changes" for backward-incompatible changes

.. NOTE: changes from first-time contributors should be added to the TOP of
   the relevant section (Enhancements / Bugs / API changes), and should look
   like this (where xxxx is the pull request number):
   - description of enhancement/bugfix/API change (:gh:`xxxx` **by new contributor** |Firstname Lastname|_)

.. _current:

Current (1.0.dev0)
-------------------

.. |New Contributor| replace:: **New Contributor**

.. |Jan Zerfowski| replace:: **Jan Zerfowski**
.. |Senwen Deng| replace:: **Senwen Deng**

Enhancements
~~~~~~~~~~~~
.. - Add something cool (:gh:`9192` **by new contributor** |New Contributor|_)

- Speed up :func:`mne.preprocessing.annotate_muscle_zscore`, :func:`mne.preprocessing.annotate_movement`, and :func:`mne.preprocessing.annotate_nan` through better annotation creation (:gh:`10089` **by new contributor** |Senwen Deng|_)

- Fix some unused variables in time_frequency_erds.py example (:gh:`10076` **by new contributor** |Jan Zerfowski|_)

- Add show local maxima toggling button to :func:`mne.gui.locate_ieeg` (:gh:`9952` by `Alex Rockhill`_)

- Improve docstring of :class:`mne.Info` and add attributes that were not covered (:gh:`9922` by `Mathieu Scheltienne`_)

- Add an alternate, manual procedure for aligning a CT to an MR procedure to :ref:`tut-ieeg-localize` (:gh:`9978` by `Alex Rockhill`_)

- Improve docstring of export functions :func:`mne.export.export_raw`, :func:`mne.export.export_epochs`, :func:`mne.export.export_evokeds`, :func:`mne.export.export_evokeds_mff` and issue a warning when there are unapplied projectors (:gh:`9994` by `Mathieu Scheltienne`_)

- Add support for reading haemoglobin fNIRS data to :func:`mne.io.read_raw_snirf` (:gh:`9929` by `Robert Luke`_)

- Add ``fill_hole_size`` keyword argument to :func:`mne.viz.Brain.add_volume_labels` to close holes in the mesh (:gh:`10024` by `Alex Rockhill`_)

- Changed :class:`mne.Epochs` and :class:`mne.Evoked` to have a more concise ``__repr__`` to improve interactive MNE usage in Python Interactive Console, IDEs, and debuggers when many events are handled. (:gh:`10042` by `Jan Sosulski`_)

- Improve docstring of ``events`` arguments and cross-referencing to :term:`events` (:gh:`10056` by `Mathieu Scheltienne`_)

- Speed up repeated surface-smoothing operation (e.g., in repeated calls to :meth:`stc.plot() <mne.SourceEstimate.plot>`) (:gh:`10077` by `Eric Larson`_)

- Add ``verbose`` parameter to :func:`mne.io.Raw.load_bad_channels` and log information on how bad channels are updated (:gh:`10102` by `Stefan Appelhoff`_)

- Add ``infer_type`` argument to :func:`mne.io.read_raw_edf` and :func:`mne.io.read_raw_bdf` to automatically infer channel types from channel labels (:gh:`10058` by `Clemens Brunner`_)

- Reduce the time it takes to generate a :class:`mne.io.Raw`, :class:`~mne.Epochs`, or :class:`~mne.preprocessing.ICA` figure if a ``scalings`` parameter is provided (:gh:`10109` by `Richard Höchenberger`_ and `Eric Larson`_)

- :meth:`mne.Report.add_raw` gained a new ``scalings`` parameter to provide custom data scalings for the butterfly plots (:gh:`10109` by `Richard Höchenberger`_)

<<<<<<< HEAD
- :meth:`mne.Report.add_epochs` gained a new ``psd_signal_duration`` parameter to limit the amount of data used for PSD calculation (:gh:`10119` by `Richard Höchenberger`_)

- Drastically speed up butterfly plot generation in :meth:`mne.Report.add_raw`. We now don't plot annotations anymore; however, we feel that the speed improvements justify this change, also considering the annotations were of limited use in the displayed one-second time slices anyway (:gh:`10114` by `Richard Höchenberger`_)
=======
- Drastically speed up butterfly plot generation in :meth:`mne.Report.add_raw`. We now don't plot annotations anymore; however, we feel that the speed improvements justify this change, also considering the annotations were of limited use in the displayed one-second time slices anyway (:gh:`10114`, :gh:`10116` by `Richard Höchenberger`_)
>>>>>>> 26952716

Bugs
~~~~

.. |Adina Wagner| replace:: **Adina Wagner**

- Teach :func:`mne.io.read_raw_bti` to use its ``eog_ch`` parameter (:gh:`10093` **by new contributor** |Adina Wagner|_)

- Fix default of :func:`mne.io.Raw.plot` to be ``use_opengl=None``, which will act like False unless ``MNE_BROWSER_USE_OPENGL=true`` is set in the user configuration (:gh:`9957` by `Eric Larson`_)

- Fix bug with :class:`mne.Report` where figures were saved with ``bbox_inches='tight'``, which led to inconsistent sizes in sliders (:gh:`9966` by `Eric Larson`_)

- When opening a saved report and saving it to a different filename again, don't change ``Report.fname`` to avoid a regression when using :func:`~mne.open_report` as a context manager (:gh:`9998` by `Marijn van Vliet`_)

- Fix bug in :func:`mne.make_forward_solution` where sensor-sphere geometry check was incorrect (:gh:`9968` by `Eric Larson`_)

- Use single char alphanumeric suffix when renaming long channel names (over 15-characters) when writing to FIF format. (:gh:`10002` by `Luke Bloy`_)

- Add argument ``overwrite`` to :func:`mne.export.export_raw`, :func:`mne.export.export_epochs`, :func:`mne.export.export_evokeds` and :func:`mne.export.export_evokeds_mff` (:gh:`9975` by `Mathieu Scheltienne`_)

- :func:`mne.gui.coregistration` and the ``mne coreg`` command didn't respect the ``inspect`` parameter (:gh:`9972` by `Richard Höchenberger`_)

- Fix incorrect projection of source space onto white matter surface instead of pial in :ref:`tut-working-with-ecog` (:gh:`9980` by `Alex Rockhill`_)

- Fix channel type support when reading from EEGLAB ``.set`` format with :func:`mne.io.read_raw_eeglab` and :func:`mne.read_epochs_eeglab` (:gh:`9990` by `Mathieu Scheltienne`_)

- Fix suboptimal alignment using :func:`mne.transforms.compute_volume_registration` (:gh:`9991` by `Alex Rockhill`_)

- Only warn if header is missing in BrainVision files instead of raising an error (:gh:`10001` by `Clemens Brunner`_)

- Add argument ``overwrite`` to `mne.preprocessing.ICA.save` to check for existing file (:gh:`10004` by `Mathieu Scheltienne`_)

- :class:`mne.Report` now raises an exception if invalid tags were passed (:gh:`9970` by `Richard Höchenberger`_)

- Fix bug in :func:`mne.get_montage_volume_labels` that set the maximum number of voxels to be included too low causing unwanted capping of the included voxel labels (:gh:`10021` by `Alex Rockhill`_)

- :func:`~mne.sys_info` output now contains the installed version of ``pooch``, too; this output had been accidentally removed previously (:gh:`10047` by `Richard Höchenberger`_)

- Fix automatic channel type detection from channel labels in :func:`mne.io.read_raw_edf` and :func:`mne.io.read_raw_bdf` (and disable this functionality from :func:`mne.io.read_raw_gdf`) (:gh:`10058` by `Clemens Brunner`_)

- Fix :func:`~mne.stats.permutation_cluster_1samp_test` to properly handle 2-dimensional data in combination with TFCE (:gh:`10073` by `Richard Höchenberger`_)

- Fix channel grouping error when using "butterfly mode" with :meth:`mne.io.Raw.plot` (:gh:`10087` by `Daniel McCloy`_)

- Fix inconsistent behavior of ``mne.preprocessing.annotate_*`` functions by making them all return :class:`mne.Annotations` objects with the ``orig_time`` attribute set to ``raw.info["meas_time"]`` (:gh:`10067` by `Stefan Appelhoff`_)

- Fix bug that appears during automatic calculation of the colormap of `mne.viz.Brain` when data values of ``fmin`` and ``fmax`` are too close (:gh:`10074` by `Guillaume Favelier`_)

- We now display a scrollbar in the tags dropdown of a `~mne.Report` if many tags have been added, granting access to all tags instead of "hiding" them below the bottom of the page (:gh:`10082` by `Richard Höchenberger`_)

- Remove repeated logging output when overwriting an existing `~mne.io.Raw` file (:gh:`10095` by `Richard Höchenberger`_ and `Stefan Appelhoff`_)

API changes
~~~~~~~~~~~
- ``mne.Info.pick_channels`` has been deprecated. Use ``inst.pick_channels`` to pick channels from Raw|Epochs|Evoked. Use :func:`mne.pick_info` to pick channels from :class:`mne.Info` (:gh:`10039` by `Mathieu Scheltienne`_)

- Argument ``event_list`` has been deprecated in favor of ``events`` in :func:`mne.write_events` (:gh:`10056` by `Mathieu Scheltienne`_)<|MERGE_RESOLUTION|>--- conflicted
+++ resolved
@@ -56,13 +56,9 @@
 
 - :meth:`mne.Report.add_raw` gained a new ``scalings`` parameter to provide custom data scalings for the butterfly plots (:gh:`10109` by `Richard Höchenberger`_)
 
-<<<<<<< HEAD
 - :meth:`mne.Report.add_epochs` gained a new ``psd_signal_duration`` parameter to limit the amount of data used for PSD calculation (:gh:`10119` by `Richard Höchenberger`_)
 
-- Drastically speed up butterfly plot generation in :meth:`mne.Report.add_raw`. We now don't plot annotations anymore; however, we feel that the speed improvements justify this change, also considering the annotations were of limited use in the displayed one-second time slices anyway (:gh:`10114` by `Richard Höchenberger`_)
-=======
 - Drastically speed up butterfly plot generation in :meth:`mne.Report.add_raw`. We now don't plot annotations anymore; however, we feel that the speed improvements justify this change, also considering the annotations were of limited use in the displayed one-second time slices anyway (:gh:`10114`, :gh:`10116` by `Richard Höchenberger`_)
->>>>>>> 26952716
 
 Bugs
 ~~~~
