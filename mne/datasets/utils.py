--- conflicted
+++ resolved
@@ -25,11 +25,7 @@
                      TESTING_VERSIONED, MISC_VERSIONED)
 from .. import __version__ as mne_version
 from ..label import read_labels_from_annot, Label, write_labels_to_annot
-<<<<<<< HEAD
-from ..utils import (get_config, set_config, logger, warn,
-=======
 from ..utils import (get_config, set_config, logger, warn, _resource_path,
->>>>>>> bbd7ca8c
                      verbose, get_subjects_dir, _pl, _safe_input)
 from ..utils.docs import docdict
 from ..utils.check import _soft_import
@@ -322,11 +318,7 @@
         retry_if_failed=2  # 2 retries = 3 total attempts
     )
     # load the checksum registry
-<<<<<<< HEAD
-    registry = files('mne.data').joinpath('dataset_checksums.txt')
-=======
     registry = _resource_path('mne.data', 'dataset_checksums.txt')
->>>>>>> bbd7ca8c
     fetcher.load_registry(registry)
 
     # update the keys that are versioned
