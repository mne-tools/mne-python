.. NOTE: we are now using links to highlight new functions and classes.
   Please follow the examples below like :func:`mne.stats.f_mway_rm`, so the
   whats_new page will have a link to the function/class documentation.

.. NOTE: there are 3 separate sections for changes, based on type:
   - "Enhancements" for new features
   - "Bugs" for bug fixes
   - "API changes" for backward-incompatible changes

.. NOTE: changes from first-time contributors should be added to the TOP of
   the relevant section (Enhancements / Bugs / API changes), and should look
   like this (where xxxx is the pull request number):
   - description of enhancement/bugfix/API change (:gh:`xxxx` **by new contributor** |Firstname Lastname|_)

.. _current:

Current (0.23.dev0)
-------------------

.. |Jack Zhang| replace:: **Jack Zhang**

.. |Sumalyo Datta| replace:: **Sumalyo Datta**

.. |Anna Padee| replace:: **Anna Padee**

.. |Richard Koehler| replace:: **Richard Koehler**

.. |Zhi Zhang| replace:: **Zhi Zhang**

.. |Rotem Falach| replace:: **Rotem Falach**

.. |Andres Rodriguez| replace:: **Andres Rodriguez**

.. |Matt Sanderson| replace:: **Matt Sanderson**

.. |Enrico Varano| replace:: **Enrico Varano**

.. |Dominik Welke| replace:: **Dominik Welke**

.. |Judy D Zhu| replace:: **Judy D Zhu**

.. |Valerii Chirkov| replace:: **Valerii Chirkov**

.. |Matteo Anelli| replace:: **Matteo Anelli**

.. |Apoorva Karekal| replace:: **Apoorva Karekal**

.. |Cora Kim| replace:: **Cora Kim**

.. |Silvia Cotroneo| replace:: **Silvia Cotroneo**

.. |Ram Pari| replace:: **Ram Pari**

.. |Erica Peterson| replace:: **Erica Peterson**

.. |Maggie Clarke| replace:: **Maggie Clarke**

Enhancements
~~~~~~~~~~~~
<<<<<<< HEAD
- Add CSV, TSV, and XYZ support to :func:`mne.channels.custom_montage` (:gh:`9203` **by new contributor** |Jack Zhang|_)
=======
- Add HTML representation for `~mne.Epochs` in Jupyter Notebooks (:gh:`9174` by |Valerii Chirkov|_)
>>>>>>> 53ce5871

- Speed up :func:`mne.viz.plot_ica_properties` by refactoring (:gh:`9174` **by new contributor** |Valerii Chirkov|_)

- Add ``apply_function`` method to epochs and evoked objects (:gh:`9088` **by new contributor** |Erica Peterson|_ and `Victoria Peterson`_)

- New tutorial for function :func:`mne.make_fixed_length_epochs` (:gh:`9156` **by new contributor** |Erica Peterson|_)

- Add different colors for each volume source space in :func:`mne.viz.plot_alignment` (:gh:`9043` **by new contributor** |Valerii Chirkov|_)

- Add ``overlap`` parameter to :func:`mne.make_fixed_length_epochs` to allow creating overlapping fixed length epochs (:gh:`9096` **by new contributor** |Silvia Cotroneo|_)

- Add :meth:`mne.Dipole.to_mni` for more convenient  dipole.pos to MNI conversion (:gh:`9043` **by new contributor** |Valerii Chirkov|_)

- Update citations in maxwell.py (:gh:`9043` **by new contributor** |Valerii Chirkov|_)

- New Tutorial for analyzing frequency-tagging data (:gh:`8867` **by new contributor** |Dominik Welke|_ and `kalenkovich`_)

- Add dbs as new channel type for deep brain stimulation (DBS) recordings (:gh:`8739` **by new contributor** |Richard Koehler|_)

- Add some preprocessing functions to the EEGLAB migration guide (:gh:`9169` **by new contributor** |Apoorva Karekal|_)

- Add :func:`mne.chpi.extract_chpi_locs_kit` to read cHPI coil locations from KIT/Yokogawa data (:gh:`` **by new contributor** |Matt Sanderson|_, `Robert Seymour`_, and `Eric Larson`_)

- Add ``match_alias`` parameter to :meth:`mne.io.Raw.set_montage` and related functions to match unrecognized channel location names to known aliases (:gh`8799` **by new contributor** |Zhi Zhang|_)

- Update the ``notebook`` 3d backend to use ``ipyvtk_simple`` for a better integration within ``Jupyter`` (:gh:`8503` by `Guillaume Favelier`_)

- Remove the 15-character limitation for channel names when writing to FIF format. If you need the old 15-character names, you can use something like ``raw.rename_channels({n: n[:13] for n in raw.ch_names}, allow_duplicates=True)``, by `Eric Larson`_ (:gh:`8346`)

- Add channel-specific annotation support to :class:`mne.Annotations` via ``ch_names`` parameter (:gh:`8896` by `Eric Larson`_)

- Add toggle-all button to :class:`mne.Report` HTML and ``width`` argument to :meth:`mne.Report.add_bem_to_section` (:gh:`8723` by `Eric Larson`_)

- Add infant template MRI dataset downloader :func:`mne.datasets.fetch_infant_template` (:gh:`8738` by `Eric Larson`_ and `Christian O'Reilly`_)

- Add digitizer information to :func:`mne.io.read_raw_egi` (:gh:`8789` by `Christian Brodbeck`_)

- Allow reading digitization from files other than ``*.fif`` in the coregistration GUI (:gh:`8790` by `Christian Brodbeck`_)

- Speed up :func:`mne.inverse_sparse.tf_mixed_norm` using STFT/ISTFT linearity (:gh:`8697` by `Eric Larson`_)

- Reduce memory consumption of `mne.io.Raw` and speed up epoching when thousands of events are present for `mne.Epochs` (:gh:`8801` by `Eric Larson`_)

- Speed up ``import mne`` by reducing function creation overhead (:gh:`8829` by `Eric Larson`_)

- `mne.Report.parse_folder` now processes supported non-FIFF files by default, too (:gh:`8744` by `Richard Höchenberger`_)

- `mne.Report` has gained the new methods `~mne.Report.add_custom_js` and `~mne.Report.add_custom_css` for adding user-defined JavaScript and styles (:gh:`8762`, :gh:`9037` by `Richard Höchenberger`_)

- Add option to control appearance of opaque inside surface of the head to :ref:`mne coreg` (:gh:`8793` by `Eric Larson`_)

- Add support for non-FIF files in :ref:`mne browse_raw` using :func:`mne.io.read_raw` (:gh:`8806` by `Eric Larson`_)

- Add :func:`mne.io.read_raw_nedf` for reading StarStim / enobio NEDF files (:gh:`8734` by `Tristan Stenner`_)

- Add :meth:`raw.describe() <mne.io.Raw.describe>` to display (or return) descriptive statistics for each channel (:gh:`8760` by `Clemens Brunner`_)

- Add :meth:`annotations.to_data_frame() <mne.Annotations.to_data_frame>` to return annotations as a pandas dataframe (:gh:`8783` by `Robert Luke`_)

- Add :func:`mne.preprocessing.compute_maxwell_basis` to compute the SSS basis function (:gh:`8822` by `Eric Larson`_)

- Add the ``silhouette`` parameter to :class:`mne.viz.Brain` to display sharp edges and improve perception (:gh:`8771` by `Guillaume Favelier`_)

- Add warning to :func:`mne.cov.compute_whitener` when an explicit ``rank`` parameter leads to a large increase in condition number (:gh:`8805` by `Eric Larson`_)

- Add parameter ``align=True`` to `mne.viz.Brain.show_view` to make views relative to the closest canonical (MNI) axes rather than the native MRI surface RAS coordinates (:gh:`8794` by `Eric Larson`_)

- Add ``auto_close`` to `mne.Report.add_figs_to_section` and `mne.Report.add_slider_to_section` to manage closing figures (:gh`8730` by `Guillaume Favelier`_)

- Add :func:`mne.write_head_bem` to support writing head surface files (:gh:`8841` by `Yu-Han Luo`_)

- The signal of ``resp`` (respiratory) channels is now assumed to be in the unit Volt  (:gh:`8858` by `Richard Höchenberger`_)

- Static type checkers like Pylance (comes with VS Code) now display the parameters of many more functions correctly, largely improving overall usability for VS Code users (:gh:`8862` by `Richard Höchenberger`_)

- Support new EEGLAB file format (:gh:`8874` by `Clemens Brunner`_)

- Reading and writing FIFF files whose filenames end with ``_meg.fif.gz``, ``_eeg.fif(.gz)``, and ``_ieeg.fif(.gz)`` doesn't emit a warning anymore; this improves interobaility with BIDS-formatted datasets (:gh:`8868` by `Richard Höchenberger`_)

- On macOS, we now set the environment variable ``QT_MAC_WANTS_LAYER`` to ``"1"`` if it hasn't been set explicitly by the user, in order to ensure that `~mne.SourceEstimate` plots work on macOS 11 with older versions of Qt and PyQt (:gh:`8959` by `Richard Höchenberger`_)

- :func:`mne.time_frequency.EpochsTFR.average` now allows different ways of averaging, such as "median", or callable functions (:gh:`8879` by `Adam Li`_)

- `~mne.Epochs` metadata can now be generated automatically from events using `mne.epochs.make_metadata` (:gh:`8834` by `Richard Höchenberger`_)

- Interactions with sliders in `mne.Report` will now continuously update the linked content (it was updated only on mouse button release before) (:gh:`9023` by `Richard Höchenberger`_)

- `mne.viz.plot_drop_log` and :meth:`mne.Epochs.plot_drop_log` now omit displaying the subject name in the title if ``subject=None`` is passed (:gh:`9015` by `Richard Höchenberger`_)

- Plot ECoG tutorial now uses a real epilepsy seizure dataset and visualizes the seizure onset (:gh:`9087` by `Eric Larson`_, `Adam Li`_, `Alex Rockhill`_ and `Liberty Hamilton`_)

- Improve documentation of Report-Class (:gh:`9113` by `Martin Schulz`_)

- Add :func:`mne.channels.DigMontage.add_estimated_fiducials` which will add LPA, RPA and Nasion fiducial points to the ``DigMontage`` object in ``mri`` coordinate frame (:gh:`9118` by `Adam Li`_)

- :func:`mne.io.anonymize_info` now anonymizes also sex and hand fields when ``keep_his`` is ``False`` (:gh:`9103`, :gh:`9175` by |Rotem Falach|_ and `Richard Höchenberger`_)

- Add parameter ``theme`` to :class:`mne.viz.Brain` for optional Dark-Mode (:gh:`9149` by `Martin Schulz`_, `Guillaume Favelier`_)

- Add first_samp support for raw simulations with `mne.simulation.simulate_raw` and `mne.simulation.SourceSimulator` (:gh:`9166` by `Steven Bierer`_)

- `~mne.Evoked` gained a ``baseline`` attribute that is automatically assembled based on the baseline of the averaged `~mne.Epochs` (:gh:`9210` by `Richard Höchenberger`_)

- Add ``units`` parameter to :meth:`mne.io.Raw.get_data` to return data in the desired unit (:gh:`9136` by `Johann Benerradi`_ and `Stefan Appelhoff`_)

Bugs
~~~~
- Fix bug with :func:`mne.io.read_raw_edf` where µV was not correctly recognized (:gh:`9187` **by new contributor** |Sumalyo Datta|_)

- Fix bug with :func:`mne.viz.plot_compare_evokeds` did not check type of combine. (:gh:`9151` **by new contributor** |Matteo Anelli|_)
                                        
- Fix bug with :func:`mne.viz.plot_evoked_topo` where ``ylim`` was only being applied to the first channel in the dataset (:gh:`9162` **by new contributor** |Ram Pari|_ )

- Fix bug with :func:`mne.Epochs.plot_image` allowing interactive zoom to work properly (:gh:`9152` by **by new contributor** |Maggie Clarke|_ and `Daniel McCloy`_)

- Fix bug with :func:`mne.Epochs.plot_image` where the ``x_label`` was different depending on the evoked parameter (:gh:`9115` **by new contributor** |Matteo Anelli|_)

- Fix bug with restricting :func:`mne.io.Raw.save` saving options to .fif and .fif.gz extensions (:gh:`9062` by |Valerii Chirkov|_)

- Fix bug with :func:`mne.io.read_raw_kit` where missing marker coils were not handled (:gh:`8989` **by new contributor** |Judy D Zhu|_)

- Fix bug with `mne.connectivity.spectral_connectivity` where time axis in Epochs data object was dropped. (:gh:`8839` **by new contributor** |Anna Padee|_)

- Fix bug with `mne.io.Raw.resample` to allow passing ``stim_picks='misc'`` (:gh:`8844` **by new contributor** |Enrico Varano|_ and `Eric Larson`_)

- Fix bugs with `mne.io.read_raw_persyst` where multiple ``Comments`` with the same name are allowed, and ``Comments`` with a "," character are now allowed (:gh:`8311` and :gh:`8806` **by new contributor** |Andres Rodriguez|_ and `Adam Li`_)

- Fix zen mode and scalebar toggling for :meth:`raw.plot() <mne.io.Raw.plot>` when using the ``macosx`` matplotlib backend (:gh:`8688` by `Daniel McCloy`_)

- Fix bug with :func:`mne.viz.snapshot_brain_montage` where the positions were incorrect (:gh:`8983` by `Eric Larson`_)

- Fix bug with :func:`mne.preprocessing.maxwell_filter` where the eSSS basis had to exactly match the good channels instead of being a superset (:gh:`8675` by `Eric Larson`_)

- Fix bug with :meth:`mne.Report.add_bem_to_section` where ``n_jobs != 1`` would cause ``n_jobs`` subsets of MRI images in some orientations to be flipped (:gh:`8713` by `Eric Larson`_)

- Fix bug with :meth:`raw.plot() <mne.io.Raw.plot>` where annotations didn't immediately appear when changing window duration (:gh:`8689` by `Daniel McCloy`_)

- Fix bug with :meth:`raw.plot() <mne.io.Raw.plot>` where ``scalings='auto'`` did not compute scalings using the full range of data (:gh:`8806` by `Eric Larson`_)

- Fix bug with :meth:`raw.plot() <mne.io.Raw.plot>` where setting a ``lowpass`` could lead to non-data-channels not plotting (:gh:`8954` by `Eric Larson`_)

- Fix bug with :meth:`mne.io.Raw.load_data` and :meth:`mne.Epochs.drop_bad` where ``verbose`` logging was not handled properly (:gh:`8884` by `Eric Larson`_)

- Fix bug with :func:`mne.io.read_raw_nicolet` where header type values such as num_sample and duration_in_sec where not parsed properly (:gh:`8712` by `Alex Gramfort`_)

- Fix bug with :func:`mne.preprocessing.read_ica_eeglab` when reading decompositions using PCA dimensionality reduction (:gh:`8780` by `Alex Gramfort`_ and `Eric Larson`_)

- Fix bug with :func:`mne.minimum_norm.make_inverse_operator` where ``depth`` was errantly restricted to be less than or equal to 1. (:gh:`8804` by `Eric Larson`_)

- Fix bug with :func:`mne.stats.permutation_cluster_1samp_test` and related clustering functions when ``adjacency=None`` and ``out_type='indices'`` (:gh:`#8842` by `Eric Larson`_)

- Fix bug with :func:`mne.viz.plot_alignment` where plotting a sphere model could ignore the ``brain`` argument (:gh:`8857` by `Eric Larson`_)

- Fix bug with :meth:`mne.Annotations.save` where files could be overwritten accidentally, it can now be controlled via the ``overwrite`` argument (:gh:`8896` by `Eric Larson`_)

- Fix bug with ``replace`` argument of :meth:`mne.Report.add_bem_to_section` and :meth:`mne.Report.add_slider_to_section` (:gh:`8723` by `Eric Larson`_)

- Fix bug with :func:`mne.chpi.compute_chpi_locs` where all cHPI coils being off would lead to an empty array of the wrong dimensionality (:gh:`8956` by `Eric Larson`_)

- Fix compatibility bugs with :mod:`mne_realtime` (:gh:`8845` by `Eric Larson`_)

- Fix bug with `mne.viz.Brain` where non-inflated surfaces had an X-offset imposed by default (:gh:`8794` by `Eric Larson`_)

- Fix bug with :ref:`mne coreg` where nasion values were not updated when clicking (:gh:`8793` by `Eric Larson`_)

- Fix bug with matplotlib-based 3D plotting where ``Axes3D`` were not properly initialized in :func:`mne.viz.plot_source_estimates` (:gh:`8811` by `Chris Bailey`_)

- Allow sEEG channel types in :meth:`mne.Evoked.plot_joint` (:gh:`8736` by `Daniel McCloy`_)

- Fix bug where hidden annotations could be deleted interactively in :meth:`mne.io.Raw.plot` windows (:gh:`8831` by `Daniel McCloy`_)

- Function :func:`mne.set_bipolar_reference` was not working when passing ``Epochs`` constructed with some ``picks`` (:gh:`8728` by `Alex Gramfort`_)

- Fix anonymization issue of FIF files after IO round trip (:gh:`8731` by `Alex Gramfort`_)

- Fix bug in `mne.preprocessing.ICA.plot_sources` where right-clicking component names could yield `~mne.preprocessing.ICA.plot_properties` windows for the wrong component if ``picks`` had been specified (:gh:`8996` by `Daniel McCloy`_)

- Fix title not shown in :func:`mne.viz.plot_montage` (:gh:`8752` by `Clemens Brunner`_)

- `mne.io.read_raw_egi` now correctly handles `pathlib.Path` filenames (:gh:`8759` by `Richard Höchenberger`_)

- `mne.viz.plot_evoked` and `mne.Evoked.plot` now correctly plot global field power (GFP) for EEG data when ``gfp=True`` or ``gfp='only'`` is passed (used to plot RMS). For MEG data, we continue to plot the RMS, but now label it correctly as such (:gh:`8775` by `Richard Höchenberger`_)

- Fix bug with :ref:`mne make_scalp_surfaces` where ``--overwrite`` was not functional (:gh:`8800` by `Yu-Han Luo`_)

- Fix bug with :func:`mne.viz.plot_topomap` when plotting gradiometers with a missing channel in a pair (:gh:`8817` by `Alex Gramfort`_)

- :meth:`epochs.crop() <mne.Epochs.crop>` now also adjusts the ``reject_tmin`` and ``reject_tmax`` attributes if necessary (:gh:`8821` by `Richard Höchenberger`_)

- When creating `~mne.Epochs`, we now ensure that ``reject_tmin`` and ``reject_tmax`` cannot fall outside of the epochs' time interval anymore (:gh:`8821` by `Richard Höchenberger`_)

- `~mne.io.read_raw_bti` erroneously treated response channels as respiratory channels (:gh:`8855` by `Richard Höchenberger`_)

- The RMS trace shown in the time viewer of `~mne.SourceEstimate` plots is now correctly labeled as ``RMS`` (was ``GFP`` before) (:gh:`8965` by `Richard Höchenberger`_)

- Fix bug with :func:`mne.SourceEstimate.plot` and related functions where the scalars were not interactively updated properly (:gh:`8985` by `Eric Larson`_)

- Fix bug with mne.channels.find_ch_adjacency() returning wrong adjacency for Neuromag122-Data (:gh:`8891` by `Martin Schulz`_)

- Fix :func:`mne.read_dipole` yielding :class:`mne.Dipole` objects that could not be indexed (:gh:`8963` by `Marijn van Vliet`_)

- Fix bug when setting n_jobs > 1 in :func:`mne.Report.parse_folder` (:gh:`9109` by `Martin Schulz`_)

- Fix bug with :func:`mne.Evoked.plot_image` where an incorrect clim parameter did not raise any error (:gh:`9115` **by new contributor** |Matteo Anelli|_)

- Fix bug with :func:`mne.io.Raw.pick` where incorrect fnirs types were returned (:gh:`9178` by `Robert Luke`_)

- Improved string representation of `~mne.Epochs` containing multiple event types; improved (and more mathematically correct) ``evoked.comment`` in the `mne.combine_evoked` output; and better (and often more concise) legend labels in the figures created via `~mne.viz.plot_compare_evokeds` (:gh:`9027` by `Richard Höchenberger`_)

API changes
~~~~~~~~~~~
- Introduced new ``'auto'`` settings for ``ICA.max_iter``. The old default ``max_iter=200`` will be removed in MNE-Python 0.24 (:gh:`9099` **by new contributor** |Cora Kim|_)

- ``mne.read_selection`` has been deprecated in favor of `mne.read_vectorview_selection`. ``mne.read_selection`` will be removed in MNE-Python 0.24 (:gh:`8870` by `Richard Höchenberger`_)

- ``mne.beamformer.tf_dics`` has been deprecated and will be removed in MNE-Python 0.24 (:gh:`9122` by `Britta Westner`_)

- Fitting `~mne.preprocessing.ICA` on baseline-corrected `~mne.Epochs`, and / or applying it on baseline-corrected `~mne.Epochs` or `~mne.Evoked` data will now display a warning. Users are advised to only baseline correct their data after cleaning is completed (:gh:`9033` by `Richard Höchenberger`_)<|MERGE_RESOLUTION|>--- conflicted
+++ resolved
@@ -17,7 +17,11 @@
 Current (0.23.dev0)
 -------------------
 
+.. |New Contributor| replace:: **New Contributor**
+
 .. |Jack Zhang| replace:: **Jack Zhang**
+
+.. |New Contributor| replace:: **New Contributor**
 
 .. |Sumalyo Datta| replace:: **Sumalyo Datta**
 
@@ -57,11 +61,9 @@
 
 Enhancements
 ~~~~~~~~~~~~
-<<<<<<< HEAD
 - Add CSV, TSV, and XYZ support to :func:`mne.channels.custom_montage` (:gh:`9203` **by new contributor** |Jack Zhang|_)
-=======
+
 - Add HTML representation for `~mne.Epochs` in Jupyter Notebooks (:gh:`9174` by |Valerii Chirkov|_)
->>>>>>> 53ce5871
 
 - Speed up :func:`mne.viz.plot_ica_properties` by refactoring (:gh:`9174` **by new contributor** |Valerii Chirkov|_)
 
