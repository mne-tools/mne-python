# Authors: The MNE-Python contributors.
# License: BSD-3-Clause
# Copyright the MNE-Python contributors.

import datetime
from contextlib import nullcontext
from functools import partial
from pathlib import Path

import numpy as np
import pytest
from numpy.testing import (
    assert_allclose,
    assert_array_almost_equal,
    assert_array_equal,
    assert_equal,
)
from scipy.io import loadmat

from mne import Annotations, pick_types
from mne._fiff.pick import channel_indices_by_type, get_channel_type_constants
from mne.annotations import _ndarray_ch_names, events_from_annotations, read_annotations
from mne.datasets import testing
from mne.io import edf, read_raw_bdf, read_raw_edf, read_raw_fif, read_raw_gdf
from mne.io.edf.edf import (
    _edf_str,
    _parse_prefilter_string,
    _prefilter_float,
    _read_annotations_edf,
    _read_ch,
    _read_edf_header,
    _read_header,
    _set_prefilter,
)
from mne.io.tests.test_raw import _test_raw_reader
from mne.tests.test_annotations import _assert_annotations_equal
from mne.utils import _record_warnings

td_mark = testing._pytest_mark()

data_dir = Path(__file__).parent / "data"
montage_path = data_dir / "biosemi.hpts"  # XXX: missing reader
bdf_path = data_dir / "test.bdf"
edf_path = data_dir / "test.edf"
duplicate_channel_labels_path = data_dir / "duplicate_channel_labels.edf"
edf_uneven_path = data_dir / "test_uneven_samp.edf"
bdf_eeglab_path = data_dir / "test_bdf_eeglab.mat"
edf_stim_channel_path = data_dir / "test_edf_stim_channel.edf"
edf_txt_stim_channel_path = data_dir / "test_edf_stim_channel.txt"

data_path = testing.data_path(download=False)
edf_stim_resamp_path = data_path / "EDF" / "test_edf_stim_resamp.edf"
edf_overlap_annot_path = data_path / "EDF" / "test_edf_overlapping_annotations.edf"
edf_reduced = data_path / "EDF" / "test_reduced.edf"
edf_annot_only = data_path / "EDF" / "SC4001EC-Hypnogram.edf"
bdf_stim_channel_path = data_path / "BDF" / "test_bdf_stim_channel.bdf"
bdf_multiple_annotations_path = data_path / "BDF" / "multiple_annotation_chans.bdf"
test_generator_bdf = data_path / "BDF" / "test_generator_2.bdf"
test_generator_edf = data_path / "EDF" / "test_generator_2.edf"
edf_annot_sub_s_path = data_path / "EDF" / "subsecond_starttime.edf"
edf_chtypes_path = data_path / "EDF" / "chtypes_edf.edf"
edf_utf8_annotations = data_path / "EDF" / "test_utf8_annotations.edf"

eog = ["REOG", "LEOG", "IEOG"]
misc = ["EXG1", "EXG5", "EXG8", "M1", "M2"]


def test_orig_units():
    """Test exposure of original channel units."""
    raw = read_raw_edf(edf_path, preload=True)

    # Test original units
    orig_units = raw._orig_units
    assert len(orig_units) == len(raw.ch_names)
    assert orig_units["A1"] == "µV"  # formerly 'uV' edit by _check_orig_units
    del orig_units

    raw.rename_channels(dict(A1="AA"))
    assert raw._orig_units["AA"] == "µV"
    raw.rename_channels(dict(AA="A1"))

    raw_back = raw.copy().pick(raw.ch_names[:1])  # _pick_drop_channels
    assert raw_back.ch_names == ["A1"]
    assert set(raw_back._orig_units) == {"A1"}
    raw_back.add_channels([raw.copy().pick(raw.ch_names[1:])])
    assert raw_back.ch_names == raw.ch_names
    assert set(raw_back._orig_units) == set(raw.ch_names)
    raw_back.reorder_channels(raw.ch_names[::-1])
    assert set(raw_back._orig_units) == set(raw.ch_names)


def test_units_params():
    """Test enforcing original channel units."""
    with pytest.raises(
        ValueError, match=r"Unit for channel .* is present .* cannot overwrite it"
    ):
        _ = read_raw_edf(edf_path, units="V", preload=True)


def test_edf_temperature(monkeypatch):
    """Test that we can parse temperature channel type."""
    raw = read_raw_edf(edf_path)
    assert raw.get_channel_types()[0] == "eeg"

    def _first_chan_temp(*args, **kwargs):
        out, orig_units = _read_edf_header(*args, **kwargs)
        out["ch_types"][0] = "TEMP"
        return out, orig_units

    monkeypatch.setattr(edf.edf, "_read_edf_header", _first_chan_temp)
    raw = read_raw_edf(edf_path)
    assert "temperature" in raw
    assert raw.get_channel_types()[0] == "temperature"


@testing.requires_testing_data
def test_subject_info(tmp_path):
    """Test exposure of original channel units."""
    raw = read_raw_edf(edf_stim_resamp_path, preload=True)

    # check subject_info from `info`
    assert raw.info["subject_info"] is not None
    want = {
        "his_id": "X",
        "sex": 1,
        "birthday": datetime.date(1967, 10, 9),
        "last_name": "X",
    }
    for key, val in want.items():
        assert raw.info["subject_info"][key] == val, key

    # add information
    raw.info["subject_info"]["hand"] = 0

    # save raw to FIF and load it back
    fname = tmp_path / "test_raw.fif"
    raw.save(fname)
    raw = read_raw_fif(fname)

    # check subject_info from `info`
    assert raw.info["subject_info"] is not None
    want = {
        "his_id": "X",
        "sex": 1,
        "birthday": datetime.date(1967, 10, 9),
        "last_name": "X",
        "hand": 0,
    }
    for key, val in want.items():
        assert raw.info["subject_info"][key] == val


def test_bdf_data():
    """Test reading raw bdf files."""
    # XXX BDF data for these is around 0.01 when it should be in the uV range,
    # probably some bug
    test_scaling = False
    raw_py = _test_raw_reader(
        read_raw_bdf,
        input_fname=bdf_path,
        eog=eog,
        misc=misc,
        exclude=["M2", "IEOG"],
        test_scaling=test_scaling,
    )
    assert len(raw_py.ch_names) == 71
    raw_py = _test_raw_reader(
        read_raw_bdf,
        input_fname=bdf_path,
        montage="biosemi64",
        eog=eog,
        misc=misc,
        exclude=["M2", "IEOG"],
        test_scaling=test_scaling,
    )
    assert len(raw_py.ch_names) == 71
    assert "RawEDF" in repr(raw_py)
    picks = pick_types(raw_py.info, meg=False, eeg=True, exclude="bads")
    data_py, _ = raw_py[picks]

    # this .mat was generated using the EEG Lab Biosemi Reader
    raw_eeglab = loadmat(bdf_eeglab_path)
    raw_eeglab = raw_eeglab["data"] * 1e-6  # data are stored in microvolts
    data_eeglab = raw_eeglab[picks]
    # bdf saved as a single, resolution to seven decimal points in matlab
    assert_array_almost_equal(data_py, data_eeglab, 8)

    # Manually checking that float coordinates are imported
    assert (raw_py.info["chs"][0]["loc"]).any()
    assert (raw_py.info["chs"][25]["loc"]).any()
    assert (raw_py.info["chs"][63]["loc"]).any()


@testing.requires_testing_data
def test_bdf_crop_save_stim_channel(tmp_path):
    """Test EDF with various sampling rates."""
    raw = read_raw_bdf(bdf_stim_channel_path)
    raw.save(tmp_path / "test-raw.fif", tmin=1.2, tmax=4.0, overwrite=True)


@testing.requires_testing_data
@pytest.mark.parametrize(
    "fname",
    [
        edf_reduced,
        edf_overlap_annot_path,
    ],
)
@pytest.mark.parametrize("stim_channel", (None, False, "auto"))
def test_edf_others(fname, stim_channel):
    """Test EDF with various sampling rates and overlapping annotations."""
    _test_raw_reader(
        read_raw_edf,
        input_fname=fname,
        stim_channel=stim_channel,
        verbose="error",
        test_preloading=False,
        preload=True,  # no preload=False for mixed sfreqs
    )


@testing.requires_testing_data
@pytest.mark.parametrize("stim_channel", (None, False, "auto"))
def test_edf_different_sfreqs(stim_channel):
    """Test EDF with various sampling rates."""
    rng = np.random.RandomState(0)
    # load with and without preloading, should produce the same results
    raw1 = read_raw_edf(
        input_fname=edf_reduced,
        stim_channel=stim_channel,
        verbose="error",
        preload=False,
    )
    raw2 = read_raw_edf(
        input_fname=edf_reduced,
        stim_channel=stim_channel,
        verbose="error",
        preload=True,
    )

    picks = rng.permutation(np.arange(len(raw1.ch_names) - 1))[:10]
    data1, times1 = raw1[picks, :]
    data2, times2 = raw2[picks, :]
    assert_allclose(data1, data2, err_msg="Data mismatch with preload")
    assert_allclose(times1, times2)

    # loading slices should throw a warning as they have different
    # edge artifacts than when loading the entire file at once
    with pytest.warns(RuntimeWarning, match="mixed sampling frequencies"):
        data1, times1 = raw1[picks, :512]
    data2, times2 = raw2[picks, :512]

    # should NOT throw a warning when loading channels that have all the same
    # sampling frequency - here, no edge artifacts can appear
    picks = np.arange(15, 20)  # these channels all have 512 Hz
    data1, times1 = raw1[picks, :512]
    data2, times2 = raw2[picks, :512]
    assert_allclose(data1, data2, err_msg="Data mismatch with preload")
    assert_allclose(times1, times2)


@testing.requires_testing_data
@pytest.mark.parametrize("stim_channel", (None, False, "auto"))
def test_edf_different_sfreqs_nopreload(stim_channel):
    """Test loading smaller sfreq channels without preloading."""
    # load without preloading, then load a channel that has smaller sfreq
    # as other channels, produced an error, see mne-python/issues/12897

    for i in range(1, 13):
        raw = read_raw_edf(input_fname=edf_reduced, verbose="error", preload=False)

        # this should work for channels of all sfreq, even if larger sfreqs
        # are present in the file
        x1 = raw.get_data(picks=[f"A{i}"], return_times=False)
        # load next ch, this is sometimes with a higher sometimes a lower sfreq
        x2 = raw.get_data([f"A{i + 1}"], return_times=False)
        assert x1.shape == x2.shape


def test_edf_data_broken(tmp_path):
    """Test edf files."""
    raw = _test_raw_reader(
        read_raw_edf,
        input_fname=edf_path,
        exclude=["Ergo-Left", "H10"],
        verbose="error",
    )
    raw_py = read_raw_edf(edf_path)
    data = raw_py.get_data()
    assert_equal(len(raw.ch_names) + 2, len(raw_py.ch_names))

    # Test with number of records not in header (-1).
    broken_fname = tmp_path / "broken.edf"
    with open(edf_path, "rb") as fid_in:
        fid_in.seek(0, 2)
        n_bytes = fid_in.tell()
        fid_in.seek(0, 0)
        rbytes = fid_in.read()
    with open(broken_fname, "wb") as fid_out:
        fid_out.write(rbytes[:236])
        fid_out.write(b"-1      ")
        fid_out.write(rbytes[244 : 244 + int(n_bytes * 0.4)])
    with pytest.warns(RuntimeWarning, match="records .* not match the file size"):
        raw = read_raw_edf(broken_fname, preload=True)
        read_raw_edf(broken_fname, exclude=raw.ch_names[:132], preload=True)

    # Test with \x00's in the data
    with open(broken_fname, "wb") as fid_out:
        fid_out.write(rbytes[:184])
        assert rbytes[184:192] == b"36096   "
        fid_out.write(rbytes[184:192].replace(b" ", b"\x00"))
        fid_out.write(rbytes[192:])
    raw_py = read_raw_edf(broken_fname)
    data_new = raw_py.get_data()
    assert_allclose(data, data_new)


def test_duplicate_channel_labels_edf():
    """Test reading edf file with duplicate channel names."""
    EXPECTED_CHANNEL_NAMES = ["EEG F1-Ref-0", "EEG F2-Ref", "EEG F1-Ref-1"]
    with pytest.warns(RuntimeWarning, match="Channel names are not unique"):
        raw = read_raw_edf(duplicate_channel_labels_path, preload=False)

    assert raw.ch_names == EXPECTED_CHANNEL_NAMES


def test_parse_annotation(tmp_path):
    """Test parsing the tal channel."""
    # test the parser
    annot = (
        b"+180\x14Lights off\x14Close door\x14\x00\x00\x00\x00\x00"
        b"+180\x14Lights off\x14\x00\x00\x00\x00\x00\x00\x00\x00"
        b"+180\x14Close door\x14\x00\x00\x00\x00\x00\x00\x00\x00"
        b"+3.14\x1504.20\x14nothing\x14\x00\x00\x00\x00"
        b"+1800.2\x1525.5\x14Apnea\x14\x00\x00\x00\x00\x00\x00\x00"
        b"+123\x14\x14\x00\x00\x00\x00\x00\x00\x00"
    )
    annot_file = tmp_path / "annotations.txt"
    with open(annot_file, "wb") as f:
        f.write(annot)

    annot = [a for a in bytes(annot)]
    annot[1::2] = [a * 256 for a in annot[1::2]]
    tal_channel_A = np.array(
        list(map(sum, zip(annot[0::2], annot[1::2]))), dtype=np.int64
    )

    with open(annot_file, "rb") as fid:
        # ch_data = np.fromfile(fid, dtype='<i2', count=len(annot))
        tal_channel_B = _read_ch(
            fid,
            subtype="EDF",
            dtype="<i2",
            samp=(len(annot) - 1) // 2,
            dtype_byte="This_parameter_is_not_used",
        )

    want_onset, want_duration, want_description = zip(
        *[
            [3.14, 4.2, "nothing"],
            [180.0, 0.0, "Lights off"],
            [180.0, 0.0, "Close door"],
            [180.0, 0.0, "Lights off"],
            [180.0, 0.0, "Close door"],
            [1800.2, 25.5, "Apnea"],
        ]
    )
    for tal_channel in [tal_channel_A, tal_channel_B]:
        annotations = _read_annotations_edf([tal_channel])
        assert_allclose(annotations.onset, want_onset)
        assert_allclose(annotations.duration, want_duration)
        assert_array_equal(annotations.description, want_description)


def test_find_events_backward_compatibility():
    """Test if events are detected correctly in a typical MNE workflow."""
    EXPECTED_EVENTS = [[68, 0, 2], [199, 0, 2], [1024, 0, 3], [1280, 0, 2]]
    # test an actual file
    raw = read_raw_edf(edf_path, preload=True)
    event_id = {
        a: n for n, a in enumerate(sorted(set(raw.annotations.description)), start=1)
    }
    event_id.pop("start")
    events_from_EFA, _ = events_from_annotations(
        raw, event_id=event_id, use_rounding=False
    )

    assert_array_equal(events_from_EFA, EXPECTED_EVENTS)


@testing.requires_testing_data
def test_no_data_channels():
    """Test that we can load with no data channels."""
    # analog
    raw = read_raw_edf(edf_path, preload=True)
    picks = pick_types(raw.info, stim=True)
    assert list(picks) == [len(raw.ch_names) - 1]
    stim_data = raw[picks][0]
    raw = read_raw_edf(edf_path, exclude=raw.ch_names[:-1])
    stim_data_2 = raw[0][0]
    assert_array_equal(stim_data, stim_data_2)
    raw.plot()  # smoke test
    # annotations
    raw = read_raw_edf(edf_overlap_annot_path)
    picks = pick_types(raw.info, stim=True)
    assert picks.size == 0
    annot = raw.annotations
    raw = read_raw_edf(edf_overlap_annot_path, exclude=raw.ch_names)
    annot_2 = raw.annotations
    _assert_annotations_equal(annot, annot_2)
    # only annotations (should warn)
    with _record_warnings(), pytest.warns(RuntimeWarning, match="read_annotations"):
        read_raw_edf(edf_annot_only)


@pytest.mark.parametrize("fname", [edf_path, bdf_path])
def test_to_data_frame(fname):
    """Test EDF/BDF Raw Pandas exporter."""
    pytest.importorskip("pandas")
    ext = fname.suffix
    if ext == ".edf":
        raw = read_raw_edf(fname, preload=True, verbose="error")
    elif ext == ".bdf":
        raw = read_raw_bdf(fname, preload=True, verbose="error")
    _, times = raw[0, :10]
    df = raw.to_data_frame(index="time")
    assert (df.columns == raw.ch_names).all()
    assert_array_equal(times, df.index.values[:10])
    df = raw.to_data_frame(index=None, scalings={"eeg": 1e13})
    assert "time" in df.columns
    assert_array_equal(df.values[:, 1], raw._data[0] * 1e13)


def test_read_raw_edf_stim_channel_input_parameters():
    """Test edf raw reader stim channel kwarg changes."""
    read_raw_edf(edf_path)  # smoke test, no warnings
    for invalid_stim_parameter in ["EDF Annotations", "BDF Annotations"]:
        with pytest.raises(ValueError, match="stim channel is not supported"):
            read_raw_edf(edf_path, stim_channel=invalid_stim_parameter)


def test_read_annot(tmp_path):
    """Test parsing the tal channel."""
    EXPECTED_ANNOTATIONS = [
        [180.0, 0, "Lights off"],
        [180.0, 0, "Close door"],
        [180.0, 0, "Lights off"],
        [180.0, 0, "Close door"],
        [3.14, 4.2, "nothing"],
        [1800.2, 25.5, "Apnea"],
    ]

    EXPECTED_ONSET = [180.0, 180.0, 180.0, 180.0, 3.14, 1800.2]
    EXPECTED_DURATION = [0, 0, 0, 0, 4.2, 25.5]
    EXPECTED_DESC = [
        "Lights off",
        "Close door",
        "Lights off",
        "Close door",
        "nothing",
        "Apnea",
    ]
    EXPECTED_ANNOTATIONS = Annotations(
        onset=EXPECTED_ONSET,
        duration=EXPECTED_DURATION,
        description=EXPECTED_DESC,
        orig_time=None,
    )

    annot = (
        b"+180\x14Lights off\x14Close door\x14\x00\x00\x00\x00\x00"
        b"+180\x14Lights off\x14\x00\x00\x00\x00\x00\x00\x00\x00"
        b"+180\x14Close door\x14\x00\x00\x00\x00\x00\x00\x00\x00"
        b"+3.14\x1504.20\x14nothing\x14\x00\x00\x00\x00"
        b"+1800.2\x1525.5\x14Apnea\x14\x00\x00\x00\x00\x00\x00\x00"
        b"+123\x14\x14\x00\x00\x00\x00\x00\x00\x00"
    )
    annot_file = tmp_path / "annotations.txt"
    with open(annot_file, "wb") as f:
        f.write(annot)

    annotations = _read_annotations_edf(annotations=str(annot_file))
    _assert_annotations_equal(annotations, EXPECTED_ANNOTATIONS)

    # Now test when reading from buffer of data
    with open(annot_file, "rb") as fid:
        ch_data = np.fromfile(fid, dtype="<i2", count=len(annot))
    annotations = _read_annotations_edf([ch_data])
    _assert_annotations_equal(annotations, EXPECTED_ANNOTATIONS)


@testing.requires_testing_data
@pytest.mark.parametrize("fname", [test_generator_edf, test_generator_bdf])
def test_read_annotations(fname, recwarn):
    """Test IO of annotations from edf and bdf files via regexp."""
    annot = read_annotations(fname)
    assert len(annot.onset) == 2


@testing.requires_testing_data
def test_read_utf8_annotations():
    """Test if UTF8 annotations can be read."""
    raw = read_raw_edf(edf_utf8_annotations)
    assert raw.annotations[0]["description"] == "RECORD START"
    assert raw.annotations[1]["description"] == "仰卧"


def test_read_annotations_edf(tmp_path):
    """Test reading annotations from EDF file."""
    annot = (
        b"+1.1\x14Event A@@CH1\x14\x00\x00"
        b"+1.2\x14Event A\x14\x00\x00"
        b"+1.3\x14Event B@@CH1\x14\x00\x00"
        b"+1.3\x14Event B@@CH2\x14\x00\x00"
        b"+1.4\x14Event A@@CH3\x14\x00\x00"
        b"+1.5\x14Event B\x14\x00\x00"
    )
    annot_file = tmp_path / "annotations.edf"
    with open(annot_file, "wb") as f:
        f.write(annot)

    # Test reading annotations from channel data
    with open(annot_file, "rb") as f:
        tal_channel = _read_ch(
            f,
            subtype="EDF",
            dtype="<i2",
            samp=-1,
            dtype_byte=None,
        )

    # Read annotations without input channel names: annotations are left untouched and
    # assigned as global
    annotations = _read_annotations_edf(tal_channel, ch_names=None, encoding="latin1")
    assert_allclose(annotations.onset, [1.1, 1.2, 1.3, 1.3, 1.4, 1.5])
    assert not any(annotations.duration)  # all durations are 0
    assert_array_equal(
        annotations.description,
        [
            "Event A@@CH1",
            "Event A",
            "Event B@@CH1",
            "Event B@@CH2",
            "Event A@@CH3",
            "Event B",
        ],
    )
    assert_array_equal(
        annotations.ch_names, _ndarray_ch_names([(), (), (), (), (), ()])
    )

    # Read annotations with complete input channel names: each annotation is parsed and
    # associated to a channel
    annotations = _read_annotations_edf(
        tal_channel, ch_names=["CH1", "CH2", "CH3"], encoding="latin1"
    )
    assert_allclose(annotations.onset, [1.1, 1.2, 1.3, 1.4, 1.5])
    assert not any(annotations.duration)  # all durations are 0
    assert_array_equal(
        annotations.description, ["Event A", "Event A", "Event B", "Event A", "Event B"]
    )
    assert_array_equal(
        annotations.ch_names,
        _ndarray_ch_names([("CH1",), (), ("CH1", "CH2"), ("CH3",), ()]),
    )

    # Read annotations with incomplete input channel names: "CH3" is missing from input
    # channels, turning the related annotation into a global one
    annotations = _read_annotations_edf(
        tal_channel, ch_names=["CH1", "CH2"], encoding="latin1"
    )
    assert_allclose(annotations.onset, [1.1, 1.2, 1.3, 1.4, 1.5])
    assert not any(annotations.duration)  # all durations are 0
    assert_array_equal(
        annotations.description,
        ["Event A", "Event A", "Event B", "Event A@@CH3", "Event B"],
    )
    assert_array_equal(
        annotations.ch_names, _ndarray_ch_names([("CH1",), (), ("CH1", "CH2"), (), ()])
    )


def test_read_latin1_annotations(tmp_path):
    """Test if annotations encoded as Latin-1 can be read.

    Note that the correct encoding according to the EDF+ standard should be
    UTF8, but many real-world files are saved with the Latin-1 encoding.
    """
    annot = (
        b"+1.1\x14\xe9\x14\x00\x00"  # +1.1 é
        b"+1.2\x14\xe0\x14\x00\x00"  # +1.2 à
        b"+1.3\x14\xe8\x14\x00\x00"  # +1.3 è
        b"+1.4\x14\xf9\x14\x00\x00"  # +1.4 ù
        b"+1.5\x14\xe2\x14\x00\x00"  # +1.5 â
        b"+1.6\x14\xea\x14\x00\x00"  # +1.6 ê
        b"+1.7\x14\xee\x14\x00\x00"  # +1.7 î
        b"+1.8\x14\xf4\x14\x00\x00"  # +1.8 ô
        b"+1.9\x14\xfb\x14\x00\x00"  # +1.9 û
    )
    annot_file = tmp_path / "annotations.edf"
    with open(annot_file, "wb") as f:
        f.write(annot)

    # Test reading directly from file
    annotations = read_annotations(fname=annot_file, encoding="latin1")
    assert_allclose(annotations.onset, [1.1, 1.2, 1.3, 1.4, 1.5, 1.6, 1.7, 1.8, 1.9])
    assert not any(annotations.duration)  # all durations are 0
    assert_array_equal(
        annotations.description, ["é", "à", "è", "ù", "â", "ê", "î", "ô", "û"]
    )

    # Test reading annotations from channel data
    with open(annot_file, "rb") as f:
        tal_channel = _read_ch(
            f,
            subtype="EDF",
            dtype="<i2",
            samp=-1,
            dtype_byte=None,
        )
    annotations = _read_annotations_edf(tal_channel, encoding="latin1")
    assert_allclose(annotations.onset, [1.1, 1.2, 1.3, 1.4, 1.5, 1.6, 1.7, 1.8, 1.9])
    assert not any(annotations.duration)  # all durations are 0
    assert_array_equal(
        annotations.description, ["é", "à", "è", "ù", "â", "ê", "î", "ô", "û"]
    )

    with pytest.raises(Exception, match="Encountered invalid byte in"):
        _read_annotations_edf(tal_channel)  # default encoding="utf8" fails
    with pytest.raises(Exception, match="'utf-8' codec can't decode.*"):
        _read_annotations_edf(str(annot_file))  # default encoding="utf8" fails


@pytest.mark.parametrize(
    "prefiltering, hp, lp",
    [
        pytest.param(["HP: 1Hz LP: 30Hz"], ["1"], ["30"], id="basic edf"),
        pytest.param(["LP: 30Hz HP: 1Hz"], ["1"], ["30"], id="reversed order"),
        pytest.param(["HP: 1 LP: 30"], ["1"], ["30"], id="w/o Hz"),
        pytest.param(["HP: 0,1 LP: 30,5"], ["0.1"], ["30.5"], id="using comma"),
        pytest.param(
            ["HP:0.1Hz LP:75Hz N:50Hz"], ["0.1"], ["75"], id="with notch filter"
        ),
        pytest.param([""], [""], [""], id="empty string"),
        pytest.param(["HP: DC; LP: 410"], ["DC"], ["410"], id="bdf_dc"),
        pytest.param(
            ["", "HP:0.1Hz LP:75Hz N:50Hz", ""],
            ["", "0.1", ""],
            ["", "75", ""],
            id="multi-ch",
        ),
    ],
)
def test_edf_parse_prefilter_string(prefiltering, hp, lp):
    """Test prefilter strings from header are parsed correctly."""
    highpass, lowpass = _parse_prefilter_string(prefiltering)
    assert_array_equal(highpass, hp)
    assert_array_equal(lowpass, lp)


@pytest.mark.parametrize(
    "prefilter_string, expected",
    [
        ("0", 0),
        ("1.1", 1.1),
        ("DC", 0),
        ("", np.nan),
        ("1.1.1", np.nan),
        (1.1, 1.1),
        (1, 1),
        (np.float32(1.1), np.float32(1.1)),
        (np.nan, np.nan),
    ],
)
def test_edf_prefilter_float(prefilter_string, expected):
    """Test to make float from prefilter string."""
    assert_equal(_prefilter_float(prefilter_string), expected)


@pytest.mark.parametrize(
    "edf_info, hp, lp, hp_warn, lp_warn",
    [
        ({"highpass": ["0"], "lowpass": ["1.1"]}, -1, 1.1, False, False),
        ({"highpass": [""], "lowpass": [""]}, -1, -1, False, False),
        ({"highpass": ["DC"], "lowpass": [""]}, -1, -1, False, False),
        ({"highpass": [1], "lowpass": [2]}, 1, 2, False, False),
        ({"highpass": [np.nan], "lowpass": [np.nan]}, -1, -1, False, False),
        ({"highpass": ["1", "2"], "lowpass": ["3", "4"]}, 2, 3, True, True),
        ({"highpass": [np.nan, 1], "lowpass": ["", 3]}, 1, 3, True, True),
        ({"highpass": [np.nan, np.nan], "lowpass": [1, 2]}, -1, 1, False, True),
        ({}, -1, -1, False, False),
    ],
)
def test_edf_set_prefilter(edf_info, hp, lp, hp_warn, lp_warn):
    """Test _set_prefilter function."""
    info = {"lowpass": -1, "highpass": -1}

    if hp_warn:
        ctx = pytest.warns(
            RuntimeWarning,
            match=(
                "Channels contain different highpass filters. "
                "Highest filter setting will be stored."
            ),
        )
    else:
        ctx = nullcontext()
    with ctx:
        _set_prefilter(
            info, edf_info, list(range(len(edf_info.get("highpass", [])))), "highpass"
        )

    if lp_warn:
        ctx = pytest.warns(
            RuntimeWarning,
            match=(
                "Channels contain different lowpass filters. "
                "Lowest filter setting will be stored."
            ),
        )
    else:
        ctx = nullcontext()
    with ctx:
        _set_prefilter(
            info, edf_info, list(range(len(edf_info.get("lowpass", [])))), "lowpass"
        )
    assert info["highpass"] == hp
    assert info["lowpass"] == lp


@testing.requires_testing_data
@pytest.mark.parametrize("fname", [test_generator_edf, test_generator_bdf])
def test_load_generator(fname, recwarn):
    """Test IO of annotations from edf and bdf files with raw info."""
    if fname.suffix == ".edf":
        raw = read_raw_edf(fname)
    elif fname.suffix == ".bdf":
        raw = read_raw_bdf(fname)
    assert len(raw.annotations.onset) == 2
    found_types = [
        k for k, v in channel_indices_by_type(raw.info, picks=None).items() if v
    ]
    assert len(found_types) == 1
    events, event_id = events_from_annotations(raw)
    ch_names = [
        "squarewave",
        "ramp",
        "pulse",
        "ECG",
        "noise",
        "sine 1 Hz",
        "sine 8 Hz",
        "sine 8.5 Hz",
        "sine 15 Hz",
        "sine 17 Hz",
        "sine 50 Hz",
    ]
    assert raw.get_data().shape == (11, 120000)
    assert raw.ch_names == ch_names
    assert event_id == {"RECORD START": 2, "REC STOP": 1}
    assert_array_equal(events, [[0, 0, 2], [120000, 0, 1]])


@pytest.mark.parametrize(
    "EXPECTED, test_input",
    [
        pytest.param(
            {"stAtUs": "stim", "tRigGer": "stim", "sine 1 Hz": "eeg"}, "auto", id="auto"
        ),
        pytest.param(
            {"stAtUs": "eeg", "tRigGer": "eeg", "sine 1 Hz": "eeg"}, None, id="None"
        ),
        pytest.param(
            {"stAtUs": "eeg", "tRigGer": "eeg", "sine 1 Hz": "stim"},
            "sine 1 Hz",
            id="single string",
        ),
        pytest.param(
            {"stAtUs": "eeg", "tRigGer": "eeg", "sine 1 Hz": "stim"}, 2, id="single int"
        ),
        pytest.param(
            {"stAtUs": "eeg", "tRigGer": "eeg", "sine 1 Hz": "stim"},
            -1,
            id="single int (revers indexing)",
        ),
        pytest.param(
            {"stAtUs": "stim", "tRigGer": "stim", "sine 1 Hz": "eeg"},
            [0, 1],
            id="int list",
        ),
    ],
)
def test_edf_stim_ch_pick_up(test_input, EXPECTED):
    """Test stim_channel."""
    # This is fragile for EEG/EEG-CSD, so just omit csd
    KIND_DICT = get_channel_type_constants()
    TYPE_LUT = {
        v["kind"]: k for k, v in KIND_DICT.items() if k not in ("csd", "chpi")
    }  # chpi not needed, and unhashable (a list)
    fname = data_dir / "test_stim_channel.edf"

    raw = read_raw_edf(fname, stim_channel=test_input)
    ch_types = {ch["ch_name"]: TYPE_LUT[ch["kind"]] for ch in raw.info["chs"]}
    assert ch_types == EXPECTED


@testing.requires_testing_data
@pytest.mark.parametrize(
    "exclude_after_unique, warns",
    [
        (False, False),
        (True, True),
    ],
)
def test_bdf_multiple_annotation_channels(exclude_after_unique, warns):
    """Test BDF with multiple annotation channels."""
    if warns:
        ctx = pytest.warns(RuntimeWarning, match="Channel names are not unique")
    else:
        ctx = nullcontext()
    with ctx:
        raw = read_raw_bdf(
            bdf_multiple_annotations_path, exclude_after_unique=exclude_after_unique
        )
    assert len(raw.annotations) == 10
    descriptions = np.array(
        [
            "signal_start",
            "EEG-check#1",
            "TestStim#1",
            "TestStim#2",
            "TestStim#3",
            "TestStim#4",
            "TestStim#5",
            "TestStim#6",
            "TestStim#7",
            "Ligths-Off#1",
        ],
        dtype="<U12",
    )
    assert_array_equal(descriptions, raw.annotations.description)


@testing.requires_testing_data
def test_edf_lowpass_zero():
    """Test if a lowpass filter of 0Hz is mapped to the Nyquist frequency."""
    raw = read_raw_edf(edf_stim_resamp_path)
    assert raw.ch_names[100] == "EEG LDAMT_01-REF"
    assert_allclose(raw.info["lowpass"], raw.info["sfreq"] / 2)


@testing.requires_testing_data
def test_edf_annot_sub_s_onset():
    """Test reading of sub-second annotation onsets."""
    raw = read_raw_edf(edf_annot_sub_s_path)
    assert_allclose(raw.annotations.onset, [1.951172, 3.492188])


def test_invalid_date(tmp_path):
    """Test handling of invalid date in EDF header."""
    with open(edf_path, "rb") as f:  # read valid test file
        edf = bytearray(f.read())

    # original date in header is 29.04.14 (2014-04-29) at pos 168:176
    # but we also use Startdate if available,
    # which starts at byte 88 and is b'Startdate 29-APR-2014 X X X'
    # create invalid date 29.02.14 (2014 is not a leap year)

    # one wrong: no warning
    edf[101:104] = b"FEB"
    assert edf[172] == ord("4")
    fname = tmp_path / "temp.edf"
    with open(fname, "wb") as f:
        f.write(edf)
    read_raw_edf(fname)

    # other wrong: no warning
    edf[101:104] = b"APR"
    edf[172] = ord("2")
    with open(fname, "wb") as f:
        f.write(edf)
    read_raw_edf(fname)

    # both wrong: warning
    edf[101:104] = b"FEB"
    edf[172] = ord("2")
    with open(fname, "wb") as f:
        f.write(edf)
    with pytest.warns(RuntimeWarning, match="Invalid measurement date"):
        read_raw_edf(fname)

    # another invalid date 29.00.14 (0 is not a month)
    assert edf[101:104] == b"FEB"
    edf[172] = ord("0")
    with open(fname, "wb") as f:
        f.write(edf)
    with pytest.warns(RuntimeWarning, match="Invalid measurement date"):
        read_raw_edf(fname)


def test_empty_chars():
    """Test blank char support."""
    assert int(_edf_str(b"1819\x00 ")) == 1819


def _hp_lp_rev(*args, **kwargs):
    out, orig_units = _read_edf_header(*args, **kwargs)
    out["lowpass"], out["highpass"] = out["highpass"], out["lowpass"]
    return out, orig_units


def _hp_lp_mod(*args, **kwargs):
    out, orig_units = _read_edf_header(*args, **kwargs)
    out["lowpass"][:] = "1"
    out["highpass"][:] = "10"
    return out, orig_units


@pytest.mark.filterwarnings("ignore:.*too long.*:RuntimeWarning")
@pytest.mark.parametrize(
    "fname, lo, hi, warns, patch_func",
    [
        (edf_path, 256, 0, False, "rev"),
        (edf_uneven_path, 50, 0, False, "rev"),
        (edf_stim_channel_path, 64, 0, False, "rev"),
        pytest.param(edf_overlap_annot_path, 64, 0, False, "rev", marks=td_mark),
        pytest.param(edf_reduced, 256, 0, False, "rev", marks=td_mark),
        pytest.param(test_generator_edf, 100, 0, False, "rev", marks=td_mark),
        pytest.param(edf_stim_resamp_path, 256, 0, False, "rev", marks=td_mark),
        pytest.param(edf_stim_resamp_path, 256, 0, True, "mod", marks=td_mark),
    ],
)
def test_hp_lp_reversed(fname, lo, hi, warns, patch_func, monkeypatch):
    """Test HP/LP reversed (gh-8584)."""
    fname = str(fname)
    raw = read_raw_edf(fname)
    assert raw.info["lowpass"] == lo
    assert raw.info["highpass"] == hi
    if patch_func == "rev":
        monkeypatch.setattr(edf.edf, "_read_edf_header", _hp_lp_rev)
    elif patch_func == "mod":
        monkeypatch.setattr(edf.edf, "_read_edf_header", _hp_lp_mod)
    if warns:
        ctx = pytest.warns(RuntimeWarning, match="greater than lowpass")
        new_lo, new_hi = raw.info["sfreq"] / 2.0, 0.0
    else:
        ctx = nullcontext()
        new_lo, new_hi = lo, hi
    with ctx:
        raw = read_raw_edf(fname)
    assert raw.info["lowpass"] == new_lo
    assert raw.info["highpass"] == new_hi


def test_degenerate():
    """Test checking of some bad inputs."""
    for func in (
        read_raw_edf,
        read_raw_bdf,
        read_raw_gdf,
    ):
        with pytest.raises(NotImplementedError, match="Only.*txt.*"):
            func(edf_txt_stim_channel_path)

        with pytest.raises(
            NotImplementedError, match="Only GDF, EDF, and BDF files are supported."
        ):
            partial(
                _read_header, exclude=(), infer_types=False, preload=False, file_type=4
            )(edf_txt_stim_channel_path)


def test_exclude():
    """Test exclude parameter."""
    exclude = ["I1", "I2", "I3", "I4"]  # list of excluded channels

    raw = read_raw_edf(edf_path, exclude=["I1", "I2", "I3", "I4"])
    for ch in exclude:
        assert ch not in raw.ch_names

    raw = read_raw_edf(edf_path, exclude="I[1-4]")
    for ch in exclude:
        assert ch not in raw.ch_names


@pytest.mark.parametrize(
    "EXPECTED, exclude, exclude_after_unique, warns",
    [
        (["EEG F2-Ref"], "EEG F1-Ref", False, False),
        (["EEG F1-Ref-0", "EEG F2-Ref", "EEG F1-Ref-1"], "EEG F1-Ref-1", False, True),
        (["EEG F2-Ref"], ["EEG F1-Ref"], False, False),
        (["EEG F2-Ref"], "EEG F1-Ref", True, True),
        (["EEG F1-Ref-0", "EEG F2-Ref"], "EEG F1-Ref-1", True, True),
        (["EEG F1-Ref-0", "EEG F2-Ref", "EEG F1-Ref-1"], ["EEG F1-Ref"], True, True),
    ],
)
def test_exclude_duplicate_channel_data(exclude, exclude_after_unique, warns, EXPECTED):
    """Test exclude parameter for duplicate channel data."""
    if warns:
        ctx = pytest.warns(RuntimeWarning, match="Channel names are not unique")
    else:
        ctx = nullcontext()
    with ctx:
        raw = read_raw_edf(
            duplicate_channel_labels_path,
            exclude=exclude,
            exclude_after_unique=exclude_after_unique,
        )
    assert raw.ch_names == EXPECTED


def test_include():
    """Test include parameter."""
    raw = read_raw_edf(edf_path, include=["I1", "I2"])
    assert sorted(raw.ch_names) == ["I1", "I2"]

    raw = read_raw_edf(edf_path, include="I[1-4]")
    assert sorted(raw.ch_names) == ["I1", "I2", "I3", "I4"]

    with pytest.raises(ValueError, match="'exclude' must be empty if 'include' is "):
        raw = read_raw_edf(edf_path, include=["I1", "I2"], exclude="I[1-4]")


@pytest.mark.parametrize(
    "EXPECTED, include, exclude_after_unique, warns",
    [
        (["EEG F1-Ref-0", "EEG F1-Ref-1"], "EEG F1-Ref", False, True),
        ([], "EEG F1-Ref-1", False, False),
        (["EEG F1-Ref-0", "EEG F1-Ref-1"], ["EEG F1-Ref"], False, True),
        (["EEG F1-Ref-0", "EEG F1-Ref-1"], "EEG F1-Ref", True, True),
        (["EEG F1-Ref-1"], "EEG F1-Ref-1", True, True),
        ([], ["EEG F1-Ref"], True, True),
    ],
)
def test_include_duplicate_channel_data(include, exclude_after_unique, warns, EXPECTED):
    """Test include parameter for duplicate channel data."""
    if warns:
        ctx = pytest.warns(RuntimeWarning, match="Channel names are not unique")
    else:
        ctx = nullcontext()
    with ctx:
        raw = read_raw_edf(
            duplicate_channel_labels_path,
            include=include,
            exclude_after_unique=exclude_after_unique,
        )
    assert raw.ch_names == EXPECTED


@testing.requires_testing_data
def test_ch_types():
    """Test reading of channel types from EDF channel label."""
    raw = read_raw_edf(edf_chtypes_path)  # infer_types=False

    labels = [
        "EEG Fp1-Ref",
        "EEG Fp2-Ref",
        "EEG F3-Ref",
        "EEG F4-Ref",
        "EEG C3-Ref",
        "EEG C4-Ref",
        "EEG P3-Ref",
        "EEG P4-Ref",
        "EEG O1-Ref",
        "EEG O2-Ref",
        "EEG F7-Ref",
        "EEG F8-Ref",
        "EEG T7-Ref",
        "EEG T8-Ref",
        "EEG P7-Ref",
        "EEG P8-Ref",
        "EEG Fz-Ref",
        "EEG Cz-Ref",
        "EEG Pz-Ref",
        "POL E",
        "POL PG1",
        "POL PG2",
        "EEG A1-Ref",
        "EEG A2-Ref",
        "POL T1",
        "POL T2",
        "ECG ECG1",
        "ECG ECG2",
        "EEG F9-Ref",
        "EEG T9-Ref",
        "EEG P9-Ref",
        "EEG F10-Ref",
        "EEG T10-Ref",
        "EEG P10-Ref",
        "SaO2 X9",
        "SaO2 X10",
        "POL DC01",
        "POL DC02",
        "POL DC03",
        "POL DC04",
        "POL $A1",
        "POL $A2",
    ]

    # by default all types are 'eeg'
    assert all(t == "eeg" for t in raw.get_channel_types())
    assert raw.ch_names == labels

    raw = read_raw_edf(edf_chtypes_path, infer_types=True)
    data = raw.get_data()

    labels = [
        "Fp1-Ref",
        "Fp2-Ref",
        "F3-Ref",
        "F4-Ref",
        "C3-Ref",
        "C4-Ref",
        "P3-Ref",
        "P4-Ref",
        "O1-Ref",
        "O2-Ref",
        "F7-Ref",
        "F8-Ref",
        "T7-Ref",
        "T8-Ref",
        "P7-Ref",
        "P8-Ref",
        "Fz-Ref",
        "Cz-Ref",
        "Pz-Ref",
        "POL E",
        "POL PG1",
        "POL PG2",
        "A1-Ref",
        "A2-Ref",
        "POL T1",
        "POL T2",
        "ECG1",
        "ECG2",
        "F9-Ref",
        "T9-Ref",
        "P9-Ref",
        "F10-Ref",
        "T10-Ref",
        "P10-Ref",
        "X9",
        "X10",
        "POL DC01",
        "POL DC02",
        "POL DC03",
        "POL DC04",
        "POL $A1",
        "POL $A2",
    ]
    types = [
        "eeg",
        "eeg",
        "eeg",
        "eeg",
        "eeg",
        "eeg",
        "eeg",
        "eeg",
        "eeg",
        "eeg",
        "eeg",
        "eeg",
        "eeg",
        "eeg",
        "eeg",
        "eeg",
        "eeg",
        "eeg",
        "eeg",
        "eeg",
        "eeg",
        "eeg",
        "eeg",
        "eeg",
        "eeg",
        "eeg",
        "ecg",
        "ecg",
        "eeg",
        "eeg",
        "eeg",
        "eeg",
        "eeg",
        "eeg",
        "bio",
        "bio",
        "eeg",
        "eeg",
        "eeg",
        "eeg",
        "eeg",
        "eeg",
    ]

    assert raw.get_channel_types() == types
    assert raw.ch_names == labels

    with pytest.raises(ValueError, match="cannot overwrite"):
        read_raw_edf(edf_chtypes_path, units="V")
    raw = read_raw_edf(edf_chtypes_path, units="uV")  # should be okay
    data_units = raw.get_data()
    assert_allclose(data, data_units)


@testing.requires_testing_data
def test_anonymization():
    """Test that RawEDF anonymizes data in memory."""
    # gh-11966
    raw = read_raw_edf(edf_stim_resamp_path)
    for key in ("meas_date", "subject_info"):
        assert key not in raw._raw_extras[0]
    bday = raw.info["subject_info"]["birthday"]
    assert bday == datetime.date(1967, 10, 9)
    raw.anonymize()
    assert raw.info["subject_info"]["birthday"] != bday


def test_bdf_read_from_file_like():
<<<<<<< HEAD
    """ Test that RawEDF is able to read from file-like objects for BDF files."""
    with open(bdf_path, 'rb') as blob:
=======
    """Test that RawEDF is able to read from file-like objects for BDF files"""
    with open(bdf_path, "rb") as blob:
>>>>>>> a9dfb584
        raw = read_raw_edf(blob, preload=True)
        channels = [
            "Fp1",
            "AF7",
            "AF3",
            "F1",
            "F3",
            "F5",
            "F7",
            "FT7",
            "FC5",
            "FC3",
            "FC1",
            "C1",
            "C3",
            "C5",
            "T7",
            "TP7",
            "CP5",
            "CP3",
            "CP1",
            "P1",
            "P3",
            "P5",
            "P7",
            "P9",
            "PO7",
            "PO3",
            "O1",
            "Iz",
            "Oz",
            "POz",
            "Pz",
            "CPz",
            "Fpz",
            "Fp2",
            "AF8",
            "AF4",
            "AFz",
            "Fz",
            "F2",
            "F4",
            "F6",
            "F8",
            "FT8",
            "FC6",
            "FC4",
            "FC2",
            "FCz",
            "Cz",
            "C2",
            "C4",
            "C6",
            "T8",
            "TP8",
            "CP6",
            "CP4",
            "CP2",
            "P2",
            "P4",
            "P6",
            "P8",
            "P10",
            "PO8",
            "PO4",
            "O2",
            "EXG1",
            "REOG",
            "LEOG",
            "IEOG",
            "EXG5",
            "M2",
            "M1",
            "EXG8",
            "Status",
        ]

        assert raw.ch_names == channels


@pytest.mark.filterwarnings(
    "ignore:Invalid measurement date encountered in the header."
)
def test_edf_read_from_bad_file_like():
<<<<<<< HEAD
    """ Test that RawEDF is NOT able to read from file-like objects for non EDF files."""
=======
    """Test that RawEDF is NOT able to read from file-like objects for non EDF files"""
>>>>>>> a9dfb584
    with pytest.raises(Exception, match="Bad EDF file provided."):
        with open(edf_txt_stim_channel_path, "rb") as blob:
            read_raw_edf(blob, preload=True)


def test_edf_read_from_file_like():
<<<<<<< HEAD
    """ Test that RawEDF is able to read from file-like objects for EDF files."""
    with open(edf_path, 'rb') as blob:
=======
    """Test that RawEDF is able to read from file-like objects for EDF files"""
    with open(edf_path, "rb") as blob:
>>>>>>> a9dfb584
        raw = read_raw_edf(blob, preload=True)
        channels = [
            "A1",
            "A2",
            "A3",
            "A4",
            "A5",
            "A6",
            "A7",
            "A8",
            "A9",
            "A10",
            "A11",
            "A12",
            "A13",
            "A14",
            "A15",
            "A16",
            "B1",
            "B2",
            "B3",
            "B4",
            "B5",
            "B6",
            "B7",
            "B8",
            "B9",
            "B10",
            "B11",
            "B12",
            "B13",
            "B14",
            "B15",
            "B16",
            "C1",
            "C2",
            "C3",
            "C4",
            "C5",
            "C6",
            "C7",
            "C8",
            "C9",
            "C10",
            "C11",
            "C12",
            "C13",
            "C14",
            "C15",
            "C16",
            "D1",
            "D2",
            "D3",
            "D4",
            "D5",
            "D6",
            "D7",
            "D8",
            "D9",
            "D10",
            "D11",
            "D12",
            "D13",
            "D14",
            "D15",
            "D16",
            "E1",
            "E2",
            "E3",
            "E4",
            "E5",
            "E6",
            "E7",
            "E8",
            "E9",
            "E10",
            "E11",
            "E12",
            "E13",
            "E14",
            "E15",
            "E16",
            "F1",
            "F2",
            "F3",
            "F4",
            "F5",
            "F6",
            "F7",
            "F8",
            "F9",
            "F10",
            "F11",
            "F12",
            "F13",
            "F14",
            "F15",
            "F16",
            "G1",
            "G2",
            "G3",
            "G4",
            "G5",
            "G6",
            "G7",
            "G8",
            "G9",
            "G10",
            "G11",
            "G12",
            "G13",
            "G14",
            "G15",
            "G16",
            "H1",
            "H2",
            "H3",
            "H4",
            "H5",
            "H6",
            "H7",
            "H8",
            "H9",
            "H10",
            "H11",
            "H12",
            "H13",
            "H14",
            "H15",
            "H16",
            "I1",
            "I2",
            "I3",
            "I4",
            "I5",
            "I6",
            "I7",
            "I8",
            "Ergo-Left",
            "Ergo-Right",
            "Status",
        ]

        assert raw.ch_names == channels


@pytest.mark.filterwarnings(
    "ignore:Invalid measurement date encountered in the header."
)
def test_bdf_read_from_bad_file_like():
<<<<<<< HEAD
    """ Test that RawEDF is NOT able to read from file-like objects for non BDF files."""
=======
    """Test that RawEDF is NOT able to read from file-like objects for non BDF files"""
>>>>>>> a9dfb584
    with pytest.raises(Exception, match="Bad BDF file provided."):
        with open(edf_txt_stim_channel_path, "rb") as blob:
            read_raw_bdf(blob, preload=True)<|MERGE_RESOLUTION|>--- conflicted
+++ resolved
@@ -1217,13 +1217,8 @@
 
 
 def test_bdf_read_from_file_like():
-<<<<<<< HEAD
     """ Test that RawEDF is able to read from file-like objects for BDF files."""
     with open(bdf_path, 'rb') as blob:
-=======
-    """Test that RawEDF is able to read from file-like objects for BDF files"""
-    with open(bdf_path, "rb") as blob:
->>>>>>> a9dfb584
         raw = read_raw_edf(blob, preload=True)
         channels = [
             "Fp1",
@@ -1308,24 +1303,15 @@
     "ignore:Invalid measurement date encountered in the header."
 )
 def test_edf_read_from_bad_file_like():
-<<<<<<< HEAD
     """ Test that RawEDF is NOT able to read from file-like objects for non EDF files."""
-=======
-    """Test that RawEDF is NOT able to read from file-like objects for non EDF files"""
->>>>>>> a9dfb584
     with pytest.raises(Exception, match="Bad EDF file provided."):
         with open(edf_txt_stim_channel_path, "rb") as blob:
             read_raw_edf(blob, preload=True)
 
 
 def test_edf_read_from_file_like():
-<<<<<<< HEAD
     """ Test that RawEDF is able to read from file-like objects for EDF files."""
     with open(edf_path, 'rb') as blob:
-=======
-    """Test that RawEDF is able to read from file-like objects for EDF files"""
-    with open(edf_path, "rb") as blob:
->>>>>>> a9dfb584
         raw = read_raw_edf(blob, preload=True)
         channels = [
             "A1",
@@ -1476,11 +1462,7 @@
     "ignore:Invalid measurement date encountered in the header."
 )
 def test_bdf_read_from_bad_file_like():
-<<<<<<< HEAD
     """ Test that RawEDF is NOT able to read from file-like objects for non BDF files."""
-=======
-    """Test that RawEDF is NOT able to read from file-like objects for non BDF files"""
->>>>>>> a9dfb584
     with pytest.raises(Exception, match="Bad BDF file provided."):
         with open(edf_txt_stim_channel_path, "rb") as blob:
             read_raw_bdf(blob, preload=True)