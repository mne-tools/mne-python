--- conflicted
+++ resolved
@@ -71,11 +71,9 @@
 
 - Show multiple colors and linestyles for excluded components with :class:`mne.Evoked` in :meth:`mne.preprocessing.ICA.plot_sources` (:gh:`9444` by `Martin Schulz`_)
 
-<<<<<<< HEAD
+- Added tutorial for how to processes image (CT and MR) files in order to localize electrode contacts for intracranial recordings :ref:`tut-ieeg-localize` (:gh`9484` by `Alex Rockhill`_)
+
 - Add support for colormap normalization in :func:`mne.viz.plot_topomap` (:gh:`9468` by `Clemens Brunner`_)
-=======
-- Added tutorial for how to processes image (CT and MR) files in order to localize electrode contacts for intracranial recordings :ref:`tut-ieeg-localize` (:gh`9484` by `Alex Rockhill`_)
->>>>>>> 44f5ecb6
 
 Bugs
 ~~~~
