.. NOTE: we use cross-references to highlight new functions and classes.
   Please follow the examples below like :func:`mne.stats.f_mway_rm`, so the
   whats_new page will have a link to the function/class documentation.

.. NOTE: there are 3 separate sections for changes, based on type:
   - "Enhancements" for new features
   - "Bugs" for bug fixes
   - "API changes" for backward-incompatible changes

.. NOTE: changes from first-time contributors should be added to the TOP of
   the relevant section (Enhancements / Bugs / API changes), and should look
   like this (where xxxx is the pull request number):

       - description of enhancement/bugfix/API change (:gh:`xxxx` by
         :newcontrib:`Firstname Lastname`)

   Also add a corresponding entry for yourself in doc/changes/names.inc

.. _current:

Version 1.6.dev0 (development)
------------------------------

Enhancements
~~~~~~~~~~~~
- Improve tests for saving splits with :class:`mne.Epochs` (:gh:`11884` by `Dmitrii Altukhov`_)
- Added functionality for linking interactive figures together, such that changing one figure will affect another, see :ref:`tut-ui-events` and :mod:`mne.viz.ui_events`. Current figures implementing UI events are :func:`mne.viz.plot_topomap` and :func:`mne.viz.plot_source_estimates` (:gh:`11685` :gh:`11891` by `Marijn van Vliet`_)
- HTML anchors for :class:`mne.Report` now reflect the ``section-title`` of the report items rather than using a global incrementor ``global-N`` (:gh:`11890` by `Eric Larson`_)
- Added public :func:`mne.io.write_info` to complement :func:`mne.io.read_info` (:gh:`11918` by `Eric Larson`_)
- Added option ``remove_dc`` to to :meth:`Raw.compute_psd() <mne.io.Raw.compute_psd>`, :meth:`Epochs.compute_psd() <mne.Epochs.compute_psd>`, and :meth:`Evoked.compute_psd() <mne.Evoked.compute_psd>`, to allow skipping DC removal when computing Welch or multitaper spectra (:gh:`11769` by `Nikolai Chapochnikov`_)
- Add the possibility to provide a float between 0 and 1 as ``n_grad``, ``n_mag`` and ``n_eeg`` in `~mne.compute_proj_raw`, `~mne.compute_proj_epochs` and `~mne.compute_proj_evoked` to select the number of vectors based on the cumulative explained variance (:gh:`11919` by `Mathieu Scheltienne`_)
- Add extracting all time courses in a label using :func:`mne.extract_label_time_course` without applying an aggregation function (like ``mean``) (:gh:`12001` by `Hamza Abdelhedi`_)
- Added support for Artinis fNIRS data files to :func:`mne.io.read_raw_snirf` (:gh:`11926` by `Robert Luke`_)
- Add helpful error messages when using methods on empty :class:`mne.Epochs`-objects (:gh:`11306` by `Martin Schulz`_)
- Add support for passing a :class:`python:dict` as ``sensor_color`` to specify per-channel-type colors in :func:`mne.viz.plot_alignment` (:gh:`12067` by `Eric Larson`_)
- Add inferring EEGLAB files' montage unit automatically based on estimated head radius using :func:`read_raw_eeglab(..., montage_units="auto") <mne.io.read_raw_eeglab>` (:gh:`11925` by `Jack Zhang`_, :gh:`11951` by `Eric Larson`_)
- Add :class:`~mne.time_frequency.EpochsSpectrumArray` and :class:`~mne.time_frequency.SpectrumArray` to support creating power spectra from :class:`NumPy array <numpy.ndarray>` data (:gh:`11803` by `Alex Rockhill`_)
- Add support for writing forward solutions to HDF5 and convenience function :meth:`mne.Forward.save` (:gh:`12036` by `Eric Larson`_)
- Refactored internals of :func:`mne.read_annotations` (:gh:`11964` by `Paul Roujansky`_)
- Add support for drawing MEG sensors in :ref:`mne coreg` (:gh:`12098` by `Eric Larson`_)
- Add ``check_version=True`` to :ref:`mne sys_info` to check for a new release on GitHub (:gh:`12146` by `Eric Larson`_)
- Bad channels are now colored gray in addition to being dashed when spatial colors are used in :func:`mne.viz.plot_evoked` and related functions (:gh:`12142` by `Eric Larson`_)
- By default MNE-Python creates matplotlib figures with ``layout='constrained'`` rather than the default ``layout='tight'`` (:gh:`12050`, :gh:`12103` by `Mathieu Scheltienne`_ and `Eric Larson`_)
- Enhance :func:`~mne.viz.plot_evoked_field` with a GUI that has controls for time, colormap, and contour lines (:gh:`11942` by `Marijn van Vliet`_)
- Add :class:`mne.viz.ui_events.UIEvent` linking for interactive colorbars, allowing users to link figures and change the colormap and limits interactively. This supports :func:`~mne.viz.plot_evoked_topomap`, :func:`~mne.viz.plot_ica_components`, :func:`~mne.viz.plot_tfr_topomap`, :func:`~mne.viz.plot_projs_topomap`, :meth:`~mne.Evoked.plot_image`, and :meth:`~mne.Epochs.plot_image` (:gh:`12057` by `Santeri Ruuskanen`_)
<<<<<<< HEAD
- Add example KIT phantom dataset in :func:`mne.datasets.phantom_kit.data_path` and :ref:`tut-phantom-kit` (:gh:`12105` by `Judy D Zhu`_ and `Eric Larson`_)
=======
- :func:`~mne.epochs.make_metadata` now accepts ``tmin=None`` and ``tmax=None``, which will bound the time window used for metadata generation by event names (instead of a fixed time). That way, you can now for example generate metadata spanning from one cue or fixation cross to the next, even if trial durations vary throughout the recording (:gh:`12118` by `Richard Höchenberger`_)
- Add support for passing multiple labels to :func:`mne.minimum_norm.source_induced_power` (:gh:`12026` by `Erica Peterson`_, `Eric Larson`_, and `Daniel McCloy`_ )
- Added documentation to :meth:`mne.io.Raw.set_montage` and :func:`mne.add_reference_channels` to specify that montages should be set after adding reference channels (:gh:`12160` by `Jacob Woessner`_)
>>>>>>> ec87fd89

Bugs
~~~~
- Fix bug where :func:`mne.io.read_raw_gdf` would fail due to improper usage of ``np.clip`` (:gh:`12168` by :newcontrib:`Rasmus Aagaard`) 
- Fix bugs with :func:`mne.preprocessing.realign_raw` where the start of ``other`` was incorrectly cropped; and onsets and durations in ``other.annotations`` were left unsynced with the resampled data (:gh:`11950` by :newcontrib:`Qian Chu`)
- Fix bug where ``encoding`` argument was ignored when reading annotations from an EDF file (:gh:`11958` by :newcontrib:`Andrew Gilbert`)
- Mark tests ``test_adjacency_matches_ft`` and ``test_fetch_uncompressed_file`` as network tests (:gh:`12041` by :newcontrib:`Maksym Balatsko`)
- Fix bug with :func:`mne.channels.read_ch_adjacency` (:gh:`11608` by :newcontrib:`Ivan Zubarev`)
- Fix bugs with saving splits for :class:`~mne.Epochs` (:gh:`11876` by `Dmitrii Altukhov`_)
- Fix bug with multi-plot 3D rendering where only one plot was updated (:gh:`11896` by `Eric Larson`_)
- Fix bug where subject birthdays were not correctly read by :func:`mne.io.read_raw_snirf` (:gh:`11912` by `Eric Larson`_)
- Fix bug with :func:`mne.chpi.compute_head_pos` for CTF data where digitization points were modified in-place, producing an incorrect result during a save-load round-trip (:gh:`11934` by `Eric Larson`_)
- Fix bug where non-compliant stimulus data streams were not ignored by :func:`mne.io.read_raw_snirf` (:gh:`11915` by `Johann Benerradi`_)
- Fix bug with ``pca=False`` in :func:`mne.minimum_norm.compute_source_psd` (:gh:`11927` by `Alex Gramfort`_)
- Fix bug with notebooks when using PyVista 0.42 by implementing ``trame`` backend support (:gh:`11956` by `Eric Larson`_)
- Removed preload parameter from :func:`mne.io.read_raw_eyelink`, because data are always preloaded no matter what preload is set to (:gh:`11910` by `Scott Huberty`_)
- Fix bug with :meth:`mne.viz.Brain.get_view` where calling :meth:`~mne.viz.Brain.show_view` with returned parameters would change the view (:gh:`12000` by `Eric Larson`_)
- Fix bug with :meth:`mne.viz.Brain.show_view` where ``distance=None`` would change the view distance (:gh:`12000` by `Eric Larson`_)
- Fix bug with :meth:`~mne.viz.Brain.add_annotation` when reading an annotation from a file with both hemispheres shown (:gh:`11946` by `Marijn van Vliet`_)
- Fix bug with reported component number and errant reporting of PCA explained variance as ICA explained variance in :meth:`mne.Report.add_ica` (:gh:`12155`, :gh:`12167` by `Eric Larson`_ and `Richard Höchenberger`_)
- Fix bug with axis clip box boundaries in :func:`mne.viz.plot_evoked_topo` and related functions (:gh:`11999` by `Eric Larson`_)
- Fix bug with ``subject_info`` when loading data from and exporting to EDF file (:gh:`11952` by `Paul Roujansky`_)
- Fix bug where :class:`mne.Info` HTML representations listed all channel counts instead of good channel counts under the heading "Good channels" (:gh:`12145` by `Eric Larson`_) 
- Fix rendering glitches when plotting Neuromag/TRIUX sensors in :func:`mne.viz.plot_alignment` and related functions (:gh:`12098` by `Eric Larson`_)
- Fix bug with delayed checking of :class:`info["bads"] <mne.Info>` (:gh:`12038` by `Eric Larson`_)
- Fix bug with :ref:`mne coreg` where points inside the head surface were not shown (:gh:`12147`, :gh:`12164` by `Eric Larson`_)
- Fix bug with :func:`mne.viz.plot_alignment` where ``sensor_colors`` were not handled properly on a per-channel-type basis (:gh:`12067` by `Eric Larson`_)
- Fix handling of channel information in annotations when loading data from and exporting to EDF file (:gh:`11960` :gh:`12017` :gh:`12044` by `Paul Roujansky`_)
- Add missing ``overwrite`` and ``verbose`` parameters to :meth:`Transform.save() <mne.transforms.Transform.save>` (:gh:`12004` by `Marijn van Vliet`_)
- Fix parsing of eye-link :class:`~mne.Annotations` when ``apply_offsets=False`` is provided to :func:`~mne.io.read_raw_eyelink` (:gh:`12003` by `Mathieu Scheltienne`_)
- Correctly prune channel-specific :class:`~mne.Annotations` when creating :class:`~mne.Epochs` without the channel(s) included in the channel specific annotations (:gh:`12010` by `Mathieu Scheltienne`_)
- Fix :func:`~mne.viz.plot_volume_source_estimates` with :class:`~mne.VolSourceEstimate` which include a list of vertices (:gh:`12025` by `Mathieu Scheltienne`_)
- Add support for non-ASCII characters in Annotations, Evoked comments, etc when saving to FIFF format (:gh:`12080` by `Daniel McCloy`_)
- Correctly handle passing ``"eyegaze"`` or ``"pupil"`` to :meth:`mne.io.Raw.pick` (:gh:`12019` by `Scott Huberty`_)
- Fix bug with :func:`mne.time_frequency.Spectrum.plot` and related functions where bad channels were not marked (:gh:`12142` by `Eric Larson`_)
- Fix bug with :func:`~mne.viz.plot_raw` where changing ``MNE_BROWSER_BACKEND`` via :func:`~mne.set_config` would have no effect within a Python session (:gh:`12078` by `Santeri Ruuskanen`_)
- Improve handling of ``method`` argument in the channel interpolation function to support :class:`str` and raise helpful error messages (:gh:`12113` by `Mathieu Scheltienne`_)
- Fix combination of ``DIN`` event channels into a single synthetic trigger channel ``STI 014`` by the MFF reader of :func:`mne.io.read_raw_egi` (:gh:`12122` by `Mathieu Scheltienne`_)
- Fix bug with :func:`mne.io.read_raw_eeglab` and :func:`mne.read_epochs_eeglab` where automatic fiducial detection would fail for certain files (:gh:`12165` by `Clemens Brunner`_) 

API changes
~~~~~~~~~~~
- ``mne.preprocessing.apply_maxfilter`` and ``mne maxfilter`` have been deprecated and will be removed in 1.7. Use :func:`mne.preprocessing.maxwell_filter` (see :ref:`this tutorial <tut-artifact-sss>`) in Python or the command-line utility from MEGIN ``maxfilter`` and :func:`mne.bem.fit_sphere_to_headshape` instead (:gh:`11938` by `Eric Larson`_)
- :func:`mne.io.kit.read_mrk` reading pickled files is deprecated using something like ``np.savetxt(fid, pts, delimiter="\t", newline="\n")`` to save your points instead (:gh:`11937` by `Eric Larson`_)
- Replace legacy ``inst.pick_channels`` and ``inst.pick_types`` with ``inst.pick`` (where ``inst`` is an instance of :class:`~mne.io.Raw`, :class:`~mne.Epochs`, or :class:`~mne.Evoked`) wherever possible (:gh:`11907` by `Clemens Brunner`_)
- The ``reset_camera`` parameter has been removed in favor of ``distance="auto"`` in :func:`mne.viz.set_3d_view`, :meth:`mne.viz.Brain.show_view`, and related functions (:gh:`12000` by `Eric Larson`_)
- Several unused parameters from :func:`mne.gui.coregistration` are now deprecated: tabbed, split, scrollable, head_inside, guess_mri_subject, scale, and ``advanced_rendering``. All arguments are also now keyword-only. (:gh:`12147` by `Eric Larson`_)<|MERGE_RESOLUTION|>--- conflicted
+++ resolved
@@ -43,13 +43,10 @@
 - By default MNE-Python creates matplotlib figures with ``layout='constrained'`` rather than the default ``layout='tight'`` (:gh:`12050`, :gh:`12103` by `Mathieu Scheltienne`_ and `Eric Larson`_)
 - Enhance :func:`~mne.viz.plot_evoked_field` with a GUI that has controls for time, colormap, and contour lines (:gh:`11942` by `Marijn van Vliet`_)
 - Add :class:`mne.viz.ui_events.UIEvent` linking for interactive colorbars, allowing users to link figures and change the colormap and limits interactively. This supports :func:`~mne.viz.plot_evoked_topomap`, :func:`~mne.viz.plot_ica_components`, :func:`~mne.viz.plot_tfr_topomap`, :func:`~mne.viz.plot_projs_topomap`, :meth:`~mne.Evoked.plot_image`, and :meth:`~mne.Epochs.plot_image` (:gh:`12057` by `Santeri Ruuskanen`_)
-<<<<<<< HEAD
 - Add example KIT phantom dataset in :func:`mne.datasets.phantom_kit.data_path` and :ref:`tut-phantom-kit` (:gh:`12105` by `Judy D Zhu`_ and `Eric Larson`_)
-=======
 - :func:`~mne.epochs.make_metadata` now accepts ``tmin=None`` and ``tmax=None``, which will bound the time window used for metadata generation by event names (instead of a fixed time). That way, you can now for example generate metadata spanning from one cue or fixation cross to the next, even if trial durations vary throughout the recording (:gh:`12118` by `Richard Höchenberger`_)
 - Add support for passing multiple labels to :func:`mne.minimum_norm.source_induced_power` (:gh:`12026` by `Erica Peterson`_, `Eric Larson`_, and `Daniel McCloy`_ )
 - Added documentation to :meth:`mne.io.Raw.set_montage` and :func:`mne.add_reference_channels` to specify that montages should be set after adding reference channels (:gh:`12160` by `Jacob Woessner`_)
->>>>>>> ec87fd89
 
 Bugs
 ~~~~
