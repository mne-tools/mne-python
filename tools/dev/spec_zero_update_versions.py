--- conflicted
+++ resolved
@@ -48,13 +48,7 @@
 from tomlkit.toml_file import TOMLFile
 
 SORT_PACKAGES = ["matplotlib", "numpy", "pandas", "pyvista", "pyvistaqt", "scipy"]
-<<<<<<< HEAD
-PLUS_24_MONTHS = datetime.timedelta(days=int(365 * 2))
-=======
 PLUS_24_MONTHS = datetime.timedelta(days=365 * 2)
-
-# Release data
->>>>>>> 1c8eaeea
 CURRENT_DATE = datetime.datetime.now()
 
 
