# Authors: Alexandre Gramfort <alexandre.gramfort@inria.fr>
#          Eric Larson <larson.eric.d@gmail.com>
#          Oleh Kozynets <ok7mailbox@gmail.com>
#          Guillaume Favelier <guillaume.favelier@gmail.com>
#          jona-sassenhagen <jona.sassenhagen@gmail.com>
#          Joan Massich <mailsik@gmail.com>
#
# License: Simplified BSD

import contextlib
from functools import partial
import os
import os.path as op
import sys
import time
import traceback
import warnings

import numpy as np
from scipy import sparse

from .colormap import calculate_lut
from .surface import Surface
from .view import views_dicts, _lh_views_dict
from .mplcanvas import MplCanvas
from .callback import (ShowView, IntSlider, TimeSlider, SmartSlider,
                       BumpColorbarPoints, UpdateColorbarScale)

from ..utils import _show_help, _get_color_list
from .._3d import _process_clim, _handle_time, _check_views

from ...externals.decorator import decorator
from ...defaults import _handle_default
from ...surface import mesh_edges
from ...source_space import SourceSpaces, vertex_to_mni, read_talxfm
from ...transforms import apply_trans
from ...utils import (_check_option, logger, verbose, fill_doc, _validate_type,
                      use_log_level, Bunch, _ReuseCycle, warn)


@decorator
def safe_event(fun, *args, **kwargs):
    """Protect against PyQt5 exiting on event-handling errors."""
    try:
        return fun(*args, **kwargs)
    except Exception:
        traceback.print_exc(file=sys.stderr)


@fill_doc
class Brain(object):
    """Class for visualizing a brain.

    .. warning::
       The API for this class is not currently complete. We suggest using
       :meth:`mne.viz.plot_source_estimates` with the PyVista backend
       enabled to obtain a ``Brain`` instance.

    Parameters
    ----------
    subject_id : str
        Subject name in Freesurfer subjects dir.
    hemi : str
        Hemisphere id (ie 'lh', 'rh', 'both', or 'split'). In the case
        of 'both', both hemispheres are shown in the same window.
        In the case of 'split' hemispheres are displayed side-by-side
        in different viewing panes.
    surf : str
        FreeSurfer surface mesh name (ie 'white', 'inflated', etc.).
    title : str
        Title for the window.
    cortex : str or None
        Specifies how the cortical surface is rendered.
        The name of one of the preset cortex styles can be:
        ``'classic'`` (default), ``'high_contrast'``,
        ``'low_contrast'``, or ``'bone'`` or a valid color name.
        Setting this to ``None`` is equivalent to ``(0.5, 0.5, 0.5)``.
    alpha : float in [0, 1]
        Alpha level to control opacity of the cortical surface.
    size : int | array-like, shape (2,)
        The size of the window, in pixels. can be one number to specify
        a square window, or a length-2 sequence to specify (width, height).
    background : tuple(int, int, int)
        The color definition of the background: (red, green, blue).
    foreground : matplotlib color
        Color of the foreground (will be used for colorbars and text).
        None (default) will use black or white depending on the value
        of ``background``.
    figure : list of Figure | None | int
        If None (default), a new window will be created with the appropriate
        views. For single view plots, the figure can be specified as int to
        retrieve the corresponding Mayavi window.
    subjects_dir : str | None
        If not None, this directory will be used as the subjects directory
        instead of the value set using the SUBJECTS_DIR environment
        variable.
    views : list | str
        The views to use.
    offset : bool
        If True, aligs origin with medial wall. Useful for viewing inflated
        surface where hemispheres typically overlap (Default: True).
    show_toolbar : bool
        If True, toolbars will be shown for each view.
    offscreen : bool
        If True, rendering will be done offscreen (not shown). Useful
        mostly for generating images or screenshots, but can be buggy.
        Use at your own risk.
    interaction : str
        Can be "trackball" (default) or "terrain", i.e. a turntable-style
        camera.
    units : str
        Can be 'm' or 'mm' (default).
    %(view_layout)s
    show : bool
        Display the window as soon as it is ready. Defaults to True.

    Attributes
    ----------
    geo : dict
        A dictionary of pysurfer.Surface objects for each hemisphere.
    overlays : dict
        The overlays.

    Notes
    -----
    This table shows the capabilities of each Brain backend ("✓" for full
    support, and "-" for partial support):

    .. table::
       :widths: auto

       +---------------------------+--------------+---------------+
       | 3D function:              | surfer.Brain | mne.viz.Brain |
       +===========================+==============+===============+
       | add_annotation            | ✓            | ✓             |
       +---------------------------+--------------+---------------+
       | add_data                  | ✓            | ✓             |
       +---------------------------+--------------+---------------+
       | add_foci                  | ✓            | ✓             |
       +---------------------------+--------------+---------------+
       | add_label                 | ✓            | ✓             |
       +---------------------------+--------------+---------------+
       | add_text                  | ✓            | ✓             |
       +---------------------------+--------------+---------------+
       | close                     | ✓            | ✓             |
       +---------------------------+--------------+---------------+
       | data                      | ✓            | ✓             |
       +---------------------------+--------------+---------------+
       | foci                      | ✓            |               |
       +---------------------------+--------------+---------------+
       | labels                    | ✓            | ✓             |
       +---------------------------+--------------+---------------+
       | remove_data               | ✓            | ✓             |
       +---------------------------+--------------+---------------+
       | remove_foci               | ✓            |               |
       +---------------------------+--------------+---------------+
       | remove_labels             | ✓            | ✓             |
       +---------------------------+--------------+---------------+
       | remove_annotations        | -            | ✓             |
       +---------------------------+--------------+---------------+
       | save_image                | ✓            | ✓             |
       +---------------------------+--------------+---------------+
       | save_movie                | ✓            | ✓             |
       +---------------------------+--------------+---------------+
       | screenshot                | ✓            | ✓             |
       +---------------------------+--------------+---------------+
       | show_view                 | ✓            | ✓             |
       +---------------------------+--------------+---------------+
       | TimeViewer                | ✓            | ✓             |
       +---------------------------+--------------+---------------+
       | enable_depth_peeling      |              | ✓             |
       +---------------------------+--------------+---------------+
       | get_picked_points         |              | ✓             |
       +---------------------------+--------------+---------------+
       | add_data(volume)          |              | ✓             |
       +---------------------------+--------------+---------------+
       | view_layout               |              | ✓             |
       +---------------------------+--------------+---------------+
       | flatmaps                  |              | ✓             |
       +---------------------------+--------------+---------------+
       | vertex picking            |              | ✓             |
       +---------------------------+--------------+---------------+
       | label picking             |              | ✓             |
       +---------------------------+--------------+---------------+
    """

    def __init__(self, subject_id, hemi, surf, title=None,
                 cortex="classic", alpha=1.0, size=800, background="black",
                 foreground=None, figure=None, subjects_dir=None,
                 views='auto', offset=True, show_toolbar=False,
                 offscreen=False, interaction='trackball', units='mm',
                 view_layout='vertical', show=True):
        from ..backends.renderer import backend, _get_renderer, _get_3d_backend
        from matplotlib.colors import colorConverter
        from matplotlib.cm import get_cmap

        if hemi in ('both', 'split'):
            self._hemis = ('lh', 'rh')
        elif hemi in ('lh', 'rh'):
            self._hemis = (hemi, )
        else:
            raise KeyError('hemi has to be either "lh", "rh", "split", '
                           'or "both"')
        self._view_layout = _check_option('view_layout', view_layout,
                                          ('vertical', 'horizontal'))

        if figure is not None and not isinstance(figure, int):
            backend._check_3d_figure(figure)
        if title is None:
            self._title = subject_id
        else:
            self._title = title
        self._interaction = 'trackball'

        if isinstance(background, str):
            background = colorConverter.to_rgb(background)
        self._bg_color = background
        if foreground is None:
            foreground = 'w' if sum(self._bg_color) < 2 else 'k'
        if isinstance(foreground, str):
            foreground = colorConverter.to_rgb(foreground)
        self._fg_color = foreground

        if isinstance(views, str):
            views = [views]
        views = _check_views(surf, views, hemi)
        col_dict = dict(lh=1, rh=1, both=1, split=2)
        shape = (len(views), col_dict[hemi])
        if self._view_layout == 'horizontal':
            shape = shape[::-1]
        self._subplot_shape = shape

        size = tuple(np.atleast_1d(size).round(0).astype(int).flat)
        if len(size) not in (1, 2):
            raise ValueError('"size" parameter must be an int or length-2 '
                             'sequence of ints.')
        self._size = size if len(size) == 2 else size * 2  # 1-tuple to 2-tuple

        self.time_viewer = False
        self.notebook = (_get_3d_backend() == "notebook")
        self._hemi = hemi
        self._units = units
        self._alpha = float(alpha)
        self._subject_id = subject_id
        self._subjects_dir = subjects_dir
        self._views = views
        self._times = None
        self._vertex_to_label_id = dict()
        self._annotation_labels = dict()
        self._labels = dict()
        self._annots = dict()
        self._hemi_actors = {}
        self._hemi_meshes = {}
        # for now only one color bar can be added
        # since it is the same for all figures
        self._colorbar_added = False
        # for now only one time label can be added
        # since it is the same for all figures
        self._time_label_added = False
        # array of data used by TimeViewer
        self._data = {}
        self.geo, self._overlays = {}, {}
        self.set_time_interpolation('nearest')

        geo_kwargs = self._cortex_colormap(cortex)
        # evaluate at the midpoint of the used colormap
        val = -geo_kwargs['vmin'] / (geo_kwargs['vmax'] - geo_kwargs['vmin'])
        self._brain_color = get_cmap(geo_kwargs['colormap'])(val)

        # load geometry for one or both hemispheres as necessary
        offset = None if (not offset or hemi != 'both') else 0.0

        self._renderer = _get_renderer(name=self._title, size=self._size,
                                       bgcolor=background,
                                       shape=shape,
                                       fig=figure)

        if _get_3d_backend() == "pyvista":
            self.plotter = self._renderer.plotter
            self.window = self.plotter.app_window
            self.window.signal_close.connect(self._clean)

        for h in self._hemis:
            # Initialize a Surface object as the geometry
            geo = Surface(subject_id, h, surf, subjects_dir, offset,
                          units=self._units)
            # Load in the geometry and curvature
            geo.load_geometry()
            geo.load_curvature()
            self.geo[h] = geo
            for ri, ci, v in self._iter_views(h):
                self._renderer.subplot(ri, ci)
                kwargs = {
                    "color": None,
                    "scalars": self.geo[h].bin_curv,
                    "vmin": geo_kwargs["vmin"],
                    "vmax": geo_kwargs["vmax"],
                    "colormap": geo_kwargs["colormap"],
                    "opacity": alpha,
                    "pickable": False,
                }
                if self._hemi_meshes.get(h) is None:
                    mesh_data = self._renderer.mesh(
                        x=self.geo[h].coords[:, 0],
                        y=self.geo[h].coords[:, 1],
                        z=self.geo[h].coords[:, 2],
                        triangles=self.geo[h].faces,
                        normals=self.geo[h].nn,
                        **kwargs,
                    )
                    if isinstance(mesh_data, tuple):
                        actor, mesh = mesh_data
                        # add metadata to the mesh for picking
                        mesh._hemi = h
                    else:
                        actor, mesh = mesh_data.actor, mesh_data
                    self._hemi_meshes[h] = mesh
                    self._hemi_actors[h] = actor
                    del mesh_data, actor, mesh
                else:
                    self._renderer.polydata(
                        self._hemi_meshes[h],
                        **kwargs,
                    )
                del kwargs
                self._renderer.set_camera(**views_dicts[h][v])

        self.interaction = interaction
        self._closed = False
        if show:
            self.show()
        # update the views once the geometry is all set
        for h in self._hemis:
            for ri, ci, v in self._iter_views(h):
                self.show_view(v, row=ri, col=ci, hemi=h)

        if surf == 'flat':
            self._renderer.set_interaction("rubber_band_2d")

        if hemi == 'rh' and hasattr(self._renderer, "_orient_lights"):
            self._renderer._orient_lights()

    def setup_time_viewer(self, time_viewer=True, show_traces=True):
        """Configure the time viewer parameters.

        Parameters
        ----------
        time_viewer : bool
            If True, enable widgets interaction. Defaults to True.

        show_traces : bool
            If True, enable visualization of time traces. Defaults to True.
        """
        if self.time_viewer:
            return
        if not self._data:
            raise ValueError("No data to visualize. See ``add_data``.")
        self.time_viewer = time_viewer
        self.orientation = list(_lh_views_dict.keys())
        self.default_smoothing_range = [0, 15]

        # setup notebook
        if self.notebook:
            self._configure_notebook()
            return

        # Default configuration
        self.playback = False
        self.visibility = False
        self.refresh_rate_ms = max(int(round(1000. / 60.)), 1)
        self.default_scaling_range = [0.2, 2.0]
        self.default_playback_speed_range = [0.01, 1]
        self.default_playback_speed_value = 0.05
        self.default_status_bar_msg = "Press ? for help"
        self.default_label_extract_modes = {
            "stc": ["mean", "max"],
            "src": ["mean_flip", "pca_flip", "auto"],
        }
        self.default_trace_modes = ('vertex', 'label')
        self.annot = None
        self.label_extract_mode = None
        all_keys = ('lh', 'rh', 'vol')
        self.act_data_smooth = {key: (None, None) for key in all_keys}
        self.color_list = _get_color_list()
        # remove grey for better contrast on the brain
        self.color_list.remove("#7f7f7f")
        self.color_cycle = _ReuseCycle(self.color_list)
        self.mpl_canvas = None
        self.gfp = None
        self.picked_patches = {key: list() for key in all_keys}
        self.picked_points = {key: list() for key in all_keys}
        self.pick_table = dict()
        self._spheres = list()
        self._mouse_no_mvt = -1
        self.icons = dict()
        self.actions = dict()
        self.callbacks = dict()
        self.sliders = dict()
        self.keys = ('fmin', 'fmid', 'fmax')
        self.slider_length = 0.02
        self.slider_width = 0.04
        self.slider_color = (0.43137255, 0.44313725, 0.45882353)
        self.slider_tube_width = 0.04
        self.slider_tube_color = (0.69803922, 0.70196078, 0.70980392)
        self._trace_mode_widget = None
        self._annot_cands_widget = None
        self._label_mode_widget = None

        # Direct access parameters:
        self._iren = self._renderer.plotter.iren
        self.main_menu = self.plotter.main_menu
        self.tool_bar = self.window.addToolBar("toolbar")
        self.status_bar = self.window.statusBar()
        self.interactor = self.plotter.interactor

        # Derived parameters:
        self.playback_speed = self.default_playback_speed_value
        _validate_type(show_traces, (bool, str, 'numeric'), 'show_traces')
        self.interactor_fraction = 0.25
        if isinstance(show_traces, str):
            self.show_traces = True
            self.separate_canvas = False
            self.traces_mode = 'vertex'
            if show_traces == 'separate':
                self.separate_canvas = True
            elif show_traces == 'label':
                self.traces_mode = 'label'
            else:
                assert show_traces == 'vertex'  # guaranteed above
        else:
            if isinstance(show_traces, bool):
                self.show_traces = show_traces
            else:
                show_traces = float(show_traces)
                if not 0 < show_traces < 1:
                    raise ValueError(
                        'show traces, if numeric, must be between 0 and 1, '
                        f'got {show_traces}')
                self.show_traces = True
                self.interactor_fraction = show_traces
            self.traces_mode = 'vertex'
            self.separate_canvas = False
        del show_traces

        self._load_icons()
        self._configure_time_label()
        self._configure_sliders()
        self._configure_scalar_bar()
        self._configure_playback()
        self._configure_menu()
        self._configure_tool_bar()
        self._configure_status_bar()
        self._configure_picking()

        # show everything at the end
        self.toggle_interface()
        with self.ensure_minimum_sizes():
            self.show()

    @safe_event
    def _clean(self):
        # resolve the reference cycle
        self.clear_glyphs()
        self.remove_annotations()
        # clear init actors
        for h in self._hemis:
            actor = self._hemi_actors[h]
            if actor is not None:
                mapper = actor.GetMapper()
                mapper.SetLookupTable(None)
                actor.SetMapper(None)
        # clear data actors
        self.remove_data()
        self._clear_callbacks()
        if getattr(self, 'mpl_canvas', None) is not None:
            self.mpl_canvas.clear()
        if getattr(self, 'act_data_smooth', None) is not None:
            for key in list(self.act_data_smooth.keys()):
                self.act_data_smooth[key] = None
        # XXX this should be done in PyVista
        for renderer in self.plotter.renderers:
            renderer.RemoveAllLights()
        # app_window cannot be set to None because it is used in __del__
        for key in ('lighting', 'interactor', '_RenderWindow'):
            setattr(self.plotter, key, None)
        # Qt LeaveEvent requires _Iren so we use _FakeIren instead of None
        # to resolve the ref to vtkGenericRenderWindowInteractor
        self.plotter._Iren = _FakeIren()
        if getattr(self.plotter, 'scalar_bar', None) is not None:
            self.plotter.scalar_bar = None
        if getattr(self.plotter, 'picker', None) is not None:
            self.plotter.picker = None
        # XXX end PyVista
        for key in ('reps', 'plotter', 'main_menu', 'window', 'tool_bar',
                    'status_bar', 'interactor', 'mpl_canvas', 'time_actor',
                    'picked_renderer', 'act_data_smooth', '_iren',
                    'actions', 'sliders', 'geo', '_hemi_actors', '_data'):
            setattr(self, key, None)

    @contextlib.contextmanager
    def ensure_minimum_sizes(self):
        """Ensure that widgets respect the windows size."""
        from ..backends._pyvista import _process_events
        sz = self._size
        adjust_mpl = self.show_traces and not self.separate_canvas
        if not adjust_mpl:
            yield
        else:
            mpl_h = int(round((sz[1] * self.interactor_fraction) /
                              (1 - self.interactor_fraction)))
            self.mpl_canvas.canvas.setMinimumSize(sz[0], mpl_h)
            try:
                yield
            finally:
                self.splitter.setSizes([sz[1], mpl_h])
                _process_events(self.plotter)
                _process_events(self.plotter)
                self.mpl_canvas.canvas.setMinimumSize(0, 0)
            _process_events(self.plotter)
            _process_events(self.plotter)
            # sizes could change, update views
            for hemi in ('lh', 'rh'):
                for ri, ci, v in self._iter_views(hemi):
                    self.show_view(view=v, row=ri, col=ci)
            _process_events(self.plotter)

    def toggle_interface(self, value=None):
        """Toggle the interface.

        Parameters
        ----------
        value : bool | None
            If True, the widgets are shown and if False, they
            are hidden. If None, the state of the widgets is
            toggled. Defaults to None.
        """
        if value is None:
            self.visibility = not self.visibility
        else:
            self.visibility = value

        # update tool bar icon
        if self.visibility:
            self.actions["visibility"].setIcon(self.icons["visibility_on"])
        else:
            self.actions["visibility"].setIcon(self.icons["visibility_off"])

        # manage sliders
        for slider in self.plotter.slider_widgets:
            slider_rep = slider.GetRepresentation()
            if self.visibility:
                slider_rep.VisibilityOn()
            else:
                slider_rep.VisibilityOff()

        # manage time label
        time_label = self._data['time_label']
        # if we actually have time points, we will show the slider so
        # hide the time actor
        have_ts = self._times is not None and len(self._times) > 1
        if self.time_actor is not None:
            if self.visibility and time_label is not None and not have_ts:
                self.time_actor.SetInput(time_label(self._current_time))
                self.time_actor.VisibilityOn()
            else:
                self.time_actor.VisibilityOff()

        self._update()

    def apply_auto_scaling(self):
        """Detect automatically fitting scaling parameters."""
        self._update_auto_scaling()
        for key in ('fmin', 'fmid', 'fmax'):
            self.reps[key].SetValue(self._data[key])
        self._update()

    def restore_user_scaling(self):
        """Restore original scaling parameters."""
        self._update_auto_scaling(restore=True)
        for key in ('fmin', 'fmid', 'fmax'):
            self.reps[key].SetValue(self._data[key])
        self._update()

    def toggle_playback(self, value=None):
        """Toggle time playback.

        Parameters
        ----------
        value : bool | None
            If True, automatic time playback is enabled and if False,
            it's disabled. If None, the state of time playback is toggled.
            Defaults to None.
        """
        if value is None:
            self.playback = not self.playback
        else:
            self.playback = value

        # update tool bar icon
        if self.playback:
            self.actions["play"].setIcon(self.icons["pause"])
        else:
            self.actions["play"].setIcon(self.icons["play"])

        if self.playback:
            time_data = self._data['time']
            max_time = np.max(time_data)
            if self._current_time == max_time:  # start over
                self.set_time_point(0)  # first index
            self._last_tick = time.time()

    def reset(self):
        """Reset view and time step."""
        self.reset_view()
        max_time = len(self._data['time']) - 1
        if max_time > 0:
            self.callbacks["time"](
                self._data["initial_time_idx"],
                update_widget=True,
            )
        self._update()

    def set_playback_speed(self, speed):
        """Set the time playback speed.

        Parameters
        ----------
        speed : float
            The speed of the playback.
        """
        self.playback_speed = speed

    @safe_event
    def _play(self):
        if self.playback:
            try:
                self._advance()
            except Exception:
                self.toggle_playback(value=False)
                raise

    def _advance(self):
        this_time = time.time()
        delta = this_time - self._last_tick
        self._last_tick = time.time()
        time_data = self._data['time']
        times = np.arange(self._n_times)
        time_shift = delta * self.playback_speed
        max_time = np.max(time_data)
        time_point = min(self._current_time + time_shift, max_time)
        # always use linear here -- this does not determine the data
        # interpolation mode, it just finds where we are (in time) in
        # terms of the time indices
        idx = np.interp(time_point, time_data, times)
        self.callbacks["time"](idx, update_widget=True)
        if time_point == max_time:
            self.toggle_playback(value=False)

    def _set_slider_style(self):
        for slider in self.sliders.values():
            if slider is not None:
                slider_rep = slider.GetRepresentation()
                slider_rep.SetSliderLength(self.slider_length)
                slider_rep.SetSliderWidth(self.slider_width)
                slider_rep.SetTubeWidth(self.slider_tube_width)
                slider_rep.GetSliderProperty().SetColor(self.slider_color)
                slider_rep.GetTubeProperty().SetColor(self.slider_tube_color)
                slider_rep.GetLabelProperty().SetShadow(False)
                slider_rep.GetLabelProperty().SetBold(True)
                slider_rep.GetLabelProperty().SetColor(self._fg_color)
                slider_rep.GetTitleProperty().ShallowCopy(
                    slider_rep.GetLabelProperty()
                )
                slider_rep.GetCapProperty().SetOpacity(0)

    def _configure_notebook(self):
        from ._notebook import _NotebookInteractor
        self._renderer.figure.display = _NotebookInteractor(self)

    def _configure_time_label(self):
        self.time_actor = self._data.get('time_actor')
        if self.time_actor is not None:
            self.time_actor.SetPosition(0.5, 0.03)
            self.time_actor.GetTextProperty().SetJustificationToCentered()
            self.time_actor.GetTextProperty().BoldOn()
            self.time_actor.VisibilityOff()

    def _configure_scalar_bar(self):
        if self._colorbar_added:
            scalar_bar = self.plotter.scalar_bar
            scalar_bar.SetOrientationToVertical()
            scalar_bar.SetHeight(0.6)
            scalar_bar.SetWidth(0.05)
            scalar_bar.SetPosition(0.02, 0.2)

    def _configure_sliders(self):
        # Orientation slider
        # Use 'lh' as a reference for orientation for 'both'
        if self._hemi == 'both':
            hemis_ref = ['lh']
        else:
            hemis_ref = self._hemis
        for hemi in hemis_ref:
            for ri, ci, view in self._iter_views(hemi):
                orientation_name = f"orientation_{hemi}_{ri}_{ci}"
                self.plotter.subplot(ri, ci)
                if view == 'flat':
                    self.callbacks[orientation_name] = None
                    continue
                self.callbacks[orientation_name] = ShowView(
                    plotter=self.plotter,
                    brain=self,
                    orientation=self.orientation,
                    hemi=hemi,
                    row=ri,
                    col=ci,
                )
                self.sliders[orientation_name] = \
                    self.plotter.add_text_slider_widget(
                    self.callbacks[orientation_name],
                    value=0,
                    data=self.orientation,
                    pointa=(0.82, 0.74),
                    pointb=(0.98, 0.74),
                    event_type='always'
                )
                orientation_rep = \
                    self.sliders[orientation_name].GetRepresentation()
                orientation_rep.ShowSliderLabelOff()
                self.callbacks[orientation_name].slider_rep = orientation_rep
                self.callbacks[orientation_name](view, update_widget=True)

        # Put other sliders on the bottom right view
        ri, ci = np.array(self._subplot_shape) - 1
        self.plotter.subplot(ri, ci)

        # Smoothing slider
        self.callbacks["smoothing"] = IntSlider(
            plotter=self.plotter,
            callback=self.set_data_smoothing,
            first_call=False,
        )
        self.sliders["smoothing"] = self.plotter.add_slider_widget(
            self.callbacks["smoothing"],
            value=self._data['smoothing_steps'],
            rng=self.default_smoothing_range, title="smoothing",
            pointa=(0.82, 0.90),
            pointb=(0.98, 0.90)
        )
        self.callbacks["smoothing"].slider_rep = \
            self.sliders["smoothing"].GetRepresentation()

        # Time slider
        max_time = len(self._data['time']) - 1
        # VTK on macOS bombs if we create these then hide them, so don't
        # even create them
        if max_time < 1:
            self.callbacks["time"] = None
            self.sliders["time"] = None
        else:
            self.callbacks["time"] = TimeSlider(
                plotter=self.plotter,
                brain=self,
                first_call=False,
                callback=self.plot_time_line,
            )
            self.sliders["time"] = self.plotter.add_slider_widget(
                self.callbacks["time"],
                value=self._data['time_idx'],
                rng=[0, max_time],
                pointa=(0.23, 0.1),
                pointb=(0.77, 0.1),
                event_type='always'
            )
            self.callbacks["time"].slider_rep = \
                self.sliders["time"].GetRepresentation()
            # configure properties of the time slider
            self.sliders["time"].GetRepresentation().SetLabelFormat(
                'idx=%0.1f')

        current_time = self._current_time
        assert current_time is not None  # should never be the case, float
        time_label = self._data['time_label']
        if callable(time_label):
            current_time = time_label(current_time)
        else:
            current_time = time_label
        if self.sliders["time"] is not None:
            self.sliders["time"].GetRepresentation().SetTitleText(current_time)
        if self.time_actor is not None:
            self.time_actor.SetInput(current_time)
        del current_time

        # Playback speed slider
        if self.sliders["time"] is None:
            self.callbacks["playback_speed"] = None
            self.sliders["playback_speed"] = None
        else:
            self.callbacks["playback_speed"] = SmartSlider(
                plotter=self.plotter,
                callback=self.set_playback_speed,
            )
            self.sliders["playback_speed"] = self.plotter.add_slider_widget(
                self.callbacks["playback_speed"],
                value=self.default_playback_speed_value,
                rng=self.default_playback_speed_range, title="speed",
                pointa=(0.02, 0.1),
                pointb=(0.18, 0.1),
                event_type='always'
            )
            self.callbacks["playback_speed"].slider_rep = \
                self.sliders["playback_speed"].GetRepresentation()

        # Colormap slider
        pointa = np.array((0.82, 0.26))
        pointb = np.array((0.98, 0.26))
        shift = np.array([0, 0.1])

        for idx, key in enumerate(self.keys):
            title = "clim" if not idx else ""
            rng = _get_range(self)
            self.callbacks[key] = BumpColorbarPoints(
                plotter=self.plotter,
                brain=self,
                name=key
            )
            self.sliders[key] = self.plotter.add_slider_widget(
                self.callbacks[key],
                value=self._data[key],
                rng=rng, title=title,
                pointa=pointa + idx * shift,
                pointb=pointb + idx * shift,
                event_type="always",
            )

        # fscale
        self.callbacks["fscale"] = UpdateColorbarScale(
            plotter=self.plotter,
            brain=self,
        )
        self.sliders["fscale"] = self.plotter.add_slider_widget(
            self.callbacks["fscale"],
            value=1.0,
            rng=self.default_scaling_range, title="fscale",
            pointa=(0.82, 0.10),
            pointb=(0.98, 0.10)
        )
        self.callbacks["fscale"].slider_rep = \
            self.sliders["fscale"].GetRepresentation()

        # register colorbar slider representations
        self.reps = \
            {key: self.sliders[key].GetRepresentation() for key in self.keys}
        for name in ("fmin", "fmid", "fmax", "fscale"):
            self.callbacks[name].reps = self.reps

        # set the slider style
        self._set_slider_style()

    def _configure_playback(self):
        self.plotter.add_callback(self._play, self.refresh_rate_ms)

    def _configure_mplcanvas(self):
        win = self.plotter.app_window
        dpi = win.windowHandle().screen().logicalDotsPerInch()
        ratio = (1 - self.interactor_fraction) / self.interactor_fraction
        w = self.interactor.geometry().width()
        h = self.interactor.geometry().height() / ratio
        # Get the fractional components for the brain and mpl
        self.mpl_canvas = MplCanvas(self, w / dpi, h / dpi, dpi)
        xlim = [np.min(self._data['time']),
                np.max(self._data['time'])]
        with warnings.catch_warnings():
            warnings.filterwarnings("ignore", category=UserWarning)
            self.mpl_canvas.axes.set(xlim=xlim)
        if not self.separate_canvas:
            from PyQt5.QtWidgets import QSplitter
            from PyQt5.QtCore import Qt
            canvas = self.mpl_canvas.canvas
            vlayout = self.plotter.frame.layout()
            vlayout.removeWidget(self.interactor)
            self.splitter = splitter = QSplitter(
                orientation=Qt.Vertical, parent=self.plotter.frame)
            vlayout.addWidget(splitter)
            splitter.addWidget(self.interactor)
            splitter.addWidget(canvas)
        self.mpl_canvas.set_color(
            bg_color=self._bg_color,
            fg_color=self._fg_color,
        )
        self.mpl_canvas.show()

    def _configure_vertex_time_course(self):
        if not self.show_traces:
            return
        if self.mpl_canvas is None:
            self._configure_mplcanvas()
        else:
            self.clear_glyphs()

        # plot the GFP
        y = np.concatenate(list(v[0] for v in self.act_data_smooth.values()
                                if v[0] is not None))
        y = np.linalg.norm(y, axis=0) / np.sqrt(len(y))
        self.gfp, = self.mpl_canvas.axes.plot(
            self._data['time'], y,
            lw=3, label='GFP', zorder=3, color=self._fg_color,
            alpha=0.5, ls=':')

        # now plot the time line
        self.plot_time_line()

        # then the picked points
        for idx, hemi in enumerate(['lh', 'rh', 'vol']):
            act_data = self.act_data_smooth.get(hemi, [None])[0]
            if act_data is None:
                continue
            hemi_data = self._data[hemi]
            vertices = hemi_data['vertices']

            # simulate a picked renderer
            if self._hemi in ('both', 'rh') or hemi == 'vol':
                idx = 0
            self.picked_renderer = self.plotter.renderers[idx]

            # initialize the default point
            if self._data['initial_time'] is not None:
                # pick at that time
                use_data = act_data[
                    :, [np.round(self._data['time_idx']).astype(int)]]
            else:
                use_data = act_data
            ind = np.unravel_index(np.argmax(np.abs(use_data), axis=None),
                                   use_data.shape)
            if hemi == 'vol':
                mesh = hemi_data['grid']
            else:
                mesh = hemi_data['mesh']
            vertex_id = vertices[ind[0]]
            self._add_vertex_glyph(hemi, mesh, vertex_id)

    def _configure_picking(self):
        from ..backends._pyvista import _update_picking_callback
        from ...label import _read_annot_cands
        from PyQt5.QtWidgets import QComboBox, QLabel

        # get data for each hemi
        for idx, hemi in enumerate(['vol', 'lh', 'rh']):
            hemi_data = self._data.get(hemi)
            if hemi_data is not None:
                act_data = hemi_data['array']
                if act_data.ndim == 3:
                    act_data = np.linalg.norm(act_data, axis=1)
                smooth_mat = hemi_data.get('smooth_mat')
                vertices = hemi_data['vertices']
                if hemi == 'vol':
                    assert smooth_mat is None
                    smooth_mat = sparse.csr_matrix(
                        (np.ones(len(vertices)),
                         (vertices, np.arange(len(vertices)))))
                self.act_data_smooth[hemi] = (act_data, smooth_mat)

        _update_picking_callback(
            self.plotter,
            self._on_mouse_move,
            self._on_button_press,
            self._on_button_release,
            self._on_pick
        )

        if not self.show_traces:
            return

        # setup candidate annots
        def _set_annot(annot):
            self.clear_glyphs()
            self.remove_labels()
            self.remove_annotations()
            self.annot = annot

            if annot == 'None':
                self.traces_mode = 'vertex'
                self._configure_vertex_time_course()
            else:
                self.traces_mode = 'label'
                self._configure_label_time_course()
            self._update()

        dir_name = op.join(self._subjects_dir, self._subject_id, 'label')
        cands = _read_annot_cands(dir_name)
        self.tool_bar.addSeparator()
        self.tool_bar.addWidget(QLabel("Annotation"))
        self._annot_cands_widget = QComboBox()
        self.tool_bar.addWidget(self._annot_cands_widget)
        self._annot_cands_widget.addItem('None')
        for cand in cands:
            self._annot_cands_widget.addItem(cand)
        self.annot = cands[0]

        # setup label extraction parameters
        def _set_label_mode(mode):
            if self.traces_mode != 'label':
                return
            import copy
            glyphs = copy.deepcopy(self.picked_patches)
            self.label_extract_mode = mode
            self.clear_glyphs()
            for hemi in self._hemis:
                for label_id in glyphs[hemi]:
                    label = self._annotation_labels[hemi][label_id]
                    vertex_id = label.vertices[0]
                    self._add_label_glyph(hemi, None, vertex_id)
            self.mpl_canvas.axes.relim()
            self.mpl_canvas.axes.autoscale_view()
            self.mpl_canvas.update_plot()
            self._update()

        self.tool_bar.addSeparator()
        self.tool_bar.addWidget(QLabel("Label extraction mode"))
        self._label_mode_widget = QComboBox()
        self.tool_bar.addWidget(self._label_mode_widget)
        for source in ["stc", "src"]:
            if self._data[source] is not None:
                for mode in self.default_label_extract_modes[source]:
                    self._label_mode_widget.addItem(mode)
                    self.label_extract_mode = mode

        if self.traces_mode == 'vertex':
            _set_annot('None')
        else:
            _set_annot(self.annot)
        self._annot_cands_widget.setCurrentText(self.annot)
        self._label_mode_widget.setCurrentText(self.label_extract_mode)
        self._annot_cands_widget.currentTextChanged.connect(_set_annot)
        self._label_mode_widget.currentTextChanged.connect(_set_label_mode)

    def _load_icons(self):
        from PyQt5.QtGui import QIcon
        from ..backends._pyvista import _init_resources
        _init_resources()
        self.icons["help"] = QIcon(":/help.svg")
        self.icons["play"] = QIcon(":/play.svg")
        self.icons["pause"] = QIcon(":/pause.svg")
        self.icons["reset"] = QIcon(":/reset.svg")
        self.icons["scale"] = QIcon(":/scale.svg")
        self.icons["clear"] = QIcon(":/clear.svg")
        self.icons["movie"] = QIcon(":/movie.svg")
        self.icons["restore"] = QIcon(":/restore.svg")
        self.icons["screenshot"] = QIcon(":/screenshot.svg")
        self.icons["visibility_on"] = QIcon(":/visibility_on.svg")
        self.icons["visibility_off"] = QIcon(":/visibility_off.svg")

    def _save_movie_noname(self):
        return self.save_movie(None)

    def _configure_tool_bar(self):
        self.actions["screenshot"] = self.tool_bar.addAction(
            self.icons["screenshot"],
            "Take a screenshot",
            self.plotter._qt_screenshot
        )
        self.actions["movie"] = self.tool_bar.addAction(
            self.icons["movie"],
            "Save movie...",
            self._save_movie_noname,
        )
        self.actions["visibility"] = self.tool_bar.addAction(
            self.icons["visibility_on"],
            "Toggle Visibility",
            self.toggle_interface
        )
        self.actions["play"] = self.tool_bar.addAction(
            self.icons["play"],
            "Play/Pause",
            self.toggle_playback
        )
        self.actions["reset"] = self.tool_bar.addAction(
            self.icons["reset"],
            "Reset",
            self.reset
        )
        self.actions["scale"] = self.tool_bar.addAction(
            self.icons["scale"],
            "Auto-Scale",
            self.apply_auto_scaling
        )
        self.actions["restore"] = self.tool_bar.addAction(
            self.icons["restore"],
            "Restore scaling",
            self.restore_user_scaling
        )
        self.actions["clear"] = self.tool_bar.addAction(
            self.icons["clear"],
            "Clear traces",
            self.clear_glyphs
        )
        self.actions["help"] = self.tool_bar.addAction(
            self.icons["help"],
            "Help",
            self.help
        )

        self.actions["movie"].setShortcut("ctrl+shift+s")
        self.actions["visibility"].setShortcut("i")
        self.actions["play"].setShortcut(" ")
        self.actions["scale"].setShortcut("s")
        self.actions["restore"].setShortcut("r")
        self.actions["clear"].setShortcut("c")
        self.actions["help"].setShortcut("?")

    def _configure_menu(self):
        # remove default picking menu
        to_remove = list()
        for action in self.main_menu.actions():
            if action.text() == "Tools":
                to_remove.append(action)
        for action in to_remove:
            self.main_menu.removeAction(action)

        # add help menu
        menu = self.main_menu.addMenu('Help')
        menu.addAction('Show MNE key bindings\t?', self.help)

    def _configure_status_bar(self):
        from PyQt5.QtWidgets import QLabel, QProgressBar
        self.status_msg = QLabel(self.default_status_bar_msg)
        self.status_progress = QProgressBar()
        self.status_bar.layout().addWidget(self.status_msg, 1)
        self.status_bar.layout().addWidget(self.status_progress, 0)
        self.status_progress.hide()

    def _on_mouse_move(self, vtk_picker, event):
        if self._mouse_no_mvt:
            self._mouse_no_mvt -= 1

    def _on_button_press(self, vtk_picker, event):
        self._mouse_no_mvt = 2

    def _on_button_release(self, vtk_picker, event):
        if self._mouse_no_mvt > 0:
            x, y = vtk_picker.GetEventPosition()
            # programmatically detect the picked renderer
            self.picked_renderer = self.plotter.iren.FindPokedRenderer(x, y)
            # trigger the pick
            self.plotter.picker.Pick(x, y, 0, self.picked_renderer)
        self._mouse_no_mvt = 0

    def _on_pick(self, vtk_picker, event):
        if not self.show_traces:
            return

        # vtk_picker is a vtkCellPicker
        cell_id = vtk_picker.GetCellId()
        mesh = vtk_picker.GetDataSet()

        if mesh is None or cell_id == -1 or not self._mouse_no_mvt:
            return  # don't pick

        # 1) Check to see if there are any spheres along the ray
        if len(self._spheres):
            collection = vtk_picker.GetProp3Ds()
            found_sphere = None
            for ii in range(collection.GetNumberOfItems()):
                actor = collection.GetItemAsObject(ii)
                for sphere in self._spheres:
                    if any(a is actor for a in sphere._actors):
                        found_sphere = sphere
                        break
                if found_sphere is not None:
                    break
            if found_sphere is not None:
                assert found_sphere._is_glyph
                mesh = found_sphere

        # 2) Remove sphere if it's what we have
        if hasattr(mesh, "_is_glyph"):
            self._remove_vertex_glyph(mesh)
            return

        # 3) Otherwise, pick the objects in the scene
        try:
            hemi = mesh._hemi
        except AttributeError:  # volume
            hemi = 'vol'
        else:
            assert hemi in ('lh', 'rh')
        if self.act_data_smooth[hemi][0] is None:  # no data to add for hemi
            return
        pos = np.array(vtk_picker.GetPickPosition())
        if hemi == 'vol':
            # VTK will give us the point closest to the viewer in the vol.
            # We want to pick the point with the maximum value along the
            # camera-to-click array, which fortunately we can get "just"
            # by inspecting the points that are sufficiently close to the
            # ray.
            grid = mesh = self._data[hemi]['grid']
            vertices = self._data[hemi]['vertices']
            coords = self._data[hemi]['grid_coords'][vertices]
            scalars = grid.cell_arrays['values'][vertices]
            spacing = np.array(grid.GetSpacing())
            max_dist = np.linalg.norm(spacing) / 2.
            origin = vtk_picker.GetRenderer().GetActiveCamera().GetPosition()
            ori = pos - origin
            ori /= np.linalg.norm(ori)
            # the magic formula: distance from a ray to a given point
            dists = np.linalg.norm(np.cross(ori, coords - pos), axis=1)
            assert dists.shape == (len(coords),)
            mask = dists <= max_dist
            idx = np.where(mask)[0]
            if len(idx) == 0:
                return  # weird point on edge of volume?
            # useful for debugging the ray by mapping it into the volume:
            # dists = dists - dists.min()
            # dists = (1. - dists / dists.max()) * self._cmap_range[1]
            # grid.cell_arrays['values'][vertices] = dists * mask
            idx = idx[np.argmax(np.abs(scalars[idx]))]
            vertex_id = vertices[idx]
            # Naive way: convert pos directly to idx; i.e., apply mri_src_t
            # shape = self._data[hemi]['grid_shape']
            # taking into account the cell vs point difference (spacing/2)
            # shift = np.array(grid.GetOrigin()) + spacing / 2.
            # ijk = np.round((pos - shift) / spacing).astype(int)
            # vertex_id = np.ravel_multi_index(ijk, shape, order='F')
        else:
            vtk_cell = mesh.GetCell(cell_id)
            cell = [vtk_cell.GetPointId(point_id) for point_id
                    in range(vtk_cell.GetNumberOfPoints())]
            vertices = mesh.points[cell]
            idx = np.argmin(abs(vertices - pos), axis=0)
            vertex_id = cell[idx[0]]

        if self.traces_mode == 'label':
            self._add_label_glyph(hemi, mesh, vertex_id)
        else:
            self._add_vertex_glyph(hemi, mesh, vertex_id)

    def _add_label_glyph(self, hemi, mesh, vertex_id):
        label_id = self._vertex_to_label_id[hemi][vertex_id]
        label = self._annotation_labels[hemi][label_id]

        # remove the patch if already picked
        if label_id in self.picked_patches[hemi]:
            self._remove_label_glyph(hemi, label_id)
            return

        if hemi == label.hemi:
            self.add_label(label, borders=True, reset_camera=False)
            self.picked_patches[hemi].append(label_id)

    def _remove_label_glyph(self, hemi, label_id):
        label = self._annotation_labels[hemi][label_id]
        label_data = self._labels[label.name]
        label_data["line"].remove()
        self.color_cycle.restore(label_data["color"])
        self.mpl_canvas.update_plot()
        self._renderer.remove_mesh(label_data["mesh"])
        self.picked_patches[hemi].remove(label_id)

    def _add_vertex_glyph(self, hemi, mesh, vertex_id):
        if vertex_id in self.picked_points[hemi]:
            return

        # skip if the wrong hemi is selected
        if self.act_data_smooth[hemi][0] is None:
            return
        from ..backends._pyvista import _sphere
        color = next(self.color_cycle)
        line = self.plot_time_course(hemi, vertex_id, color)
        if hemi == 'vol':
            ijk = np.unravel_index(
                vertex_id, np.array(mesh.GetDimensions()) - 1, order='F')
            # should just be GetCentroid(center), but apparently it's VTK9+:
            # center = np.empty(3)
            # voxel.GetCentroid(center)
            voxel = mesh.GetCell(*ijk)
            pts = voxel.GetPoints()
            n_pts = pts.GetNumberOfPoints()
            center = np.empty((n_pts, 3))
            for ii in range(pts.GetNumberOfPoints()):
                pts.GetPoint(ii, center[ii])
            center = np.mean(center, axis=0)
        else:
            center = mesh.GetPoints().GetPoint(vertex_id)
        del mesh

        # from the picked renderer to the subplot coords
        rindex = self.plotter.renderers.index(self.picked_renderer)
        row, col = self.plotter.index_to_loc(rindex)

        actors = list()
        spheres = list()
        for ri, ci, _ in self._iter_views(hemi):
            self.plotter.subplot(ri, ci)
            # Using _sphere() instead of renderer.sphere() for 2 reasons:
            # 1) renderer.sphere() fails on Windows in a scenario where a lot
            #    of picking requests are done in a short span of time (could be
            #    mitigated with synchronization/delay?)
            # 2) the glyph filter is used in renderer.sphere() but only one
            #    sphere is required in this function.
            actor, sphere = _sphere(
                plotter=self.plotter,
                center=np.array(center),
                color=color,
                radius=4.0,
            )
            actors.append(actor)
            spheres.append(sphere)

        # add metadata for picking
        for sphere in spheres:
            sphere._is_glyph = True
            sphere._hemi = hemi
            sphere._line = line
            sphere._actors = actors
            sphere._color = color
            sphere._vertex_id = vertex_id

        self.picked_points[hemi].append(vertex_id)
        self._spheres.extend(spheres)
        self.pick_table[vertex_id] = spheres
        return sphere

    def _remove_vertex_glyph(self, mesh):
        vertex_id = mesh._vertex_id
        if vertex_id not in self.pick_table:
            return

        hemi = mesh._hemi
        color = mesh._color
        spheres = self.pick_table[vertex_id]
        spheres[0]._line.remove()
        self.mpl_canvas.update_plot()
        self.picked_points[hemi].remove(vertex_id)

        with warnings.catch_warnings(record=True):
            # We intentionally ignore these in case we have traversed the
            # entire color cycle
            warnings.simplefilter('ignore')
            self.color_cycle.restore(color)
        for sphere in spheres:
            # remove all actors
            self.plotter.remove_actor(sphere._actors)
            sphere._actors = None
            self._spheres.pop(self._spheres.index(sphere))
        self.pick_table.pop(vertex_id)

    def clear_glyphs(self):
        """Clear the picking glyphs."""
        if not self.time_viewer:
            return
        for sphere in list(self._spheres):  # will remove itself, so copy
            self._remove_vertex_glyph(sphere)
        assert sum(len(v) for v in self.picked_points.values()) == 0
        assert len(self.pick_table) == 0
        assert len(self._spheres) == 0
        for hemi in self._hemis:
            for label_id in list(self.picked_patches[hemi]):
                self._remove_label_glyph(hemi, label_id)
        assert sum(len(v) for v in self.picked_patches.values()) == 0
        if self.gfp is not None:
            self.gfp.remove()
            self.gfp = None
        self._update()

    def plot_time_course(self, hemi, vertex_id, color):
        """Plot the vertex time course.

        Parameters
        ----------
        hemi : str
            The hemisphere id of the vertex.
        vertex_id : int
            The vertex identifier in the mesh.
        color : matplotlib color
            The color of the time course.

        Returns
        -------
        line : matplotlib object
            The time line object.
        """
        if self.mpl_canvas is None:
            return
        time = self._data['time'].copy()  # avoid circular ref
        if hemi == 'vol':
            hemi_str = 'V'
            xfm = read_talxfm(
                self._subject_id, self._subjects_dir)
            if self._units == 'mm':
                xfm['trans'][:3, 3] *= 1000.
            ijk = np.unravel_index(
                vertex_id, self._data[hemi]['grid_shape'], order='F')
            src_mri_t = self._data[hemi]['grid_src_mri_t']
            mni = apply_trans(np.dot(xfm['trans'], src_mri_t), ijk)
        else:
            hemi_str = 'L' if hemi == 'lh' else 'R'
            mni = vertex_to_mni(
                vertices=vertex_id,
                hemis=0 if hemi == 'lh' else 1,
                subject=self._subject_id,
                subjects_dir=self._subjects_dir
            )
        label = "{}:{} MNI: {}".format(
            hemi_str, str(vertex_id).ljust(6),
            ', '.join('%5.1f' % m for m in mni))
        act_data, smooth = self.act_data_smooth[hemi]
        if smooth is not None:
            act_data = smooth[vertex_id].dot(act_data)[0]
        else:
            act_data = act_data[vertex_id].copy()
        line = self.mpl_canvas.plot(
            time,
            act_data,
            label=label,
            lw=1.,
            color=color,
            zorder=4,
        )
        return line

    def plot_time_line(self):
        """Add the time line to the MPL widget."""
        if self.mpl_canvas is None:
            return
        if isinstance(self.show_traces, bool) and self.show_traces:
            # add time information
            current_time = self._current_time
            if not hasattr(self, "time_line"):
                self.time_line = self.mpl_canvas.plot_time_line(
                    x=current_time,
                    label='time',
                    color=self._fg_color,
                    lw=1,
                )
            self.time_line.set_xdata(current_time)
            self.mpl_canvas.update_plot()

    def help(self):
        """Display the help window."""
        pairs = [
            ('?', 'Display help window'),
            ('i', 'Toggle interface'),
            ('s', 'Apply auto-scaling'),
            ('r', 'Restore original clim'),
            ('c', 'Clear all traces'),
            ('Space', 'Start/Pause playback'),
        ]
        text1, text2 = zip(*pairs)
        text1 = '\n'.join(text1)
        text2 = '\n'.join(text2)
        _show_help(
            col1=text1,
            col2=text2,
            width=5,
            height=2,
        )

    def _clear_callbacks(self):
        from ..backends._pyvista import _remove_picking_callback
        if not hasattr(self, 'callbacks'):
            return
        for callback in self.callbacks.values():
            if callback is not None:
                if hasattr(callback, "plotter"):
                    callback.plotter = None
                if hasattr(callback, "brain"):
                    callback.brain = None
                if hasattr(callback, "slider_rep"):
                    callback.slider_rep = None
        self.callbacks.clear()
        if self.show_traces:
            _remove_picking_callback(self._iren, self.plotter.picker)

    @property
    def interaction(self):
        """The interaction style."""
        return self._interaction

    @interaction.setter
    def interaction(self, interaction):
        """Set the interaction style."""
        _validate_type(interaction, str, 'interaction')
        _check_option('interaction', interaction, ('trackball', 'terrain'))
        for ri, ci, _ in self._iter_views('vol'):  # will traverse all
            self._renderer.subplot(ri, ci)
            self._renderer.set_interaction(interaction)

    def _cortex_colormap(self, cortex):
        """Return the colormap corresponding to the cortex."""
        colormap_map = dict(classic=dict(colormap="Greys",
                                         vmin=-1, vmax=2),
                            high_contrast=dict(colormap="Greys",
                                               vmin=-.1, vmax=1.3),
                            low_contrast=dict(colormap="Greys",
                                              vmin=-5, vmax=5),
                            bone=dict(colormap="bone_r",
                                      vmin=-.2, vmax=2),
                            )
        return colormap_map[cortex]

    @verbose
    def add_data(self, array, fmin=None, fmid=None, fmax=None,
                 thresh=None, center=None, transparent=False, colormap="auto",
                 alpha=1, vertices=None, smoothing_steps=None, time=None,
                 time_label="auto", colorbar=True,
                 hemi=None, remove_existing=None, time_label_size=None,
                 initial_time=None, scale_factor=None, vector_alpha=None,
                 clim=None, src=None, volume_options=0.4, colorbar_kwargs=None,
                 verbose=None):
        """Display data from a numpy array on the surface or volume.

        This provides a similar interface to
        :meth:`surfer.Brain.add_overlay`, but it displays
        it with a single colormap. It offers more flexibility over the
        colormap, and provides a way to display four-dimensional data
        (i.e., a timecourse) or five-dimensional data (i.e., a
        vector-valued timecourse).

        .. note:: ``fmin`` sets the low end of the colormap, and is separate
                  from thresh (this is a different convention from
                  :meth:`surfer.Brain.add_overlay`).

        Parameters
        ----------
        array : numpy array, shape (n_vertices[, 3][, n_times])
            Data array. For the data to be understood as vector-valued
            (3 values per vertex corresponding to X/Y/Z surface RAS),
            then ``array`` must be have all 3 dimensions.
            If vectors with no time dimension are desired, consider using a
            singleton (e.g., ``np.newaxis``) to create a "time" dimension
            and pass ``time_label=None`` (vector values are not supported).
        %(fmin_fmid_fmax)s
        %(thresh)s
        %(center)s
        %(transparent)s
        colormap : str, list of color, or array
            Name of matplotlib colormap to use, a list of matplotlib colors,
            or a custom look up table (an n x 4 array coded with RBGA values
            between 0 and 255), the default "auto" chooses a default divergent
            colormap, if "center" is given (currently "icefire"), otherwise a
            default sequential colormap (currently "rocket").
        alpha : float in [0, 1]
            Alpha level to control opacity of the overlay.
        vertices : numpy array
            Vertices for which the data is defined (needed if
            ``len(data) < nvtx``).
        smoothing_steps : int or None
            Number of smoothing steps (smoothing is used if len(data) < nvtx)
            The value 'nearest' can be used too. None (default) will use as
            many as necessary to fill the surface.
        time : numpy array
            Time points in the data array (if data is 2D or 3D).
        %(time_label)s
        colorbar : bool
            Whether to add a colorbar to the figure. Can also be a tuple
            to give the (row, col) index of where to put the colorbar.
        hemi : str | None
            If None, it is assumed to belong to the hemisphere being
            shown. If two hemispheres are being shown, an error will
            be thrown.
        remove_existing : bool
            Not supported yet.
            Remove surface added by previous "add_data" call. Useful for
            conserving memory when displaying different data in a loop.
        time_label_size : int
            Font size of the time label (default 14).
        initial_time : float | None
            Time initially shown in the plot. ``None`` to use the first time
            sample (default).
        scale_factor : float | None (default)
            The scale factor to use when displaying glyphs for vector-valued
            data.
        vector_alpha : float | None
            Alpha level to control opacity of the arrows. Only used for
            vector-valued data. If None (default), ``alpha`` is used.
        clim : dict
            Original clim arguments.
        %(src_volume_options)s
        colorbar_kwargs : dict | None
            Options to pass to :meth:`pyvista.BasePlotter.add_scalar_bar`
            (e.g., ``dict(title_font_size=10)``).
        %(verbose)s

        Notes
        -----
        If the data is defined for a subset of vertices (specified
        by the "vertices" parameter), a smoothing method is used to interpolate
        the data onto the high resolution surface. If the data is defined for
        subsampled version of the surface, smoothing_steps can be set to None,
        in which case only as many smoothing steps are applied until the whole
        surface is filled with non-zeros.

        Due to a Mayavi (or VTK) alpha rendering bug, ``vector_alpha`` is
        clamped to be strictly < 1.
        """
        _validate_type(transparent, bool, 'transparent')
        _validate_type(vector_alpha, ('numeric', None), 'vector_alpha')
        _validate_type(scale_factor, ('numeric', None), 'scale_factor')

        # those parameters are not supported yet, only None is allowed
        _check_option('thresh', thresh, [None])
        _check_option('remove_existing', remove_existing, [None])
        _validate_type(time_label_size, (None, 'numeric'), 'time_label_size')
        if time_label_size is not None:
            time_label_size = float(time_label_size)
            if time_label_size < 0:
                raise ValueError('time_label_size must be positive, got '
                                 f'{time_label_size}')

        hemi = self._check_hemi(hemi, extras=['vol'])
<<<<<<< HEAD
        try:
            stc, array, vertices = self._check_stc(hemi, array, vertices)
        except ValueError:
            return  # No data to add, skipping
=======
        stc, array, vertices = self._check_stc(hemi, array, vertices)
>>>>>>> 8a2a765f
        array = np.asarray(array)
        vector_alpha = alpha if vector_alpha is None else vector_alpha
        self._data['vector_alpha'] = vector_alpha
        self._data['scale_factor'] = scale_factor

        # Create time array and add label if > 1D
        if array.ndim <= 1:
            time_idx = 0
        else:
            # check time array
            if time is None:
                time = np.arange(array.shape[-1])
            else:
                time = np.asarray(time)
                if time.shape != (array.shape[-1],):
                    raise ValueError('time has shape %s, but need shape %s '
                                     '(array.shape[-1])' %
                                     (time.shape, (array.shape[-1],)))
            self._data["time"] = time

            if self._n_times is None:
                self._times = time
            elif len(time) != self._n_times:
                raise ValueError("New n_times is different from previous "
                                 "n_times")
            elif not np.array_equal(time, self._times):
                raise ValueError("Not all time values are consistent with "
                                 "previously set times.")

            # initial time
            if initial_time is None:
                time_idx = 0
            else:
                time_idx = self._to_time_index(initial_time)

        # time label
        time_label, _ = _handle_time(time_label, 's', time)
        y_txt = 0.05 + 0.1 * bool(colorbar)

        if array.ndim == 3:
            if array.shape[1] != 3:
                raise ValueError('If array has 3 dimensions, array.shape[1] '
                                 'must equal 3, got %s' % (array.shape[1],))
        fmin, fmid, fmax = _update_limits(
            fmin, fmid, fmax, center, array
        )
        if colormap == 'auto':
            colormap = 'mne' if center is not None else 'hot'

        if smoothing_steps is None:
            smoothing_steps = 7
        elif smoothing_steps == 'nearest':
            smoothing_steps = 0
        elif isinstance(smoothing_steps, int):
            if smoothing_steps < 0:
                raise ValueError('Expected value of `smoothing_steps` is'
                                 ' positive but {} was given.'.format(
                                     smoothing_steps))
        else:
            raise TypeError('Expected type of `smoothing_steps` is int or'
                            ' NoneType but {} was given.'.format(
                                type(smoothing_steps)))

        self._data['stc'] = stc
        self._data['src'] = src
        self._data['smoothing_steps'] = smoothing_steps
        self._data['clim'] = clim
        self._data['time'] = time
        self._data['initial_time'] = initial_time
        self._data['time_label'] = time_label
        self._data['initial_time_idx'] = time_idx
        self._data['time_idx'] = time_idx
        self._data['transparent'] = transparent
        # data specific for a hemi
        self._data[hemi] = dict()
        self._data[hemi]['actors'] = None
        self._data[hemi]['mesh'] = None
        self._data[hemi]['glyph_dataset'] = None
        self._data[hemi]['glyph_mapper'] = None
        self._data[hemi]['glyph_actor'] = None
        self._data[hemi]['array'] = array
        self._data[hemi]['vertices'] = vertices
        self._data['alpha'] = alpha
        self._data['colormap'] = colormap
        self._data['center'] = center
        self._data['fmin'] = fmin
        self._data['fmid'] = fmid
        self._data['fmax'] = fmax
        self.update_lut()

        # 1) add the surfaces first
        actor = None
        for ri, ci, _ in self._iter_views(hemi):
            self._renderer.subplot(ri, ci)
            if hemi in ('lh', 'rh'):
                if self._data[hemi]['actors'] is None:
                    self._data[hemi]['actors'] = list()
                actor, mesh = self._add_surface_data(hemi)
                self._data[hemi]['actors'].append(actor)
                self._data[hemi]['mesh'] = mesh
            else:
                src_vol = src[2:] if src.kind == 'mixed' else src
                actor, _ = self._add_volume_data(hemi, src_vol, volume_options)
        assert actor is not None  # should have added one

        # 2) update time and smoothing properties
        # set_data_smoothing calls "set_time_point" for us, which will set
        # _current_time
        self.set_time_interpolation(self.time_interpolation)
        self.set_data_smoothing(self._data['smoothing_steps'])

        # 3) add the other actors
        if colorbar is True:
            # botto left by default
            colorbar = (self._subplot_shape[0] - 1, 0)
        for ri, ci, v in self._iter_views(hemi):
            self._renderer.subplot(ri, ci)
            # Add the time label to the bottommost view
            do = (ri, ci) == colorbar
            if not self._time_label_added and time_label is not None and do:
                time_actor = self._renderer.text2d(
                    x_window=0.95, y_window=y_txt,
                    color=self._fg_color,
                    size=time_label_size,
                    text=time_label(self._current_time),
                    justification='right'
                )
                self._data['time_actor'] = time_actor
                self._time_label_added = True
            if colorbar and not self._colorbar_added and do:
                kwargs = dict(source=actor, n_labels=8, color=self._fg_color,
                              bgcolor=self._brain_color[:3])
                kwargs.update(colorbar_kwargs or {})
                self._renderer.scalarbar(**kwargs)
                self._colorbar_added = True
            self._renderer.set_camera(**views_dicts[hemi][v])
        self._update()

    def _iter_views(self, hemi):
        # which rows and columns each type of visual needs to be added to
        if self._hemi == 'split':
            hemi_dict = dict(lh=[0], rh=[1], vol=[0, 1])
        else:
            hemi_dict = dict(lh=[0], rh=[0], vol=[0])
        for vi, view in enumerate(self._views):
            if self._hemi == 'split':
                view_dict = dict(lh=[vi], rh=[vi], vol=[vi, vi])
            else:
                view_dict = dict(lh=[vi], rh=[vi], vol=[vi])
            if self._view_layout == 'vertical':
                rows = view_dict  # views are rows
                cols = hemi_dict  # hemis are columns
            else:
                rows = hemi_dict  # hemis are rows
                cols = view_dict  # views are columns
            for ri, ci in zip(rows[hemi], cols[hemi]):
                yield ri, ci, view

    def _add_surface_data(self, hemi):
        rng = self._cmap_range
        kwargs = {
            "color": None,
            "colormap": self._data['ctable'],
            "vmin": rng[0],
            "vmax": rng[1],
            "opacity": self._data['alpha'],
            "scalars": np.zeros(len(self.geo[hemi].coords)),
        }
        if self._data[hemi]['mesh'] is not None:
            actor, mesh = self._renderer.polydata(
                self._data[hemi]['mesh'],
                **kwargs,
            )
            return actor, mesh
        mesh_data = self._renderer.mesh(
            x=self.geo[hemi].coords[:, 0],
            y=self.geo[hemi].coords[:, 1],
            z=self.geo[hemi].coords[:, 2],
            triangles=self.geo[hemi].faces,
            normals=self.geo[hemi].nn,
            polygon_offset=-2,
            **kwargs,
        )
        if isinstance(mesh_data, tuple):
            actor, mesh = mesh_data
            # add metadata to the mesh for picking
            mesh._hemi = hemi
        else:
            actor, mesh = mesh_data, None
        return actor, mesh

    def remove_data(self, hemi=None):
        """Remove data shown with ``Brain.add_data()``.

        Parameters
        ----------
        hemi : str | None
            Hemisphere from which to remove data (default is all shown
            hemispheres).
        """
        hemis = [hemi] if hemi is not None else self._hemis
        for h in hemis:
            hemi_data = self._data.get(h)
            if hemi_data is not None:
                if hemi_data['actors'] is not None:
                    for actor in hemi_data['actors']:
                        mapper = actor.GetMapper()
                        mapper.SetLookupTable(None)
                        actor.SetMapper(None)

    def remove_labels(self):
        """Remove all the ROI labels from the image."""
        for label_data in self._labels.values():
            self._renderer.remove_mesh(label_data["mesh"])
        self._labels.clear()
        self._update()

    def remove_annotations(self):
        """Remove all annotations from the image."""
        for hemi in self._hemis:
            hemi_data = self._annots.get(hemi, None)
            if hemi_data is not None:
                for ri, ci, _ in self._iter_views(hemi):
                    self._renderer.subplot(ri, ci)
                    for mesh_data in hemi_data.values():
                        self._renderer.remove_mesh(mesh_data)
        self._annots.clear()
        self._update()

    def _add_volume_data(self, hemi, src, volume_options):
        from ..backends._pyvista import _volume
        _validate_type(src, SourceSpaces, 'src')
        _check_option('src.kind', src.kind, ('volume',))
        _validate_type(
            volume_options, (dict, 'numeric', None), 'volume_options')
        assert hemi == 'vol'
        if not isinstance(volume_options, dict):
            volume_options = dict(
                resolution=float(volume_options) if volume_options is not None
                else None)
        volume_options = _handle_default('volume_options', volume_options)
        allowed_types = (
            ['resolution', (None, 'numeric')],
            ['blending', (str,)],
            ['alpha', ('numeric', None)],
            ['surface_alpha', (None, 'numeric')],
            ['silhouette_alpha', (None, 'numeric')],
            ['silhouette_linewidth', ('numeric',)],
        )
        for key, types in allowed_types:
            _validate_type(volume_options[key], types,
                           f'volume_options[{repr(key)}]')
        extra_keys = set(volume_options) - set(a[0] for a in allowed_types)
        if len(extra_keys):
            raise ValueError(
                f'volume_options got unknown keys {sorted(extra_keys)}')
        blending = _check_option('volume_options["blending"]',
                                 volume_options['blending'],
                                 ('composite', 'mip'))
        alpha = volume_options['alpha']
        if alpha is None:
            alpha = 0.4 if self._data[hemi]['array'].ndim == 3 else 1.
        alpha = np.clip(float(alpha), 0., 1.)
        resolution = volume_options['resolution']
        surface_alpha = volume_options['surface_alpha']
        if surface_alpha is None:
            surface_alpha = min(alpha / 2., 0.1)
        silhouette_alpha = volume_options['silhouette_alpha']
        if silhouette_alpha is None:
            silhouette_alpha = surface_alpha / 4.
        silhouette_linewidth = volume_options['silhouette_linewidth']
        del volume_options
        volume_pos = self._data[hemi].get('grid_volume_pos')
        volume_neg = self._data[hemi].get('grid_volume_neg')
        center = self._data['center']
        if volume_pos is None:
            xyz = np.meshgrid(
                *[np.arange(s) for s in src[0]['shape']], indexing='ij')
            dimensions = np.array(src[0]['shape'], int)
            mult = 1000 if self._units == 'mm' else 1
            src_mri_t = src[0]['src_mri_t']['trans'].copy()
            src_mri_t[:3] *= mult
            if resolution is not None:
                resolution = resolution * mult / 1000.  # to mm
            del src, mult
            coords = np.array([c.ravel(order='F') for c in xyz]).T
            coords = apply_trans(src_mri_t, coords)
            self.geo[hemi] = Bunch(coords=coords)
            vertices = self._data[hemi]['vertices']
            assert self._data[hemi]['array'].shape[0] == len(vertices)
            # MNE constructs the source space on a uniform grid in MRI space,
            # but mne coreg can change it to be non-uniform, so we need to
            # use all three elements here
            assert np.allclose(
                src_mri_t[:3, :3], np.diag(np.diag(src_mri_t)[:3]))
            spacing = np.diag(src_mri_t)[:3]
            origin = src_mri_t[:3, 3] - spacing / 2.
            scalars = np.zeros(np.prod(dimensions))
            scalars[vertices] = 1.  # for the outer mesh
            grid, grid_mesh, volume_pos, volume_neg = \
                _volume(dimensions, origin, spacing, scalars, surface_alpha,
                        resolution, blending, center)
            self._data[hemi]['alpha'] = alpha  # incorrectly set earlier
            self._data[hemi]['grid'] = grid
            self._data[hemi]['grid_mesh'] = grid_mesh
            self._data[hemi]['grid_coords'] = coords
            self._data[hemi]['grid_src_mri_t'] = src_mri_t
            self._data[hemi]['grid_shape'] = dimensions
            self._data[hemi]['grid_volume_pos'] = volume_pos
            self._data[hemi]['grid_volume_neg'] = volume_neg
        actor_pos, _ = self._renderer.plotter.add_actor(
            volume_pos, reset_camera=False, name=None, culling=False)
        if volume_neg is not None:
            actor_neg, _ = self._renderer.plotter.add_actor(
                volume_neg, reset_camera=False, name=None, culling=False)
        else:
            actor_neg = None
        grid_mesh = self._data[hemi]['grid_mesh']
        if grid_mesh is not None:
            import vtk
            _, prop = self._renderer.plotter.add_actor(
                grid_mesh, reset_camera=False, name=None, culling=False,
                pickable=False)
            prop.SetColor(*self._brain_color[:3])
            prop.SetOpacity(surface_alpha)
            if silhouette_alpha > 0 and silhouette_linewidth > 0:
                for ri, ci, v in self._iter_views('vol'):
                    self._renderer.subplot(ri, ci)
                    grid_silhouette = vtk.vtkPolyDataSilhouette()
                    grid_silhouette.SetInputData(grid_mesh.GetInput())
                    grid_silhouette.SetCamera(
                        self._renderer.plotter.renderer.GetActiveCamera())
                    grid_silhouette.SetEnableFeatureAngle(0)
                    grid_silhouette_mapper = vtk.vtkPolyDataMapper()
                    grid_silhouette_mapper.SetInputConnection(
                        grid_silhouette.GetOutputPort())
                    _, prop = self._renderer.plotter.add_actor(
                        grid_silhouette_mapper, reset_camera=False, name=None,
                        culling=False, pickable=False)
                    prop.SetColor(*self._brain_color[:3])
                    prop.SetOpacity(silhouette_alpha)
                    prop.SetLineWidth(silhouette_linewidth)

        return actor_pos, actor_neg

    def add_label(self, label, color=None, alpha=1, scalar_thresh=None,
                  borders=False, hemi=None, subdir=None,
                  reset_camera=True):
        """Add an ROI label to the image.

        Parameters
        ----------
        label : str | instance of Label
            Label filepath or name. Can also be an instance of
            an object with attributes "hemi", "vertices", "name", and
            optionally "color" and "values" (if scalar_thresh is not None).
        color : matplotlib-style color | None
            Anything matplotlib accepts: string, RGB, hex, etc. (default
            "crimson").
        alpha : float in [0, 1]
            Alpha level to control opacity.
        scalar_thresh : None | float
            Threshold the label ids using this value in the label
            file's scalar field (i.e. label only vertices with
            scalar >= thresh).
        borders : bool | int
            Show only label borders. If int, specify the number of steps
            (away from the true border) along the cortical mesh to include
            as part of the border definition.
        hemi : str | None
            If None, it is assumed to belong to the hemipshere being
            shown.
        subdir : None | str
            If a label is specified as name, subdir can be used to indicate
            that the label file is in a sub-directory of the subject's
            label directory rather than in the label directory itself (e.g.
            for ``$SUBJECTS_DIR/$SUBJECT/label/aparc/lh.cuneus.label``
            ``brain.add_label('cuneus', subdir='aparc')``).
        reset_camera : bool
            If True, reset the camera view after adding the label. Defaults
            to True.

        Notes
        -----
        To remove previously added labels, run Brain.remove_labels().
        """
        from matplotlib.colors import colorConverter
        from ...label import read_label
        orig_label = label
        if isinstance(label, str):
            if color is None:
                color = "crimson"

            if os.path.isfile(label):
                filepath = label
                label = read_label(filepath)
                hemi = label.hemi
                label_name = os.path.basename(filepath).split('.')[0]
            else:
                hemi = self._check_hemi(hemi)
                label_name = label
                label_fname = ".".join([hemi, label_name, 'label'])
                if subdir is None:
                    filepath = op.join(self._subjects_dir, self._subject_id,
                                       'label', label_fname)
                else:
                    filepath = op.join(self._subjects_dir, self._subject_id,
                                       'label', subdir, label_fname)
                if not os.path.exists(filepath):
                    raise ValueError('Label file %s does not exist'
                                     % filepath)
                label = read_label(filepath)
            ids = label.vertices
            scalars = label.values
        else:
            # try to extract parameters from label instance
            try:
                hemi = label.hemi
                ids = label.vertices
                if label.name is None:
                    label_name = 'unnamed'
                else:
                    label_name = str(label.name)

                if color is None:
                    if hasattr(label, 'color') and label.color is not None:
                        color = label.color
                    else:
                        color = "crimson"

                if scalar_thresh is not None:
                    scalars = label.values
            except Exception:
                raise ValueError('Label was not a filename (str), and could '
                                 'not be understood as a class. The class '
                                 'must have attributes "hemi", "vertices", '
                                 '"name", and (if scalar_thresh is not None)'
                                 '"values"')
            hemi = self._check_hemi(hemi)

        if scalar_thresh is not None:
            ids = ids[scalars >= scalar_thresh]

        label = np.zeros(self.geo[hemi].coords.shape[0])
        label[ids] = 1

        if self.time_viewer and self.show_traces:
            stc = self._data["stc"]
            src = self._data["src"]
            tc = stc.extract_label_time_course(orig_label, src=src,
                                               mode=self.label_extract_mode)
            color = next(self.color_cycle)
            line = self.mpl_canvas.plot(
                self._data['time'], tc[0], label=orig_label.name,
                color=color)
        else:
            line = None

        orig_color = color
        color = colorConverter.to_rgba(color, alpha)
        cmap = np.array([(0, 0, 0, 0,), color])
        ctable = np.round(cmap * 255).astype(np.uint8)

        for ri, ci, v in self._iter_views(hemi):
            self._renderer.subplot(ri, ci)
            if borders:
                n_vertices = label.size
                edges = mesh_edges(self.geo[hemi].faces)
                edges = edges.tocoo()
                border_edges = label[edges.row] != label[edges.col]
                show = np.zeros(n_vertices, dtype=np.int)
                keep_idx = np.unique(edges.row[border_edges])
                if isinstance(borders, int):
                    for _ in range(borders):
                        keep_idx = np.in1d(
                            self.geo[hemi].faces.ravel(), keep_idx)
                        keep_idx.shape = self.geo[hemi].faces.shape
                        keep_idx = self.geo[hemi].faces[np.any(
                            keep_idx, axis=1)]
                        keep_idx = np.unique(keep_idx)
                show[keep_idx] = 1
                label *= show

            mesh_data = self._renderer.mesh(
                x=self.geo[hemi].coords[:, 0],
                y=self.geo[hemi].coords[:, 1],
                z=self.geo[hemi].coords[:, 2],
                triangles=self.geo[hemi].faces,
                scalars=label,
                color=None,
                colormap=ctable,
                backface_culling=False,
                polygon_offset=-2,
            )
            if reset_camera:
                self._renderer.set_camera(**views_dicts[hemi][v])

        self._labels[label_name] = {
            "label": orig_label,
            "color": orig_color,
            "mesh": mesh_data,
            "line": line,
        }
        self._update()

    def add_foci(self, coords, coords_as_verts=False, map_surface=None,
                 scale_factor=1, color="white", alpha=1, name=None,
                 hemi=None):
        """Add spherical foci, possibly mapping to displayed surf.

        The foci spheres can be displayed at the coordinates given, or
        mapped through a surface geometry. In other words, coordinates
        from a volume-based analysis in MNI space can be displayed on an
        inflated average surface by finding the closest vertex on the
        white surface and mapping to that vertex on the inflated mesh.

        Parameters
        ----------
        coords : ndarray, shape (n_coords, 3)
            Coordinates in stereotaxic space (default) or array of
            vertex ids (with ``coord_as_verts=True``).
        coords_as_verts : bool
            Whether the coords parameter should be interpreted as vertex ids.
        map_surface : None
            Surface to map coordinates through, or None to use raw coords.
        scale_factor : float
            Controls the size of the foci spheres (relative to 1cm).
        color : matplotlib color code
            HTML name, RBG tuple, or hex code.
        alpha : float in [0, 1]
            Opacity of focus gylphs.
        name : str
            Internal name to use.
        hemi : str | None
            If None, it is assumed to belong to the hemipshere being
            shown. If two hemispheres are being shown, an error will
            be thrown.
        """
        from matplotlib.colors import colorConverter
        hemi = self._check_hemi(hemi)

        # those parameters are not supported yet, only None is allowed
        _check_option('map_surface', map_surface, [None])

        # Figure out how to interpret the first parameter
        if coords_as_verts:
            coords = self.geo[hemi].coords[coords]

        # Convert the color code
        if not isinstance(color, tuple):
            color = colorConverter.to_rgb(color)

        if self._units == 'm':
            scale_factor = scale_factor / 1000.
        for ri, ci, v in self._iter_views(hemi):
            self._renderer.subplot(ri, ci)
            self._renderer.sphere(center=coords, color=color,
                                  scale=(10. * scale_factor),
                                  opacity=alpha)
            self._renderer.set_camera(**views_dicts[hemi][v])

    def add_text(self, x, y, text, name=None, color=None, opacity=1.0,
                 row=-1, col=-1, font_size=None, justification=None):
        """Add a text to the visualization.

        Parameters
        ----------
        x : float
            X coordinate.
        y : float
            Y coordinate.
        text : str
            Text to add.
        name : str
            Name of the text (text label can be updated using update_text()).
        color : tuple
            Color of the text. Default is the foreground color set during
            initialization (default is black or white depending on the
            background color).
        opacity : float
            Opacity of the text (default 1.0).
        row : int
            Row index of which brain to use.
        col : int
            Column index of which brain to use.
        font_size : float | None
            The font size to use.
        justification : str | None
            The text justification.
        """
        # XXX: support `name` should be added when update_text/remove_text
        # are implemented
        # _check_option('name', name, [None])

        self._renderer.text2d(x_window=x, y_window=y, text=text, color=color,
                              size=font_size, justification=justification)

    def _configure_label_time_course(self):
        from ...label import read_labels_from_annot
        if not self.show_traces:
            return
        if self.mpl_canvas is None:
            self._configure_mplcanvas()
        else:
            self.clear_glyphs()

        # volumes are not supported
        if (self._data.get('src', None) is not None and
                self._data['src'].kind in ['volume', 'mixed']):
            raise RuntimeError(
                'Label time course plotting is not supported for volume.')
        self.traces_mode = 'label'

        self.add_annotation(self.annot)

        # now plot the time line
        self.plot_time_line()
        self.mpl_canvas.update_plot()

        for hemi in self._hemis:
            labels = read_labels_from_annot(
                subject=self._subject_id,
                parc=self.annot,
                hemi=hemi,
                subjects_dir=self._subjects_dir
            )
            self._vertex_to_label_id[hemi] = np.full(
                self.geo[hemi].coords.shape[0], -1)
            self._annotation_labels[hemi] = labels
            for idx, label in enumerate(labels):
                self._vertex_to_label_id[hemi][label.vertices] = idx

    def add_annotation(self, annot, borders=True, alpha=1, hemi=None,
                       remove_existing=True, color=None, **kwargs):
        """Add an annotation file.

        Parameters
        ----------
        annot : str | tuple
            Either path to annotation file or annotation name. Alternatively,
            the annotation can be specified as a ``(labels, ctab)`` tuple per
            hemisphere, i.e. ``annot=(labels, ctab)`` for a single hemisphere
            or ``annot=((lh_labels, lh_ctab), (rh_labels, rh_ctab))`` for both
            hemispheres. ``labels`` and ``ctab`` should be arrays as returned
            by :func:`nibabel.freesurfer.io.read_annot`.
        borders : bool | int
            Show only label borders. If int, specify the number of steps
            (away from the true border) along the cortical mesh to include
            as part of the border definition.
        alpha : float in [0, 1]
            Alpha level to control opacity.
        hemi : str | None
            If None, it is assumed to belong to the hemipshere being
            shown. If two hemispheres are being shown, data must exist
            for both hemispheres.
        remove_existing : bool
            If True (default), remove old annotations.
        color : matplotlib-style color code
            If used, show all annotations in the same (specified) color.
            Probably useful only when showing annotation borders.
        **kwargs : dict
            These are passed to the underlying
            ``mayavi.mlab.pipeline.surface`` call.
        """
        from ...label import _read_annot
        hemis = self._check_hemis(hemi)

        # Figure out where the data is coming from
        if isinstance(annot, str):
            if os.path.isfile(annot):
                filepath = annot
                path = os.path.split(filepath)[0]
                file_hemi, annot = os.path.basename(filepath).split('.')[:2]
                if len(hemis) > 1:
                    if annot[:2] == 'lh.':
                        filepaths = [filepath, op.join(path, 'rh' + annot[2:])]
                    elif annot[:2] == 'rh.':
                        filepaths = [op.join(path, 'lh' + annot[2:], filepath)]
                    else:
                        raise RuntimeError('To add both hemispheres '
                                           'simultaneously, filename must '
                                           'begin with "lh." or "rh."')
                else:
                    filepaths = [filepath]
            else:
                filepaths = []
                for hemi in hemis:
                    filepath = op.join(self._subjects_dir,
                                       self._subject_id,
                                       'label',
                                       ".".join([hemi, annot, 'annot']))
                    if not os.path.exists(filepath):
                        raise ValueError('Annotation file %s does not exist'
                                         % filepath)
                    filepaths += [filepath]
            annots = []
            for hemi, filepath in zip(hemis, filepaths):
                # Read in the data
                labels, cmap, _ = _read_annot(filepath)
                annots.append((labels, cmap))
        else:
            annots = [annot] if len(hemis) == 1 else annot
            annot = 'annotation'

        for hemi, (labels, cmap) in zip(hemis, annots):
            # Maybe zero-out the non-border vertices
            self._to_borders(labels, hemi, borders)

            # Handle null labels properly
            cmap[:, 3] = 255
            bgcolor = np.round(np.array(self._brain_color) * 255).astype(int)
            bgcolor[-1] = 0
            cmap[cmap[:, 4] < 0, 4] += 2 ** 24  # wrap to positive
            cmap[cmap[:, 4] <= 0, :4] = bgcolor
            if np.any(labels == 0) and not np.any(cmap[:, -1] <= 0):
                cmap = np.vstack((cmap, np.concatenate([bgcolor, [0]])))

            # Set label ids sensibly
            order = np.argsort(cmap[:, -1])
            cmap = cmap[order]
            ids = np.searchsorted(cmap[:, -1], labels)
            cmap = cmap[:, :4]

            #  Set the alpha level
            alpha_vec = cmap[:, 3]
            alpha_vec[alpha_vec > 0] = alpha * 255

            # Override the cmap when a single color is used
            if color is not None:
                from matplotlib.colors import colorConverter
                rgb = np.round(np.multiply(colorConverter.to_rgb(color), 255))
                cmap[:, :3] = rgb.astype(cmap.dtype)

            ctable = cmap.astype(np.float64) / 255.

            if self.time_viewer and self.traces_mode == 'label':
                scalars = ids > 0
                colormap = np.asarray([[0, 0, 0, 0],
                                      self._brain_color])
            else:
                scalars = ids
                colormap = ctable

            for ri, ci, _ in self._iter_views(hemi):
                self._renderer.subplot(ri, ci)
                mesh_data = self._renderer.mesh(
                    x=self.geo[hemi].coords[:, 0],
                    y=self.geo[hemi].coords[:, 1],
                    z=self.geo[hemi].coords[:, 2],
                    triangles=self.geo[hemi].faces,
                    color=None,
                    colormap=colormap,
                    scalars=scalars,
                    vmin=np.min(scalars),
                    vmax=np.max(scalars),
                    interpolate_before_map=False,
                    polygon_offset=-2,
                )
                if hemi not in self._annots:
                    self._annots[hemi] = dict()
                self._annots[hemi][annot] = mesh_data

                if not self.time_viewer or self.traces_mode == 'vertex':
                    if isinstance(mesh_data, tuple):
                        from ..backends._pyvista import _set_colormap_range
                        actor, mesh = mesh_data
                        # add metadata to the mesh for picking
                        mesh._hemi = hemi
                        _set_colormap_range(actor, cmap.astype(np.uint8),
                                            None)

        self._update()

    def close(self):
        """Close all figures and cleanup data structure."""
        self._closed = True
        self._renderer.close()

    def show(self):
        """Display the window."""
        self._renderer.show()

    def show_view(self, view=None, roll=None, distance=None, row=0, col=0,
                  hemi=None):
        """Orient camera to display view.

        Parameters
        ----------
        view : str | dict
            String view, or a dict with azimuth and elevation.
        roll : float | None
            The roll.
        distance : float | None
            The distance.
        row : int
            The row to set.
        col : int
            The column to set.
        hemi : str
            Which hemi to use for string lookup (when in "both" mode).
        """
        hemi = self._hemi if hemi is None else hemi
        if hemi == 'split':
            if (self._view_layout == 'vertical' and col == 1 or
                    self._view_layout == 'horizontal' and row == 1):
                hemi = 'rh'
            else:
                hemi = 'lh'
        if isinstance(view, str):
            view = views_dicts[hemi].get(view)
        view = view.copy()
        if roll is not None:
            view.update(roll=roll)
        if distance is not None:
            view.update(distance=distance)
        self._renderer.subplot(row, col)
        self._renderer.set_camera(**view, reset_camera=False)
        self._update()

    def reset_view(self):
        """Reset the camera."""
        for h in self._hemis:
            for ri, ci, v in self._iter_views(h):
                self._renderer.subplot(ri, ci)
                self._renderer.set_camera(**views_dicts[h][v],
                                          reset_camera=False)

    def save_image(self, filename, mode='rgb'):
        """Save view from all panels to disk.

        Parameters
        ----------
        filename : str
            Path to new image file.
        mode : str
            Either 'rgb' or 'rgba' for values to return.
        """
        self._renderer.screenshot(mode=mode, filename=filename)

    @fill_doc
    def screenshot(self, mode='rgb', time_viewer=False):
        """Generate a screenshot of current view.

        Parameters
        ----------
        mode : str
            Either 'rgb' or 'rgba' for values to return.
        %(brain_screenshot_time_viewer)s

        Returns
        -------
        screenshot : array
            Image pixel values.
        """
        img = self._renderer.screenshot(mode)
        if time_viewer and self.time_viewer and \
                self.show_traces and \
                not self.separate_canvas:
            canvas = self.mpl_canvas.fig.canvas
            canvas.draw_idle()
            # In theory, one of these should work:
            #
            # trace_img = np.frombuffer(
            #     canvas.tostring_rgb(), dtype=np.uint8)
            # trace_img.shape = canvas.get_width_height()[::-1] + (3,)
            #
            # or
            #
            # trace_img = np.frombuffer(
            #     canvas.tostring_rgb(), dtype=np.uint8)
            # size = time_viewer.mpl_canvas.getSize()
            # trace_img.shape = (size.height(), size.width(), 3)
            #
            # But in practice, sometimes the sizes does not match the
            # renderer tostring_rgb() size. So let's directly use what
            # matplotlib does in lib/matplotlib/backends/backend_agg.py
            # before calling tobytes():
            trace_img = np.asarray(
                canvas.renderer._renderer).take([0, 1, 2], axis=2)
            # need to slice into trace_img because generally it's a bit
            # smaller
            delta = trace_img.shape[1] - img.shape[1]
            if delta > 0:
                start = delta // 2
                trace_img = trace_img[:, start:start + img.shape[1]]
            img = np.concatenate([img, trace_img], axis=0)
        return img

    @fill_doc
    def update_lut(self, fmin=None, fmid=None, fmax=None):
        """Update color map.

        Parameters
        ----------
        %(fmin_fmid_fmax)s
        """
        from ..backends._pyvista import _set_colormap_range, _set_volume_range
        center = self._data['center']
        colormap = self._data['colormap']
        transparent = self._data['transparent']
        lims = dict(fmin=fmin, fmid=fmid, fmax=fmax)
        lims = {key: self._data[key] if val is None else val
                for key, val in lims.items()}
        assert all(val is not None for val in lims.values())
        if lims['fmin'] > lims['fmid']:
            lims['fmin'] = lims['fmid']
        if lims['fmax'] < lims['fmid']:
            lims['fmax'] = lims['fmid']
        self._data.update(lims)
        self._data['ctable'] = np.round(
            calculate_lut(colormap, alpha=1., center=center,
                          transparent=transparent, **lims) *
            255).astype(np.uint8)
        # update our values
        rng = self._cmap_range
        ctable = self._data['ctable']
        # in testing, no plotter; if colorbar=False, no scalar_bar
        scalar_bar = getattr(
            getattr(self._renderer, 'plotter', None), 'scalar_bar', None)
        for hemi in ['lh', 'rh', 'vol']:
            hemi_data = self._data.get(hemi)
            if hemi_data is not None:
                if hemi_data.get('actors') is not None:
                    for actor in hemi_data['actors']:
                        _set_colormap_range(actor, ctable, scalar_bar, rng)
                        scalar_bar = None

                grid_volume_pos = hemi_data.get('grid_volume_pos')
                grid_volume_neg = hemi_data.get('grid_volume_neg')
                for grid_volume in (grid_volume_pos, grid_volume_neg):
                    if grid_volume is not None:
                        _set_volume_range(
                            grid_volume, ctable, hemi_data['alpha'],
                            scalar_bar, rng)
                        scalar_bar = None

                glyph_actor = hemi_data.get('glyph_actor')
                if glyph_actor is not None:
                    for glyph_actor_ in glyph_actor:
                        _set_colormap_range(
                            glyph_actor_, ctable, scalar_bar, rng)
                        scalar_bar = None

    def set_data_smoothing(self, n_steps):
        """Set the number of smoothing steps.

        Parameters
        ----------
        n_steps : int
            Number of smoothing steps.
        """
        from ...morph import _hemi_morph
        for hemi in ['lh', 'rh']:
            hemi_data = self._data.get(hemi)
            if hemi_data is not None:
                if len(hemi_data['array']) >= self.geo[hemi].x.shape[0]:
                    continue
                vertices = hemi_data['vertices']
                if vertices is None:
                    raise ValueError(
                        'len(data) < nvtx (%s < %s): the vertices '
                        'parameter must not be None'
                        % (len(hemi_data), self.geo[hemi].x.shape[0]))
                morph_n_steps = 'nearest' if n_steps == 0 else n_steps
                maps = sparse.eye(len(self.geo[hemi].coords), format='csr')
                with use_log_level(False):
                    smooth_mat = _hemi_morph(
                        self.geo[hemi].orig_faces,
                        np.arange(len(self.geo[hemi].coords)),
                        vertices, morph_n_steps, maps, warn=False)
                self._data[hemi]['smooth_mat'] = smooth_mat
        self.set_time_point(self._data['time_idx'])
        self._data['smoothing_steps'] = n_steps

    @property
    def _n_times(self):
        return len(self._times) if self._times is not None else None

    @property
    def time_interpolation(self):
        """The interpolation mode."""
        return self._time_interpolation

    @fill_doc
    def set_time_interpolation(self, interpolation):
        """Set the interpolation mode.

        Parameters
        ----------
        %(brain_time_interpolation)s
        """
        self._time_interpolation = _check_option(
            'interpolation',
            interpolation,
            ('linear', 'nearest', 'zero', 'slinear', 'quadratic', 'cubic')
        )
        self._time_interp_funcs = dict()
        self._time_interp_inv = None
        if self._times is not None:
            idx = np.arange(self._n_times)
            for hemi in ['lh', 'rh', 'vol']:
                hemi_data = self._data.get(hemi)
                if hemi_data is not None:
                    array = hemi_data['array']
                    self._time_interp_funcs[hemi] = _safe_interp1d(
                        idx, array, self._time_interpolation, axis=-1,
                        assume_sorted=True)
            self._time_interp_inv = _safe_interp1d(idx, self._times)

    def set_time_point(self, time_idx):
        """Set the time point shown (can be a float to interpolate).

        Parameters
        ----------
        time_idx : int | float
            The time index to use. Can be a float to use interpolation
            between indices.
        """
        from ..backends._pyvista import _set_mesh_scalars
        self._current_act_data = dict()
        time_actor = self._data.get('time_actor', None)
        time_label = self._data.get('time_label', None)
        for hemi in ['lh', 'rh', 'vol']:
            hemi_data = self._data.get(hemi)
            if hemi_data is not None:
                array = hemi_data['array']
                # interpolate in time
                vectors = None
                if array.ndim == 1:
                    act_data = array
                    self._current_time = 0
                else:
                    act_data = self._time_interp_funcs[hemi](time_idx)
                    self._current_time = self._time_interp_inv(time_idx)
                    if array.ndim == 3:
                        vectors = act_data
                        act_data = np.linalg.norm(act_data, axis=1)
                    self._current_time = self._time_interp_inv(time_idx)
                self._current_act_data[hemi] = act_data
                if time_actor is not None and time_label is not None:
                    time_actor.SetInput(time_label(self._current_time))

                # update the volume interpolation
                grid = hemi_data.get('grid')
                if grid is not None:
                    vertices = self._data['vol']['vertices']
                    values = self._current_act_data['vol']
                    rng = self._cmap_range
                    fill = 0 if self._data['center'] is not None else rng[0]
                    grid.cell_arrays['values'].fill(fill)
                    # XXX for sided data, we probably actually need two
                    # volumes as composite/MIP needs to look at two
                    # extremes... for now just use abs. Eventually we can add
                    # two volumes if we want.
                    grid.cell_arrays['values'][vertices] = values

                # interpolate in space
                smooth_mat = hemi_data.get('smooth_mat')
                if smooth_mat is not None:
                    act_data = smooth_mat.dot(act_data)

                # update the mesh scalar values
                if hemi_data.get('mesh') is not None:
                    mesh = hemi_data['mesh']
                    _set_mesh_scalars(mesh, act_data, 'Data')

                # update the glyphs
                if vectors is not None:
                    self._update_glyphs(hemi, vectors)

        self._data['time_idx'] = time_idx
        self._update()

    def set_time(self, time):
        """Set the time to display (in seconds).

        Parameters
        ----------
        time : float
            The time to show, in seconds.
        """
        if self._times is None:
            raise ValueError(
                'Cannot set time when brain has no defined times.')
        elif min(self._times) <= time <= max(self._times):
            self.set_time_point(np.interp(float(time), self._times,
                                          np.arange(self._n_times)))
        else:
            raise ValueError(
                f'Requested time ({time} s) is outside the range of '
                f'available times ({min(self._times)}-{max(self._times)} s).')

    def _update_glyphs(self, hemi, vectors):
        from ..backends._pyvista import _set_colormap_range, _create_actor
        hemi_data = self._data.get(hemi)
        assert hemi_data is not None
        vertices = hemi_data['vertices']
        vector_alpha = self._data['vector_alpha']
        scale_factor = self._data['scale_factor']
        vertices = slice(None) if vertices is None else vertices
        x, y, z = np.array(self.geo[hemi].coords)[vertices].T

        if hemi_data['glyph_actor'] is None:
            add = True
            hemi_data['glyph_actor'] = list()
        else:
            add = False
        count = 0
        for ri, ci, _ in self._iter_views(hemi):
            self._renderer.subplot(ri, ci)
            if hemi_data['glyph_dataset'] is None:
                glyph_mapper, glyph_dataset = self._renderer.quiver3d(
                    x, y, z,
                    vectors[:, 0], vectors[:, 1], vectors[:, 2],
                    color=None,
                    mode='2darrow',
                    scale_mode='vector',
                    scale=scale_factor,
                    opacity=vector_alpha,
                    name=str(hemi) + "_glyph"
                )
                hemi_data['glyph_dataset'] = glyph_dataset
                hemi_data['glyph_mapper'] = glyph_mapper
            else:
                glyph_dataset = hemi_data['glyph_dataset']
                glyph_dataset.point_arrays['vec'] = vectors
                glyph_mapper = hemi_data['glyph_mapper']
            if add:
                glyph_actor = _create_actor(glyph_mapper)
                prop = glyph_actor.GetProperty()
                prop.SetLineWidth(2.)
                prop.SetOpacity(vector_alpha)
                self._renderer.plotter.add_actor(glyph_actor)
                hemi_data['glyph_actor'].append(glyph_actor)
            else:
                glyph_actor = hemi_data['glyph_actor'][count]
            count += 1
            _set_colormap_range(
                actor=glyph_actor,
                ctable=self._data['ctable'],
                scalar_bar=None,
                rng=self._cmap_range,
            )

    @property
    def _cmap_range(self):
        dt_max = self._data['fmax']
        if self._data['center'] is None:
            dt_min = self._data['fmin']
        else:
            dt_min = -1 * dt_max
        rng = [dt_min, dt_max]
        return rng

    def _update_fscale(self, fscale):
        """Scale the colorbar points."""
        fmin = self._data['fmin'] * fscale
        fmid = self._data['fmid'] * fscale
        fmax = self._data['fmax'] * fscale
        self.update_lut(fmin=fmin, fmid=fmid, fmax=fmax)

    def _update_auto_scaling(self, restore=False):
        user_clim = self._data['clim']
        if user_clim is not None and 'lims' in user_clim:
            allow_pos_lims = False
        else:
            allow_pos_lims = True
        if user_clim is not None and restore:
            clim = user_clim
        else:
            clim = 'auto'
        colormap = self._data['colormap']
        transparent = self._data['transparent']
        mapdata = _process_clim(
            clim, colormap, transparent,
            np.concatenate(list(self._current_act_data.values())),
            allow_pos_lims)
        diverging = 'pos_lims' in mapdata['clim']
        colormap = mapdata['colormap']
        scale_pts = mapdata['clim']['pos_lims' if diverging else 'lims']
        transparent = mapdata['transparent']
        del mapdata
        fmin, fmid, fmax = scale_pts
        center = 0. if diverging else None
        self._data['center'] = center
        self._data['colormap'] = colormap
        self._data['transparent'] = transparent
        self.update_lut(fmin=fmin, fmid=fmid, fmax=fmax)

    def _to_time_index(self, value):
        """Return the interpolated time index of the given time value."""
        time = self._data['time']
        value = np.interp(value, time, np.arange(len(time)))
        return value

    @property
    def data(self):
        """Data used by time viewer and color bar widgets."""
        return self._data

    @property
    def labels(self):
        return self._labels

    @property
    def views(self):
        return self._views

    @property
    def hemis(self):
        return self._hemis

    def _save_movie(self, filename, time_dilation=4., tmin=None, tmax=None,
                    framerate=24, interpolation=None, codec=None,
                    bitrate=None, callback=None, time_viewer=False, **kwargs):
        import imageio
        from ..backends._pyvista import _disabled_interaction
        with _disabled_interaction(self._renderer):
            images = self._make_movie_frames(
                time_dilation, tmin, tmax, framerate, interpolation, callback,
                time_viewer)
        # find imageio FFMPEG parameters
        if 'fps' not in kwargs:
            kwargs['fps'] = framerate
        if codec is not None:
            kwargs['codec'] = codec
        if bitrate is not None:
            kwargs['bitrate'] = bitrate
        imageio.mimwrite(filename, images)

    @fill_doc
    def save_movie(self, filename, time_dilation=4., tmin=None, tmax=None,
                   framerate=24, interpolation=None, codec=None,
                   bitrate=None, callback=None, time_viewer=False, **kwargs):
        """Save a movie (for data with a time axis).

        The movie is created through the :mod:`imageio` module. The format is
        determined by the extension, and additional options can be specified
        through keyword arguments that depend on the format. For available
        formats and corresponding parameters see the imageio documentation:
        http://imageio.readthedocs.io/en/latest/formats.html#multiple-images

        .. Warning::
            This method assumes that time is specified in seconds when adding
            data. If time is specified in milliseconds this will result in
            movies 1000 times longer than expected.

        Parameters
        ----------
        filename : str
            Path at which to save the movie. The extension determines the
            format (e.g., ``'*.mov'``, ``'*.gif'``, ...; see the :mod:`imageio`
            documentation for available formats).
        time_dilation : float
            Factor by which to stretch time (default 4). For example, an epoch
            from -100 to 600 ms lasts 700 ms. With ``time_dilation=4`` this
            would result in a 2.8 s long movie.
        tmin : float
            First time point to include (default: all data).
        tmax : float
            Last time point to include (default: all data).
        framerate : float
            Framerate of the movie (frames per second, default 24).
        %(brain_time_interpolation)s
            If None, it uses the current ``brain.interpolation``,
            which defaults to ``'nearest'``. Defaults to None.
        codec : str | None
            The codec to use.
        bitrate : float | None
            The bitrate to use.
        callback : callable | None
            A function to call on each iteration. Useful for status message
            updates. It will be passed keyword arguments ``frame`` and
            ``n_frames``.
        %(brain_screenshot_time_viewer)s
        **kwargs : dict
            Specify additional options for :mod:`imageio`.

        Returns
        -------
        dialog : object
            The opened dialog is returned for testing purpose only.
        """
        if self.time_viewer:
            try:
                from pyvista.plotting.qt_plotting import FileDialog
            except ImportError:
                from pyvistaqt.plotting import FileDialog

            if filename is None:
                self.status_msg.setText("Choose movie path ...")
                self.status_msg.show()
                self.status_progress.setValue(0)

                def _post_setup(unused):
                    del unused
                    self.status_msg.hide()
                    self.status_progress.hide()

                dialog = FileDialog(
                    self.plotter.app_window,
                    callback=partial(self._save_movie, **kwargs)
                )
                dialog.setDirectory(os.getcwd())
                dialog.finished.connect(_post_setup)
                return dialog
            else:
                from PyQt5.QtCore import Qt
                from PyQt5.QtGui import QCursor

                def frame_callback(frame, n_frames):
                    if frame == n_frames:
                        # On the ImageIO step
                        self.status_msg.setText(
                            "Saving with ImageIO: %s"
                            % filename
                        )
                        self.status_msg.show()
                        self.status_progress.hide()
                        self.status_bar.layout().update()
                    else:
                        self.status_msg.setText(
                            "Rendering images (frame %d / %d) ..."
                            % (frame + 1, n_frames)
                        )
                        self.status_msg.show()
                        self.status_progress.show()
                        self.status_progress.setRange(0, n_frames - 1)
                        self.status_progress.setValue(frame)
                        self.status_progress.update()
                        self.status_progress.repaint()
                    self.status_msg.update()
                    self.status_msg.parent().update()
                    self.status_msg.repaint()

                # temporarily hide interface
                default_visibility = self.visibility
                self.toggle_interface(value=False)
                # set cursor to busy
                default_cursor = self.interactor.cursor()
                self.interactor.setCursor(QCursor(Qt.WaitCursor))

                try:
                    self._save_movie(
                        filename=filename,
                        time_dilation=(1. / self.playback_speed),
                        callback=frame_callback,
                        **kwargs
                    )
                except (Exception, KeyboardInterrupt):
                    warn('Movie saving aborted:\n' + traceback.format_exc())

                # restore visibility
                self.toggle_interface(value=default_visibility)
                # restore cursor
                self.interactor.setCursor(default_cursor)
        else:
            self._save_movie(filename, time_dilation, tmin, tmax,
                             framerate, interpolation, codec,
                             bitrate, callback, time_viewer, **kwargs)

    def _make_movie_frames(self, time_dilation, tmin, tmax, framerate,
                           interpolation, callback, time_viewer):
        from math import floor

        # find tmin
        if tmin is None:
            tmin = self._times[0]
        elif tmin < self._times[0]:
            raise ValueError("tmin=%r is smaller than the first time point "
                             "(%r)" % (tmin, self._times[0]))

        # find indexes at which to create frames
        if tmax is None:
            tmax = self._times[-1]
        elif tmax > self._times[-1]:
            raise ValueError("tmax=%r is greater than the latest time point "
                             "(%r)" % (tmax, self._times[-1]))
        n_frames = floor((tmax - tmin) * time_dilation * framerate)
        times = np.arange(n_frames, dtype=float)
        times /= framerate * time_dilation
        times += tmin
        time_idx = np.interp(times, self._times, np.arange(self._n_times))

        n_times = len(time_idx)
        if n_times == 0:
            raise ValueError("No time points selected")

        logger.debug("Save movie for time points/samples\n%s\n%s"
                     % (times, time_idx))
        # Sometimes the first screenshot is rendered with a different
        # resolution on OS X
        self.screenshot(time_viewer=time_viewer)
        old_mode = self.time_interpolation
        if interpolation is not None:
            self.set_time_interpolation(interpolation)
        try:
            images = [
                self.screenshot(time_viewer=time_viewer)
                for _ in self._iter_time(time_idx, callback)]
        finally:
            self.set_time_interpolation(old_mode)
        if callback is not None:
            callback(frame=len(time_idx), n_frames=len(time_idx))
        return images

    def _iter_time(self, time_idx, callback):
        """Iterate through time points, then reset to current time.

        Parameters
        ----------
        time_idx : array_like
            Time point indexes through which to iterate.
        callback : callable | None
            Callback to call before yielding each frame.

        Yields
        ------
        idx : int | float
            Current index.

        Notes
        -----
        Used by movie and image sequence saving functions.
        """
        if self.time_viewer:
            func = partial(self.callbacks["time"],
                           update_widget=True)
        else:
            func = self.set_time_point
        current_time_idx = self._data["time_idx"]
        for ii, idx in enumerate(time_idx):
            func(idx)
            if callback is not None:
                callback(frame=ii, n_frames=len(time_idx))
            yield idx

        # Restore original time index
        func(current_time_idx)

    def _show(self):
        """Request rendering of the window."""
        try:
            return self._renderer.show()
        except RuntimeError:
            logger.info("No active/running renderer available.")

    def _check_stc(self, hemi, array, vertices):
        from ...source_estimate import (
            _BaseSourceEstimate, _BaseSurfaceSourceEstimate,
            _BaseMixedSourceEstimate, _BaseVolSourceEstimate
        )
        if isinstance(array, _BaseSourceEstimate):
            stc = array
            stc_surf = stc_vol = None
            if isinstance(stc, _BaseSurfaceSourceEstimate):
                stc_surf = stc
            elif isinstance(stc, _BaseMixedSourceEstimate):
                stc_surf = stc.surface() if hemi != 'vol' else None
                stc_vol = stc.volume() if hemi == 'vol' else None
            elif isinstance(stc, _BaseVolSourceEstimate):
                stc_vol = stc if hemi == 'vol' else None
            else:
                raise TypeError("stc not supported")

            if stc_surf is None and stc_vol is None:
                raise ValueError("No data to be added")
            if stc_surf is not None:
                array = getattr(stc_surf, hemi + '_data')
                vertices = stc_surf.vertices[0 if hemi == 'lh' else 1]
            if stc_vol is not None:
                array = stc_vol.data
                vertices = np.concatenate(stc_vol.vertices)
        else:
            stc = None
        return stc, array, vertices

    def _check_hemi(self, hemi, extras=()):
        """Check for safe single-hemi input, returns str."""
        if hemi is None:
            if self._hemi not in ['lh', 'rh']:
                raise ValueError('hemi must not be None when both '
                                 'hemispheres are displayed')
            else:
                hemi = self._hemi
        elif hemi not in ['lh', 'rh'] + list(extras):
            extra = ' or None' if self._hemi in ['lh', 'rh'] else ''
            raise ValueError('hemi must be either "lh" or "rh"' +
                             extra + ", got " + str(hemi))
        return hemi

    def _check_hemis(self, hemi):
        """Check for safe dual or single-hemi input, returns list."""
        if hemi is None:
            if self._hemi not in ['lh', 'rh']:
                hemi = ['lh', 'rh']
            else:
                hemi = [self._hemi]
        elif hemi not in ['lh', 'rh']:
            extra = ' or None' if self._hemi in ['lh', 'rh'] else ''
            raise ValueError('hemi must be either "lh" or "rh"' + extra)
        else:
            hemi = [hemi]
        return hemi

    def _to_borders(self, label, hemi, borders, restrict_idx=None):
        """Convert a label/parc to borders."""
        if not isinstance(borders, (bool, int)) or borders < 0:
            raise ValueError('borders must be a bool or positive integer')
        if borders:
            n_vertices = label.size
            edges = mesh_edges(self.geo[hemi].orig_faces)
            edges = edges.tocoo()
            border_edges = label[edges.row] != label[edges.col]
            show = np.zeros(n_vertices, dtype=np.int64)
            keep_idx = np.unique(edges.row[border_edges])
            if isinstance(borders, int):
                for _ in range(borders):
                    keep_idx = np.in1d(
                        self.geo[hemi].orig_faces.ravel(), keep_idx)
                    keep_idx.shape = self.geo[hemi].orig_faces.shape
                    keep_idx = self.geo[hemi].orig_faces[
                        np.any(keep_idx, axis=1)]
                    keep_idx = np.unique(keep_idx)
                if restrict_idx is not None:
                    keep_idx = keep_idx[np.in1d(keep_idx, restrict_idx)]
            show[keep_idx] = 1
            label *= show

    @verbose
    def scale_data_colormap(self, fmin, fmid, fmax, transparent,
                            center=None, alpha=1.0, verbose=None):
        """Scale the data colormap.

        Parameters
        ----------
        %(fmin_fmid_fmax)s
        %(transparent)s
        %(center)s
        alpha : float in [0, 1]
            Alpha level to control opacity.
        %(verbose_meth)s
        """
        # XXX fmid/transparent/center not used, this is a bug
        if 'ctable' not in self._data:
            return
        lut_lst = self._data['ctable']
        n_col = len(lut_lst)

        # apply the lut on every surfaces
        for hemi in ['lh', 'rh']:
            hemi_data = self._data.get(hemi)
            if hemi_data is not None:
                if hemi_data['actors'] is not None:
                    for actor in hemi_data['actors']:
                        vtk_lut = actor.GetMapper().GetLookupTable()
                        vtk_lut.SetNumberOfColors(n_col)
                        vtk_lut.SetRange([fmin, fmax])
                        vtk_lut.Build()
                        for i in range(0, n_col):
                            lt = lut_lst[i]
                            vtk_lut.SetTableValue(
                                i, lt[0], lt[1], lt[2], alpha)
        self._update_fscale(1.0)

    def enable_depth_peeling(self):
        """Enable depth peeling."""
        self._renderer.enable_depth_peeling()

    def _update(self):
        from ..backends import renderer
        if renderer.get_3d_backend() in ['pyvista', 'notebook']:
            if self.notebook and self._renderer.figure.display is not None:
                self._renderer.figure.display.update()
            else:
                self._renderer.plotter.update()

    def get_picked_points(self):
        """Return the vertices of the picked points.

        Returns
        -------
        points : list of int | None
            The vertices picked by the time viewer.
        """
        if hasattr(self, "time_viewer"):
            return self.picked_points

    def __hash__(self):
        """Hash the object."""
        raise NotImplementedError


def _safe_interp1d(x, y, kind='linear', axis=-1, assume_sorted=False):
    """Work around interp1d not liking singleton dimensions."""
    from scipy.interpolate import interp1d
    if y.shape[axis] == 1:
        def func(x):
            return np.take(y, np.zeros(np.asarray(x).shape, int), axis=axis)
        return func
    else:
        return interp1d(x, y, kind, axis=axis, assume_sorted=assume_sorted)


def _update_limits(fmin, fmid, fmax, center, array):
    if center is None:
        if fmin is None:
            fmin = array.min() if array.size > 0 else 0
        if fmax is None:
            fmax = array.max() if array.size > 0 else 1
    else:
        if fmin is None:
            fmin = 0
        if fmax is None:
            fmax = np.abs(center - array).max() if array.size > 0 else 1
    if fmid is None:
        fmid = (fmin + fmax) / 2.

    if fmin >= fmid:
        raise RuntimeError('min must be < mid, got %0.4g >= %0.4g'
                           % (fmin, fmid))
    if fmid >= fmax:
        raise RuntimeError('mid must be < max, got %0.4g >= %0.4g'
                           % (fmid, fmax))

    return fmin, fmid, fmax


def _get_range(brain):
    val = np.abs(np.concatenate(list(brain._current_act_data.values())))
    return [np.min(val), np.max(val)]


class _FakeIren():
    def EnterEvent(self):
        pass

    def MouseMoveEvent(self):
        pass

    def LeaveEvent(self):
        pass

    def SetEventInformation(self, *args, **kwargs):
        pass<|MERGE_RESOLUTION|>--- conflicted
+++ resolved
@@ -1608,14 +1608,7 @@
                                  f'{time_label_size}')
 
         hemi = self._check_hemi(hemi, extras=['vol'])
-<<<<<<< HEAD
-        try:
-            stc, array, vertices = self._check_stc(hemi, array, vertices)
-        except ValueError:
-            return  # No data to add, skipping
-=======
         stc, array, vertices = self._check_stc(hemi, array, vertices)
->>>>>>> 8a2a765f
         array = np.asarray(array)
         vector_alpha = alpha if vector_alpha is None else vector_alpha
         self._data['vector_alpha'] = vector_alpha
