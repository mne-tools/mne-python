# Authors: Matti Hämäläinen <msh@nmr.mgh.harvard.edu>
#          Alexandre Gramfort <alexandre.gramfort@inria.fr>
#          Matti Hämäläinen <msh@nmr.mgh.harvard.edu>
#          Denis A. Engemann <denis.engemann@gmail.com>
#
# License: BSD-3-Clause

# Many of the computations in this code were derived from Matti Hämäläinen's
# C code.

<<<<<<< HEAD
from collections import OrderedDict
from copy import deepcopy
from functools import partial, lru_cache
=======
import time
import warnings
from collections import OrderedDict
from copy import deepcopy
from functools import lru_cache, partial
>>>>>>> fcb59266
from glob import glob
import json
from os import path as op
<<<<<<< HEAD
from pathlib import Path
import time
import warnings
=======
>>>>>>> fcb59266

import numpy as np
from scipy.ndimage import binary_dilation
from scipy.sparse import coo_matrix, csr_matrix
from scipy.spatial import ConvexHull, Delaunay
from scipy.spatial.distance import cdist

from ._fiff.constants import FIFF
from ._fiff.pick import pick_types
from .fixes import bincount, jit, prange
from .parallel import parallel_func
from .transforms import (
    Transform,
    _cart_to_sph,
    _get_trans,
    _pol_to_cart,
    apply_trans,
<<<<<<< HEAD
    Transform,
    _fit_matched_points,
    _MatchedDisplacementFieldInterpolator,
    _angle_between_quats,
=======
    transform_surface_to,
>>>>>>> fcb59266
)
from .utils import (
    _check_fname,
    _check_freesurfer_home,
    _check_option,
    _ensure_int,
    _hashable_ndarray,
    _import_nibabel,
    _pl,
    _TempDir,
    _validate_type,
    fill_doc,
    get_subjects_dir,
    logger,
    run_subprocess,
    verbose,
    warn,
)

<<<<<<< HEAD
_helmet_path = Path(__file__).parent / "data" / "helmets"


=======
>>>>>>> fcb59266
###############################################################################
# AUTOMATED SURFACE FINDING


@verbose
def get_head_surf(
    subject, source=("bem", "head"), subjects_dir=None, on_defects="raise", verbose=None
):
    """Load the subject head surface.

    Parameters
    ----------
    subject : str
        Subject name.
    source : str | list of str
        Type to load. Common choices would be ``'bem'`` or ``'head'``. We first
        try loading ``'$SUBJECTS_DIR/$SUBJECT/bem/$SUBJECT-$SOURCE.fif'``, and
        then look for ``'$SUBJECT*$SOURCE.fif'`` in the same directory by going
        through all files matching the pattern. The head surface will be read
        from the first file containing a head surface. Can also be a list
        to try multiple strings.
    subjects_dir : path-like | None
        Path to the ``SUBJECTS_DIR``. If None, the path is obtained by using
        the environment variable ``SUBJECTS_DIR``.
    %(on_defects)s

        .. versionadded:: 1.0
    %(verbose)s

    Returns
    -------
    surf : dict
        The head surface.
    """
    return _get_head_surface(
        subject=subject, source=source, subjects_dir=subjects_dir, on_defects=on_defects
    )


# TODO this should be refactored with mne._freesurfer._get_head_surface
def _get_head_surface(subject, source, subjects_dir, on_defects, raise_error=True):
    """Load the subject head surface."""
    from .bem import read_bem_surfaces

    # Load the head surface from the BEM
    subjects_dir = str(get_subjects_dir(subjects_dir, raise_error=True))
    if not isinstance(subject, str):
        raise TypeError(
            "subject must be a string, not %s."
            % (
                type(
                    subject,
                )
            )
        )
    # use realpath to allow for linked surfaces (c.f. MNE manual 196-197)
    if isinstance(source, str):
        source = [source]
    surf = None
    for this_source in source:
        this_head = op.realpath(
            op.join(subjects_dir, subject, "bem", "%s-%s.fif" % (subject, this_source))
        )
        if op.exists(this_head):
            surf = read_bem_surfaces(
                this_head,
                True,
                FIFF.FIFFV_BEM_SURF_ID_HEAD,
                on_defects=on_defects,
                verbose=False,
            )
        else:
            # let's do a more sophisticated search
            path = op.join(subjects_dir, subject, "bem")
            if not op.isdir(path):
                raise OSError('Subject bem directory "%s" does not exist.' % path)
            files = sorted(glob(op.join(path, "%s*%s.fif" % (subject, this_source))))
            for this_head in files:
                try:
                    surf = read_bem_surfaces(
                        this_head,
                        True,
                        FIFF.FIFFV_BEM_SURF_ID_HEAD,
                        on_defects=on_defects,
                        verbose=False,
                    )
                except ValueError:
                    pass
                else:
                    break
        if surf is not None:
            break

    if surf is None:
        if raise_error:
            raise OSError(
                'No file matching "%s*%s" and containing a head '
                "surface found." % (subject, this_source)
            )
        else:
            return surf
    logger.info("Using surface from %s." % this_head)
    return surf


# New helmets can be written for example with:
#
# import os.path as op
# import mne
# from mne.io.constants import FIFF
# surf = mne.read_surface('kernel.obj', return_dict=True)[-1]
# surf['rr'] *= 1000  # needs to be in mm
# mne.surface.complete_surface_info(surf, copy=False, do_neighbor_tri=False)
# surf['coord_frame'] = FIFF.FIFFV_COORD_DEVICE
# surfs = mne.bem._surfaces_to_bem(
#     [surf], ids=[FIFF.FIFFV_MNE_SURF_MEG_HELMET], sigmas=[1.],
#     incomplete='ignore')
# del surfs[0]['sigma']
# bem_fname = op.join(op.dirname(mne.__file__), 'data', 'helmets',
#                     'kernel.fif.gz')
# mne.write_bem_surfaces(bem_fname, surfs, overwrite=True)


@verbose
def get_meg_helmet_surf(info, trans=None, *, verbose=None):
    """Load the MEG helmet associated with the MEG sensors.

    Parameters
    ----------
    %(info_not_none)s
    trans : dict
        The head<->MRI transformation, usually obtained using
        read_trans(). Can be None, in which case the surface will
        be in head coordinates instead of MRI coordinates.
    %(verbose)s

    Returns
    -------
    surf : dict
        The MEG helmet as a surface.

    Notes
    -----
    A built-in helmet is loaded if possible. If not, a helmet surface
    will be approximated based on the sensor locations.
    """
    from .bem import _fit_sphere, read_bem_surfaces
    from .channels.channels import _get_meg_system

    system, have_helmet = _get_meg_system(info)
    if have_helmet:
        logger.info("Getting helmet for system %s" % system)
        fname = _helmet_path / f"{system}.fif.gz"
        surf = read_bem_surfaces(
            fname, False, FIFF.FIFFV_MNE_SURF_MEG_HELMET, verbose=False
        )
        surf = _scale_helmet_to_sensors(system, surf, info)
    else:
        rr = np.array(
            [
                info["chs"][pick]["loc"][:3]
                for pick in pick_types(info, meg=True, ref_meg=False, exclude=())
            ]
        )
        logger.info(
            "Getting helmet for system %s (derived from %d MEG "
            "channel locations)" % (system, len(rr))
        )
        hull = ConvexHull(rr)
        rr = rr[np.unique(hull.simplices)]
        R, center = _fit_sphere(rr, disp=False)
        sph = _cart_to_sph(rr - center)[:, 1:]
        # add a point at the front of the helmet (where the face should be):
        # 90 deg az and maximal el (down from Z/up axis)
        front_sph = [[np.pi / 2.0, sph[:, 1].max()]]
        sph = np.concatenate((sph, front_sph))
        xy = _pol_to_cart(sph[:, ::-1])
        tris = Delaunay(xy).simplices
        # remove the frontal point we added from the simplices
        tris = tris[(tris != len(sph) - 1).all(-1)]
        tris = _reorder_ccw(rr, tris)

        surf = dict(rr=rr, tris=tris)
        complete_surface_info(surf, copy=False, verbose=False)

    # Ignore what the file says, it's in device coords and we want MRI coords
    surf["coord_frame"] = FIFF.FIFFV_COORD_DEVICE
    dev_head_t = info["dev_head_t"]
    if dev_head_t is None:
        dev_head_t = Transform("meg", "head")
    transform_surface_to(surf, "head", dev_head_t)
    if trans is not None:
        transform_surface_to(surf, "mri", trans)
    return surf


def _scale_helmet_to_sensors(system, surf, info):
    fname = _helmet_path / f"{system}_ch_pos.txt"
    if not fname.is_file():
        return surf
    with open(fname) as fid:
        ch_pos_from = json.load(fid)
    # find correspondence
    fro, to = list(), list()
    for key, f_ in ch_pos_from.items():
        t_ = [ch["loc"][:3] for ch in info["chs"] if ch["ch_name"].startswith(key)]
        if not len(t_):
            continue
        fro.append(f_)
        to.append(np.mean(t_, axis=0))
    if len(fro) < 4:
        logger.info("Using CAD helmet because fewer than 4 sensors found")
        return surf
    fro = np.array(fro, float)
    to = np.array(to, float)
    interp = _MatchedDisplacementFieldInterpolator(fro, to)
    new_rr = interp(surf["rr"])
    try:
        quat, sc = _fit_matched_points(surf["rr"], new_rr)
    except np.linalg.LinAlgError:
        logger.info("Using CAD helmet because fitting failed")
        return surf
    rot = np.rad2deg(_angle_between_quats(quat[:3]))
    tr = 1000 * np.linalg.norm(quat[3:])
    logger.info(f"    Deforming to match info using {len(fro)} matched points:")
    logger.info(f"    1. Affine: {rot:0.1f}°, {tr:0.1f} mm, {sc:0.2f}× scale")
    deltas = interp._last_deltas * 1000
    mu, mx = np.mean(deltas), np.max(deltas)
    logger.info(f"    2. Nonlinear displacement: " f"mean={mu:0.1f}, max={mx:0.1f} mm")
    surf["rr"] = new_rr
    complete_surface_info(surf, copy=False, verbose=False)
    return surf


def _reorder_ccw(rrs, tris):
    """Reorder tris of a convex hull to be wound counter-clockwise."""
    # This ensures that rendering with front-/back-face culling works properly
    com = np.mean(rrs, axis=0)
    rr_tris = rrs[tris]
    dirs = np.sign(
        (
            np.cross(rr_tris[:, 1] - rr_tris[:, 0], rr_tris[:, 2] - rr_tris[:, 0])
            * (rr_tris[:, 0] - com)
        ).sum(-1)
    ).astype(int)
    return np.array([t[::d] for d, t in zip(dirs, tris)])


###############################################################################
# EFFICIENCY UTILITIES


def fast_cross_3d(x, y):
    """Compute cross product between list of 3D vectors.

    Much faster than np.cross() when the number of cross products
    becomes large (>= 500). This is because np.cross() methods become
    less memory efficient at this stage.

    Parameters
    ----------
    x : array
        Input array 1, shape (..., 3).
    y : array
        Input array 2, shape (..., 3).

    Returns
    -------
    z : array, shape (..., 3)
        Cross product of x and y along the last dimension.

    Notes
    -----
    x and y must broadcast against each other.
    """
    assert x.ndim >= 1
    assert y.ndim >= 1
    assert x.shape[-1] == 3
    assert y.shape[-1] == 3
    if max(x.size, y.size) >= 500:
        out = np.empty(np.broadcast(x, y).shape)
        _jit_cross(out, x, y)
        return out
    else:
        return np.cross(x, y)


@jit()
def _jit_cross(out, x, y):
    out[..., 0] = x[..., 1] * y[..., 2]
    out[..., 0] -= x[..., 2] * y[..., 1]
    out[..., 1] = x[..., 2] * y[..., 0]
    out[..., 1] -= x[..., 0] * y[..., 2]
    out[..., 2] = x[..., 0] * y[..., 1]
    out[..., 2] -= x[..., 1] * y[..., 0]


@jit()
def _fast_cross_nd_sum(a, b, c):
    """Fast cross and sum."""
    return (
        (a[..., 1] * b[..., 2] - a[..., 2] * b[..., 1]) * c[..., 0]
        + (a[..., 2] * b[..., 0] - a[..., 0] * b[..., 2]) * c[..., 1]
        + (a[..., 0] * b[..., 1] - a[..., 1] * b[..., 0]) * c[..., 2]
    )


@jit()
def _accumulate_normals(tris, tri_nn, npts):
    """Efficiently accumulate triangle normals."""
    # this code replaces the following, but is faster (vectorized):
    #
    # this['nn'] = np.zeros((this['np'], 3))
    # for p in xrange(this['ntri']):
    #     verts = this['tris'][p]
    #     this['nn'][verts, :] += this['tri_nn'][p, :]
    #
    nn = np.zeros((npts, 3))
    for vi in range(3):
        verts = tris[:, vi]
        for idx in range(3):  # x, y, z
            nn[:, idx] += bincount(verts, weights=tri_nn[:, idx], minlength=npts)
    return nn


def _triangle_neighbors(tris, npts):
    """Efficiently compute vertex neighboring triangles."""
    # this code replaces the following, but is faster (vectorized):
    # neighbor_tri = [list() for _ in range(npts)]
    # for ti, tri in enumerate(tris):
    #     for t in tri:
    #         neighbor_tri[t].append(ti)
    rows = tris.ravel()
    cols = np.repeat(np.arange(len(tris)), 3)
    data = np.ones(len(cols))
    csr = coo_matrix((data, (rows, cols)), shape=(npts, len(tris))).tocsr()
    neighbor_tri = [
        csr.indices[start:stop] for start, stop in zip(csr.indptr[:-1], csr.indptr[1:])
    ]
    assert len(neighbor_tri) == npts
    return neighbor_tri


@jit()
def _triangle_coords(r, best, r1, nn, r12, r13, a, b, c):  # pragma: no cover
    """Get coordinates of a vertex projected to a triangle."""
    r1 = r1[best]
    tri_nn = nn[best]
    r12 = r12[best]
    r13 = r13[best]
    a = a[best]
    b = b[best]
    c = c[best]
    rr = r - r1
    z = np.sum(rr * tri_nn)
    v1 = np.sum(rr * r12)
    v2 = np.sum(rr * r13)
    det = a * b - c * c
    x = (b * v1 - c * v2) / det
    y = (a * v2 - c * v1) / det
    return x, y, z


def _project_onto_surface(
    rrs, surf, project_rrs=False, return_nn=False, method="accurate"
):
    """Project points onto (scalp) surface."""
    if method == "accurate":
        surf_geom = _get_tri_supp_geom(surf)
        pt_tris = np.empty((0,), int)
        pt_lens = np.zeros(len(rrs) + 1, int)
        out = _find_nearest_tri_pts(rrs, pt_tris, pt_lens, reproject=True, **surf_geom)
        if project_rrs:  #
            out += (np.einsum("ij,ijk->ik", out[0], surf["rr"][surf["tris"][out[1]]]),)
        if return_nn:
            out += (surf_geom["nn"][out[1]],)
    else:  # nearest neighbor
        assert project_rrs
        idx = _compute_nearest(surf["rr"], rrs)
        out = (None, None, surf["rr"][idx])
        if return_nn:
            surf_geom = _get_tri_supp_geom(surf)
            nn = _accumulate_normals(
                surf["tris"].astype(int), surf_geom["nn"], len(surf["rr"])
            )
            nn = nn[idx]
            _normalize_vectors(nn)
            out += (nn,)
    return out


def _normal_orth(nn):
    """Compute orthogonal basis given a normal."""
    assert nn.shape[-1:] == (3,)
    prod = np.einsum("...i,...j->...ij", nn, nn)
    _, u = np.linalg.eigh(np.eye(3) - prod)
    u = u[..., ::-1]
    #  Make sure that ez is in the direction of nn
    signs = np.sign(np.matmul(nn[..., np.newaxis, :], u[..., -1:]))
    signs[signs == 0] = 1
    u *= signs
    return u.swapaxes(-1, -2)


@verbose
def complete_surface_info(
    surf, do_neighbor_vert=False, copy=True, do_neighbor_tri=True, *, verbose=None
):
    """Complete surface information.

    Parameters
    ----------
    surf : dict
        The surface.
    do_neighbor_vert : bool
        If True (default False), add neighbor vertex information.
    copy : bool
        If True (default), make a copy. If False, operate in-place.
    do_neighbor_tri : bool
        If True (default), compute triangle neighbors.
    %(verbose)s

    Returns
    -------
    surf : dict
        The transformed surface.
    """
    if copy:
        surf = deepcopy(surf)
    # based on mne_source_space_add_geometry_info() in mne_add_geometry_info.c

    #   Main triangulation [mne_add_triangle_data()]
    surf["ntri"] = surf.get("ntri", len(surf["tris"]))
    surf["np"] = surf.get("np", len(surf["rr"]))
    surf["tri_area"] = np.zeros(surf["ntri"])
    r1 = surf["rr"][surf["tris"][:, 0], :]
    r2 = surf["rr"][surf["tris"][:, 1], :]
    r3 = surf["rr"][surf["tris"][:, 2], :]
    surf["tri_cent"] = (r1 + r2 + r3) / 3.0
    surf["tri_nn"] = fast_cross_3d((r2 - r1), (r3 - r1))

    #   Triangle normals and areas
    surf["tri_area"] = _normalize_vectors(surf["tri_nn"]) / 2.0
    zidx = np.where(surf["tri_area"] == 0)[0]
    if len(zidx) > 0:
        logger.info("    Warning: zero size triangles: %s" % zidx)

    #    Find neighboring triangles, accumulate vertex normals, normalize
    logger.info("    Triangle neighbors and vertex normals...")
    surf["nn"] = _accumulate_normals(
        surf["tris"].astype(int), surf["tri_nn"], surf["np"]
    )
    _normalize_vectors(surf["nn"])

    #   Check for topological defects
    if do_neighbor_tri:
        surf["neighbor_tri"] = _triangle_neighbors(surf["tris"], surf["np"])
        zero, fewer = list(), list()
        for ni, n in enumerate(surf["neighbor_tri"]):
            if len(n) < 3:
                if len(n) == 0:
                    zero.append(ni)
                else:
                    fewer.append(ni)
                    surf["neighbor_tri"][ni] = np.array([], int)
        if len(zero) > 0:
            logger.info(
                "    Vertices do not have any neighboring "
                "triangles: [%s]" % ", ".join(str(z) for z in zero)
            )
        if len(fewer) > 0:
            logger.info(
                "    Vertices have fewer than three neighboring "
                "triangles, removing neighbors: [%s]" % ", ".join(str(f) for f in fewer)
            )

    #   Determine the neighboring vertices and fix errors
    if do_neighbor_vert is True:
        logger.info("    Vertex neighbors...")
        surf["neighbor_vert"] = [
            _get_surf_neighbors(surf, k) for k in range(surf["np"])
        ]

    return surf


def _get_surf_neighbors(surf, k):
    """Calculate the surface neighbors based on triangulation."""
    verts = set()
    for v in surf["tris"][surf["neighbor_tri"][k]].flat:
        verts.add(v)
    verts.remove(k)
    verts = np.array(sorted(verts))
    assert np.all(verts < surf["np"])
    nneighbors = len(verts)
    nneigh_max = len(surf["neighbor_tri"][k])
    if nneighbors > nneigh_max:
        raise RuntimeError("Too many neighbors for vertex %d" % k)
    elif nneighbors != nneigh_max:
        logger.info(
            "    Incorrect number of distinct neighbors for vertex"
            " %d (%d instead of %d) [fixed]." % (k, nneighbors, nneigh_max)
        )
    return verts


def _normalize_vectors(rr):
    """Normalize surface vertices."""
    size = np.linalg.norm(rr, axis=1)
    mask = size > 0
    rr[mask] /= size[mask, np.newaxis]  # operate in-place
    return size


class _CDist:
    """Wrapper for cdist that uses a Tree-like pattern."""

    def __init__(self, xhs):
        self._xhs = xhs

    def query(self, rr):
        nearest = list()
        dists = list()
        for r in rr:
            d = cdist(r[np.newaxis, :], self._xhs)
            idx = np.argmin(d)
            nearest.append(idx)
            dists.append(d[0, idx])
        return np.array(dists), np.array(nearest)


def _compute_nearest(xhs, rr, method="BallTree", return_dists=False):
    """Find nearest neighbors.

    Parameters
    ----------
    xhs : array, shape=(n_samples, n_dim)
        Points of data set.
    rr : array, shape=(n_query, n_dim)
        Points to find nearest neighbors for.
    method : str
        The query method. If scikit-learn and scipy<1.0 are installed,
        it will fall back to the slow brute-force search.
    return_dists : bool
        If True, return associated distances.

    Returns
    -------
    nearest : array, shape=(n_query,)
        Index of nearest neighbor in xhs for every point in rr.
    distances : array, shape=(n_query,)
        The distances. Only returned if return_dists is True.
    """
    if xhs.size == 0 or rr.size == 0:
        if return_dists:
            return np.array([], int), np.array([])
        return np.array([], int)
    tree = _DistanceQuery(xhs, method=method)
    out = tree.query(rr)
    return out[::-1] if return_dists else out[1]


def _safe_query(rr, func, reduce=False, **kwargs):
    if len(rr) == 0:
        return np.array([]), np.array([], int)
    out = func(rr)
    out = [out[0][:, 0], out[1][:, 0]] if reduce else out
    return out


class _DistanceQuery:
    """Wrapper for fast distance queries."""

    def __init__(self, xhs, method="BallTree", allow_kdtree=False):
        assert method in ("BallTree", "KDTree", "cdist")

        # Fastest for our problems: balltree
        if method == "BallTree":
            try:
                from sklearn.neighbors import BallTree
            except ImportError:
                logger.info(
                    "Nearest-neighbor searches will be significantly "
                    "faster if scikit-learn is installed."
                )
                method = "KDTree"
            else:
                self.query = partial(
                    _safe_query,
                    func=BallTree(xhs).query,
                    reduce=True,
                    return_distance=True,
                )

        # Then KDTree
        if method == "KDTree":
            from scipy.spatial import KDTree

            self.query = KDTree(xhs).query

        # Then the worst: cdist
        if method == "cdist":
            self.query = _CDist(xhs).query

        self.data = xhs


@verbose
def _points_outside_surface(rr, surf, n_jobs=None, verbose=None):
    """Check whether points are outside a surface.

    Parameters
    ----------
    rr : ndarray
        Nx3 array of points to check.
    surf : dict
        Surface with entries "rr" and "tris".

    Returns
    -------
    outside : ndarray
        1D logical array of size N for which points are outside the surface.
    """
    rr = np.atleast_2d(rr)
    assert rr.shape[1] == 3
    parallel, p_fun, n_jobs = parallel_func(_get_solids, n_jobs)
    tot_angles = parallel(
        p_fun(surf["rr"][tris], rr) for tris in np.array_split(surf["tris"], n_jobs)
    )
    return np.abs(np.sum(tot_angles, axis=0) / (2 * np.pi) - 1.0) > 1e-5


def _surface_to_polydata(surf):
    import pyvista as pv

    vertices = np.array(surf["rr"])
    if "tris" not in surf:
        return pv.PolyData(vertices)
    else:
        triangles = np.array(surf["tris"])
        triangles = np.c_[np.full(len(triangles), 3), triangles]
        return pv.PolyData(vertices, triangles)


def _polydata_to_surface(pd, normals=True):
    from pyvista import PolyData

    if not isinstance(pd, PolyData):
        pd = PolyData(pd)
    out = dict(rr=pd.points, tris=pd.faces.reshape(-1, 4)[:, 1:])
    if normals:
        out["nn"] = pd.point_normals
    return out


class _CheckInside:
    """Efficiently check if points are inside a surface."""

    @verbose
    def __init__(self, surf, *, mode="old", verbose=None):
        assert mode in ("pyvista", "old")
        self.mode = mode
        t0 = time.time()
        self.surf = surf
        if self.mode == "pyvista":
            self._init_pyvista()
        else:
            self._init_old()
        logger.debug(
            f'Setting up {mode} interior check for {len(self.surf["rr"])} '
            f"points took {(time.time() - t0) * 1000:0.1f} ms"
        )

    def _init_old(self):
        self.inner_r = None
        self.cm = self.surf["rr"].mean(0)
        # We could use Delaunay or ConvexHull here, Delaunay is slightly slower
        # to construct but faster to evaluate
        # See https://stackoverflow.com/questions/16750618/whats-an-efficient-way-to-find-if-a-point-lies-in-the-convex-hull-of-a-point-cl  # noqa
        self.del_tri = Delaunay(self.surf["rr"])
        if self.del_tri.find_simplex(self.cm) >= 0:
            # Immediately cull some points from the checks
            dists = np.linalg.norm(self.surf["rr"] - self.cm, axis=-1)
            self.inner_r = dists.min()
            self.outer_r = dists.max()

    def _init_pyvista(self):
        if not isinstance(self.surf, dict):
            self.pdata = self.surf
            self.surf = _polydata_to_surface(self.pdata)
        else:
            self.pdata = _surface_to_polydata(self.surf).clean()

    @verbose
    def __call__(self, rr, n_jobs=None, verbose=None):
        n_orig = len(rr)
        logger.info(
            f"Checking surface interior status for "
            f'{n_orig} point{_pl(n_orig, " ")}...'
        )
        t0 = time.time()
        if self.mode == "pyvista":
            inside = self._call_pyvista(rr)
        else:
            inside = self._call_old(rr, n_jobs)
        n = inside.sum()
        logger.info(f'    Total {n}/{n_orig} point{_pl(n, " ")} inside the surface')
        logger.info(f"Interior check completed in {(time.time() - t0) * 1000:0.1f} ms")
        return inside

    def _call_pyvista(self, rr):
        pdata = _surface_to_polydata(dict(rr=rr))
        out = pdata.select_enclosed_points(self.pdata, check_surface=False)
        return out["SelectedPoints"].astype(bool)

    def _call_old(self, rr, n_jobs):
        n_orig = len(rr)
        prec = int(np.ceil(np.log10(max(n_orig, 10))))
        inside = np.ones(n_orig, bool)  # innocent until proven guilty
        idx = np.arange(n_orig)
        # Limit to indices that can plausibly be outside the surf
        # but are not definitely outside it
        if self.inner_r is not None:
            dists = np.linalg.norm(rr - self.cm, axis=-1)
            in_mask = dists < self.inner_r
            n = (in_mask).sum()
            n_pad = str(n).rjust(prec)
            logger.info(
                f'    Found {n_pad}/{n_orig} point{_pl(n, " ")} '
                f"inside  an interior sphere of radius "
                f"{1000 * self.inner_r:6.1f} mm"
            )
            out_mask = dists > self.outer_r
            inside[out_mask] = False
            n = (out_mask).sum()
            n_pad = str(n).rjust(prec)
            logger.info(
                f'    Found {n_pad}/{n_orig} point{_pl(n, " ")} '
                f"outside an exterior sphere of radius "
                f"{1000 * self.outer_r:6.1f} mm"
            )
            mask = (~in_mask) & (~out_mask)  # not definitely inside or outside
            idx = idx[mask]
            rr = rr[mask]

        # Use qhull as our first pass (*much* faster than our check)
        del_outside = self.del_tri.find_simplex(rr) < 0
        n = sum(del_outside)
        inside[idx[del_outside]] = False
        idx = idx[~del_outside]
        rr = rr[~del_outside]
        n_pad = str(n).rjust(prec)
        check_pad = str(len(del_outside)).rjust(prec)
        logger.info(
            f'    Found {n_pad}/{check_pad} point{_pl(n, " ")} outside using '
            "surface Qhull"
        )

        # use our more accurate check
        solid_outside = _points_outside_surface(rr, self.surf, n_jobs)
        n = np.sum(solid_outside)
        n_pad = str(n).rjust(prec)
        check_pad = str(len(solid_outside)).rjust(prec)
        logger.info(
            f'    Found {n_pad}/{check_pad} point{_pl(n, " ")} outside using '
            "solid angles"
        )
        inside[idx[solid_outside]] = False
        return inside


###############################################################################
# Handle freesurfer


def _fread3(fobj):
    """Read 3 bytes and adjust."""
    b1, b2, b3 = np.fromfile(fobj, ">u1", 3).astype(np.int64)
    return (b1 << 16) + (b2 << 8) + b3


def _fread3_many(fobj, n):
    """Read 3-byte ints from an open binary file object."""
    b1, b2, b3 = np.fromfile(fobj, ">u1", 3 * n).reshape(-1, 3).astype(np.int64).T
    return (b1 << 16) + (b2 << 8) + b3


def read_curvature(filepath, binary=True):
    """Load in curvature values from the ?h.curv file.

    Parameters
    ----------
    filepath : path-like
        Input path to the ``.curv`` file.
    binary : bool
        Specify if the output array is to hold binary values. Defaults to True.

    Returns
    -------
    curv : array of shape (n_vertices,)
        The curvature values loaded from the user given file.
    """
    with open(filepath, "rb") as fobj:
        magic = _fread3(fobj)
        if magic == 16777215:
            vnum = np.fromfile(fobj, ">i4", 3)[0]
            curv = np.fromfile(fobj, ">f4", vnum)
        else:
            vnum = magic
            _fread3(fobj)
            curv = np.fromfile(fobj, ">i2", vnum) / 100
    if binary:
        return 1 - np.array(curv != 0, np.int64)
    else:
        return curv


@verbose
def read_surface(
    fname, read_metadata=False, return_dict=False, file_format="auto", verbose=None
):
    """Load a Freesurfer surface mesh in triangular format.

    Parameters
    ----------
    fname : path-like
        The name of the file containing the surface.
    read_metadata : bool
        Read metadata as key-value pairs. Only works when reading a FreeSurfer
        surface file. For .obj files this dictionary will be empty.

        Valid keys:

            * 'head' : array of int
            * 'valid' : str
            * 'filename' : str
            * 'volume' : array of int, shape (3,)
            * 'voxelsize' : array of float, shape (3,)
            * 'xras' : array of float, shape (3,)
            * 'yras' : array of float, shape (3,)
            * 'zras' : array of float, shape (3,)
            * 'cras' : array of float, shape (3,)

        .. versionadded:: 0.13.0

    return_dict : bool
        If True, a dictionary with surface parameters is returned.
    file_format : 'auto' | 'freesurfer' | 'obj'
        File format to use. Can be 'freesurfer' to read a FreeSurfer surface
        file, or 'obj' to read a Wavefront .obj file (common format for
        importing in other software), or 'auto' to attempt to infer from the
        file name. Defaults to 'auto'.

        .. versionadded:: 0.21.0
    %(verbose)s

    Returns
    -------
    rr : array, shape=(n_vertices, 3)
        Coordinate points.
    tris : int array, shape=(n_faces, 3)
        Triangulation (each line contains indices for three points which
        together form a face).
    volume_info : dict-like
        If read_metadata is true, key-value pairs found in the geometry file.
    surf : dict
        The surface parameters. Only returned if ``return_dict`` is True.

    See Also
    --------
    write_surface
    read_tri
    """
    fname = _check_fname(fname, "read", True)
    _check_option("file_format", file_format, ["auto", "freesurfer", "obj"])

    if file_format == "auto":
        if fname.suffix.lower() == ".obj":
            file_format = "obj"
        else:
            file_format = "freesurfer"

    if file_format == "freesurfer":
        _import_nibabel("read surface geometry")
        from nibabel.freesurfer import read_geometry

        ret = read_geometry(fname, read_metadata=read_metadata)
    elif file_format == "obj":
        ret = _read_wavefront_obj(fname)
        if read_metadata:
            ret += (dict(),)

    if return_dict:
        ret += (_rr_tris_dict(ret[0], ret[1]),)
    return ret


def _rr_tris_dict(rr, tris):
    return dict(rr=rr, tris=tris, ntri=len(tris), use_tris=tris, np=len(rr))


def _read_mri_surface(fname):
    surf = read_surface(fname, return_dict=True)[2]
    surf["rr"] /= 1000.0
    surf.update(coord_frame=FIFF.FIFFV_COORD_MRI)
    return surf


def _read_wavefront_obj(fname):
    """Read a surface form a Wavefront .obj file.

    Parameters
    ----------
    fname : str
        Name of the .obj file to read.

    Returns
    -------
    coords : ndarray, shape (n_points, 3)
        The XYZ coordinates of each vertex.
    faces : ndarray, shape (n_faces, 3)
        For each face of the mesh, the integer indices of the vertices that
        make up the face.
    """
    coords = []
    faces = []
    with open(fname) as f:
        for line in f:
            line = line.strip()
            if len(line) == 0 or line[0] == "#":
                continue
            split = line.split()
            if split[0] == "v":  # vertex
                coords.append([float(item) for item in split[1:]])
            elif split[0] == "f":  # face
                dat = [int(item.split("/")[0]) for item in split[1:]]
                if len(dat) != 3:
                    raise RuntimeError("Only triangle faces allowed.")
                # In .obj files, indexing starts at 1
                faces.append([d - 1 for d in dat])
    return np.array(coords), np.array(faces)


def _read_patch(fname):
    """Load a FreeSurfer binary patch file.

    Parameters
    ----------
    fname : str
        The filename.

    Returns
    -------
    rrs : ndarray, shape (n_vertices, 3)
        The points.
    tris : ndarray, shape (n_tris, 3)
        The patches. Not all vertices will be present.
    """
    # This is adapted from PySurfer PR #269, Bruce Fischl's read_patch.m,
    # and PyCortex (BSD)
    patch = dict()
    with open(fname, "r") as fid:
        ver = np.fromfile(fid, dtype=">i4", count=1).item()
        if ver != -1:
            raise RuntimeError(f"incorrect version # {ver} (not -1) found")
        npts = np.fromfile(fid, dtype=">i4", count=1).item()
        dtype = np.dtype([("vertno", ">i4"), ("x", ">f"), ("y", ">f"), ("z", ">f")])
        recs = np.fromfile(fid, dtype=dtype, count=npts)
    # numpy to dict
    patch = {key: recs[key] for key in dtype.fields.keys()}
    patch["vertno"] -= 1

    # read surrogate surface
    rrs, tris = read_surface(
        op.join(op.dirname(fname), op.basename(fname)[:3] + "sphere")
    )
    orig_tris = tris
    is_vert = patch["vertno"] > 0  # negative are edges, ignored for now
    verts = patch["vertno"][is_vert]

    # eliminate invalid tris and zero out unused rrs
    mask = np.zeros((len(rrs),), dtype=bool)
    mask[verts] = True
    rrs[~mask] = 0.0
    tris = tris[mask[tris].all(1)]
    for ii, key in enumerate(["x", "y", "z"]):
        rrs[verts, ii] = patch[key][is_vert]
    return rrs, tris, orig_tris


##############################################################################
# SURFACE CREATION


def _get_ico_surface(grade, patch_stats=False):
    """Return an icosahedral surface of the desired grade."""
    # always use verbose=False since users don't need to know we're pulling
    # these from a file
    from .bem import read_bem_surfaces

    ico_file_name = op.join(op.dirname(__file__), "data", "icos.fif.gz")
    ico = read_bem_surfaces(
        ico_file_name, patch_stats, s_id=9000 + grade, verbose=False
    )
    return ico


def _tessellate_sphere_surf(level, rad=1.0):
    """Return a surface structure instead of the details."""
    rr, tris = _tessellate_sphere(level)
    npt = len(rr)  # called "npt" instead of "np" because of numpy...
    ntri = len(tris)
    nn = rr.copy()
    rr *= rad
    s = dict(
        rr=rr,
        np=npt,
        tris=tris,
        use_tris=tris,
        ntri=ntri,
        nuse=npt,
        nn=nn,
        inuse=np.ones(npt, int),
    )
    return s


def _norm_midpt(ai, bi, rr):
    """Get normalized midpoint."""
    c = rr[ai]
    c += rr[bi]
    _normalize_vectors(c)
    return c


def _tessellate_sphere(mylevel):
    """Create a tessellation of a unit sphere."""
    # Vertices of a unit octahedron
    rr = np.array(
        [
            [1, 0, 0],
            [-1, 0, 0],  # xplus, xminus
            [0, 1, 0],
            [0, -1, 0],  # yplus, yminus
            [0, 0, 1],
            [0, 0, -1],
        ],
        float,
    )  # zplus, zminus
    tris = np.array(
        [
            [0, 4, 2],
            [2, 4, 1],
            [1, 4, 3],
            [3, 4, 0],
            [0, 2, 5],
            [2, 1, 5],
            [1, 3, 5],
            [3, 0, 5],
        ],
        int,
    )

    # A unit octahedron
    if mylevel < 1:
        raise ValueError("oct subdivision must be >= 1")

    # Reverse order of points in each triangle
    # for counter-clockwise ordering
    tris = tris[:, [2, 1, 0]]

    # Subdivide each starting triangle (mylevel - 1) times
    for _ in range(1, mylevel):
        r"""
        Subdivide each triangle in the old approximation and normalize
        the new points thus generated to lie on the surface of the unit
        sphere.

        Each input triangle with vertices labelled [0,1,2] as shown
        below will be turned into four new triangles:

                             Make new points
                             a = (0+2)/2
                             b = (0+1)/2
                             c = (1+2)/2
                 1
                /\           Normalize a, b, c
               /  \
             b/____\c        Construct new triangles
             /\    /\        [0,b,a]
            /  \  /  \       [b,1,c]
           /____\/____\      [a,b,c]
          0     a      2     [a,c,2]

        """
        # use new method: first make new points (rr)
        a = _norm_midpt(tris[:, 0], tris[:, 2], rr)
        b = _norm_midpt(tris[:, 0], tris[:, 1], rr)
        c = _norm_midpt(tris[:, 1], tris[:, 2], rr)
        lims = np.cumsum([len(rr), len(a), len(b), len(c)])
        aidx = np.arange(lims[0], lims[1])
        bidx = np.arange(lims[1], lims[2])
        cidx = np.arange(lims[2], lims[3])
        rr = np.concatenate((rr, a, b, c))

        # now that we have our points, make new triangle definitions
        tris = np.array(
            (
                np.c_[tris[:, 0], bidx, aidx],
                np.c_[bidx, tris[:, 1], cidx],
                np.c_[aidx, bidx, cidx],
                np.c_[aidx, cidx, tris[:, 2]],
            ),
            int,
        ).swapaxes(0, 1)
        tris = np.reshape(tris, (np.prod(tris.shape[:2]), 3))

    # Copy the resulting approximation into standard table
    rr_orig = rr
    rr = np.empty_like(rr)
    nnode = 0
    for k, tri in enumerate(tris):
        for j in range(3):
            coord = rr_orig[tri[j]]
            # this is faster than cdist (no need for sqrt)
            similarity = np.dot(rr[:nnode], coord)
            idx = np.where(similarity > 0.99999)[0]
            if len(idx) > 0:
                tris[k, j] = idx[0]
            else:
                rr[nnode] = coord
                tris[k, j] = nnode
                nnode += 1
    rr = rr[:nnode].copy()
    return rr, tris


def _create_surf_spacing(surf, hemi, subject, stype, ico_surf, subjects_dir):
    """Load a surf and use the subdivided icosahedron to get points."""
    # Based on load_source_space_surf_spacing() in load_source_space.c
    surf = read_surface(surf, return_dict=True)[-1]
    do_neighbor_vert = stype == "spacing"
    complete_surface_info(surf, do_neighbor_vert, copy=False)
    if stype == "all":
        surf["inuse"] = np.ones(surf["np"], int)
        surf["use_tris"] = None
    elif stype == "spacing":
        _decimate_surface_spacing(surf, ico_surf)
        surf["use_tris"] = None
        del surf["neighbor_vert"]
    else:  # ico or oct
        # ## from mne_ico_downsample.c ## #
        surf_name = subjects_dir / subject / "surf" / f"{hemi}.sphere"
        logger.info("Loading geometry from %s..." % surf_name)
        from_surf = read_surface(surf_name, return_dict=True)[-1]
        _normalize_vectors(from_surf["rr"])
        if from_surf["np"] != surf["np"]:
            raise RuntimeError(
                "Mismatch between number of surface vertices, "
                "possible parcellation error?"
            )
        _normalize_vectors(ico_surf["rr"])

        # Make the maps
        mmap = _compute_nearest(from_surf["rr"], ico_surf["rr"])
        nmap = len(mmap)
        surf["inuse"] = np.zeros(surf["np"], int)
        for k in range(nmap):
            if surf["inuse"][mmap[k]]:
                # Try the nearest neighbors
                neigh = _get_surf_neighbors(surf, mmap[k])
                was = mmap[k]
                inds = np.where(np.logical_not(surf["inuse"][neigh]))[0]
                if len(inds) == 0:
                    raise RuntimeError(
                        "Could not find neighbor for vertex " "%d / %d" % (k, nmap)
                    )
                else:
                    mmap[k] = neigh[inds[-1]]
                logger.info(
                    "    Source space vertex moved from %d to %d "
                    "because of double occupation",
                    was,
                    mmap[k],
                )
            elif mmap[k] < 0 or mmap[k] > surf["np"]:
                raise RuntimeError(
                    "Map number out of range (%d), this is "
                    "probably due to inconsistent surfaces. "
                    "Parts of the FreeSurfer reconstruction "
                    "need to be redone." % mmap[k]
                )
            surf["inuse"][mmap[k]] = True

        logger.info("Setting up the triangulation for the decimated " "surface...")
        surf["use_tris"] = np.array([mmap[ist] for ist in ico_surf["tris"]], np.int32)
    if surf["use_tris"] is not None:
        surf["nuse_tri"] = len(surf["use_tris"])
    else:
        surf["nuse_tri"] = 0
    surf["nuse"] = np.sum(surf["inuse"])
    surf["vertno"] = np.where(surf["inuse"])[0]

    # set some final params
    sizes = _normalize_vectors(surf["nn"])
    surf["inuse"][sizes <= 0] = False
    surf["nuse"] = np.sum(surf["inuse"])
    surf["subject_his_id"] = subject
    return surf


def _decimate_surface_spacing(surf, spacing):
    assert isinstance(spacing, int)
    assert spacing > 0
    logger.info("    Decimating...")
    d = np.full(surf["np"], 10000, int)

    # A mysterious algorithm follows
    for k in range(surf["np"]):
        neigh = surf["neighbor_vert"][k]
        d[k] = min(np.min(d[neigh]) + 1, d[k])
        if d[k] >= spacing:
            d[k] = 0
        d[neigh] = np.minimum(d[neigh], d[k] + 1)

    if spacing == 2.0:
        for k in range(surf["np"] - 1, -1, -1):
            for n in surf["neighbor_vert"][k]:
                d[k] = min(d[k], d[n] + 1)
                d[n] = min(d[n], d[k] + 1)
        for k in range(surf["np"]):
            if d[k] > 0:
                neigh = surf["neighbor_vert"][k]
                n = np.sum(d[neigh] == 0)
                if n <= 2:
                    d[k] = 0
                d[neigh] = np.minimum(d[neigh], d[k] + 1)

    surf["inuse"] = np.zeros(surf["np"], int)
    surf["inuse"][d == 0] = 1
    return surf


@verbose
def write_surface(
    fname,
    coords,
    faces,
    create_stamp="",
    volume_info=None,
    file_format="auto",
    overwrite=False,
    *,
    verbose=None,
):
    """Write a triangular Freesurfer surface mesh.

    Accepts the same data format as is returned by read_surface().

    Parameters
    ----------
    fname : path-like
        File to write.
    coords : array, shape=(n_vertices, 3)
        Coordinate points.
    faces : int array, shape=(n_faces, 3)
        Triangulation (each line contains indices for three points which
        together form a face).
    create_stamp : str
        Comment that is written to the beginning of the file. Can not contain
        line breaks.
    volume_info : dict-like or None
        Key-value pairs to encode at the end of the file.
        Valid keys:

            * 'head' : array of int
            * 'valid' : str
            * 'filename' : str
            * 'volume' : array of int, shape (3,)
            * 'voxelsize' : array of float, shape (3,)
            * 'xras' : array of float, shape (3,)
            * 'yras' : array of float, shape (3,)
            * 'zras' : array of float, shape (3,)
            * 'cras' : array of float, shape (3,)

        .. versionadded:: 0.13.0
    file_format : 'auto' | 'freesurfer' | 'obj'
        File format to use. Can be 'freesurfer' to write a FreeSurfer surface
        file, or 'obj' to write a Wavefront .obj file (common format for
        importing in other software), or 'auto' to attempt to infer from the
        file name. Defaults to 'auto'.

        .. versionadded:: 0.21.0
    %(overwrite)s
    %(verbose)s

    See Also
    --------
    read_surface
    read_tri
    """
    fname = _check_fname(fname, overwrite=overwrite)
    _check_option("file_format", file_format, ["auto", "freesurfer", "obj"])

    if file_format == "auto":
        if fname.suffix.lower() == ".obj":
            file_format = "obj"
        else:
            file_format = "freesurfer"

    if file_format == "freesurfer":
        _import_nibabel("write surface geometry")
        from nibabel.freesurfer import write_geometry

        write_geometry(
            fname, coords, faces, create_stamp=create_stamp, volume_info=volume_info
        )
    else:
        assert file_format == "obj"
        with open(fname, "w") as fid:
            for line in create_stamp.splitlines():
                fid.write(f"# {line}\n")
            for v in coords:
                fid.write(f"v {v[0]} {v[1]} {v[2]}\n")
            for f in faces:
                fid.write(f"f {f[0] + 1} {f[1] + 1} {f[2] + 1}\n")


###############################################################################
# Decimation


def _decimate_surface_vtk(points, triangles, n_triangles):
    """Aux function."""
    try:
        from vtkmodules.util.numpy_support import numpy_to_vtk, numpy_to_vtkIdTypeArray
        from vtkmodules.vtkCommonCore import vtkPoints
        from vtkmodules.vtkCommonDataModel import vtkCellArray, vtkPolyData
        from vtkmodules.vtkFiltersCore import vtkQuadricDecimation
    except ImportError:
        raise ValueError("This function requires the VTK package to be " "installed")
    if triangles.max() > len(points) - 1:
        raise ValueError(
            "The triangles refer to undefined points. " "Please check your mesh."
        )
    src = vtkPolyData()
    vtkpoints = vtkPoints()
    with warnings.catch_warnings(record=True):
        warnings.simplefilter("ignore")
        vtkpoints.SetData(numpy_to_vtk(points.astype(np.float64)))
    src.SetPoints(vtkpoints)
    vtkcells = vtkCellArray()
    triangles_ = np.pad(triangles, ((0, 0), (1, 0)), "constant", constant_values=3)
    with warnings.catch_warnings(record=True):
        warnings.simplefilter("ignore")
        idarr = numpy_to_vtkIdTypeArray(triangles_.ravel().astype(np.int64))
    vtkcells.SetCells(triangles.shape[0], idarr)
    src.SetPolys(vtkcells)
    # vtkDecimatePro was not very good, even with SplittingOff and
    # PreserveTopologyOn
    decimate = vtkQuadricDecimation()
    decimate.VolumePreservationOn()
    decimate.SetInputData(src)
    reduction = 1 - (float(n_triangles) / len(triangles))
    decimate.SetTargetReduction(reduction)
    decimate.Update()

    out = _polydata_to_surface(decimate.GetOutput(), normals=False)
    return out["rr"], out["tris"]


def _decimate_surface_sphere(rr, tris, n_triangles):
    _check_freesurfer_home()
    map_ = {}
    ico_levels = [20, 80, 320, 1280, 5120, 20480]
    map_.update({n_tri: ("ico", ii) for ii, n_tri in enumerate(ico_levels)})
    oct_levels = 2 ** (2 * np.arange(7) + 3)
    map_.update({n_tri: ("oct", ii) for ii, n_tri in enumerate(oct_levels, 1)})
    _check_option(
        "n_triangles", n_triangles, sorted(map_), extra=' when method="sphere"'
    )
    func_map = dict(ico=_get_ico_surface, oct=_tessellate_sphere_surf)
    kind, level = map_[n_triangles]
    logger.info(
        "Decimating using Freesurfer spherical %s%s downsampling" % (kind, level)
    )
    ico_surf = func_map[kind](level)
    assert len(ico_surf["tris"]) == n_triangles
    tempdir = _TempDir()
    orig = op.join(tempdir, "lh.temp")
    write_surface(orig, rr, tris)
    logger.info("    Extracting main mesh component ...")
    run_subprocess(["mris_extract_main_component", orig, orig], verbose="error")
    logger.info("    Smoothing ...")
    smooth = orig + ".smooth"
    run_subprocess(["mris_smooth", "-nw", orig, smooth], verbose="error")
    logger.info("    Inflating ...")
    inflated = orig + ".inflated"
    run_subprocess(["mris_inflate", "-no-save-sulc", smooth, inflated], verbose="error")
    logger.info("    Sphere ...")
    qsphere = orig + ".qsphere"
    run_subprocess(["mris_sphere", "-q", inflated, qsphere], verbose="error")
    sphere_rr, _ = read_surface(qsphere)
    norms = np.linalg.norm(sphere_rr, axis=1, keepdims=True)
    sphere_rr /= norms
    idx = _compute_nearest(sphere_rr, ico_surf["rr"], method="KDTree")
    n_dup = len(idx) - len(np.unique(idx))
    if n_dup:
        raise RuntimeError(
            "Could not reduce to %d triangles using ico, "
            "%d/%d vertices were duplicates" % (n_triangles, n_dup, len(idx))
        )
    logger.info("[done]")
    return rr[idx], ico_surf["tris"]


@verbose
def decimate_surface(points, triangles, n_triangles, method="quadric", *, verbose=None):
    """Decimate surface data.

    Parameters
    ----------
    points : ndarray
        The surface to be decimated, a 3 x number of points array.
    triangles : ndarray
        The surface to be decimated, a 3 x number of triangles array.
    n_triangles : int
        The desired number of triangles.
    method : str
        Can be "quadric" or "sphere". "sphere" will inflate the surface to a
        sphere using Freesurfer and downsample to an icosahedral or
        octahedral mesh.

        .. versionadded:: 0.20
    %(verbose)s

    Returns
    -------
    points : ndarray
        The decimated points.
    triangles : ndarray
        The decimated triangles.

    Notes
    -----
    **"quadric" mode**

    This requires VTK. If an odd target number was requested,
    the ``'decimation'`` algorithm used results in the
    next even number of triangles. For example a reduction request
    to 30001 triangles may result in 30000 triangles.

    **"sphere" mode**

    This requires Freesurfer to be installed and available in the
    environment. The destination number of triangles must be one of
    ``[20, 80, 320, 1280, 5120, 20480]`` for ico (0-5) downsampling or one of
    ``[8, 32, 128, 512, 2048, 8192, 32768]`` for oct (1-7) downsampling.

    This mode is slower, but could be more suitable for decimating meshes for
    BEM creation (recommended ``n_triangles=5120``) due to better topological
    property preservation.
    """
    n_triangles = _ensure_int(n_triangles)
    method_map = dict(quadric=_decimate_surface_vtk, sphere=_decimate_surface_sphere)
    _check_option("method", method, sorted(method_map))
    if n_triangles > len(triangles):
        raise ValueError(
            "Requested n_triangles (%s) exceeds number of "
            "original triangles (%s)" % (n_triangles, len(triangles))
        )
    return method_map[method](points, triangles, n_triangles)


###############################################################################
# Geometry


@jit()
def _get_tri_dist(p, q, p0, q0, a, b, c, dist):  # pragma: no cover
    """Get the distance to a triangle edge."""
    p1 = p - p0
    q1 = q - q0
    out = p1 * p1 * a
    out += q1 * q1 * b
    out += p1 * q1 * c
    out += dist * dist
    return np.sqrt(out)


def _get_tri_supp_geom(surf):
    """Create supplementary geometry information using tris and rrs."""
    r1 = surf["rr"][surf["tris"][:, 0], :]
    r12 = surf["rr"][surf["tris"][:, 1], :] - r1
    r13 = surf["rr"][surf["tris"][:, 2], :] - r1
    r1213 = np.ascontiguousarray(np.array([r12, r13]).swapaxes(0, 1))
    a = np.einsum("ij,ij->i", r12, r12)
    b = np.einsum("ij,ij->i", r13, r13)
    c = np.einsum("ij,ij->i", r12, r13)
    mat = np.ascontiguousarray(np.rollaxis(np.array([[b, -c], [-c, a]]), 2))
    norm = a * b - c * c
    norm[norm == 0] = 1.0  # avoid divide by zero
    mat /= norm[:, np.newaxis, np.newaxis]
    nn = fast_cross_3d(r12, r13)
    _normalize_vectors(nn)
    return dict(r1=r1, r12=r12, r13=r13, r1213=r1213, a=a, b=b, c=c, mat=mat, nn=nn)


@jit(parallel=True)
def _find_nearest_tri_pts(
    rrs,
    pt_triss,
    pt_lens,
    a,
    b,
    c,
    nn,
    r1,
    r12,
    r13,
    r1213,
    mat,
    run_all=True,
    reproject=False,
):  # pragma: no cover
    """Find nearest point mapping to a set of triangles.

    If run_all is False, if the point lies within a triangle, it stops.
    If run_all is True, edges of other triangles are checked in case
    those (somehow) are closer.
    """
    # The following dense code is equivalent to the following:
    #   rr = r1[pt_tris] - to_pts[ii]
    #   v1s = np.sum(rr * r12[pt_tris], axis=1)
    #   v2s = np.sum(rr * r13[pt_tris], axis=1)
    #   aas = a[pt_tris]
    #   bbs = b[pt_tris]
    #   ccs = c[pt_tris]
    #   dets = aas * bbs - ccs * ccs
    #   pp = (bbs * v1s - ccs * v2s) / dets
    #   qq = (aas * v2s - ccs * v1s) / dets
    #   pqs = np.array(pp, qq)

    weights = np.empty((len(rrs), 3))
    tri_idx = np.empty(len(rrs), np.int64)
    for ri in prange(len(rrs)):
        rr = np.reshape(rrs[ri], (1, 3))
        start, stop = pt_lens[ri : ri + 2]
        if start == stop == 0:  # use all
            drs = rr - r1
            tri_nn = nn
            mats = mat
            r1213s = r1213
            reindex = False
        else:
            pt_tris = pt_triss[start:stop]
            drs = rr - r1[pt_tris]
            tri_nn = nn[pt_tris]
            mats = mat[pt_tris]
            r1213s = r1213[pt_tris]
            reindex = True
        use = np.ones(len(drs), np.int64)
        pqs = np.empty((len(drs), 2))
        dists = np.empty(len(drs))
        dist = np.inf
        # make life easier for numba var typing
        p, q, pt = np.float64(0.0), np.float64(1.0), np.int64(0)
        found = False
        for ii in range(len(drs)):
            pqs[ii] = np.dot(mats[ii], np.dot(r1213s[ii], drs[ii]))
            dists[ii] = np.dot(drs[ii], tri_nn[ii])
            pp, qq = pqs[ii]
            if pp >= 0 and qq >= 0 and pp <= 1 and qq <= 1 and pp + qq < 1:
                found = True
                use[ii] = False
                if np.abs(dists[ii]) < np.abs(dist):
                    p, q, pt, dist = pp, qq, ii, dists[ii]
        # re-reference back to original numbers
        if found and reindex:
            pt = pt_tris[pt]

        if not found or run_all:
            # don't include ones that we might have found before
            # these are the ones that we want to check the sides of
            s = np.where(use)[0]
            # Tough: must investigate the sides
            if reindex:
                use_pt_tris = pt_tris[s].astype(np.int64)
            else:
                use_pt_tris = s.astype(np.int64)
            pp, qq, ptt, distt = _nearest_tri_edge(
                use_pt_tris, rr[0], pqs[s], dists[s], a, b, c
            )
            if np.abs(distt) < np.abs(dist):
                p, q, pt, dist = pp, qq, ptt, distt
        w = (1 - p - q, p, q)
        if reproject:
            # Calculate a linear interpolation between the vertex values to
            # get coords of pt projected onto closest triangle
            coords = _triangle_coords(rr[0], pt, r1, nn, r12, r13, a, b, c)
            w = (1.0 - coords[0] - coords[1], coords[0], coords[1])
        weights[ri] = w
        tri_idx[ri] = pt
    return weights, tri_idx


@jit()
def _nearest_tri_edge(pt_tris, to_pt, pqs, dist, a, b, c):  # pragma: no cover
    """Get nearest location from a point to the edge of a set of triangles."""
    # We might do something intelligent here. However, for now
    # it is ok to do it in the hard way
    aa = a[pt_tris]
    bb = b[pt_tris]
    cc = c[pt_tris]
    pp = pqs[:, 0]
    qq = pqs[:, 1]
    # Find the nearest point from a triangle:
    #   Side 1 -> 2
    p0 = np.minimum(np.maximum(pp + 0.5 * (qq * cc) / aa, 0.0), 1.0)
    q0 = np.zeros_like(p0)
    #   Side 2 -> 3
    t1 = 0.5 * ((2.0 * aa - cc) * (1.0 - pp) + (2.0 * bb - cc) * qq) / (aa + bb - cc)
    t1 = np.minimum(np.maximum(t1, 0.0), 1.0)
    p1 = 1.0 - t1
    q1 = t1
    #   Side 1 -> 3
    q2 = np.minimum(np.maximum(qq + 0.5 * (pp * cc) / bb, 0.0), 1.0)
    p2 = np.zeros_like(q2)

    # figure out which one had the lowest distance
    dist0 = _get_tri_dist(pp, qq, p0, q0, aa, bb, cc, dist)
    dist1 = _get_tri_dist(pp, qq, p1, q1, aa, bb, cc, dist)
    dist2 = _get_tri_dist(pp, qq, p2, q2, aa, bb, cc, dist)
    pp = np.concatenate((p0, p1, p2))
    qq = np.concatenate((q0, q1, q2))
    dists = np.concatenate((dist0, dist1, dist2))
    ii = np.argmin(np.abs(dists))
    p, q, pt, dist = pp[ii], qq[ii], pt_tris[ii % len(pt_tris)], dists[ii]
    return p, q, pt, dist


def mesh_edges(tris):
    """Return sparse matrix with edges as an adjacency matrix.

    Parameters
    ----------
    tris : array of shape [n_triangles x 3]
        The triangles.

    Returns
    -------
    edges : scipy.sparse.spmatrix
        The adjacency matrix.
    """
    tris = _hashable_ndarray(tris)
    return _mesh_edges(tris=tris)


@lru_cache(maxsize=10)
def _mesh_edges(tris=None):
    if np.max(tris) > len(np.unique(tris)):
        raise ValueError("Cannot compute adjacency on a selection of triangles.")

    npoints = np.max(tris) + 1
    ones_ntris = np.ones(3 * len(tris))

    a, b, c = tris.T
    x = np.concatenate((a, b, c))
    y = np.concatenate((b, c, a))
    edges = coo_matrix((ones_ntris, (x, y)), shape=(npoints, npoints))
    edges = edges.tocsr()
    edges = edges + edges.T
    return edges


def mesh_dist(tris, vert):
    """Compute adjacency matrix weighted by distances.

    It generates an adjacency matrix where the entries are the distances
    between neighboring vertices.

    Parameters
    ----------
    tris : array (n_tris x 3)
        Mesh triangulation.
    vert : array (n_vert x 3)
        Vertex locations.

    Returns
    -------
    dist_matrix : scipy.sparse.csr_matrix
        Sparse matrix with distances between adjacent vertices.
    """
    edges = mesh_edges(tris).tocoo()

    # Euclidean distances between neighboring vertices
    dist = np.linalg.norm(vert[edges.row, :] - vert[edges.col, :], axis=1)
    dist_matrix = csr_matrix((dist, (edges.row, edges.col)), shape=edges.shape)
    return dist_matrix


@verbose
def read_tri(fname_in, swap=False, verbose=None):
    """Read triangle definitions from an ascii file.

    Parameters
    ----------
    fname_in : path-like
        Path to surface ASCII file (ending with ``'.tri'``).
    swap : bool
        Assume the ASCII file vertex ordering is clockwise instead of
        counterclockwise.
    %(verbose)s

    Returns
    -------
    rr : array, shape=(n_vertices, 3)
        Coordinate points.
    tris : int array, shape=(n_faces, 3)
        Triangulation (each line contains indices for three points which
        together form a face).

    See Also
    --------
    read_surface
    write_surface

    Notes
    -----
    .. versionadded:: 0.13.0
    """
    with open(fname_in, "r") as fid:
        lines = fid.readlines()
    n_nodes = int(lines[0])
    n_tris = int(lines[n_nodes + 1])
    n_items = len(lines[1].split())
    if n_items in [3, 6, 14, 17]:
        inds = range(3)
    elif n_items in [4, 7]:
        inds = range(1, 4)
    else:
        raise OSError("Unrecognized format of data.")
    rr = np.array(
        [
            np.array([float(v) for v in line.split()])[inds]
            for line in lines[1 : n_nodes + 1]
        ]
    )
    tris = np.array(
        [
            np.array([int(v) for v in line.split()])[inds]
            for line in lines[n_nodes + 2 : n_nodes + 2 + n_tris]
        ]
    )
    if swap:
        tris[:, [2, 1]] = tris[:, [1, 2]]
    tris -= 1
    logger.info(
        "Loaded surface from %s with %s nodes and %s triangles."
        % (fname_in, n_nodes, n_tris)
    )
    if n_items in [3, 4]:
        logger.info("Node normals were not included in the source file.")
    else:
        warn("Node normals were not read.")
    return (rr, tris)


@jit()
def _get_solids(tri_rrs, fros):
    """Compute _sum_solids_div total angle in chunks."""
    # NOTE: This incorporates the division by 4PI that used to be separate
    tot_angle = np.zeros((len(fros)))
    for ti in range(len(tri_rrs)):
        tri_rr = tri_rrs[ti]
        v1 = fros - tri_rr[0]
        v2 = fros - tri_rr[1]
        v3 = fros - tri_rr[2]
        v4 = np.empty((v1.shape[0], 3))
        _jit_cross(v4, v1, v2)
        triple = np.sum(v4 * v3, axis=1)
        l1 = np.sqrt(np.sum(v1 * v1, axis=1))
        l2 = np.sqrt(np.sum(v2 * v2, axis=1))
        l3 = np.sqrt(np.sum(v3 * v3, axis=1))
        s = (
            l1 * l2 * l3
            + np.sum(v1 * v2, axis=1) * l3
            + np.sum(v1 * v3, axis=1) * l2
            + np.sum(v2 * v3, axis=1) * l1
        )
        tot_angle -= np.arctan2(triple, s)
    return tot_angle


def _complete_sphere_surf(sphere, idx, level, complete=True):
    """Convert sphere conductor model to surface."""
    rad = sphere["layers"][idx]["rad"]
    r0 = sphere["r0"]
    surf = _tessellate_sphere_surf(level, rad=rad)
    surf["rr"] += r0
    if complete:
        complete_surface_info(surf, copy=False)
    surf["coord_frame"] = sphere["coord_frame"]
    return surf


@verbose
def dig_mri_distances(
    info,
    trans,
    subject,
    subjects_dir=None,
    dig_kinds="auto",
    exclude_frontal=False,
    on_defects="raise",
    verbose=None,
):
    """Compute distances between head shape points and the scalp surface.

    This function is useful to check that coregistration is correct.
    Unless outliers are present in the head shape points,
    one can assume an average distance around 2-3 mm.

    Parameters
    ----------
    %(info_not_none)s Must contain the head shape points in ``info['dig']``.
    trans : str | instance of Transform
        The head<->MRI transform. If str is passed it is the
        path to file on disk.
    subject : str
        The name of the subject.
    subjects_dir : str | None
        Directory containing subjects data. If None use
        the Freesurfer SUBJECTS_DIR environment variable.
    %(dig_kinds)s
    %(exclude_frontal)s
        Default is False.
    %(on_defects)s

        .. versionadded:: 1.0
    %(verbose)s

    Returns
    -------
    dists : array, shape (n_points,)
        The distances.

    See Also
    --------
    mne.bem.get_fitting_dig

    Notes
    -----
    .. versionadded:: 0.19
    """
    from .bem import get_fitting_dig

    pts = get_head_surf(
        subject,
        ("head-dense", "head", "bem"),
        subjects_dir=subjects_dir,
        on_defects=on_defects,
    )["rr"]
    trans = _get_trans(trans, fro="mri", to="head")[0]
    pts = apply_trans(trans, pts)
    info_dig = get_fitting_dig(info, dig_kinds, exclude_frontal=exclude_frontal)
    dists = _compute_nearest(pts, info_dig, return_dists=True)[1]
    return dists


def _mesh_borders(tris, mask):
    assert isinstance(mask, np.ndarray) and mask.ndim == 1
    edges = mesh_edges(tris)
    edges = edges.tocoo()
    border_edges = mask[edges.row] != mask[edges.col]
    return np.unique(edges.row[border_edges])


def _marching_cubes(image, level, smooth=0, fill_hole_size=None, use_flying_edges=True):
    """Compute marching cubes on a 3D image."""
    # vtkDiscreteMarchingCubes would be another option, but it merges
    # values at boundaries which is not what we want
    # https://kitware.github.io/vtk-examples/site/Cxx/Medical/GenerateModelsFromLabels/  # noqa: E501
    # Also vtkDiscreteFlyingEdges3D should be faster.
    # If we ever want not-discrete (continuous/float) marching cubes,
    # we should probably use vtkFlyingEdges3D rather than vtkMarchingCubes.
    from vtkmodules.util.numpy_support import numpy_to_vtk, vtk_to_numpy
    from vtkmodules.vtkCommonDataModel import vtkDataSetAttributes, vtkImageData
    from vtkmodules.vtkFiltersCore import vtkThreshold
    from vtkmodules.vtkFiltersGeneral import (
        vtkDiscreteFlyingEdges3D,
        vtkDiscreteMarchingCubes,
    )
    from vtkmodules.vtkFiltersGeometry import vtkGeometryFilter

    if image.ndim != 3:
        raise ValueError(f"3D data must be supplied, got {image.shape}")

    level = np.array(level)
    if level.ndim != 1 or level.size == 0 or level.dtype.kind not in "ui":
        raise TypeError(
            "level must be non-empty numeric or 1D array-like of int, "
            f"got {level.ndim}D array-like of {level.dtype} with "
            f"{level.size} elements"
        )

    # vtkImageData indexes as slice, row, col (Z, Y, X):
    # https://discourse.vtk.org/t/very-confused-about-imdata-matrix-index-order/6608/2
    # We can accomplish this by raveling with order='F' later, so we might as
    # well make a copy with Fortran order now.
    # We also use double as passing integer types directly can be problematic!
    image = np.array(image, dtype=float, order="F")
    image_shape = image.shape

    # fill holes
    if fill_hole_size is not None:
        for val in level:
            bin_image = image == val
            mask = image == 0  # don't go into other areas
            bin_image = binary_dilation(bin_image, iterations=fill_hole_size, mask=mask)
            image[bin_image] = val

    data_vtk = numpy_to_vtk(image.ravel(order="F"), deep=False)

    mc = vtkDiscreteFlyingEdges3D() if use_flying_edges else vtkDiscreteMarchingCubes()
    # create image
    imdata = vtkImageData()
    imdata.SetDimensions(image_shape)
    imdata.SetSpacing([1, 1, 1])
    imdata.SetOrigin([0, 0, 0])
    imdata.GetPointData().SetScalars(data_vtk)

    # compute marching cubes on smoothed data
    mc.SetNumberOfContours(len(level))
    for li, lev in enumerate(level):
        mc.SetValue(li, lev)
    mc.SetInputData(imdata)
    mc.Update()
    mc = _vtk_smooth(mc.GetOutput(), smooth)

    # get verts and triangles
    selector = vtkThreshold()
    selector.SetInputData(mc)
    dsa = vtkDataSetAttributes()
    selector.SetInputArrayToProcess(
        0,
        0,
        0,
        imdata.FIELD_ASSOCIATION_POINTS
        if use_flying_edges
        else imdata.FIELD_ASSOCIATION_CELLS,
        dsa.SCALARS,
    )
    geometry = vtkGeometryFilter()
    geometry.SetInputConnection(selector.GetOutputPort())

    out = list()
    for val in level:
        try:
            selector.SetLowerThreshold
        except AttributeError:
            selector.ThresholdBetween(val, val)
        else:
            # default SetThresholdFunction is between, so:
            selector.SetLowerThreshold(val)
            selector.SetUpperThreshold(val)
        geometry.Update()
        polydata = geometry.GetOutput()
        rr = vtk_to_numpy(polydata.GetPoints().GetData())
        tris = vtk_to_numpy(polydata.GetPolys().GetConnectivityArray()).reshape(-1, 3)
        rr = np.ascontiguousarray(rr)
        tris = np.ascontiguousarray(tris)
        out.append((rr, tris))
    return out


def _vtk_smooth(pd, smooth):
    _validate_type(smooth, "numeric", smooth)
    smooth = float(smooth)
    if not 0 <= smooth < 1:
        raise ValueError(
            "smoothing factor must be between 0 (inclusive) and "
            f"1 (exclusive), got {smooth}"
        )
    if smooth == 0:
        return pd
    from vtkmodules.vtkFiltersCore import vtkWindowedSincPolyDataFilter

    logger.info(f"    Smoothing by a factor of {smooth}")
    return_ndarray = False
    if isinstance(pd, dict):
        pd = _surface_to_polydata(pd)
        return_ndarray = True
    smoother = vtkWindowedSincPolyDataFilter()
    smoother.SetInputData(pd)
    smoother.SetNumberOfIterations(100)
    smoother.BoundarySmoothingOff()
    smoother.FeatureEdgeSmoothingOff()
    smoother.SetFeatureAngle(120.0)
    smoother.SetPassBand(1 - smooth)
    smoother.NonManifoldSmoothingOn()
    smoother.NormalizeCoordinatesOff()
    smoother.Update()
    out = smoother.GetOutput()
    if return_ndarray:
        out = _polydata_to_surface(out, normals=False)
    return out


_VOXELS_MAX = 1000  # define constant to avoid runtime issues


@fill_doc
def get_montage_volume_labels(
    montage, subject, subjects_dir=None, aseg="aparc+aseg", dist=2
):
    """Get regions of interest near channels from a Freesurfer parcellation.

    .. note:: This is applicable for channels inside the brain
              (intracranial electrodes).

    Parameters
    ----------
    %(montage)s
    %(subject)s
    %(subjects_dir)s
    %(aseg)s
    dist : float
        The distance in mm to use for identifying regions of interest.

    Returns
    -------
    labels : dict
        The regions of interest labels within ``dist`` of each channel.
    colors : dict
        The Freesurfer lookup table colors for the labels.
    """
    from ._freesurfer import _get_aseg, read_freesurfer_lut
    from .channels import DigMontage

    _validate_type(montage, DigMontage, "montage")
    _validate_type(dist, (int, float), "dist")

    if dist < 0 or dist > 10:
        raise ValueError("`dist` must be between 0 and 10")

    aseg, aseg_data = _get_aseg(aseg, subject, subjects_dir)

    # read freesurfer lookup table
    lut, fs_colors = read_freesurfer_lut()
    label_lut = {v: k for k, v in lut.items()}

    # assert that all the values in the aseg are in the labels
    assert all([idx in label_lut for idx in np.unique(aseg_data)])

    # get transform to surface RAS for distance units instead of voxels
    vox2ras_tkr = aseg.header.get_vox2ras_tkr()

    ch_dict = montage.get_positions()
    if ch_dict["coord_frame"] != "mri":
        raise RuntimeError(
            "Coordinate frame not supported, expected "
            '"mri", got ' + str(ch_dict["coord_frame"])
        )
    ch_coords = np.array(list(ch_dict["ch_pos"].values()))

    # convert to freesurfer voxel space
    ch_coords = apply_trans(
        np.linalg.inv(aseg.header.get_vox2ras_tkr()), ch_coords * 1000
    )
    labels = OrderedDict()
    for ch_name, ch_coord in zip(montage.ch_names, ch_coords):
        if np.isnan(ch_coord).any():
            labels[ch_name] = list()
        else:
            voxels = _voxel_neighbors(
                ch_coord,
                aseg_data,
                dist=dist,
                vox2ras_tkr=vox2ras_tkr,
                voxels_max=_VOXELS_MAX,
            )
            label_idxs = set([aseg_data[tuple(voxel)].astype(int) for voxel in voxels])
            labels[ch_name] = [label_lut[idx] for idx in label_idxs]

    all_labels = set([label for val in labels.values() for label in val])
    colors = {label: tuple(fs_colors[label][:3] / 255) + (1.0,) for label in all_labels}
    return labels, colors


def _get_neighbors(loc, image, voxels, thresh, dist_params):
    """Find all the neighbors above a threshold near a voxel."""
    neighbors = set()
    for axis in range(len(loc)):
        for i in (-1, 1):
            next_loc = np.array(loc)
            next_loc[axis] += i
            if thresh is not None:
                assert dist_params is None
                # must be above thresh, monotonically decreasing from
                # the peak and not already found
                next_loc = tuple(next_loc)
                if (
                    image[next_loc] > thresh
                    and image[next_loc] < image[loc]
                    and next_loc not in voxels
                ):
                    neighbors.add(next_loc)
            else:
                assert thresh is None
                dist, seed_fs_ras, vox2ras_tkr = dist_params
                next_loc_fs_ras = apply_trans(vox2ras_tkr, next_loc + 0.5)
                if np.linalg.norm(seed_fs_ras - next_loc_fs_ras) <= dist:
                    neighbors.add(tuple(next_loc))
    return neighbors


def _voxel_neighbors(
    seed,
    image,
    thresh=None,
    max_peak_dist=1,
    use_relative=True,
    dist=None,
    vox2ras_tkr=None,
    voxels_max=100,
):
    """Find voxels above a threshold contiguous with a seed location.

    Parameters
    ----------
    seed : tuple | ndarray
        The location in image coordinated to seed the algorithm.
    image : ndarray
        The image to search.
    thresh : float
        The threshold to use as a cutoff for what qualifies as a neighbor.
        Will be relative to the peak if ``use_relative`` or absolute if not.
    max_peak_dist : int
        The maximum number of voxels to search for the peak near
        the seed location.
    use_relative : bool
        If ``True``, the threshold will be relative to the peak, if
        ``False``, the threshold will be absolute.
    dist : float
        The distance in mm to include surrounding voxels.
    vox2ras_tkr : ndarray
        The voxel to surface RAS affine. Must not be None if ``dist``
        if not None.
    voxels_max : int
        The maximum size of the output ``voxels``.

    Returns
    -------
    voxels : set
        The set of locations including the ``seed`` voxel and
        surrounding that meet the criteria.

    .. note:: Either ``dist`` or ``thesh`` may be used but not both.
              When ``thresh`` is used, first a peak nearby the seed
              location is found and then voxels are only included if they
              decrease monotonically from the peak. When ``dist`` is used,
              only voxels within ``dist`` mm of the seed are included.
    """
    seed = np.array(seed).round().astype(int)
    assert ((dist is not None) + (thresh is not None)) == 1
    if thresh is not None:
        dist_params = None
        check_grid = image[
            tuple([slice(idx - max_peak_dist, idx + max_peak_dist + 1) for idx in seed])
        ]
        peak = (
            np.array(np.unravel_index(np.argmax(check_grid), check_grid.shape))
            - max_peak_dist
            + seed
        )
        voxels = neighbors = set([tuple(peak)])
        if use_relative:
            thresh *= image[tuple(peak)]
    else:
        assert vox2ras_tkr is not None
        seed_fs_ras = apply_trans(vox2ras_tkr, seed + 0.5)  # center of voxel
        dist_params = (dist, seed_fs_ras, vox2ras_tkr)
        voxels = neighbors = set([tuple(seed)])
    while neighbors and len(voxels) <= voxels_max:
        next_neighbors = set()
        for next_loc in neighbors:
            voxel_neighbors = _get_neighbors(
                next_loc, image, voxels, thresh, dist_params
            )
            # prevent looping back to already visited voxels
            voxel_neighbors = voxel_neighbors.difference(voxels)
            # add voxels not already visited to search next
            next_neighbors = next_neighbors.union(voxel_neighbors)
            # add new voxels that match the criteria to the overall set
            voxels = voxels.union(voxel_neighbors)
            if len(voxels) > voxels_max:
                break
        neighbors = next_neighbors  # start again checking all new neighbors
    return voxels<|MERGE_RESOLUTION|>--- conflicted
+++ resolved
@@ -8,26 +8,15 @@
 # Many of the computations in this code were derived from Matti Hämäläinen's
 # C code.
 
-<<<<<<< HEAD
-from collections import OrderedDict
-from copy import deepcopy
-from functools import partial, lru_cache
-=======
+import json
 import time
 import warnings
 from collections import OrderedDict
 from copy import deepcopy
 from functools import lru_cache, partial
->>>>>>> fcb59266
 from glob import glob
-import json
 from os import path as op
-<<<<<<< HEAD
 from pathlib import Path
-import time
-import warnings
-=======
->>>>>>> fcb59266
 
 import numpy as np
 from scipy.ndimage import binary_dilation
@@ -41,18 +30,14 @@
 from .parallel import parallel_func
 from .transforms import (
     Transform,
+    _angle_between_quats,
     _cart_to_sph,
+    _fit_matched_points,
     _get_trans,
+    _MatchedDisplacementFieldInterpolator,
     _pol_to_cart,
     apply_trans,
-<<<<<<< HEAD
-    Transform,
-    _fit_matched_points,
-    _MatchedDisplacementFieldInterpolator,
-    _angle_between_quats,
-=======
     transform_surface_to,
->>>>>>> fcb59266
 )
 from .utils import (
     _check_fname,
@@ -72,12 +57,9 @@
     warn,
 )
 
-<<<<<<< HEAD
 _helmet_path = Path(__file__).parent / "data" / "helmets"
 
 
-=======
->>>>>>> fcb59266
 ###############################################################################
 # AUTOMATED SURFACE FINDING
 
