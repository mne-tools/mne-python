# Author: Christian Brodbeck <christianbrodbeck@nyu.edu>
#
# License: BSD-3-Clause

from contextlib import nullcontext
import os.path as op
import os

import pytest
from numpy.testing import assert_allclose
import numpy as np

import mne
from mne.datasets import testing
from mne.io import read_info
from mne.io.kit.tests import data_dir as kit_data_dir
from mne.io.constants import FIFF
from mne.utils import get_config, catch_logging
from mne.channels import DigMontage
from mne.coreg import Coregistration
from mne.viz import _3d


data_path = testing.data_path(download=False)
raw_path = op.join(data_path, 'MEG', 'sample', 'sample_audvis_trunc_raw.fif')
fname_trans = op.join(data_path, 'MEG', 'sample',
                      'sample_audvis_trunc-trans.fif')
kit_raw_path = op.join(kit_data_dir, 'test_bin_raw.fif')
subjects_dir = op.join(data_path, 'subjects')
fid_fname = op.join(subjects_dir, 'sample', 'bem', 'sample-fiducials.fif')
ctf_raw_path = op.join(data_path, 'CTF', 'catch-alp-good-f.ds')
nirx_15_0_raw_path = op.join(data_path, 'NIRx', 'nirscout',
                             'nirx_15_0_recording', 'NIRS-2019-10-27_003.hdr')
nirsport2_raw_path = op.join(data_path, 'NIRx', 'nirsport_v2', 'aurora_2021_9',
                             '2021-10-01_002_config.hdr')
snirf_nirsport2_raw_path = op.join(data_path, 'SNIRF', 'NIRx', 'NIRSport2',
                                   '1.0.3', '2021-05-05_001.snirf')


class TstVTKPicker(object):
    """Class to test cell picking."""

    def __init__(self, mesh, cell_id, event_pos):
        self.mesh = mesh
        self.cell_id = cell_id
        self.point_id = None
        self.event_pos = event_pos

    def GetCellId(self):
        """Return the picked cell."""
        return self.cell_id

    def GetDataSet(self):
        """Return the picked mesh."""
        return self.mesh

    def GetPickPosition(self):
        """Return the picked position."""
        vtk_cell = self.mesh.GetCell(self.cell_id)
        cell = [vtk_cell.GetPointId(point_id) for point_id
                in range(vtk_cell.GetNumberOfPoints())]
        self.point_id = cell[0]
        return self.mesh.points[self.point_id]

    def GetEventPosition(self):
        """Return event position."""
        return self.event_pos


@pytest.mark.slowtest
@testing.requires_testing_data
@pytest.mark.parametrize(
    'inst_path', (raw_path, 'gen_montage', ctf_raw_path, nirx_15_0_raw_path,
                  nirsport2_raw_path, snirf_nirsport2_raw_path))
def test_coreg_gui_pyvista_file_support(inst_path, tmp_path,
                                        renderer_interactive_pyvistaqt):
    """Test reading supported files."""
    from mne.gui import coregistration

    if inst_path == 'gen_montage':
        # generate a montage fig to use as inst.
        tmp_info = read_info(raw_path)
        eeg_chans = []
        for pt in tmp_info['dig']:
            if pt['kind'] == FIFF.FIFFV_POINT_EEG:
                eeg_chans.append(f"EEG {pt['ident']:03d}")

        dig = DigMontage(dig=tmp_info['dig'],
                         ch_names=eeg_chans)
        inst_path = tmp_path / 'tmp-dig.fif'
        dig.save(inst_path)

    if inst_path == ctf_raw_path:
        ctx = pytest.warns(RuntimeWarning, match='MEG ref channel RMSP')
    elif inst_path == snirf_nirsport2_raw_path:  # TODO: This is maybe a bug?
        ctx = pytest.warns(RuntimeWarning, match='assuming "head"')
    else:
        ctx = nullcontext()
    with ctx:
        coregistration(inst=inst_path, subject='sample',
                       subjects_dir=subjects_dir)


@pytest.mark.slowtest
@testing.requires_testing_data
def test_coreg_gui_pyvista_basic(tmp_path, renderer_interactive_pyvistaqt,
                                 monkeypatch):
    """Test that using CoregistrationUI matches mne coreg."""
    from mne.gui import coregistration
    config = get_config()
    # the sample subject in testing has MRI fids
    assert op.isfile(op.join(
        subjects_dir, 'sample', 'bem', 'sample-fiducials.fif'))

    coreg = coregistration(subject='sample', subjects_dir=subjects_dir,
                           trans=fname_trans)
    assert coreg._lock_fids
    coreg._reset_fiducials()
    coreg.close()

    # make it always log the distances
    monkeypatch.setattr(_3d.logger, 'info', _3d.logger.warning)
    with catch_logging() as log:
        coreg = coregistration(inst=raw_path, subject='sample',
                               head_high_res=False,  # for speed
                               subjects_dir=subjects_dir, verbose='debug')
    log = log.getvalue()
    assert 'Total 16/78 points inside the surface' in log
    coreg._set_fiducials_file(fid_fname)
    assert coreg._fiducials_file == fid_fname

    # fitting (with scaling)
    assert not coreg._mri_scale_modified
    coreg._reset()
    coreg._reset_fitting_parameters()
    coreg._set_scale_mode("uniform")
    coreg._fits_fiducials()
    assert_allclose(coreg.coreg._scale,
                    np.array([97.46, 97.46, 97.46]) * 1e-2,
                    atol=1e-3)
    shown_scale = [coreg._widgets[f's{x}'].get_value() for x in 'XYZ']
    assert_allclose(shown_scale, coreg.coreg._scale * 100, atol=1e-2)
    coreg._set_icp_fid_match("nearest")
    coreg._set_scale_mode("3-axis")
    coreg._fits_icp()
    assert_allclose(coreg.coreg._scale,
                    np.array([104.43, 101.47, 125.78]) * 1e-2,
                    atol=1e-3)
    shown_scale = [coreg._widgets[f's{x}'].get_value() for x in 'XYZ']
    assert_allclose(shown_scale, coreg.coreg._scale * 100, atol=1e-2)
    coreg._set_scale_mode("None")
    coreg._set_icp_fid_match("matched")
    assert coreg._mri_scale_modified

    # unlock fiducials
    assert coreg._lock_fids
    coreg._set_lock_fids(False)
    assert not coreg._lock_fids

    # picking
    assert not coreg._mri_fids_modified
    vtk_picker = TstVTKPicker(coreg._surfaces['head'], 0, (0, 0))
    coreg._on_mouse_move(vtk_picker, None)
    coreg._on_button_press(vtk_picker, None)
    coreg._on_pick(vtk_picker, None)
    coreg._on_button_release(vtk_picker, None)
    coreg._on_pick(vtk_picker, None)  # also pick when locked
    assert coreg._mri_fids_modified

    # lock fiducials
    coreg._set_lock_fids(True)
    assert coreg._lock_fids

    # fitting (no scaling)
    assert coreg._nasion_weight == 10.
    coreg._set_point_weight(11., 'nasion')
    assert coreg._nasion_weight == 11.
    coreg._fit_fiducials()
    with catch_logging() as log:
        coreg._redraw()  # actually emit the log
    log = log.getvalue()
    assert 'Total 6/78 points inside the surface' in log
    with catch_logging() as log:
        coreg._fit_icp()
        coreg._redraw()
    log = log.getvalue()
    assert 'Total 38/78 points inside the surface' in log
    assert coreg.coreg._extra_points_filter is None
    coreg._omit_hsp()
    with catch_logging() as log:
        coreg._redraw()
    log = log.getvalue()
    assert 'Total 29/53 points inside the surface' in log
    assert coreg.coreg._extra_points_filter is not None
    coreg._reset_omit_hsp_filter()
    with catch_logging() as log:
        coreg._redraw()
    log = log.getvalue()
    assert 'Total 38/78 points inside the surface' in log
    assert coreg.coreg._extra_points_filter is None

    assert coreg._grow_hair == 0
    coreg._fit_fiducials()  # go back to few inside to start
    with catch_logging() as log:
        coreg._redraw()
    log = log.getvalue()
    assert 'Total 6/78 points inside the surface' in log
    norm = np.linalg.norm(coreg._head_geo['rr'])  # what's used for inside
    assert_allclose(norm, 5.949288, atol=1e-3)
    coreg._set_grow_hair(20.0)
    with catch_logging() as log:
        coreg._redraw()
    assert coreg._grow_hair == 20.0
    norm = np.linalg.norm(coreg._head_geo['rr'])
    assert_allclose(norm, 6.555220, atol=1e-3)  # outward
    log = log.getvalue()
    assert 'Total 8/78 points inside the surface' in log  # more outside now

    # visualization
    assert not coreg._helmet
    coreg._set_helmet(True)
    assert coreg._helmet
    assert coreg._orient_glyphs
    assert coreg._scale_by_distance
    assert coreg._mark_inside
    assert_allclose(
        coreg._head_opacity,
        float(config.get('MNE_COREG_HEAD_OPACITY', '0.8')))
    assert coreg._hpi_coils
    assert coreg._eeg_channels
    assert coreg._head_shape_points
    assert coreg._scale_mode == 'None'
    assert coreg._icp_fid_match == 'matched'
    assert coreg._head_resolution is False

    assert coreg._trans_modified
    tmp_trans = tmp_path / 'tmp-trans.fif'
    coreg._save_trans(tmp_trans)
    assert not coreg._trans_modified
    assert op.isfile(tmp_trans)

<<<<<<< HEAD
    # Coregistration instance should survive after closing the GUI
    coreg.close()
    assert isinstance(coreg.coreg, Coregistration)

    # Fullscreen mode
    coreg = coregistration(
        subject='sample', subjects_dir=subjects_dir, fullscreen=True
    )
=======
    # first, disable auto cleanup
    coreg._renderer._window_close_disconnect(after=True)
    # test _close_callback()
    coreg.close()
    coreg._widgets['close_dialog'].trigger('Discard')  # do not save
    coreg._clean()  # finally, cleanup internal structures

    # Coregistration instance should survive
    assert isinstance(coreg.coreg, Coregistration)


@pytest.mark.slowtest
@testing.requires_testing_data
def test_coreg_gui_notebook(renderer_notebook, nbexec):
    """Test the coregistration UI in a notebook."""
    import os
    import mne
    from mne.datasets import testing
    from mne.gui import coregistration
    mne.viz.set_3d_backend('notebook')  # set the 3d backend
    with mne.utils.modified_env(_MNE_FAKE_HOME_DIR=None):
        data_path = testing.data_path(download=False)
    subjects_dir = os.path.join(data_path, 'subjects')
    coregistration(subject='sample', subjects_dir=subjects_dir)


@pytest.mark.slowtest
def test_no_sparse_head(subjects_dir_tmp, renderer_interactive_pyvistaqt,
                        monkeypatch):
    """Test mne.gui.coregistration with no sparse head."""
    from mne.gui import coregistration
    subject = 'sample'
    out_rr, out_tris = mne.read_surface(
        op.join(subjects_dir_tmp, subject, 'bem', 'outer_skin.surf'))
    for head in ('sample-head.fif', 'outer_skin.surf'):
        os.remove(op.join(subjects_dir_tmp, subject, 'bem', head))
    # Avoid actually doing the decimation (it's slow)
    monkeypatch.setattr(
        mne.coreg, 'decimate_surface',
        lambda rr, tris, n_triangles: (out_rr, out_tris))
    with pytest.warns(RuntimeWarning, match='No low-resolution head found'):
        coreg = coregistration(
            inst=raw_path, subject=subject, subjects_dir=subjects_dir_tmp)
>>>>>>> 5af527d3
    coreg.close()<|MERGE_RESOLUTION|>--- conflicted
+++ resolved
@@ -239,16 +239,6 @@
     assert not coreg._trans_modified
     assert op.isfile(tmp_trans)
 
-<<<<<<< HEAD
-    # Coregistration instance should survive after closing the GUI
-    coreg.close()
-    assert isinstance(coreg.coreg, Coregistration)
-
-    # Fullscreen mode
-    coreg = coregistration(
-        subject='sample', subjects_dir=subjects_dir, fullscreen=True
-    )
-=======
     # first, disable auto cleanup
     coreg._renderer._window_close_disconnect(after=True)
     # test _close_callback()
@@ -258,6 +248,11 @@
 
     # Coregistration instance should survive
     assert isinstance(coreg.coreg, Coregistration)
+
+    # Fullscreen mode
+    coreg = coregistration(
+        subject='sample', subjects_dir=subjects_dir, fullscreen=True
+    )
 
 
 @pytest.mark.slowtest
@@ -292,5 +287,4 @@
     with pytest.warns(RuntimeWarning, match='No low-resolution head found'):
         coreg = coregistration(
             inst=raw_path, subject=subject, subjects_dir=subjects_dir_tmp)
->>>>>>> 5af527d3
     coreg.close()