--- conflicted
+++ resolved
@@ -38,11 +38,8 @@
 
 Bugs
 ~~~~
-<<<<<<< HEAD
 - Fix bug in :func:`mne.io.read_raw_eeglab` where unlabeled fiducials causde reading errors (:gh:`11074` by :newcontrib:`Sebastiaan Mathot`)
-=======
 - Fix bug in :func:`mne.time_frequency.read_csd` that returned ``projs`` as a list of dict instead of :class:`mne.Projection` (:gh:`11072` by :newcontrib:`Chetan Gohil`)
->>>>>>> 6ff1ea38
 - Fix bug in :func:`mne.decoding.TimeFrequency` that prevented cloning if constructor arguments were modified (:gh:`11004` by :newcontrib:`Daniel Carlström Schad`)
 - Fix bug in :class:`mne.viz.Brain` constructor where the first argument was named ``subject_id`` instead of ``subject`` (:gh:`11049` by `Eric Larson`_)
 - Document ``height`` and ``weight`` keys of  ``subject_info`` entry in :class:`mne.Info` (:gh:`11019` by :newcontrib:`Sena Er`)
