"""Functions to make 3D plots with M/EEG data."""

# Authors: Alexandre Gramfort <alexandre.gramfort@inria.fr>
#          Denis Engemann <denis.engemann@gmail.com>
#          Martin Luessi <mluessi@nmr.mgh.harvard.edu>
#          Eric Larson <larson.eric.d@gmail.com>
#          Mainak Jas <mainak@neuro.hut.fi>
#          Mark Wronkiewicz <wronk.mark@gmail.com>
#
# License: Simplified BSD

import os
import os.path as op
import warnings
from collections.abc import Iterable
from dataclasses import dataclass
from functools import partial
from itertools import cycle
from typing import Optional
from pathlib import Path

import numpy as np
from scipy.stats import rankdata
from scipy.spatial import ConvexHull, Delaunay
from scipy.spatial.distance import cdist

from ._dipole import _check_concat_dipoles, _plot_dipole_mri_outlines, _plot_dipole_3d
from ..defaults import DEFAULTS
from ..fixes import _crop_colorbar, _get_img_fdata
from .._freesurfer import (
    _read_mri_info,
    _check_mri,
    _get_head_surface,
    _get_skull_surface,
    read_freesurfer_lut,
)
from .._fiff.tag import _loc_to_coil_trans
from .._fiff.pick import (
    pick_types,
    channel_type,
    pick_info,
    _FNIRS_CH_TYPES_SPLIT,
    _MEG_CH_TYPES_SPLIT,
)
from .._fiff.constants import FIFF
from .._fiff.meas_info import read_fiducials, create_info, Info
from ..surface import (
    get_meg_helmet_surf,
    _read_mri_surface,
    _DistanceQuery,
    _project_onto_surface,
    _reorder_ccw,
    _CheckInside,
)
from ..transforms import (
    apply_trans,
    rot_to_quat,
    combine_transforms,
    _get_trans,
    _ensure_trans,
    Transform,
    rotation,
    read_ras_mni_t,
    _print_coord_trans,
    _find_trans,
    transform_surface_to,
    _frame_to_str,
    _get_transforms_to_coord_frame,
)
from ..utils import (
    get_subjects_dir,
    logger,
    _check_subject,
    verbose,
    warn,
    check_version,
    fill_doc,
    _pl,
    get_config,
    _import_nibabel,
    _ensure_int,
    _validate_type,
    _check_option,
    _to_rgb,
)
from .utils import (
    _get_color_list,
    _get_cmap,
    plt_show,
    tight_layout,
    figure_nobar,
    _check_time_unit,
)
<<<<<<< HEAD
from ..bem import ConductorModel, _bem_find_surface, _ensure_bem_surfaces
from .evoked_field import EvokedField
=======

>>>>>>> 50f084b5

verbose_dec = verbose
FIDUCIAL_ORDER = (FIFF.FIFFV_POINT_LPA, FIFF.FIFFV_POINT_NASION, FIFF.FIFFV_POINT_RPA)


# XXX: to unify with digitization
def _fiducial_coords(points, coord_frame=None):
    """Generate 3x3 array of fiducial coordinates."""
    points = points or []  # None -> list
    if coord_frame is not None:
        points = [p for p in points if p["coord_frame"] == coord_frame]
    points_ = {p["ident"]: p for p in points if p["kind"] == FIFF.FIFFV_POINT_CARDINAL}
    if points_:
        return np.array([points_[i]["r"] for i in FIDUCIAL_ORDER])
    else:
        # XXX eventually this should probably live in montage.py
        if coord_frame is None or coord_frame == FIFF.FIFFV_COORD_HEAD:
            # Try converting CTF HPI coils to fiducials
            out = np.empty((3, 3))
            out.fill(np.nan)
            for p in points:
                if p["kind"] == FIFF.FIFFV_POINT_HPI:
                    if np.isclose(p["r"][1:], 0, atol=1e-6).all():
                        out[0 if p["r"][0] < 0 else 2] = p["r"]
                    elif np.isclose(p["r"][::2], 0, atol=1e-6).all():
                        out[1] = p["r"]
            if np.isfinite(out).all():
                return out
        return np.array([])


@fill_doc
def plot_head_positions(
    pos,
    mode="traces",
    cmap="viridis",
    direction="z",
    show=True,
    destination=None,
    info=None,
    color="k",
    axes=None,
):
    """Plot head positions.

    Parameters
    ----------
    pos : ndarray, shape (n_pos, 10) | list of ndarray
        The head position data. Can also be a list to treat as a
        concatenation of runs.
    mode : str
        Can be 'traces' (default) to show position and quaternion traces,
        or 'field' to show the position as a vector field over time.
    cmap : colormap
        Colormap to use for the trace plot, default is "viridis".
    direction : str
        Can be any combination of "x", "y", or "z" (default: "z") to show
        directional axes in "field" mode.
    show : bool
        Show figure if True. Defaults to True.
    destination : str | array-like, shape (3,) | None
        The destination location for the head, assumed to be in head
        coordinates. See :func:`mne.preprocessing.maxwell_filter` for
        details.

        .. versionadded:: 0.16
    %(info)s If provided, will be used to show the destination position when
        ``destination is None``, and for showing the MEG sensors.

        .. versionadded:: 0.16
    color : color object
        The color to use for lines in ``mode == 'traces'`` and quiver
        arrows in ``mode == 'field'``.

        .. versionadded:: 0.16
    axes : array-like, shape (3, 2)
        The matplotlib axes to use. Only used for ``mode == 'traces'``.

        .. versionadded:: 0.16

    Returns
    -------
    fig : instance of matplotlib.figure.Figure
        The figure.
    """
    from ..chpi import head_pos_to_trans_rot_t
    from ..preprocessing.maxwell import _check_destination
    import matplotlib.pyplot as plt

    _check_option("mode", mode, ["traces", "field"])
    dest_info = dict(dev_head_t=None) if info is None else info
    destination = _check_destination(destination, dest_info, head_frame=True)
    if destination is not None:
        destination = _ensure_trans(destination, "head", "meg")  # probably inv
        destination = destination["trans"][:3].copy()
        destination[:, 3] *= 1000

    if not isinstance(pos, (list, tuple)):
        pos = [pos]
    for ii, p in enumerate(pos):
        p = np.array(p, float)
        if p.ndim != 2 or p.shape[1] != 10:
            raise ValueError(
                "pos (or each entry in pos if a list) must be "
                "dimension (N, 10), got %s" % (p.shape,)
            )
        if ii > 0:  # concatenation
            p[:, 0] += pos[ii - 1][-1, 0] - p[0, 0]
        pos[ii] = p
    borders = np.cumsum([len(pp) for pp in pos])
    pos = np.concatenate(pos, axis=0)
    trans, rot, t = head_pos_to_trans_rot_t(pos)  # also ensures pos is okay
    # trans, rot, and t are for dev_head_t, but what we really want
    # is head_dev_t (i.e., where the head origin is in device coords)
    use_trans = (
        np.einsum("ijk,ik->ij", rot[:, :3, :3].transpose([0, 2, 1]), -trans) * 1000
    )
    use_rot = rot.transpose([0, 2, 1])
    use_quats = -pos[:, 1:4]  # inverse (like doing rot.T)
    surf = rrs = lims = None
    if info is not None:
        meg_picks = pick_types(info, meg=True, ref_meg=False, exclude=())
        if len(meg_picks) > 0:
            rrs = 1000 * np.array(
                [info["chs"][pick]["loc"][:3] for pick in meg_picks], float
            )
            if mode == "traces":
                lims = np.array((rrs.min(0), rrs.max(0))).T
            else:  # mode == 'field'
                surf = get_meg_helmet_surf(info)
                transform_surface_to(surf, "meg", info["dev_head_t"], copy=False)
                surf["rr"] *= 1000.0
    helmet_color = DEFAULTS["coreg"]["helmet_color"]
    if mode == "traces":
        if axes is None:
            axes = plt.subplots(3, 2, sharex=True)[1]
        else:
            axes = np.array(axes)
        if axes.shape != (3, 2):
            raise ValueError("axes must have shape (3, 2), got %s" % (axes.shape,))
        fig = axes[0, 0].figure

        labels = ["xyz", ("$q_1$", "$q_2$", "$q_3$")]
        for ii, (quat, coord) in enumerate(zip(use_quats.T, use_trans.T)):
            axes[ii, 0].plot(t, coord, color, lw=1.0, zorder=3)
            axes[ii, 0].set(ylabel=labels[0][ii], xlim=t[[0, -1]])
            axes[ii, 1].plot(t, quat, color, lw=1.0, zorder=3)
            axes[ii, 1].set(ylabel=labels[1][ii], xlim=t[[0, -1]])
            for b in borders[:-1]:
                for jj in range(2):
                    axes[ii, jj].axvline(t[b], color="r")
        for ii, title in enumerate(("Position (mm)", "Rotation (quat)")):
            axes[0, ii].set(title=title)
            axes[-1, ii].set(xlabel="Time (s)")
        if rrs is not None:
            pos_bads = np.any(
                [
                    (use_trans[:, ii] <= lims[ii, 0])
                    | (use_trans[:, ii] >= lims[ii, 1])
                    for ii in range(3)
                ],
                axis=0,
            )
            for ii in range(3):
                oidx = list(range(ii)) + list(range(ii + 1, 3))
                # knowing it will generally be spherical, we can approximate
                # how far away we are along the axis line by taking the
                # point to the left and right with the smallest distance
                dists = cdist(rrs[:, oidx], use_trans[:, oidx])
                left = rrs[:, [ii]] < use_trans[:, ii]
                left_dists_all = dists.copy()
                left_dists_all[~left] = np.inf
                # Don't show negative Z direction
                if ii != 2 and np.isfinite(left_dists_all).any():
                    idx = np.argmin(left_dists_all, axis=0)
                    left_dists = rrs[idx, ii]
                    bads = (
                        ~np.isfinite(left_dists_all[idx, np.arange(len(idx))])
                        | pos_bads
                    )
                    left_dists[bads] = np.nan
                    axes[ii, 0].plot(
                        t, left_dists, color=helmet_color, ls="-", lw=0.5, zorder=2
                    )
                else:
                    axes[ii, 0].axhline(
                        lims[ii][0], color=helmet_color, ls="-", lw=0.5, zorder=2
                    )
                right_dists_all = dists
                right_dists_all[left] = np.inf
                if np.isfinite(right_dists_all).any():
                    idx = np.argmin(right_dists_all, axis=0)
                    right_dists = rrs[idx, ii]
                    bads = (
                        ~np.isfinite(right_dists_all[idx, np.arange(len(idx))])
                        | pos_bads
                    )
                    right_dists[bads] = np.nan
                    axes[ii, 0].plot(
                        t, right_dists, color=helmet_color, ls="-", lw=0.5, zorder=2
                    )
                else:
                    axes[ii, 0].axhline(
                        lims[ii][1], color=helmet_color, ls="-", lw=0.5, zorder=2
                    )

        for ii in range(3):
            axes[ii, 1].set(ylim=[-1, 1])

        if destination is not None:
            vals = np.array(
                [destination[:, 3], rot_to_quat(destination[:, :3])]
            ).T.ravel()
            for ax, val in zip(fig.axes, vals):
                ax.axhline(val, color="r", ls=":", zorder=2, lw=1.0)

    else:  # mode == 'field':
        from matplotlib.colors import Normalize
        from mpl_toolkits.mplot3d.art3d import Line3DCollection
        from mpl_toolkits.mplot3d import Axes3D  # noqa: F401, analysis:ignore

        fig, ax = plt.subplots(1, subplot_kw=dict(projection="3d"))

        # First plot the trajectory as a colormap:
        # http://matplotlib.org/examples/pylab_examples/multicolored_line.html
        pts = use_trans[:, np.newaxis]
        segments = np.concatenate([pts[:-1], pts[1:]], axis=1)
        norm = Normalize(t[0], t[-2])
        lc = Line3DCollection(segments, cmap=cmap, norm=norm)
        lc.set_array(t[:-1])
        ax.add_collection(lc)
        # now plot the head directions as a quiver
        dir_idx = dict(x=0, y=1, z=2)
        kwargs = dict(pivot="tail")
        for d, length in zip(direction, [5.0, 2.5, 1.0]):
            use_dir = use_rot[:, :, dir_idx[d]]
            # draws stems, then heads
            array = np.concatenate((t, np.repeat(t, 2)))
            ax.quiver(
                use_trans[:, 0],
                use_trans[:, 1],
                use_trans[:, 2],
                use_dir[:, 0],
                use_dir[:, 1],
                use_dir[:, 2],
                norm=norm,
                cmap=cmap,
                array=array,
                length=length,
                **kwargs,
            )
            if destination is not None:
                ax.quiver(
                    destination[0, 3],
                    destination[1, 3],
                    destination[2, 3],
                    destination[dir_idx[d], 0],
                    destination[dir_idx[d], 1],
                    destination[dir_idx[d], 2],
                    color=color,
                    length=length,
                    **kwargs,
                )
        mins = use_trans.min(0)
        maxs = use_trans.max(0)
        if surf is not None:
            ax.plot_trisurf(
                *surf["rr"].T,
                triangles=surf["tris"],
                color=helmet_color,
                alpha=0.1,
                shade=False,
            )
            ax.scatter(*rrs.T, s=1, color=helmet_color)
            mins = np.minimum(mins, rrs.min(0))
            maxs = np.maximum(maxs, rrs.max(0))
        scale = (maxs - mins).max() / 2.0
        xlim, ylim, zlim = (maxs + mins)[:, np.newaxis] / 2.0 + [-scale, scale]
        ax.set(xlabel="x", ylabel="y", zlabel="z", xlim=xlim, ylim=ylim, zlim=zlim)
        _set_aspect_equal(ax)
        ax.view_init(30, 45)
    tight_layout(fig=fig)
    plt_show(show)
    return fig


def _set_aspect_equal(ax):
    # XXX recent MPL throws an error for 3D axis aspect setting, not much
    # we can do about it at this point
    try:
        ax.set_aspect("equal")
    except NotImplementedError:
        pass


@verbose
def plot_evoked_field(
    evoked,
    surf_maps,
    time=None,
    time_label="t = %0.0f ms",
    n_jobs=None,
    fig=None,
    vmax=None,
    n_contours=21,
    *,
    show_density=True,
    alpha=None,
    interpolation="nearest",
    interaction="terrain",
    time_viewer="auto",
    verbose=None,
):
    """Plot MEG/EEG fields on head surface and helmet in 3D.

    Parameters
    ----------
    evoked : instance of mne.Evoked
        The evoked object.
    surf_maps : list
        The surface mapping information obtained with make_field_map.
    time : float | None
        The time point at which the field map shall be displayed. If None,
        the average peak latency (across sensor types) is used.
    time_label : str | None
        How to print info about the time instant visualized.
    %(n_jobs)s
    fig : Figure3D | Brain | None
        If None (default), a new figure will be created, otherwise it will
        plot into the given figure.

        .. versionadded:: 0.20
        .. versionadded:: 1.4
            ``fig`` can also be a ``Brain`` figure.
    vmax : float | dict | None
        Maximum intensity. Can be a dictionary with two entries ``"eeg"`` and ``"meg"``
        to specify separate values for EEG and MEG fields respectively. Can be
        ``None`` to use the maximum value of the data.

        .. versionadded:: 0.21
        .. versionadded:: 1.4
            ``vmax`` can be a dictionary to specify separate values for EEG and
            MEG fields.
    n_contours : int
        The number of contours.

        .. versionadded:: 0.21
    alpha : float | dict | None
        Opacity of the meshes (between 0 and 1). Can be a dictionary with two
        entries ``"eeg"`` and ``"meg"`` to specify separate values for EEG and
        MEG fields respectively. Can be ``None`` to use 1.0 when a single field
        map is shown, or ``dict(eeg=1.0, meg=0.5)`` when both field maps are shown.

        .. versionadded:: 1.4
    %(interpolation_brain_time)s

        .. versionadded:: 1.4
    %(interaction_scene)s
        Defaults to ``'terrain'``.

        .. versionadded:: 1.1
    time_viewer : bool | str
        Display time viewer GUI. Can also be ``"auto"``, which will mean
        ``True`` for the PyVista backend and ``False`` otherwise.
    %(verbose)s

    Returns
    -------
    fig : EvokedField
        The artist that is drawing the evoked field.
    """
    return EvokedField(
        evoked,
        surf_maps,
        time=time,
        time_label=time_label,
        n_jobs=n_jobs,
        fig=fig,
        vmax=vmax,
        n_contours=n_contours,
        show_density=show_density,
        alpha=alpha,
        interpolation=interpolation,
        interaction=interaction,
        time_viewer=time_viewer,
        verbose=verbose,
    )


@verbose
def plot_alignment(
    info=None,
    trans=None,
    subject=None,
    subjects_dir=None,
    surfaces="auto",
    coord_frame="auto",
    meg=None,
    eeg="original",
    fwd=None,
    dig=False,
    ecog=True,
    src=None,
    mri_fiducials=False,
    bem=None,
    seeg=True,
    fnirs=True,
    show_axes=False,
    dbs=True,
    fig=None,
    interaction="terrain",
    sensor_colors=None,
    verbose=None,
):
    """Plot head, sensor, and source space alignment in 3D.

    Parameters
    ----------
    %(info)s If None (default), no sensor information will be shown.
    %(trans)s "auto" will load trans from the FreeSurfer directory
        specified by ``subject`` and ``subjects_dir`` parameters.

        .. versionchanged:: 0.19
            Support for 'fsaverage' argument.
    %(subject)s Can be omitted if ``src`` is provided.
    %(subjects_dir)s
    surfaces : str | list | dict
        Surfaces to plot. Supported values:

        * scalp: one of 'head', 'outer_skin' (alias for 'head'),
          'head-dense', or 'seghead' (alias for 'head-dense')
        * skull: 'outer_skull', 'inner_skull', 'brain' (alias for
          'inner_skull')
        * brain: one of 'pial', 'white', 'inflated', or 'brain'
          (alias for 'pial').

        Can be dict to specify alpha values for each surface. Use None
        to specify default value. Specified values must be between 0 and 1.
        for example::

            surfaces=dict(brain=0.4, outer_skull=0.6, head=None)

        Defaults to 'auto', which will look for a head surface and plot
        it if found.

        .. note:: For single layer BEMs it is recommended to use ``'brain'``.
    coord_frame : 'auto' | 'head' | 'meg' | 'mri'
        The coordinate frame to use. If ``'auto'`` (default), chooses ``'mri'``
        if ``trans`` was passed, and ``'head'`` otherwise.

        .. versionchanged:: 1.0
           Defaults to ``'auto'``.
    %(meg)s
    %(eeg)s
    %(fwd)s
    dig : bool | 'fiducials'
        If True, plot the digitization points; 'fiducials' to plot fiducial
        points only.
    %(ecog)s
    src : instance of SourceSpaces | None
        If not None, also plot the source space points.
    mri_fiducials : bool | str | path-like
        Plot MRI fiducials (default False). If ``True``, look for a file with
        the canonical name (``bem/{subject}-fiducials.fif``). If ``str``,
        it can be ``'estimated'`` to use :func:`mne.coreg.get_mni_fiducials`,
        otherwise it should provide the full path to the fiducials file.

        .. versionadded:: 0.22
           Support for ``'estimated'``.
    bem : list of dict | instance of ConductorModel | None
        Can be either the BEM surfaces (list of dict), a BEM solution or a
        sphere model. If None, we first try loading
        ``'$SUBJECTS_DIR/$SUBJECT/bem/$SUBJECT-$SOURCE.fif'``, and then look
        for ``'$SUBJECT*$SOURCE.fif'`` in the same directory. For
        ``'outer_skin'``, the subjects bem and bem/flash folders are searched.
        Defaults to None.
    %(seeg)s
    %(fnirs)s
        .. versionadded:: 0.20
    show_axes : bool
        If True (default False), coordinate frame axis indicators will be
        shown:

        * head in pink.
        * MRI in gray (if ``trans is not None``).
        * MEG in blue (if MEG sensors are present).

        .. versionadded:: 0.16
    %(dbs)s
    fig : Figure3D | None
        PyVista scene in which to plot the alignment.
        If ``None``, creates a new 600x600 pixel figure with black background.

        .. versionadded:: 0.16
    %(interaction_scene)s

        .. versionadded:: 0.16
        .. versionchanged:: 1.0
           Defaults to ``'terrain'``.
    sensor_colors : array-like | None
        Colors to use for the sensor glyphs. Can be list-like of color strings
        (length ``n_sensors``) or array-like of RGB(A) values (shape
        ``(n_sensors, 3)`` or ``(n_sensors, 4)``). ``None`` (the default) uses
        the default sensor colors for the :func:`~mne.viz.plot_alignment` GUI.
    %(verbose)s

    Returns
    -------
    fig : instance of Figure3D
        The figure.

    See Also
    --------
    mne.viz.plot_bem

    Notes
    -----
    This function serves the purpose of checking the validity of the many
    different steps of source reconstruction:

    - Transform matrix (keywords ``trans``, ``meg`` and ``mri_fiducials``),
    - BEM surfaces (keywords ``bem`` and ``surfaces``),
    - sphere conductor model (keywords ``bem`` and ``surfaces``) and
    - source space (keywords ``surfaces`` and ``src``).

    .. versionadded:: 0.15
    """
    # Update the backend
    from .backends.renderer import _get_renderer
    from ..bem import ConductorModel, _bem_find_surface, _ensure_bem_surfaces
    from ..source_space._source_space import _ensure_src

    meg, eeg, fnirs, warn_meg = _handle_sensor_types(meg, eeg, fnirs)
    _check_option("interaction", interaction, ["trackball", "terrain"])

    info = create_info(1, 1000.0, "misc") if info is None else info
    _validate_type(info, "info")

    # Handle surfaces:
    if surfaces == "auto" and trans is None:
        surfaces = list()  # if no `trans` can't plot mri surfaces
    if isinstance(surfaces, str):
        surfaces = [surfaces]
    if isinstance(surfaces, dict):
        user_alpha = surfaces.copy()
        for key, val in user_alpha.items():
            _validate_type(key, "str", f"surfaces key {repr(key)}")
            _validate_type(val, (None, "numeric"), f"surfaces[{repr(key)}]")
            if val is not None:
                user_alpha[key] = float(val)
                if not 0 <= user_alpha[key] <= 1:
                    raise ValueError(
                        f"surfaces[{repr(key)}] ({val}) must be" " between 0 and 1"
                    )
    else:
        user_alpha = {}
    surfaces = list(surfaces)
    for si, s in enumerate(surfaces):
        _validate_type(s, "str", f"surfaces[{si}]")

    bem = _ensure_bem_surfaces(bem, extra_allow=(ConductorModel, None))
    assert isinstance(bem, ConductorModel) or bem is None

    _check_option("coord_frame", coord_frame, ["head", "meg", "mri", "auto"])
    if coord_frame == "auto":
        coord_frame = "head" if trans is None else "mri"

    if src is not None:
        src = _ensure_src(src)
        src_subject = src._subject
        subject = src_subject if subject is None else subject
        if src_subject is not None and subject != src_subject:
            raise ValueError(
                f'subject ("{subject}") did not match the '
                f'subject name in src ("{src_subject}")'
            )
    # configure transforms
    if isinstance(trans, str) and trans == "auto":
        subjects_dir = get_subjects_dir(subjects_dir, raise_error=True)
        trans = _find_trans(subject, subjects_dir)
    trans, trans_type = _get_trans(trans, fro="head", to="mri")

    picks = pick_types(
        info,
        meg=("sensors" in meg),
        ref_meg=("ref" in meg),
        eeg=(len(eeg) > 0),
        ecog=ecog,
        seeg=seeg,
        dbs=dbs,
        fnirs=(len(fnirs) > 0),
    )
    if trans_type == "identity":
        # Some stuff is natively in head coords, others in MRI coords
        msg = (
            "A head<->mri transformation matrix (trans) is required "
            f"to plot %s in {coord_frame} coordinates, "
            "`trans=None` is not allowed"
        )
        if fwd is not None:
            fwd_frame = _frame_to_str[fwd["coord_frame"]]
            if fwd_frame != coord_frame:
                raise ValueError(msg % f"a {fwd_frame}-coordinate forward solution")
        if src is not None:
            src_frame = _frame_to_str[src[0]["coord_frame"]]
            if src_frame != coord_frame:
                raise ValueError(msg % f"a {src_frame}-coordinate source space")
        if mri_fiducials is not False and coord_frame != "mri":
            raise ValueError(msg % "mri fiducials")
        # only enforce needing `trans` if there are channels in "head"/"device"
        if picks.size and coord_frame == "mri":
            raise ValueError(msg % "sensors")
        # if only plotting sphere model no trans needed
        if bem is not None:
            if not bem["is_sphere"]:
                if coord_frame != "mri":
                    raise ValueError(msg % "a BEM")
            elif surfaces not in (["brain"], []):  # can only plot these
                raise ValueError(msg % (", ".join(surfaces) + " surfaces"))
        elif len(surfaces) > 0 and coord_frame != "mri":
            raise ValueError(msg % (", ".join(surfaces) + " surfaces"))
        trans = Transform("head", "mri")  # not used so just use identity
    # get transforms
    head_mri_t = _get_trans(trans, "head", "mri")[0]
    to_cf_t = _get_transforms_to_coord_frame(info, head_mri_t, coord_frame=coord_frame)

    # Surfaces:
    # both the head and helmet will be in MRI coordinates after this
    surfs = dict()

    # Brain surface:
    brain = sorted(set(surfaces) & set(["brain", "pial", "white", "inflated"]))
    if len(brain) > 1:
        raise ValueError(f"Only one brain surface can be plotted, got {brain}.")
    brain = brain[0] if brain else False
    if brain is not False:
        surfaces.pop(surfaces.index(brain))
        if bem is not None and bem["is_sphere"] and brain == "brain":
            surfs["lh"] = _bem_find_surface(bem, "brain")
        else:
            brain = "pial" if brain == "brain" else brain
            subjects_dir = get_subjects_dir(subjects_dir, raise_error=True)
            for hemi in ["lh", "rh"]:
                brain_fname = subjects_dir / subject / "surf" / f"{hemi}.{brain}"
                if not brain_fname.is_file():
                    raise RuntimeError(
                        f"No brain surface found for subject {subject}, "
                        f"expected {brain_fname} to exist"
                    )
                surfs[hemi] = _read_mri_surface(brain_fname)
            subjects_dir = str(subjects_dir)

    # Head surface:
    head_keys = ("auto", "head", "outer_skin", "head-dense", "seghead")
    head = [s for s in surfaces if s in head_keys]
    if len(head) > 1:
        raise ValueError("Can only supply one head-like surface name, " f"got {head}")
    head = head[0] if head else False
    if head is not False:
        surfaces.pop(surfaces.index(head))
    elif "projected" in eeg:
        raise ValueError(
            "A head surface is required to project EEG, "
            '"head", "outer_skin", "head-dense" or "seghead" '
            'must be in surfaces or surfaces must be "auto"'
        )

    # Skull surface:
    skulls = [s for s in surfaces if s in ("outer_skull", "inner_skull")]
    for skull_name in skulls:
        surfaces.pop(surfaces.index(skull_name))
        skull = _get_skull_surface(
            skull_name.split("_")[0], subject, subjects_dir, bem=bem
        )
        skull["name"] = skull_name  # set name for alpha
        surfs[skull_name] = skull

    # we've looked through all of them, raise if some remain
    if len(surfaces) > 0:
        raise ValueError(f"Unknown surface type{_pl(surfaces)}: {surfaces}")

    # set colors and alphas
    defaults = DEFAULTS["coreg"]
    no_deep = not (dbs or seeg) or pick_types(info, dbs=True, seeg=True).size == 0
    max_alpha = 1.0 if no_deep else 0.75
    hemi_val = 0.5
    if src is None or (brain and any(s["type"] == "surf" for s in src)):
        hemi_val = max_alpha
    alpha_range = np.linspace(max_alpha / 2.0, 0, 5)[: len(skulls) + 1]
    if src is None and brain is False and len(skulls) == 0 and not show_axes:
        head_alpha = max_alpha
    else:
        head_alpha = alpha_range[0]
    alphas = dict(lh=hemi_val, rh=hemi_val)
    colors = dict(lh=(0.5,) * 3, rh=(0.5,) * 3)
    for idx, name in enumerate(skulls):
        alphas[name] = alpha_range[idx + 1]
        colors[name] = (0.95 - idx * 0.2, 0.85, 0.95 - idx * 0.2)
    if brain is not False and brain in user_alpha:
        alphas["lh"] = alphas["rh"] = user_alpha.pop(brain)
    # replace default alphas with specified user_alpha
    for k, v in user_alpha.items():
        if v is not None:
            alphas[k] = v
        if k in head_keys and v is not None:
            head_alpha = v
    fid_colors = tuple(defaults[f"{key}_color"] for key in ("lpa", "nasion", "rpa"))

    # initialize figure
    renderer = _get_renderer(
        fig,
        name=f"Sensor alignment: {subject}",
        bgcolor=(0.5, 0.5, 0.5),
        size=(800, 800),
    )
    renderer.set_interaction(interaction)

    # plot head
    _, _, head_surf = _plot_head_surface(
        renderer,
        head,
        subject,
        subjects_dir,
        bem,
        coord_frame,
        to_cf_t,
        alpha=head_alpha,
    )

    # plot helmet
    if "helmet" in meg and pick_types(info, meg=True).size > 0:
        _, _, src_surf = _plot_helmet(renderer, info, to_cf_t, head_mri_t, coord_frame)

    # plot surfaces
    if brain and "lh" not in surfs:  # one layer sphere
        assert bem["coord_frame"] == FIFF.FIFFV_COORD_HEAD
        center = bem["r0"].copy()
        center = apply_trans(to_cf_t["head"], center)
        renderer.sphere(center, scale=0.01, color=colors["lh"], opacity=alphas["lh"])
    if show_axes:
        _plot_axes(renderer, info, to_cf_t, head_mri_t)

    # plot points
    _check_option("dig", dig, (True, False, "fiducials"))
    if dig:
        if dig is True:
            _plot_hpi_coils(renderer, info, to_cf_t)
            _plot_head_shape_points(renderer, info, to_cf_t)
        _plot_head_fiducials(renderer, info, to_cf_t, fid_colors)

    if mri_fiducials:
        _plot_mri_fiducials(
            renderer, mri_fiducials, subjects_dir, subject, to_cf_t, fid_colors
        )

    for key, surf in surfs.items():
        # Surfs can sometimes be in head coords (e.g., if coming from sphere)
        assert isinstance(surf, dict), f"{key}: {type(surf)}"
        surf = transform_surface_to(
            surf, coord_frame, [to_cf_t["mri"], to_cf_t["head"]], copy=True
        )
        renderer.surface(
            surface=surf,
            color=colors[key],
            opacity=alphas[key],
            backface_culling=(key != "helmet"),
        )

    # plot sensors (NB snapshot_brain_montage relies on the last thing being
    # plotted being the sensors, so we need to do this after the surfaces)
    if picks.size > 0:
        _plot_sensors(
            renderer,
            info,
            to_cf_t,
            picks,
            meg,
            eeg,
            fnirs,
            warn_meg,
            head_surf,
            "m",
            sensor_colors=sensor_colors,
        )

    if src is not None:
        atlas_ids, colors = read_freesurfer_lut()
        for ss in src:
            src_rr = ss["rr"][ss["inuse"].astype(bool)]
            src_nn = ss["nn"][ss["inuse"].astype(bool)]

            # update coordinate frame
            src_trans = to_cf_t[_frame_to_str[src[0]["coord_frame"]]]
            src_rr = apply_trans(src_trans, src_rr)
            src_nn = apply_trans(src_trans, src_nn, move=False)

            # volume sources
            if ss["type"] == "vol":
                seg_name = ss.get("seg_name", None)
                if seg_name is not None and seg_name in colors:
                    color = colors[seg_name][:3]
                    color = tuple(i / 256.0 for i in color)
                else:
                    color = (1.0, 1.0, 0.0)

            # surface and discrete sources
            else:
                color = (1.0, 1.0, 0.0)

            if len(src_rr) > 0:
                renderer.quiver3d(
                    x=src_rr[:, 0],
                    y=src_rr[:, 1],
                    z=src_rr[:, 2],
                    u=src_nn[:, 0],
                    v=src_nn[:, 1],
                    w=src_nn[:, 2],
                    color=color,
                    mode="cylinder",
                    scale=3e-3,
                    opacity=0.75,
                    glyph_height=0.25,
                    glyph_center=(0.0, 0.0, 0.0),
                    glyph_resolution=20,
                    backface_culling=True,
                )

    if fwd is not None:
        _plot_forward(renderer, fwd, to_cf_t[_frame_to_str[fwd["coord_frame"]]])

    renderer.set_camera(
        azimuth=90, elevation=90, distance=0.6, focalpoint=(0.0, 0.0, 0.0)
    )
    renderer.show()
    return renderer.scene()


def _handle_sensor_types(meg, eeg, fnirs):
    """Handle plotting inputs for sensors types."""
    if eeg is True:
        eeg = ["original"]
    elif eeg is False:
        eeg = list()

    warn_meg = meg is not None  # only warn if the value is explicit
    if meg is True:
        meg = ["helmet", "sensors", "ref"]
    elif meg is None:
        meg = ["helmet", "sensors"]
    elif meg is False:
        meg = list()

    if fnirs is True:
        fnirs = ["pairs"]
    elif fnirs is False:
        fnirs = list()

    if isinstance(meg, str):
        meg = [meg]
    if isinstance(eeg, str):
        eeg = [eeg]
    if isinstance(fnirs, str):
        fnirs = [fnirs]

    for kind, var in zip(("eeg", "meg", "fnirs"), (eeg, meg, fnirs)):
        if not isinstance(var, (list, tuple)) or not all(
            isinstance(x, str) for x in var
        ):
            raise TypeError(f"{kind} must be list or tuple of str, got {type(kind)}")
    for xi, x in enumerate(meg):
        _check_option(f"meg[{xi}]", x, ("helmet", "sensors", "ref"))
    for xi, x in enumerate(eeg):
        _check_option(f"eeg[{xi}]", x, ("original", "projected"))
    for xi, x in enumerate(fnirs):
        _check_option(f"fnirs[{xi}]", x, ("channels", "pairs", "sources", "detectors"))
    return meg, eeg, fnirs, warn_meg


@verbose
def _ch_pos_in_coord_frame(info, to_cf_t, warn_meg=True, verbose=None):
    """Transform positions from head/device/mri to a coordinate frame."""
    from ..forward import _create_meg_coils

    chs = dict(ch_pos=dict(), sources=dict(), detectors=dict())
    unknown_chs = list()  # prepare for chs with unknown coordinate frame
    type_counts = dict()
    for idx in range(info["nchan"]):
        ch_type = channel_type(info, idx)
        if ch_type in type_counts:
            type_counts[ch_type] += 1
        else:
            type_counts[ch_type] = 1
        type_slices = dict(ch_pos=slice(0, 3))
        if ch_type in _FNIRS_CH_TYPES_SPLIT:
            # add sensors and detectors too for fNIRS
            type_slices.update(sources=slice(3, 6), detectors=slice(6, 9))
        for type_name, type_slice in type_slices.items():
            if ch_type in _MEG_CH_TYPES_SPLIT + ("ref_meg",):
                coil_trans = _loc_to_coil_trans(info["chs"][idx]["loc"])
                # Here we prefer accurate geometry in case we need to
                # ConvexHull the coil, we want true 3D geometry (and not, for
                # example, a straight line / 1D geometry)
                this_coil = [info["chs"][idx]]
                try:
                    coil = _create_meg_coils(this_coil, acc="accurate")[0]
                except RuntimeError:  # we don't have an accurate one
                    coil = _create_meg_coils(this_coil, acc="normal")[0]
                # store verts as ch_coord
                ch_coord, triangles = _sensor_shape(coil)
                ch_coord = apply_trans(coil_trans, ch_coord)
                if len(ch_coord) == 0 and warn_meg:
                    warn(f"MEG sensor {info.ch_names[idx]} not found.")
            else:
                ch_coord = info["chs"][idx]["loc"][type_slice]
            ch_coord_frame = info["chs"][idx]["coord_frame"]
            if ch_coord_frame not in (
                FIFF.FIFFV_COORD_UNKNOWN,
                FIFF.FIFFV_COORD_DEVICE,
                FIFF.FIFFV_COORD_HEAD,
                FIFF.FIFFV_COORD_MRI,
            ):
                raise RuntimeError(
                    f"Channel {info.ch_names[idx]} has coordinate frame "
                    f'{ch_coord_frame}, must be "meg", "head" or "mri".'
                )
            # set unknown as head first
            if ch_coord_frame == FIFF.FIFFV_COORD_UNKNOWN:
                unknown_chs.append(info.ch_names[idx])
                ch_coord_frame = FIFF.FIFFV_COORD_HEAD
            ch_coord = apply_trans(to_cf_t[_frame_to_str[ch_coord_frame]], ch_coord)
            if ch_type in _MEG_CH_TYPES_SPLIT + ("ref_meg",):
                chs[type_name][info.ch_names[idx]] = (ch_coord, triangles)
            else:
                chs[type_name][info.ch_names[idx]] = ch_coord
    if unknown_chs:
        warn(
            f'Got coordinate frame "unknown" for {unknown_chs}, assuming '
            '"head" coordinates.'
        )
    logger.info(
        "Channel types::\t"
        + ", ".join([f"{ch_type}: {count}" for ch_type, count in type_counts.items()])
    )
    return chs["ch_pos"], chs["sources"], chs["detectors"]


def _plot_head_surface(
    renderer, head, subject, subjects_dir, bem, coord_frame, to_cf_t, alpha, color=None
):
    """Render a head surface in a 3D scene."""
    color = DEFAULTS["coreg"]["head_color"] if color is None else color
    actor = None
    src_surf = dst_surf = None
    if head is not False:
        src_surf = _get_head_surface(head, subject, subjects_dir, bem=bem)
        src_surf = transform_surface_to(
            src_surf, coord_frame, [to_cf_t["mri"], to_cf_t["head"]], copy=True
        )
        actor, dst_surf = renderer.surface(
            surface=src_surf, color=color, opacity=alpha, backface_culling=False
        )
    return actor, dst_surf, src_surf


def _plot_helmet(
    renderer, info, to_cf_t, head_mri_t, coord_frame, alpha=0.25, color=None
):
    color = DEFAULTS["coreg"]["helmet_color"] if color is None else color
    src_surf = get_meg_helmet_surf(info, head_mri_t)
    assert src_surf["coord_frame"] == FIFF.FIFFV_COORD_MRI
    src_surf = transform_surface_to(
        src_surf, coord_frame, [to_cf_t["mri"], to_cf_t["head"]], copy=True
    )
    actor, dst_surf = renderer.surface(
        surface=src_surf, color=color, opacity=alpha, backface_culling=False
    )
    return actor, dst_surf, src_surf


def _plot_axes(renderer, info, to_cf_t, head_mri_t):
    """Render different axes a 3D scene."""
    axes = [(to_cf_t["head"], (0.9, 0.3, 0.3))]  # always show head
    if not np.allclose(head_mri_t["trans"], np.eye(4)):  # Show MRI
        axes.append((to_cf_t["mri"], (0.6, 0.6, 0.6)))
    if pick_types(info, meg=True).size > 0:  # Show MEG
        axes.append((to_cf_t["meg"], (0.0, 0.6, 0.6)))
    actors = list()
    for ax in axes:
        x, y, z = np.tile(ax[0]["trans"][:3, 3], 3).reshape((3, 3)).T
        u, v, w = ax[0]["trans"][:3, :3]
        actor, _ = renderer.sphere(
            center=np.column_stack((x[0], y[0], z[0])), color=ax[1], scale=3e-3
        )
        actors.append(actor)
        actor, _ = renderer.quiver3d(
            x=x,
            y=y,
            z=z,
            u=u,
            v=v,
            w=w,
            mode="arrow",
            scale=2e-2,
            color=ax[1],
            scale_mode="scalar",
            resolution=20,
            scalars=[0.33, 0.66, 1.0],
        )
        actors.append(actor)
    return actors


def _plot_head_fiducials(renderer, info, to_cf_t, fid_colors):
    defaults = DEFAULTS["coreg"]
    car_loc = _fiducial_coords(info["dig"], FIFF.FIFFV_COORD_HEAD)
    car_loc = apply_trans(to_cf_t["head"], car_loc)
    if len(car_loc) == 0:
        warn("Digitization points not found. Cannot plot digitization.")
    actors = list()
    for color, data in zip(fid_colors, car_loc):
        actor, _ = renderer.sphere(
            center=data,
            color=color,
            scale=defaults["dig_fid_scale"],
            opacity=defaults["dig_fid_opacity"],
            backface_culling=True,
        )
        actors.append(actor)
    return actors


def _plot_mri_fiducials(
    renderer, mri_fiducials, subjects_dir, subject, to_cf_t, fid_colors
):
    from ..coreg import get_mni_fiducials

    defaults = DEFAULTS["coreg"]
    if mri_fiducials is True:
        subjects_dir = get_subjects_dir(subjects_dir, raise_error=True)
        if subject is None:
            raise ValueError(
                "Subject needs to be specified to "
                "automatically find the fiducials file."
            )
        mri_fiducials = subjects_dir / subject / "bem" / (subject + "-fiducials.fif")
    if isinstance(mri_fiducials, str) and mri_fiducials == "estimated":
        mri_fiducials = get_mni_fiducials(subject, subjects_dir)
    elif isinstance(mri_fiducials, (str, Path, os.PathLike)):
        mri_fiducials, cf = read_fiducials(mri_fiducials)
        if cf != FIFF.FIFFV_COORD_MRI:
            raise ValueError("Fiducials are not in MRI space")
    if isinstance(mri_fiducials, np.ndarray):
        fid_loc = mri_fiducials
    else:
        fid_loc = _fiducial_coords(mri_fiducials, FIFF.FIFFV_COORD_MRI)
    fid_loc = apply_trans(to_cf_t["mri"], fid_loc)
    transform = np.eye(4)
    transform[:3, :3] = to_cf_t["mri"]["trans"][:3, :3] * defaults["mri_fid_scale"]
    # rotate around Z axis 45 deg first
    transform = transform @ rotation(0, 0, np.pi / 4)
    actors = list()
    for color, data in zip(fid_colors, fid_loc):
        actor, _ = renderer.quiver3d(
            x=data[0],
            y=data[1],
            z=data[2],
            u=1.0,
            v=0.0,
            w=0.0,
            color=color,
            mode="oct",
            scale=1.0,
            opacity=defaults["mri_fid_opacity"],
            backface_culling=True,
            solid_transform=transform,
        )
        actors.append(actor)
    return actors


def _plot_hpi_coils(
    renderer,
    info,
    to_cf_t,
    opacity=0.5,
    scale=None,
    orient_glyphs=False,
    scale_by_distance=False,
    surf=None,
    check_inside=None,
    nearest=None,
):
    defaults = DEFAULTS["coreg"]
    scale = defaults["hpi_scale"] if scale is None else scale
    hpi_loc = np.array(
        [
            d["r"]
            for d in (info["dig"] or [])
            if (
                d["kind"] == FIFF.FIFFV_POINT_HPI
                and d["coord_frame"] == FIFF.FIFFV_COORD_HEAD
            )
        ]
    )
    hpi_loc = apply_trans(to_cf_t["head"], hpi_loc)
    actor, _ = _plot_glyphs(
        renderer=renderer,
        loc=hpi_loc,
        color=defaults["hpi_color"],
        scale=scale,
        opacity=opacity,
        orient_glyphs=orient_glyphs,
        scale_by_distance=scale_by_distance,
        surf=surf,
        backface_culling=True,
        check_inside=check_inside,
        nearest=nearest,
    )
    return actor


def _get_nearest(nearest, check_inside, project_to_trans, proj_rr):
    idx = nearest.query(proj_rr)[1]
    proj_pts = apply_trans(project_to_trans, nearest.data[idx])
    proj_nn = apply_trans(project_to_trans, check_inside.surf["nn"][idx], move=False)
    return proj_pts, proj_nn


def _orient_glyphs(
    pts,
    surf,
    project_to_surface=False,
    mark_inside=False,
    check_inside=None,
    nearest=None,
):
    if check_inside is None:
        check_inside = _CheckInside(surf, mode="pyvista")
    if nearest is None:
        nearest = _DistanceQuery(surf["rr"])
    project_to_trans = np.eye(4)
    inv_trans = np.linalg.inv(project_to_trans)
    proj_rr = apply_trans(inv_trans, pts)
    proj_pts, proj_nn = _get_nearest(nearest, check_inside, project_to_trans, proj_rr)
    vec = pts - proj_pts  # point to the surface
    nn = proj_nn
    if mark_inside and not project_to_surface:
        scalars = (~check_inside(proj_rr)).astype(int)
    else:
        scalars = np.ones(len(pts))
    dist = np.linalg.norm(vec, axis=-1, keepdims=True)
    vectors = (250 * dist + 1) * nn
    return scalars, vectors, proj_pts


def _plot_glyphs(
    renderer,
    loc,
    color,
    scale,
    opacity=1,
    mode="cylinder",
    orient_glyphs=False,
    scale_by_distance=False,
    project_points=False,
    mark_inside=False,
    surf=None,
    backface_culling=False,
    check_inside=None,
    nearest=None,
):
    if surf is not None and len(loc) > 0:
        defaults = DEFAULTS["coreg"]
        scalars, vectors, proj_pts = _orient_glyphs(
            loc, surf, project_points, mark_inside, check_inside, nearest
        )
        if mark_inside:
            from matplotlib.colors import ListedColormap

            color = np.append(color, 1)
            colormap = ListedColormap(
                np.array(
                    [
                        (
                            0,
                            0,
                            0,
                            1,
                        ),
                        color,
                    ]
                )
            )
            color = None
            clim = [0, 1]
        else:
            scalars = None
            colormap = None
            clim = None
        mode = "cylinder" if orient_glyphs else "sphere"
        scale_mode = "vector" if scale_by_distance else "none"
        x, y, z = proj_pts.T if project_points else loc.T
        u, v, w = vectors.T
        return renderer.quiver3d(
            x,
            y,
            z,
            u,
            v,
            w,
            color=color,
            scale=scale,
            mode=mode,
            glyph_height=defaults["eegp_height"],
            glyph_center=(0.0, -defaults["eegp_height"], 0),
            resolution=16,
            glyph_resolution=16,
            glyph_radius=None,
            opacity=opacity,
            scale_mode=scale_mode,
            scalars=scalars,
            colormap=colormap,
            clim=clim,
        )
    else:
        return renderer.sphere(
            center=loc,
            color=color,
            scale=scale,
            opacity=opacity,
            backface_culling=backface_culling,
        )


@verbose
def _plot_head_shape_points(
    renderer,
    info,
    to_cf_t,
    opacity=0.25,
    orient_glyphs=False,
    scale_by_distance=False,
    mark_inside=False,
    surf=None,
    mask=None,
    check_inside=None,
    nearest=None,
    verbose=False,
):
    defaults = DEFAULTS["coreg"]
    ext_loc = np.array(
        [
            d["r"]
            for d in (info["dig"] or [])
            if (
                d["kind"] == FIFF.FIFFV_POINT_EXTRA
                and d["coord_frame"] == FIFF.FIFFV_COORD_HEAD
            )
        ]
    )
    ext_loc = apply_trans(to_cf_t["head"], ext_loc)
    ext_loc = ext_loc[mask] if mask is not None else ext_loc
    actor, _ = _plot_glyphs(
        renderer=renderer,
        loc=ext_loc,
        color=defaults["extra_color"],
        scale=defaults["extra_scale"],
        opacity=opacity,
        orient_glyphs=orient_glyphs,
        scale_by_distance=scale_by_distance,
        mark_inside=mark_inside,
        surf=surf,
        backface_culling=True,
        check_inside=check_inside,
        nearest=nearest,
    )
    return actor


def _plot_forward(renderer, fwd, fwd_trans, fwd_scale=1, scale=1.5e-3, alpha=1):
    from ..forward import Forward

    _validate_type(fwd, [Forward])
    n_dipoles = fwd["source_rr"].shape[0]
    fwd_rr = fwd["source_rr"]
    if fwd["source_ori"] == FIFF.FIFFV_MNE_FIXED_ORI:
        fwd_nn = fwd["source_nn"].reshape(-1, 1, 3)
    else:
        fwd_nn = fwd["source_nn"].reshape(-1, 3, 3)
    # update coordinate frame
    fwd_rr = apply_trans(fwd_trans, fwd_rr) * fwd_scale
    fwd_nn = apply_trans(fwd_trans, fwd_nn, move=False)
    red = (1.0, 0.0, 0.0)
    green = (0.0, 1.0, 0.0)
    blue = (0.0, 0.0, 1.0)
    actors = list()
    for ori, color in zip(range(fwd_nn.shape[1]), (red, green, blue)):
        actor, _ = renderer.quiver3d(
            *fwd_rr.T,
            *fwd_nn[:, ori].T,
            color=color,
            mode="arrow",
            scale_mode="scalar",
            scalars=np.ones(n_dipoles),
            scale=scale,
            opacity=alpha,
        )
        actors.append(actor)
    return actors


def _plot_sensors(
    renderer,
    info,
    to_cf_t,
    picks,
    meg,
    eeg,
    fnirs,
    warn_meg,
    head_surf,
    units,
    sensor_opacity=0.8,
    orient_glyphs=False,
    scale_by_distance=False,
    project_points=False,
    surf=None,
    check_inside=None,
    nearest=None,
    sensor_colors=None,
):
    """Render sensors in a 3D scene."""
    defaults = DEFAULTS["coreg"]
    ch_pos, sources, detectors = _ch_pos_in_coord_frame(
        pick_info(info, picks), to_cf_t=to_cf_t, warn_meg=warn_meg
    )

    actors = dict(
        meg=list(),
        ref_meg=list(),
        eeg=list(),
        fnirs=list(),
        ecog=list(),
        seeg=list(),
        dbs=list(),
    )
    locs = dict(
        eeg=list(),
        fnirs=list(),
        ecog=list(),
        seeg=list(),
        source=list(),
        detector=list(),
    )
    scalar = 1 if units == "m" else 1e3
    for ch_name, ch_coord in ch_pos.items():
        ch_type = channel_type(info, info.ch_names.index(ch_name))
        # for default picking
        if ch_type in _FNIRS_CH_TYPES_SPLIT:
            ch_type = "fnirs"
        elif ch_type in _MEG_CH_TYPES_SPLIT:
            ch_type = "meg"
        # only plot sensor locations if channels/original in selection
        plot_sensors = (ch_type != "fnirs" or "channels" in fnirs) and (
            ch_type != "eeg" or "original" in eeg
        )
        color = defaults[ch_type + "_color"]
        # plot sensors
        if isinstance(ch_coord, tuple):  # is meg, plot coil
            verts, triangles = ch_coord
            actor, _ = renderer.surface(
                surface=dict(rr=verts * scalar, tris=triangles),
                color=color,
                opacity=0.25,
                backface_culling=True,
            )
            actors[ch_type].append(actor)
        else:
            if plot_sensors:
                locs[ch_type].append(ch_coord)
        if ch_name in sources and "sources" in fnirs:
            locs["source"].append(sources[ch_name])
        if ch_name in detectors and "detectors" in fnirs:
            locs["detector"].append(detectors[ch_name])
        if ch_name in sources and ch_name in detectors and "pairs" in fnirs:
            actor, _ = renderer.tube(  # array of origin and dest points
                origin=sources[ch_name][np.newaxis] * scalar,
                destination=detectors[ch_name][np.newaxis] * scalar,
                radius=0.001 * scalar,
            )
            actors[ch_type].append(actor)

    # add sensors
    for sensor_type in locs.keys():
        if len(locs[sensor_type]) > 0:
            sens_loc = np.array(locs[sensor_type])
            sens_loc = sens_loc[~np.isnan(sens_loc).any(axis=1)]
            scale = defaults[sensor_type + "_scale"]
            if sensor_colors is None:
                color = defaults[sensor_type + "_color"]
                actor, _ = _plot_glyphs(
                    renderer=renderer,
                    loc=sens_loc * scalar,
                    color=color,
                    scale=scale * scalar,
                    opacity=sensor_opacity,
                    orient_glyphs=orient_glyphs,
                    scale_by_distance=scale_by_distance,
                    project_points=project_points,
                    surf=surf,
                    check_inside=check_inside,
                    nearest=nearest,
                )
                if sensor_type in ("source", "detector"):
                    sensor_type = "fnirs"
                actors[sensor_type].append(actor)
            else:
                actor_list = []
                for idx_sen in range(sens_loc.shape[0]):
                    sensor_colors = np.asarray(sensor_colors)
                    if (
                        sensor_colors.ndim not in (1, 2)
                        or sensor_colors.shape[0] != sens_loc.shape[0]
                    ):
                        raise ValueError(
                            "sensor_colors should either be None or be "
                            "array-like with shape (n_sensors,) or "
                            "(n_sensors, 3) or (n_sensors, 4). Got shape "
                            f"{sensor_colors.shape}."
                        )
                    color = sensor_colors[idx_sen]

                    actor, _ = _plot_glyphs(
                        renderer=renderer,
                        loc=(sens_loc * scalar)[idx_sen, :],
                        color=color,
                        scale=scale * scalar,
                        opacity=sensor_opacity,
                        orient_glyphs=orient_glyphs,
                        scale_by_distance=scale_by_distance,
                        project_points=project_points,
                        surf=surf,
                        check_inside=check_inside,
                        nearest=nearest,
                    )
                    actor_list.append(actor)
                if sensor_type in ("source", "detector"):
                    sensor_type = "fnirs"
                actors[sensor_type].append(actor_list)

    # add projected eeg
    eeg_indices = pick_types(info, eeg=True)
    if eeg_indices.size > 0 and "projected" in eeg:
        logger.info("Projecting sensors to the head surface")
        eeg_loc = np.array([ch_pos[info.ch_names[idx]] for idx in eeg_indices])
        eeg_loc = eeg_loc[~np.isnan(eeg_loc).any(axis=1)]
        eegp_loc, eegp_nn = _project_onto_surface(
            eeg_loc, head_surf, project_rrs=True, return_nn=True
        )[2:4]
        del eeg_loc
        eegp_loc *= scalar
        scale = defaults["eegp_scale"] * scalar
        actor, _ = renderer.quiver3d(
            x=eegp_loc[:, 0],
            y=eegp_loc[:, 1],
            z=eegp_loc[:, 2],
            u=eegp_nn[:, 0],
            v=eegp_nn[:, 1],
            w=eegp_nn[:, 2],
            color=defaults["eegp_color"],
            mode="cylinder",
            scale=scale,
            opacity=0.6,
            glyph_height=defaults["eegp_height"],
            glyph_center=(0.0, -defaults["eegp_height"] / 2.0, 0),
            glyph_resolution=20,
            backface_culling=True,
        )
        actors["eeg"].append(actor)

    return actors


def _make_tris_fan(n_vert):
    """Make tris given a number of vertices of a circle-like obj."""
    tris = np.zeros((n_vert - 2, 3), int)
    tris[:, 2] = np.arange(2, n_vert)
    tris[:, 1] = tris[:, 2] - 1
    return tris


def _sensor_shape(coil):
    """Get the sensor shape vertices."""
    try:
        from scipy.spatial import QhullError
    except ImportError:  # scipy < 1.8
        from scipy.spatial.qhull import QhullError
    id_ = coil["type"] & 0xFFFF
    pad = True
    # Square figure eight
    if id_ in (
        FIFF.FIFFV_COIL_NM_122,
        FIFF.FIFFV_COIL_VV_PLANAR_W,
        FIFF.FIFFV_COIL_VV_PLANAR_T1,
        FIFF.FIFFV_COIL_VV_PLANAR_T2,
    ):
        # wound by right hand rule such that +x side is "up" (+z)
        long_side = coil["size"]  # length of long side (meters)
        offset = 0.0025  # offset of the center portion of planar grad coil
        rrs = np.array(
            [
                [offset, -long_side / 2.0],
                [long_side / 2.0, -long_side / 2.0],
                [long_side / 2.0, long_side / 2.0],
                [offset, long_side / 2.0],
                [-offset, -long_side / 2.0],
                [-long_side / 2.0, -long_side / 2.0],
                [-long_side / 2.0, long_side / 2.0],
                [-offset, long_side / 2.0],
            ]
        )
        tris = np.concatenate(
            (_make_tris_fan(4), _make_tris_fan(4)[:, ::-1] + 4), axis=0
        )
    # Square
    elif id_ in (
        FIFF.FIFFV_COIL_POINT_MAGNETOMETER,
        FIFF.FIFFV_COIL_VV_MAG_T1,
        FIFF.FIFFV_COIL_VV_MAG_T2,
        FIFF.FIFFV_COIL_VV_MAG_T3,
        FIFF.FIFFV_COIL_KIT_REF_MAG,
    ):
        # square magnetometer (potentially point-type)
        size = 0.001 if id_ == 2000 else (coil["size"] / 2.0)
        rrs = np.array([[-1.0, 1.0], [1.0, 1.0], [1.0, -1.0], [-1.0, -1.0]]) * size
        tris = _make_tris_fan(4)
    # Circle
    elif id_ in (
        FIFF.FIFFV_COIL_MAGNES_MAG,
        FIFF.FIFFV_COIL_MAGNES_REF_MAG,
        FIFF.FIFFV_COIL_CTF_REF_MAG,
        FIFF.FIFFV_COIL_BABY_MAG,
        FIFF.FIFFV_COIL_BABY_REF_MAG,
        FIFF.FIFFV_COIL_ARTEMIS123_REF_MAG,
    ):
        n_pts = 15  # number of points for circle
        circle = np.exp(2j * np.pi * np.arange(n_pts) / float(n_pts))
        circle = np.concatenate(([0.0], circle))
        circle *= coil["size"] / 2.0  # radius of coil
        rrs = np.array([circle.real, circle.imag]).T
        tris = _make_tris_fan(n_pts + 1)
    # Circle
    elif id_ in (
        FIFF.FIFFV_COIL_MAGNES_GRAD,
        FIFF.FIFFV_COIL_CTF_GRAD,
        FIFF.FIFFV_COIL_CTF_REF_GRAD,
        FIFF.FIFFV_COIL_CTF_OFFDIAG_REF_GRAD,
        FIFF.FIFFV_COIL_MAGNES_REF_GRAD,
        FIFF.FIFFV_COIL_MAGNES_OFFDIAG_REF_GRAD,
        FIFF.FIFFV_COIL_KIT_GRAD,
        FIFF.FIFFV_COIL_BABY_GRAD,
        FIFF.FIFFV_COIL_ARTEMIS123_GRAD,
        FIFF.FIFFV_COIL_ARTEMIS123_REF_GRAD,
    ):
        # round coil 1st order (off-diagonal) gradiometer
        baseline = coil["base"] if id_ in (5004, 4005) else 0.0
        n_pts = 16  # number of points for circle
        # This time, go all the way around circle to close it fully
        circle = np.exp(2j * np.pi * np.arange(-1, n_pts) / float(n_pts - 1))
        circle[0] = 0  # center pt for triangulation
        circle *= coil["size"] / 2.0
        rrs = np.array(
            [  # first, second coil
                np.concatenate(
                    [circle.real + baseline / 2.0, circle.real - baseline / 2.0]
                ),
                np.concatenate([circle.imag, -circle.imag]),
            ]
        ).T
        tris = np.concatenate(
            [_make_tris_fan(n_pts + 1), _make_tris_fan(n_pts + 1) + n_pts + 1]
        )
    else:
        # 3D convex hull (will fail for 2D geometry)
        rrs = coil["rmag_orig"].copy()
        try:
            tris = _reorder_ccw(rrs, ConvexHull(rrs).simplices)
        except QhullError:  # 2D geometry likely
            logger.debug("Falling back to planar geometry")
            u, _, _ = np.linalg.svd(rrs.T, full_matrices=False)
            u[:, 2] = 0
            rr_rot = rrs @ u
            tris = Delaunay(rr_rot[:, :2]).simplices
            tris = np.concatenate((tris, tris[:, ::-1]))
        pad = False

    # Go from (x,y) -> (x,y,z)
    if pad:
        rrs = np.pad(rrs, ((0, 0), (0, 1)), mode="constant")
    assert rrs.ndim == 2 and rrs.shape[1] == 3
    return rrs, tris


def _process_clim(clim, colormap, transparent, data=0.0, allow_pos_lims=True):
    """Convert colormap/clim options to dict.

    This fills in any "auto" entries properly such that round-trip
    calling gives the same results.
    """
    # Based on type of limits specified, get cmap control points
    from matplotlib.colors import Colormap

    _validate_type(colormap, (str, Colormap), "colormap")
    data = np.asarray(data)
    if isinstance(colormap, str):
        if colormap == "auto":
            if clim == "auto":
                if allow_pos_lims and (data < 0).any():
                    colormap = "mne"
                else:
                    colormap = "hot"
            else:
                if "lims" in clim:
                    colormap = "hot"
                else:  # 'pos_lims' in clim
                    colormap = "mne"
        colormap = _get_cmap(colormap)
    assert isinstance(colormap, Colormap)
    diverging_maps = [
        "PiYG",
        "PRGn",
        "BrBG",
        "PuOr",
        "RdGy",
        "RdBu",
        "RdYlBu",
        "RdYlGn",
        "Spectral",
        "coolwarm",
        "bwr",
        "seismic",
    ]
    diverging_maps += [d + "_r" for d in diverging_maps]
    diverging_maps += ["mne", "mne_analyze"]
    if clim == "auto":
        # this is merely a heuristic!
        if allow_pos_lims and colormap.name in diverging_maps:
            key = "pos_lims"
        else:
            key = "lims"
        clim = {"kind": "percent", key: [96, 97.5, 99.95]}
    if not isinstance(clim, dict):
        raise ValueError('"clim" must be "auto" or dict, got %s' % (clim,))

    if ("lims" in clim) + ("pos_lims" in clim) != 1:
        raise ValueError(
            "Exactly one of lims and pos_lims must be specified "
            "in clim, got %s" % (clim,)
        )
    if "pos_lims" in clim and not allow_pos_lims:
        raise ValueError('Cannot use "pos_lims" for clim, use "lims" ' "instead")
    diverging = "pos_lims" in clim
    ctrl_pts = np.array(clim["pos_lims" if diverging else "lims"], float)
    ctrl_pts = np.array(ctrl_pts, float)
    if ctrl_pts.shape != (3,):
        raise ValueError("clim has shape %s, it must be (3,)" % (ctrl_pts.shape,))
    if (np.diff(ctrl_pts) < 0).any():
        raise ValueError(
            "colormap limits must be monotonically " "increasing, got %s" % (ctrl_pts,)
        )
    clim_kind = clim.get("kind", "percent")
    _check_option("clim['kind']", clim_kind, ["value", "values", "percent"])
    if clim_kind == "percent":
        perc_data = np.abs(data) if diverging else data
        ctrl_pts = np.percentile(perc_data, ctrl_pts)
        logger.info("Using control points %s" % (ctrl_pts,))
    assert len(ctrl_pts) == 3
    clim = dict(kind="value")
    clim["pos_lims" if diverging else "lims"] = ctrl_pts
    mapdata = dict(clim=clim, colormap=colormap, transparent=transparent)
    return mapdata


def _separate_map(mapdata):
    """Help plotters that cannot handle limit equality."""
    diverging = "pos_lims" in mapdata["clim"]
    key = "pos_lims" if diverging else "lims"
    ctrl_pts = np.array(mapdata["clim"][key])
    assert ctrl_pts.shape == (3,)
    if len(set(ctrl_pts)) == 1:  # three points match
        if ctrl_pts[0] == 0:  # all are zero
            warn("All data were zero")
            ctrl_pts = np.arange(3, dtype=float)
        else:
            ctrl_pts *= [0.0, 0.5, 1]  # all nonzero pts == max
    elif len(set(ctrl_pts)) == 2:  # two points match
        # if points one and two are identical, add a tiny bit to the
        # control point two; if points two and three are identical,
        # subtract a tiny bit from point two.
        bump = 1e-5 if ctrl_pts[0] == ctrl_pts[1] else -1e-5
        ctrl_pts[1] = ctrl_pts[0] + bump * (ctrl_pts[2] - ctrl_pts[0])
    mapdata["clim"][key] = ctrl_pts


def _linearize_map(mapdata):
    from matplotlib.colors import ListedColormap

    diverging = "pos_lims" in mapdata["clim"]
    scale_pts = mapdata["clim"]["pos_lims" if diverging else "lims"]
    if diverging:
        lims = [-scale_pts[2], scale_pts[2]]
        ctrl_norm = (
            np.concatenate(
                [-scale_pts[::-1] / scale_pts[2], [0], scale_pts / scale_pts[2]]
            )
            / 2
            + 0.5
        )
        linear_norm = [0, 0.25, 0.5, 0.5, 0.5, 0.75, 1]
        trans_norm = [1, 1, 0, 0, 0, 1, 1]
    else:
        lims = [scale_pts[0], scale_pts[2]]
        range_ = scale_pts[2] - scale_pts[0]
        mid = (scale_pts[1] - scale_pts[0]) / range_ if range_ > 0 else 0.5
        ctrl_norm = [0, mid, 1]
        linear_norm = [0, 0.5, 1]
        trans_norm = [0, 1, 1]
    # do the piecewise linear transformation
    interp_to = np.linspace(0, 1, 256)
    colormap = np.array(
        mapdata["colormap"](np.interp(interp_to, ctrl_norm, linear_norm))
    )
    if mapdata["transparent"]:
        colormap[:, 3] = np.interp(interp_to, ctrl_norm, trans_norm)
    lims = np.array([lims[0], np.mean(lims), lims[1]])
    colormap = ListedColormap(colormap)
    return colormap, lims


def _get_map_ticks(mapdata):
    diverging = "pos_lims" in mapdata["clim"]
    ticks = mapdata["clim"]["pos_lims" if diverging else "lims"]
    delta = 1e-2 * (ticks[2] - ticks[0])
    if ticks[1] <= ticks[0] + delta:  # Only two worth showing
        ticks = ticks[::2]
    if ticks[1] <= ticks[0] + delta:  # Actually only one
        ticks = ticks[::2]
    if diverging:
        idx = int(ticks[0] == 0)
        ticks = list(-np.array(ticks[idx:])[::-1]) + [0] + list(ticks[idx:])
    return np.array(ticks)


def _handle_time(time_label, time_unit, times):
    """Handle time label string and units."""
    _validate_type(time_label, (None, str, "callable"), "time_label")
    if time_label == "auto":
        if times is not None and len(times) > 1:
            if time_unit == "s":
                time_label = "time=%0.3fs"
            elif time_unit == "ms":
                time_label = "time=%0.1fms"
        else:
            time_label = None
    # convert to callable
    if isinstance(time_label, str):
        time_label_fmt = time_label

        def time_label(x):
            try:
                return time_label_fmt % x
            except Exception:
                return time_label  # in case it's static

    assert time_label is None or callable(time_label)
    if times is not None:
        _, times = _check_time_unit(time_unit, times)
    return time_label, times


def _key_pressed_slider(event, params):
    """Handle key presses for time_viewer slider."""
    step = 1
    if event.key.startswith("ctrl"):
        step = 5
        event.key = event.key.split("+")[-1]
    if event.key not in ["left", "right"]:
        return
    time_viewer = event.canvas.figure
    value = time_viewer.slider.val
    times = params["stc"].times
    if params["time_unit"] == "ms":
        times = times * 1000.0
    time_idx = np.argmin(np.abs(times - value))
    if event.key == "left":
        time_idx = np.max((0, time_idx - step))
    elif event.key == "right":
        time_idx = np.min((len(times) - 1, time_idx + step))
    this_time = times[time_idx]
    time_viewer.slider.set_val(this_time)


def _smooth_plot(this_time, params):
    """Smooth source estimate data and plot with mpl."""
    from ..morph import _hemi_morph

    ax = params["ax"]
    stc = params["stc"]
    ax.clear()
    times = stc.times
    scaler = 1000.0 if params["time_unit"] == "ms" else 1.0
    if this_time is None:
        time_idx = 0
    else:
        time_idx = np.argmin(np.abs(times - this_time / scaler))

    if params["hemi_idx"] == 0:
        data = stc.data[: len(stc.vertices[0]), time_idx : time_idx + 1]
    else:
        data = stc.data[len(stc.vertices[0]) :, time_idx : time_idx + 1]

    morph = _hemi_morph(
        params["tris"],
        params["inuse"],
        params["vertices"],
        params["smoothing_steps"],
        maps=None,
        warn=True,
    )
    array_plot = morph @ data

    range_ = params["scale_pts"][2] - params["scale_pts"][0]
    colors = (array_plot - params["scale_pts"][0]) / range_

    faces = params["faces"]
    greymap = params["greymap"]
    cmap = params["cmap"]
    polyc = ax.plot_trisurf(
        *params["coords"].T, triangles=faces, antialiased=False, vmin=0, vmax=1
    )
    color_ave = np.mean(colors[faces], axis=1).flatten()
    curv_ave = np.mean(params["curv"][faces], axis=1).flatten()
    colors = cmap(color_ave)
    # alpha blend
    colors[:, :3] *= colors[:, [3]]
    colors[:, :3] += greymap(curv_ave)[:, :3] * (1.0 - colors[:, [3]])
    colors[:, 3] = 1.0
    polyc.set_facecolor(colors)
    if params["time_label"] is not None:
        ax.set_title(
            params["time_label"](
                times[time_idx] * scaler,
            ),
            color="w",
        )
    _set_aspect_equal(ax)
    ax.axis("off")
    ax.set(xlim=[-80, 80], ylim=(-80, 80), zlim=[-80, 80])
    ax.figure.canvas.draw()


def _plot_mpl_stc(
    stc,
    subject=None,
    surface="inflated",
    hemi="lh",
    colormap="auto",
    time_label="auto",
    smoothing_steps=10,
    subjects_dir=None,
    views="lat",
    clim="auto",
    figure=None,
    initial_time=None,
    time_unit="s",
    background="black",
    spacing="oct6",
    time_viewer=False,
    colorbar=True,
    transparent=True,
):
    """Plot source estimate using mpl."""
    import matplotlib.pyplot as plt
    from mpl_toolkits.mplot3d import Axes3D
    from matplotlib.widgets import Slider
    import nibabel as nib
    from ..morph import _get_subject_sphere_tris
    from ..source_space._source_space import _create_surf_spacing, _check_spacing

    if hemi not in ["lh", "rh"]:
        raise ValueError(
            "hemi must be 'lh' or 'rh' when using matplotlib. " "Got %s." % hemi
        )
    lh_kwargs = {
        "lat": {"elev": 0, "azim": 180},
        "med": {"elev": 0, "azim": 0},
        "ros": {"elev": 0, "azim": 90},
        "cau": {"elev": 0, "azim": -90},
        "dor": {"elev": 90, "azim": -90},
        "ven": {"elev": -90, "azim": -90},
        "fro": {"elev": 0, "azim": 106.739},
        "par": {"elev": 30, "azim": -120},
    }
    rh_kwargs = {
        "lat": {"elev": 0, "azim": 0},
        "med": {"elev": 0, "azim": 180},
        "ros": {"elev": 0, "azim": 90},
        "cau": {"elev": 0, "azim": -90},
        "dor": {"elev": 90, "azim": -90},
        "ven": {"elev": -90, "azim": -90},
        "fro": {"elev": 16.739, "azim": 60},
        "par": {"elev": 30, "azim": -60},
    }
    time_viewer = False if time_viewer == "auto" else time_viewer
    kwargs = dict(lh=lh_kwargs, rh=rh_kwargs)
    views = "lat" if views == "auto" else views
    _check_option("views", views, sorted(lh_kwargs.keys()))
    mapdata = _process_clim(clim, colormap, transparent, stc.data)
    _separate_map(mapdata)
    colormap, scale_pts = _linearize_map(mapdata)
    del transparent, mapdata

    time_label, times = _handle_time(time_label, time_unit, stc.times)
    fig = plt.figure(figsize=(6, 6)) if figure is None else figure
    try:
        ax = Axes3D(fig, auto_add_to_figure=False)
    except Exception:  # old mpl
        ax = Axes3D(fig)
    else:
        fig.add_axes(ax)
    hemi_idx = 0 if hemi == "lh" else 1
    surf = subjects_dir / subject / "surf" / f"{hemi}.{surface}"
    if spacing == "all":
        coords, faces = nib.freesurfer.read_geometry(surf)
        inuse = slice(None)
    else:
        stype, sval, ico_surf, src_type_str = _check_spacing(spacing)
        surf = _create_surf_spacing(surf, hemi, subject, stype, ico_surf, subjects_dir)
        inuse = surf["vertno"]
        faces = surf["use_tris"]
        coords = surf["rr"][inuse]
        shape = faces.shape
        faces = rankdata(faces, "dense").reshape(shape) - 1
        faces = np.round(faces).astype(int)  # should really be int-like anyway
    del surf
    vertices = stc.vertices[hemi_idx]
    n_verts = len(vertices)
    tris = _get_subject_sphere_tris(subject, subjects_dir)[hemi_idx]
    cmap = _get_cmap(colormap)
    greymap = _get_cmap("Greys")

    curv = nib.freesurfer.read_morph_data(
        subjects_dir / subject / "surf" / f"{hemi}.curv"
    )[inuse]
    curv = np.clip(np.array(curv > 0, np.int64), 0.33, 0.66)
    params = dict(
        ax=ax,
        stc=stc,
        coords=coords,
        faces=faces,
        hemi_idx=hemi_idx,
        vertices=vertices,
        tris=tris,
        smoothing_steps=smoothing_steps,
        n_verts=n_verts,
        inuse=inuse,
        cmap=cmap,
        curv=curv,
        scale_pts=scale_pts,
        greymap=greymap,
        time_label=time_label,
        time_unit=time_unit,
    )
    _smooth_plot(initial_time, params)

    ax.view_init(**kwargs[hemi][views])

    try:
        ax.set_facecolor(background)
    except AttributeError:
        ax.set_axis_bgcolor(background)

    if time_viewer:
        time_viewer = figure_nobar(figsize=(4.5, 0.25))
        fig.time_viewer = time_viewer
        ax_time = plt.axes()
        if initial_time is None:
            initial_time = 0
        slider = Slider(
            ax=ax_time,
            label="Time",
            valmin=times[0],
            valmax=times[-1],
            valinit=initial_time,
        )
        time_viewer.slider = slider
        callback_slider = partial(_smooth_plot, params=params)
        slider.on_changed(callback_slider)
        callback_key = partial(_key_pressed_slider, params=params)
        time_viewer.canvas.mpl_connect("key_press_event", callback_key)

        time_viewer.subplots_adjust(left=0.12, bottom=0.05, right=0.75, top=0.95)
    fig.subplots_adjust(left=0.0, bottom=0.0, right=1.0, top=1.0)

    # add colorbar
    from mpl_toolkits.axes_grid1.inset_locator import inset_axes

    sm = plt.cm.ScalarMappable(
        cmap=cmap, norm=plt.Normalize(scale_pts[0], scale_pts[2])
    )
    cax = inset_axes(ax, width="80%", height="5%", loc=8, borderpad=3.0)
    plt.setp(plt.getp(cax, "xticklabels"), color="w")
    sm.set_array(np.linspace(scale_pts[0], scale_pts[2], 256))
    if colorbar:
        cb = plt.colorbar(sm, cax=cax, orientation="horizontal")
        cb_yticks = plt.getp(cax, "yticklabels")
        plt.setp(cb_yticks, color="w")
        cax.tick_params(labelsize=16)
        cb.ax.set_facecolor("0.5")
        cax.set(xlim=(scale_pts[0], scale_pts[2]))
    plt_show(True)
    return fig


def link_brains(brains, time=True, camera=False, colorbar=True, picking=False):
    """Plot multiple SourceEstimate objects with PyVista.

    Parameters
    ----------
    brains : list, tuple or np.ndarray
        The collection of brains to plot.
    time : bool
        If True, link the time controllers. Defaults to True.
    camera : bool
        If True, link the camera controls. Defaults to False.
    colorbar : bool
        If True, link the colorbar controllers. Defaults to True.
    picking : bool
        If True, link the vertices picked with the mouse. Defaults to False.
    """
    from .backends.renderer import _get_3d_backend

    if _get_3d_backend() != "pyvistaqt":
        raise NotImplementedError(
            "Expected 3d backend is pyvistaqt but"
            " {} was given.".format(_get_3d_backend())
        )
    from ._brain import Brain, _LinkViewer

    if not isinstance(brains, Iterable):
        brains = [brains]
    if len(brains) == 0:
        raise ValueError("The collection of brains is empty.")
    for brain in brains:
        if not isinstance(brain, Brain):
            raise TypeError(
                "Expected type is Brain but" " {} was given.".format(type(brain))
            )
        # enable time viewer if necessary
        brain.setup_time_viewer()
    subjects = [brain._subject for brain in brains]
    if subjects.count(subjects[0]) != len(subjects):
        raise RuntimeError("Cannot link brains from different subjects.")

    # link brains properties
    _LinkViewer(
        brains=brains,
        time=time,
        camera=camera,
        colorbar=colorbar,
        picking=picking,
    )


def _check_volume(stc, src, surface, backend_name):
    from ..source_estimate import _BaseSurfaceSourceEstimate, _BaseMixedSourceEstimate
    from ..source_space import SourceSpaces

    if isinstance(stc, _BaseSurfaceSourceEstimate):
        return False
    else:
        _validate_type(
            src,
            SourceSpaces,
            "src",
            "src when stc is a mixed or volume source estimate",
        )
        if isinstance(stc, _BaseMixedSourceEstimate):
            # When showing subvolumes, surfaces that preserve geometry must
            # be used (i.e., no inflated)
            _check_option(
                "surface",
                surface,
                ("white", "pial"),
                extra="when plotting a mixed source estimate",
            )
        return True


@verbose
def plot_source_estimates(
    stc,
    subject=None,
    surface="inflated",
    hemi="lh",
    colormap="auto",
    time_label="auto",
    smoothing_steps=10,
    transparent=True,
    alpha=1.0,
    time_viewer="auto",
    subjects_dir=None,
    figure=None,
    views="auto",
    colorbar=True,
    clim="auto",
    cortex="classic",
    size=800,
    background="black",
    foreground=None,
    initial_time=None,
    time_unit="s",
    backend="auto",
    spacing="oct6",
    title=None,
    show_traces="auto",
    src=None,
    volume_options=1.0,
    view_layout="vertical",
    add_data_kwargs=None,
    brain_kwargs=None,
    verbose=None,
):
    """Plot SourceEstimate.

    Parameters
    ----------
    stc : SourceEstimate
        The source estimates to plot.
    %(subject_none)s
        If ``None``, ``stc.subject`` will be used.
    surface : str
        The type of surface (inflated, white etc.).
    hemi : str
        Hemisphere id (ie ``'lh'``, ``'rh'``, ``'both'``, or ``'split'``). In
        the case of ``'both'``, both hemispheres are shown in the same window.
        In the case of ``'split'`` hemispheres are displayed side-by-side
        in different viewing panes.
    %(colormap)s
        The default ('auto') uses ``'hot'`` for one-sided data and
        'mne' for two-sided data.
    %(time_label)s
    smoothing_steps : int
        The amount of smoothing.
    %(transparent)s
    alpha : float
        Alpha value to apply globally to the overlay. Has no effect with mpl
        backend.
    time_viewer : bool | str
        Display time viewer GUI. Can also be 'auto', which will mean True
        for the PyVista backend and False otherwise.

        .. versionchanged:: 0.20.0
           "auto" mode added.
    %(subjects_dir)s
    figure : instance of Figure3D | instance of matplotlib.figure.Figure | list | int | None
        If None, a new figure will be created. If multiple views or a
        split view is requested, this must be a list of the appropriate
        length. If int is provided it will be used to identify the PyVista
        figure by it's id or create a new figure with the given id. If an
        instance of matplotlib figure, mpl backend is used for plotting.
    %(views)s

        When plotting a standard SourceEstimate (not volume, mixed, or vector)
        and using the PyVista backend, ``views='flat'`` is also supported to
        plot cortex as a flatmap.

        Using multiple views (list) is not supported by the matplotlib backend.

        .. versionchanged:: 0.21.0
           Support for flatmaps.
    colorbar : bool
        If True, display colorbar on scene.
    %(clim)s
    cortex : str | tuple
        Specifies how binarized curvature values are rendered.
        Either the name of a preset Brain cortex colorscheme (one of
        ``'classic'``, ``'bone'``, ``'low_contrast'``, or ``'high_contrast'``),
        or the name of a colormap, or a tuple with values
        ``(colormap, min, max, reverse)`` to fully specify the curvature
        colors. Has no effect with the matplotlib backend.
    size : float or tuple of float
        The size of the window, in pixels. can be one number to specify
        a square window, or the (width, height) of a rectangular window.
        Has no effect with mpl backend.
    background : matplotlib color
        Color of the background of the display window.
    foreground : matplotlib color | None
        Color of the foreground of the display window. Has no effect with mpl
        backend. None will choose white or black based on the background color.
    initial_time : float | None
        The time to display on the plot initially. ``None`` to display the
        first time sample (default).
    time_unit : ``'s'`` | ``'ms'``
        Whether time is represented in seconds ("s", default) or
        milliseconds ("ms").
    backend : ``'auto'`` | ``'pyvistaqt'`` | ``'matplotlib'``
        Which backend to use. If ``'auto'`` (default), tries to plot with
        pyvistaqt, but resorts to matplotlib if no 3d backend is available.

        .. versionadded:: 0.15.0
    spacing : str
        Only affects the matplotlib backend.
        The spacing to use for the source space. Can be ``'ico#'`` for a
        recursively subdivided icosahedron, ``'oct#'`` for a recursively
        subdivided octahedron, or ``'all'`` for all points. In general, you can
        speed up the plotting by selecting a sparser source space.
        Defaults  to 'oct6'.

        .. versionadded:: 0.15.0
    title : str | None
        Title for the figure. If None, the subject name will be used.

        .. versionadded:: 0.17.0
    %(show_traces)s
    %(src_volume_options)s
    %(view_layout)s
    %(add_data_kwargs)s
    %(brain_kwargs)s
    %(verbose)s

    Returns
    -------
    figure : instance of mne.viz.Brain | matplotlib.figure.Figure
        An instance of :class:`mne.viz.Brain` or matplotlib figure.

    Notes
    -----
    Flatmaps are available by default for ``fsaverage`` but not for other
    subjects reconstructed by FreeSurfer. We recommend using
    :func:`mne.compute_source_morph` to morph source estimates to ``fsaverage``
    for flatmap plotting. If you want to construct your own flatmap for a given
    subject, these links might help:

    - https://surfer.nmr.mgh.harvard.edu/fswiki/FreeSurferOccipitalFlattenedPatch
    - https://openwetware.org/wiki/Beauchamp:FreeSurfer
    """  # noqa: E501
    from .backends.renderer import _get_3d_backend, use_3d_backend
    from ..source_estimate import _BaseSourceEstimate, _check_stc_src

    _check_stc_src(stc, src)
    _validate_type(stc, _BaseSourceEstimate, "stc", "source estimate")
    subjects_dir = get_subjects_dir(subjects_dir=subjects_dir, raise_error=True)
    subject = _check_subject(stc.subject, subject)
    _check_option("backend", backend, ["auto", "matplotlib", "pyvistaqt", "notebook"])
    plot_mpl = backend == "matplotlib"
    if not plot_mpl:
        if backend == "auto":
            try:
                backend = _get_3d_backend()
            except (ImportError, ModuleNotFoundError):
                warn("No 3D backend found. Resorting to matplotlib 3d.")
                plot_mpl = True
    kwargs = dict(
        subject=subject,
        surface=surface,
        hemi=hemi,
        colormap=colormap,
        time_label=time_label,
        smoothing_steps=smoothing_steps,
        subjects_dir=subjects_dir,
        views=views,
        clim=clim,
        figure=figure,
        initial_time=initial_time,
        time_unit=time_unit,
        background=background,
        time_viewer=time_viewer,
        colorbar=colorbar,
        transparent=transparent,
    )
    if plot_mpl:
        return _plot_mpl_stc(stc, spacing=spacing, **kwargs)
    else:
        with use_3d_backend(backend):
            return _plot_stc(
                stc,
                overlay_alpha=alpha,
                brain_alpha=alpha,
                vector_alpha=alpha,
                cortex=cortex,
                foreground=foreground,
                size=size,
                scale_factor=None,
                show_traces=show_traces,
                src=src,
                volume_options=volume_options,
                view_layout=view_layout,
                add_data_kwargs=add_data_kwargs,
                brain_kwargs=brain_kwargs,
                **kwargs,
            )


def _plot_stc(
    stc,
    subject,
    surface,
    hemi,
    colormap,
    time_label,
    smoothing_steps,
    subjects_dir,
    views,
    clim,
    figure,
    initial_time,
    time_unit,
    background,
    time_viewer,
    colorbar,
    transparent,
    brain_alpha,
    overlay_alpha,
    vector_alpha,
    cortex,
    foreground,
    size,
    scale_factor,
    show_traces,
    src,
    volume_options,
    view_layout,
    add_data_kwargs,
    brain_kwargs,
):
    from .backends.renderer import _get_3d_backend, get_brain_class
    from ..source_estimate import _BaseVolSourceEstimate

    vec = stc._data_ndim == 3
    subjects_dir = str(get_subjects_dir(subjects_dir=subjects_dir, raise_error=True))
    subject = _check_subject(stc.subject, subject)

    backend = _get_3d_backend()
    del _get_3d_backend
    Brain = get_brain_class()
    views = _check_views(surface, views, hemi, stc, backend)
    _check_option("hemi", hemi, ["lh", "rh", "split", "both"])
    _check_option("view_layout", view_layout, ("vertical", "horizontal"))
    time_label, times = _handle_time(time_label, time_unit, stc.times)
    show_traces, time_viewer = _check_st_tv(show_traces, time_viewer, times)

    # convert control points to locations in colormap
    use = stc.magnitude().data if vec else stc.data
    mapdata = _process_clim(clim, colormap, transparent, use, allow_pos_lims=not vec)

    volume = _check_volume(stc, src, surface, backend)

    # XXX we should not need to do this for PyVista, the plotter should be
    # smart enough to do this separation in the cmap-to-ctab conversion
    _separate_map(mapdata)
    colormap = mapdata["colormap"]
    diverging = "pos_lims" in mapdata["clim"]
    scale_pts = mapdata["clim"]["pos_lims" if diverging else "lims"]
    transparent = mapdata["transparent"]
    del mapdata

    if hemi in ["both", "split"]:
        hemis = ["lh", "rh"]
    else:
        hemis = [hemi]

    if overlay_alpha is None:
        overlay_alpha = brain_alpha
    if overlay_alpha == 0:
        smoothing_steps = 1  # Disable smoothing to save time.

    title = subject if len(hemis) > 1 else "%s - %s" % (subject, hemis[0])
    kwargs = {
        "subject": subject,
        "hemi": hemi,
        "surf": surface,
        "title": title,
        "cortex": cortex,
        "size": size,
        "background": background,
        "foreground": foreground,
        "figure": figure,
        "subjects_dir": subjects_dir,
        "views": views,
        "alpha": brain_alpha,
    }
    if brain_kwargs is not None:
        kwargs.update(brain_kwargs)
    kwargs["show"] = False
    kwargs["view_layout"] = view_layout
    with warnings.catch_warnings(record=True):  # traits warnings
        brain = Brain(**kwargs)
    del kwargs

    if scale_factor is None:
        # Configure the glyphs scale directly
        width = np.mean(
            [
                np.ptp(brain.geo[hemi].coords[:, 1])
                for hemi in hemis
                if hemi in brain.geo
            ]
        )
        scale_factor = 0.025 * width / scale_pts[-1]

    if transparent is None:
        transparent = True
    center = 0.0 if diverging else None
    kwargs = {
        "array": stc,
        "colormap": colormap,
        "smoothing_steps": smoothing_steps,
        "time": times,
        "time_label": time_label,
        "alpha": overlay_alpha,
        "colorbar": colorbar,
        "vector_alpha": vector_alpha,
        "scale_factor": scale_factor,
        "initial_time": initial_time,
        "transparent": transparent,
        "center": center,
        "fmin": scale_pts[0],
        "fmid": scale_pts[1],
        "fmax": scale_pts[2],
        "clim": clim,
        "src": src,
        "volume_options": volume_options,
        "verbose": None,
    }
    if add_data_kwargs is not None:
        kwargs.update(add_data_kwargs)
    for hemi in hemis:
        if isinstance(stc, _BaseVolSourceEstimate):  # no surf data
            break
        vertices = stc.vertices[0 if hemi == "lh" else 1]
        if len(vertices) == 0:  # no surf data for the given hemi
            continue  # no data
        use_kwargs = kwargs.copy()
        use_kwargs.update(hemi=hemi)
        with warnings.catch_warnings(record=True):  # traits warnings
            brain.add_data(**use_kwargs)

    if volume:
        use_kwargs = kwargs.copy()
        use_kwargs.update(hemi="vol")
        brain.add_data(**use_kwargs)
    del kwargs

    if time_viewer:
        brain.setup_time_viewer(time_viewer=time_viewer, show_traces=show_traces)
    else:
        brain.show()

    return brain


def _check_st_tv(show_traces, time_viewer, times):
    # time_viewer and show_traces
    _check_option("time_viewer", time_viewer, (True, False, "auto"))
    _validate_type(show_traces, (str, bool, "numeric"), "show_traces")
    if isinstance(show_traces, str):
        _check_option(
            "show_traces",
            show_traces,
            ("auto", "separate", "vertex", "label"),
            extra="when a string",
        )
    if time_viewer == "auto":
        time_viewer = True
    if show_traces == "auto":
        show_traces = time_viewer and times is not None and len(times) > 1
    if show_traces and not time_viewer:
        raise ValueError("show_traces cannot be used when time_viewer=False")
    return show_traces, time_viewer


def _glass_brain_crosshairs(params, x, y, z):
    for ax, a, b in (
        (params["ax_y"], x, z),
        (params["ax_x"], y, z),
        (params["ax_z"], x, y),
    ):
        ax.axvline(a, color="0.75")
        ax.axhline(b, color="0.75")


def _cut_coords_to_ijk(cut_coords, img):
    ijk = apply_trans(np.linalg.inv(img.affine), cut_coords)
    ijk = np.clip(np.round(ijk).astype(int), 0, np.array(img.shape[:3]) - 1)
    return ijk


def _ijk_to_cut_coords(ijk, img):
    return apply_trans(img.affine, ijk)


def _load_subject_mri(mri, stc, subject, subjects_dir, name):
    import nibabel as nib
    from nibabel.spatialimages import SpatialImage

    _validate_type(mri, ("path-like", SpatialImage), name)
    if isinstance(mri, str):
        subject = _check_subject(stc.subject, subject)
        mri = nib.load(_check_mri(mri, subject, subjects_dir))
    return mri


@verbose
def plot_volume_source_estimates(
    stc,
    src,
    subject=None,
    subjects_dir=None,
    mode="stat_map",
    bg_img="T1.mgz",
    colorbar=True,
    colormap="auto",
    clim="auto",
    transparent=None,
    show=True,
    initial_time=None,
    initial_pos=None,
    verbose=None,
):
    """Plot Nutmeg style volumetric source estimates using nilearn.

    Parameters
    ----------
    stc : VectorSourceEstimate
        The vector source estimate to plot.
    src : instance of SourceSpaces | instance of SourceMorph
        The source space. Can also be a SourceMorph to morph the STC to
        a new subject (see Examples).

        .. versionchanged:: 0.18
           Support for :class:`~nibabel.spatialimages.SpatialImage`.
    %(subject_none)s
        If ``None``, ``stc.subject`` will be used.
    %(subjects_dir)s
    mode : str
        The plotting mode to use. Either 'stat_map' (default) or 'glass_brain'.
        For "glass_brain", activation absolute values are displayed
        after being transformed to a standard MNI brain.
    bg_img : instance of SpatialImage | str
        The background image used in the nilearn plotting function.
        Can also be a string to use the ``bg_img`` file in the subject's
        MRI directory (default is ``'T1.mgz'``).
        Not used in "glass brain" plotting.
    colorbar : bool, optional
        If True, display a colorbar on the right of the plots.
    %(colormap)s
    %(clim)s
    %(transparent)s
    show : bool
        Show figures if True. Defaults to True.
    initial_time : float | None
        The initial time to plot. Can be None (default) to use the time point
        with the maximal absolute value activation across all voxels
        or the ``initial_pos`` voxel (if ``initial_pos is None`` or not,
        respectively).

        .. versionadded:: 0.19
    initial_pos : ndarray, shape (3,) | None
        The initial position to use (in m). Can be None (default) to use the
        voxel with the maximum absolute value activation across all time points
        or at ``initial_time`` (if ``initial_time is None`` or not,
        respectively).

        .. versionadded:: 0.19
    %(verbose)s

    Returns
    -------
    fig : instance of Figure
        The figure.

    Notes
    -----
    Click on any of the anatomical slices to explore the time series.
    Clicking on any time point will bring up the corresponding anatomical map.

    The left and right arrow keys can be used to navigate in time.
    To move in time by larger steps, use shift+left and shift+right.

    In ``'glass_brain'`` mode, values are transformed to the standard MNI
    brain using the FreeSurfer Talairach transformation
    ``$SUBJECTS_DIR/$SUBJECT/mri/transforms/talairach.xfm``.

    .. versionadded:: 0.17

    .. versionchanged:: 0.19
       MRI volumes are automatically transformed to MNI space in
       ``'glass_brain'`` mode.

    Examples
    --------
    Passing a :class:`mne.SourceMorph` as the ``src``
    parameter can be useful for plotting in a different subject's space
    (here, a ``'sample'`` STC in ``'fsaverage'``'s space)::

    >>> morph = mne.compute_source_morph(src_sample, subject_to='fsaverage')  # doctest: +SKIP
    >>> fig = stc_vol_sample.plot(morph)  # doctest: +SKIP
    """  # noqa: E501
    from matplotlib import pyplot as plt, colors
    import nibabel as nib
    from ..source_estimate import VolSourceEstimate
    from ..morph import SourceMorph
    from ..source_space._source_space import _ensure_src

    if not check_version("nilearn", "0.4"):
        raise RuntimeError("This function requires nilearn >= 0.4")

    from nilearn.plotting import plot_stat_map, plot_glass_brain
    from nilearn.image import index_img

    _check_option("mode", mode, ("stat_map", "glass_brain"))
    plot_func = dict(stat_map=plot_stat_map, glass_brain=plot_glass_brain)[mode]
    _validate_type(stc, VolSourceEstimate, "stc")
    if isinstance(src, SourceMorph):
        img = src.apply(stc, "nifti1", mri_resolution=False, mri_space=False)
        stc = src.apply(stc, mri_resolution=False, mri_space=False)
        kind, src_subject = "morph.subject_to", src.subject_to
    else:
        src = _ensure_src(src, kind="volume", extra=" or SourceMorph")
        img = stc.as_volume(src, mri_resolution=False)
        kind, src_subject = "src subject", src._subject
    del src
    _print_coord_trans(
        Transform("mri_voxel", "ras", img.affine),
        prefix="Image affine ",
        units="mm",
        level="debug",
    )
    subject = _check_subject(src_subject, subject, first_kind=kind)
    stc_ijk = np.array(np.unravel_index(stc.vertices[0], img.shape[:3], order="F")).T
    assert stc_ijk.shape == (len(stc.vertices[0]), 3)
    del kind

    # XXX this assumes zooms are uniform, should probably mult by zooms...
    dist_to_verts = _DistanceQuery(stc_ijk, allow_kdtree=True)

    def _cut_coords_to_idx(cut_coords, img):
        """Convert voxel coordinates to index in stc.data."""
        ijk = _cut_coords_to_ijk(cut_coords, img)
        del cut_coords
        logger.debug("    Affine remapped cut coords to [%d, %d, %d] idx" % tuple(ijk))
        dist, loc_idx = dist_to_verts.query(ijk[np.newaxis])
        dist, loc_idx = dist[0], loc_idx[0]
        logger.debug(
            "    Using vertex %d at a distance of %d voxels"
            % (stc.vertices[0][loc_idx], dist)
        )
        return loc_idx

    ax_name = dict(x="X (sagittal)", y="Y (coronal)", z="Z (axial)")

    def _click_to_cut_coords(event, params):
        """Get voxel coordinates from mouse click."""
        if event.inaxes is params["ax_x"]:
            ax = "x"
            x = params["ax_z"].lines[0].get_xdata()[0]
            y, z = event.xdata, event.ydata
        elif event.inaxes is params["ax_y"]:
            ax = "y"
            y = params["ax_x"].lines[0].get_xdata()[0]
            x, z = event.xdata, event.ydata
        elif event.inaxes is params["ax_z"]:
            ax = "z"
            x, y = event.xdata, event.ydata
            z = params["ax_x"].lines[1].get_ydata()[0]
        else:
            logger.debug("    Click outside axes")
            return None
        cut_coords = np.array((x, y, z))
        logger.debug("")

        if params["mode"] == "glass_brain":  # find idx for MIP
            # Figure out what XYZ in world coordinates is in our voxel data
            codes = "".join(nib.aff2axcodes(params["img_idx"].affine))
            assert len(codes) == 3
            # We don't care about directionality, just which is which dim
            codes = codes.replace("L", "R").replace("P", "A").replace("I", "S")
            idx = codes.index(dict(x="R", y="A", z="S")[ax])
            img_data = np.abs(_get_img_fdata(params["img_idx"]))
            ijk = _cut_coords_to_ijk(cut_coords, params["img_idx"])
            if idx == 0:
                ijk[0] = np.argmax(img_data[:, ijk[1], ijk[2]])
                logger.debug("    MIP: i = %d idx" % (ijk[0],))
            elif idx == 1:
                ijk[1] = np.argmax(img_data[ijk[0], :, ijk[2]])
                logger.debug("    MIP: j = %d idx" % (ijk[1],))
            else:
                ijk[2] = np.argmax(img_data[ijk[0], ijk[1], :])
                logger.debug("    MIP: k = %d idx" % (ijk[2],))
            cut_coords = _ijk_to_cut_coords(ijk, params["img_idx"])

        logger.debug(
            "    Cut coords for %s: (%0.1f, %0.1f, %0.1f) mm"
            % ((ax_name[ax],) + tuple(cut_coords))
        )
        return cut_coords

    def _press(event, params):
        """Manage keypress on the plot."""
        pos = params["lx"].get_xdata()
        idx = params["stc"].time_as_index(pos)[0]
        if event.key == "left":
            idx = max(0, idx - 2)
        elif event.key == "shift+left":
            idx = max(0, idx - 10)
        elif event.key == "right":
            idx = min(params["stc"].shape[1] - 1, idx + 2)
        elif event.key == "shift+right":
            idx = min(params["stc"].shape[1] - 1, idx + 10)
        _update_timeslice(idx, params)
        params["fig"].canvas.draw()

    def _update_timeslice(idx, params):
        params["lx"].set_xdata([idx / params["stc"].sfreq + params["stc"].tmin])
        ax_x, ax_y, ax_z = params["ax_x"], params["ax_y"], params["ax_z"]
        plot_map_callback = params["plot_func"]
        # Crosshairs are the first thing plotted in stat_map, and the last
        # in glass_brain
        idxs = [0, 0, 1] if mode == "stat_map" else [-2, -2, -1]
        cut_coords = (
            ax_y.lines[idxs[0]].get_xdata()[0],
            ax_x.lines[idxs[1]].get_xdata()[0],
            ax_x.lines[idxs[2]].get_ydata()[0],
        )
        ax_x.clear()
        ax_y.clear()
        ax_z.clear()
        params.update({"img_idx": index_img(img, idx)})
        params.update({"title": "Activation (t=%.3f s.)" % params["stc"].times[idx]})
        plot_map_callback(params["img_idx"], title="", cut_coords=cut_coords)

    def _update_vertlabel(loc_idx):
        vert_legend.get_texts()[0].set_text(f"{stc.vertices[0][loc_idx]}")

    @verbose_dec
    def _onclick(event, params, verbose=None):
        """Manage clicks on the plot."""
        ax_x, ax_y, ax_z = params["ax_x"], params["ax_y"], params["ax_z"]
        plot_map_callback = params["plot_func"]
        if event.inaxes is params["ax_time"]:
            idx = params["stc"].time_as_index(event.xdata, use_rounding=True)[0]
            _update_timeslice(idx, params)

        cut_coords = _click_to_cut_coords(event, params)
        if cut_coords is None:
            return  # not in any axes

        ax_x.clear()
        ax_y.clear()
        ax_z.clear()
        plot_map_callback(params["img_idx"], title="", cut_coords=cut_coords)
        loc_idx = _cut_coords_to_idx(cut_coords, params["img_idx"])
        ydata = stc.data[loc_idx]
        if loc_idx is not None:
            ax_time.lines[0].set_ydata(ydata)
        else:
            ax_time.lines[0].set_ydata([0.0])
        _update_vertlabel(loc_idx)
        params["fig"].canvas.draw()

    if mode == "glass_brain":
        subject = _check_subject(stc.subject, subject)
        ras_mni_t = read_ras_mni_t(subject, subjects_dir)
        if not np.allclose(ras_mni_t["trans"], np.eye(4)):
            _print_coord_trans(ras_mni_t, prefix="Transforming subject ", units="mm")
            logger.info("")
            # To get from voxel coords to world coords (i.e., define affine)
            # we would apply img.affine, then also apply ras_mni_t, which
            # transforms from the subject's RAS to MNI RAS. So we left-multiply
            # these.
            img = nib.Nifti1Image(img.dataobj, np.dot(ras_mni_t["trans"], img.affine))
        bg_img = None  # not used
    else:  # stat_map
        if bg_img is None:
            bg_img = "T1.mgz"
        bg_img = _load_subject_mri(bg_img, stc, subject, subjects_dir, "bg_img")

    if initial_time is None:
        time_sl = slice(0, None)
    else:
        initial_time = float(initial_time)
        logger.info("Fixing initial time: %s s" % (initial_time,))
        initial_time = np.argmin(np.abs(stc.times - initial_time))
        time_sl = slice(initial_time, initial_time + 1)
    if initial_pos is None:  # find max pos and (maybe) time
        loc_idx, time_idx = np.unravel_index(
            np.abs(stc.data[:, time_sl]).argmax(), stc.data[:, time_sl].shape
        )
        time_idx += time_sl.start
    else:  # position specified
        initial_pos = np.array(initial_pos, float)
        if initial_pos.shape != (3,):
            raise ValueError(
                "initial_pos must be float ndarray with shape "
                "(3,), got shape %s" % (initial_pos.shape,)
            )
        initial_pos *= 1000
        logger.info("Fixing initial position: %s mm" % (initial_pos.tolist(),))
        loc_idx = _cut_coords_to_idx(initial_pos, img)
        if initial_time is not None:  # time also specified
            time_idx = time_sl.start
        else:  # find the max
            time_idx = np.argmax(np.abs(stc.data[loc_idx]))
    img_idx = index_img(img, time_idx)
    assert img_idx.shape == img.shape[:3]
    del initial_time, initial_pos
    ijk = stc_ijk[loc_idx]
    cut_coords = _ijk_to_cut_coords(ijk, img_idx)
    np.testing.assert_allclose(_cut_coords_to_ijk(cut_coords, img_idx), ijk)
    logger.info(
        "Showing: t = %0.3f s, (%0.1f, %0.1f, %0.1f) mm, "
        "[%d, %d, %d] vox, %d vertex"
        % (
            (stc.times[time_idx],)
            + tuple(cut_coords)
            + tuple(ijk)
            + (stc.vertices[0][loc_idx],)
        )
    )
    del ijk

    # Plot initial figure
    fig, (axes, ax_time) = plt.subplots(2)
    axes.set(xticks=[], yticks=[])
    marker = "o" if len(stc.times) == 1 else None
    ydata = stc.data[loc_idx]
    h = ax_time.plot(stc.times, ydata, color="k", marker=marker)[0]
    if len(stc.times) > 1:
        ax_time.set(xlim=stc.times[[0, -1]])
    ax_time.set(xlabel="Time (s)", ylabel="Activation")
    vert_legend = ax_time.legend([h], [""], title="Vertex")
    _update_vertlabel(loc_idx)
    lx = ax_time.axvline(stc.times[time_idx], color="g")
    fig.tight_layout()

    allow_pos_lims = mode != "glass_brain"
    mapdata = _process_clim(clim, colormap, transparent, stc.data, allow_pos_lims)
    _separate_map(mapdata)
    diverging = "pos_lims" in mapdata["clim"]
    ticks = _get_map_ticks(mapdata)
    colormap, scale_pts = _linearize_map(mapdata)
    del mapdata

    ylim = [min((scale_pts[0], ydata.min())), max((scale_pts[-1], ydata.max()))]
    ylim = np.array(ylim) + np.array([-1, 1]) * 0.05 * np.diff(ylim)[0]
    dup_neg = False
    if stc.data.min() < 0:
        ax_time.axhline(0.0, color="0.5", ls="-", lw=0.5, zorder=2)
        dup_neg = not diverging  # glass brain with signed data
    yticks = list(ticks)
    if dup_neg:
        yticks += [0] + list(-np.array(ticks))
    yticks = np.unique(yticks)
    ax_time.set(yticks=yticks)
    ax_time.set(ylim=ylim)
    del yticks

    if not diverging:  # set eq above iff one-sided
        # there is a bug in nilearn where this messes w/transparency
        # Need to double the colormap
        if (scale_pts < 0).any():
            # XXX We should fix this, but it's hard to get nilearn to
            # use arbitrary bounds :(
            # Should get them to support non-mirrored colorbars, or
            # at least a proper `vmin` for one-sided things.
            # Hopefully this is a sufficiently rare use case!
            raise ValueError(
                "Negative colormap limits for sequential "
                'control points clim["lims"] not supported '
                "currently, consider shifting or flipping the "
                "sign of your data for visualization purposes"
            )
        # due to nilearn plotting weirdness, extend this to go
        # -scale_pts[2]->scale_pts[2] instead of scale_pts[0]->scale_pts[2]
        colormap = _get_cmap(colormap)
        colormap = colormap(
            np.interp(np.linspace(-1, 1, 256), scale_pts / scale_pts[2], [0, 0.5, 1])
        )
        colormap = colors.ListedColormap(colormap)
    vmax = scale_pts[-1]

    # black_bg = True is needed because of some matplotlib
    # peculiarity. See: https://stackoverflow.com/a/34730204
    # Otherwise, event.inaxes does not work for ax_x and ax_z
    plot_kwargs = dict(
        threshold=None,
        axes=axes,
        resampling_interpolation="nearest",
        vmax=vmax,
        figure=fig,
        colorbar=colorbar,
        bg_img=bg_img,
        cmap=colormap,
        black_bg=True,
        symmetric_cbar=True,
    )

    def plot_and_correct(*args, **kwargs):
        axes.clear()
        if params.get("fig_anat") is not None and plot_kwargs["colorbar"]:
            params["fig_anat"]._cbar.ax.clear()
        with warnings.catch_warnings(record=True):  # nilearn bug; ax recreated
            warnings.simplefilter("ignore", DeprecationWarning)
            params["fig_anat"] = partial(plot_func, **plot_kwargs)(*args, **kwargs)
        params["fig_anat"]._cbar.outline.set_visible(False)
        for key in "xyz":
            params.update({"ax_" + key: params["fig_anat"].axes[key].ax})
        # Fix nilearn bug w/cbar background being white
        if plot_kwargs["colorbar"]:
            params["fig_anat"]._cbar.ax.set_facecolor("0.5")
            # adjust one-sided colorbars
            if not diverging:
                _crop_colorbar(params["fig_anat"]._cbar, *scale_pts[[0, -1]])
            params["fig_anat"]._cbar.set_ticks(params["cbar_ticks"])
        if mode == "glass_brain":
            _glass_brain_crosshairs(params, *kwargs["cut_coords"])

    params = dict(
        stc=stc,
        ax_time=ax_time,
        plot_func=plot_and_correct,
        img_idx=img_idx,
        fig=fig,
        lx=lx,
        mode=mode,
        cbar_ticks=ticks,
    )

    plot_and_correct(stat_map_img=params["img_idx"], title="", cut_coords=cut_coords)

    if show:
        plt.show()
    fig.canvas.mpl_connect(
        "button_press_event", partial(_onclick, params=params, verbose=verbose)
    )
    fig.canvas.mpl_connect("key_press_event", partial(_press, params=params))

    return fig


def _check_views(surf, views, hemi, stc=None, backend=None):
    from ._brain.view import views_dicts
    from ..source_estimate import SourceEstimate

    _validate_type(views, (list, tuple, str), "views")
    views = [views] if isinstance(views, str) else list(views)
    if surf == "flat":
        _check_option("views", views, (["auto"], ["flat"]))
        views = ["flat"]
    elif len(views) == 1 and views[0] == "auto":
        views = ["lateral"]
    if views == ["flat"]:
        if stc is not None:
            _validate_type(
                stc, SourceEstimate, "stc", "SourceEstimate when a flatmap is used"
            )
        if backend is not None:
            if backend not in ("pyvistaqt", "notebook"):
                raise RuntimeError(
                    "The PyVista 3D backend must be used to " "plot a flatmap"
                )
    if (views == ["flat"]) ^ (surf == "flat"):  # exactly only one of the two
        raise ValueError(
            'surface="flat" must be used with views="flat", got '
            f"surface={repr(surf)} and views={repr(views)}"
        )
    _check_option("hemi", hemi, ("split", "both", "lh", "rh", "vol", None))
    use_hemi = "lh" if hemi == "split" or hemi is None else hemi
    for vi, v in enumerate(views):
        _check_option(f"views[{vi}]", v, sorted(views_dicts[use_hemi]))
    return views


@verbose
def plot_vector_source_estimates(
    stc,
    subject=None,
    hemi="lh",
    colormap="hot",
    time_label="auto",
    smoothing_steps=10,
    transparent=None,
    brain_alpha=0.4,
    overlay_alpha=None,
    vector_alpha=1.0,
    scale_factor=None,
    time_viewer="auto",
    subjects_dir=None,
    figure=None,
    views="lateral",
    colorbar=True,
    clim="auto",
    cortex="classic",
    size=800,
    background="black",
    foreground=None,
    initial_time=None,
    time_unit="s",
    show_traces="auto",
    src=None,
    volume_options=1.0,
    view_layout="vertical",
    add_data_kwargs=None,
    brain_kwargs=None,
    verbose=None,
):
    """Plot VectorSourceEstimate with PyVista.

    A "glass brain" is drawn and all dipoles defined in the source estimate
    are shown using arrows, depicting the direction and magnitude of the
    current moment at the dipole. Additionally, an overlay is plotted on top of
    the cortex with the magnitude of the current.

    Parameters
    ----------
    stc : VectorSourceEstimate | MixedVectorSourceEstimate
        The vector source estimate to plot.
    %(subject_none)s
        If ``None``, ``stc.subject`` will be used.
    hemi : str, 'lh' | 'rh' | 'split' | 'both'
        The hemisphere to display.
    %(colormap)s
        This should be a sequential colormap.
    %(time_label)s
    smoothing_steps : int
        The amount of smoothing.
    %(transparent)s
    brain_alpha : float
        Alpha value to apply globally to the surface meshes. Defaults to 0.4.
    overlay_alpha : float
        Alpha value to apply globally to the overlay. Defaults to
        ``brain_alpha``.
    vector_alpha : float
        Alpha value to apply globally to the vector glyphs. Defaults to 1.
    scale_factor : float | None
        Scaling factor for the vector glyphs. By default, an attempt is made to
        automatically determine a sane value.
    time_viewer : bool | str
        Display time viewer GUI. Can be "auto", which is True for the PyVista
        backend and False otherwise.

        .. versionchanged:: 0.20
           Added "auto" option and default.
    subjects_dir : str
        The path to the freesurfer subjects reconstructions.
        It corresponds to Freesurfer environment variable SUBJECTS_DIR.
    figure : instance of Figure3D | list | int | None
        If None, a new figure will be created. If multiple views or a
        split view is requested, this must be a list of the appropriate
        length. If int is provided it will be used to identify the PyVista
        figure by it's id or create a new figure with the given id.
    %(views)s
    colorbar : bool
        If True, display colorbar on scene.
    %(clim_onesided)s
    cortex : str or tuple
        Specifies how binarized curvature values are rendered.
        either the name of a preset Brain cortex colorscheme (one of
        'classic', 'bone', 'low_contrast', or 'high_contrast'), or the
        name of a colormap, or a tuple with values (colormap, min,
        max, reverse) to fully specify the curvature colors.
    size : float or tuple of float
        The size of the window, in pixels. can be one number to specify
        a square window, or the (width, height) of a rectangular window.
    background : matplotlib color
        Color of the background of the display window.
    foreground : matplotlib color | None
        Color of the foreground of the display window.
        None will choose black or white based on the background color.
    initial_time : float | None
        The time to display on the plot initially. ``None`` to display the
        first time sample (default).
    time_unit : 's' | 'ms'
        Whether time is represented in seconds ("s", default) or
        milliseconds ("ms").
    %(show_traces)s
    %(src_volume_options)s
    %(view_layout)s
    %(add_data_kwargs)s
    %(brain_kwargs)s
    %(verbose)s

    Returns
    -------
    brain : mne.viz.Brain
        A instance of :class:`mne.viz.Brain`.

    Notes
    -----
    .. versionadded:: 0.15

    If the current magnitude overlay is not desired, set ``overlay_alpha=0``
    and ``smoothing_steps=1``.
    """
    from ..source_estimate import _BaseVectorSourceEstimate

    _validate_type(stc, _BaseVectorSourceEstimate, "stc", "vector source estimate")
    return _plot_stc(
        stc,
        subject=subject,
        surface="white",
        hemi=hemi,
        colormap=colormap,
        time_label=time_label,
        smoothing_steps=smoothing_steps,
        subjects_dir=subjects_dir,
        views=views,
        clim=clim,
        figure=figure,
        initial_time=initial_time,
        time_unit=time_unit,
        background=background,
        time_viewer=time_viewer,
        colorbar=colorbar,
        transparent=transparent,
        brain_alpha=brain_alpha,
        overlay_alpha=overlay_alpha,
        vector_alpha=vector_alpha,
        cortex=cortex,
        foreground=foreground,
        size=size,
        scale_factor=scale_factor,
        show_traces=show_traces,
        src=src,
        volume_options=volume_options,
        view_layout=view_layout,
        add_data_kwargs=add_data_kwargs,
        brain_kwargs=brain_kwargs,
    )


@verbose
def plot_sparse_source_estimates(
    src,
    stcs,
    colors=None,
    linewidth=2,
    fontsize=18,
    bgcolor=(0.05, 0, 0.1),
    opacity=0.2,
    brain_color=(0.7,) * 3,
    show=True,
    high_resolution=False,
    fig_name=None,
    fig_number=None,
    labels=None,
    modes=("cone", "sphere"),
    scale_factors=(1, 0.6),
    verbose=None,
    **kwargs,
):
    """Plot source estimates obtained with sparse solver.

    Active dipoles are represented in a "Glass" brain.
    If the same source is active in multiple source estimates it is
    displayed with a sphere otherwise with a cone in 3D.

    Parameters
    ----------
    src : dict
        The source space.
    stcs : instance of SourceEstimate or list of instances of SourceEstimate
        The source estimates.
    colors : list
        List of colors.
    linewidth : int
        Line width in 2D plot.
    fontsize : int
        Font size.
    bgcolor : tuple of length 3
        Background color in 3D.
    opacity : float in [0, 1]
        Opacity of brain mesh.
    brain_color : tuple of length 3
        Brain color.
    show : bool
        Show figures if True.
    high_resolution : bool
        If True, plot on the original (non-downsampled) cortical mesh.
    fig_name : str
        PyVista figure name.
    fig_number : int
        Matplotlib figure number.
    labels : ndarray or list of ndarray
        Labels to show sources in clusters. Sources with the same
        label and the waveforms within each cluster are presented in
        the same color. labels should be a list of ndarrays when
        stcs is a list ie. one label for each stc.
    modes : list
        Should be a list, with each entry being ``'cone'`` or ``'sphere'``
        to specify how the dipoles should be shown.
        The pivot for the glyphs in ``'cone'`` mode is always the tail
        whereas the pivot in ``'sphere'`` mode is the center.
    scale_factors : list
        List of floating point scale factors for the markers.
    %(verbose)s
    **kwargs : kwargs
        Keyword arguments to pass to renderer.mesh.

    Returns
    -------
    surface : instance of Figure3D
        The 3D figure containing the triangular mesh surface.
    """
    import matplotlib.pyplot as plt

    # Update the backend
    from .backends.renderer import _get_renderer

    linestyles = [
        ("solid", "solid"),  # noqa: E241
        ("dashed", "dashed"),  # noqa: E241
        ("dotted", "dotted"),  # noqa: E241
        ("dashdot", "dashdot"),  # noqa: E241
        ("loosely dotted", (0, (1, 10))),  # noqa: E241
        ("dotted", (0, (1, 1))),  # noqa: E241
        ("densely dotted", (0, (1, 1))),  # noqa: E241
        ("loosely dashed", (0, (5, 10))),  # noqa: E241
        ("dashed", (0, (5, 5))),  # noqa: E241
        ("densely dashed", (0, (5, 1))),  # noqa: E241
        ("loosely dashdotted", (0, (3, 10, 1, 10))),  # noqa: E241
        ("dashdotted", (0, (3, 5, 1, 5))),  # noqa: E241
        ("densely dashdotted", (0, (3, 1, 1, 1))),  # noqa: E241
        ("dashdotdotted", (0, (3, 5, 1, 5, 1, 5))),  # noqa: E241
        ("loosely dashdotdotted", (0, (3, 10, 1, 10, 1, 10))),  # noqa: E241
        ("densely dashdotdotted", (0, (3, 1, 1, 1, 1, 1))),  # noqa: E241
    ]

    known_modes = ["cone", "sphere"]
    if not isinstance(modes, (list, tuple)) or not all(
        mode in known_modes for mode in modes
    ):
        raise ValueError("mode must be a list containing only " '"cone" or "sphere"')
    if not isinstance(stcs, list):
        stcs = [stcs]
    if labels is not None and not isinstance(labels, list):
        labels = [labels]

    if colors is None:
        colors = _get_color_list()

    linestyles = cycle(linestyles)
    linestyles = [next(linestyles)[1] for _ in range(len(stcs))]

    # Show 3D
    lh_points = src[0]["rr"]
    rh_points = src[1]["rr"]
    points = np.r_[lh_points, rh_points]

    lh_normals = src[0]["nn"]
    rh_normals = src[1]["nn"]
    normals = np.r_[lh_normals, rh_normals]

    if high_resolution:
        use_lh_faces = src[0]["tris"]
        use_rh_faces = src[1]["tris"]
    else:
        use_lh_faces = src[0]["use_tris"]
        use_rh_faces = src[1]["use_tris"]

    use_faces = np.r_[use_lh_faces, lh_points.shape[0] + use_rh_faces]

    points *= 170

    vertnos = [np.r_[stc.lh_vertno, lh_points.shape[0] + stc.rh_vertno] for stc in stcs]
    unique_vertnos = np.unique(np.concatenate(vertnos).ravel())

    renderer = _get_renderer(bgcolor=bgcolor, size=(600, 600), name=fig_name)
    renderer.mesh(
        x=points[:, 0],
        y=points[:, 1],
        z=points[:, 2],
        triangles=use_faces,
        color=brain_color,
        opacity=opacity,
        backface_culling=True,
        shading=True,
        normals=normals,
        **kwargs,
    )

    # Show time courses
    fig = plt.figure(fig_number)
    fig.clf()
    ax = fig.add_subplot(111)

    colors = cycle(colors)

    logger.info("Total number of active sources: %d" % len(unique_vertnos))

    if labels is not None:
        colors = [
            next(colors) for _ in range(np.unique(np.concatenate(labels).ravel()).size)
        ]

    for idx, v in enumerate(unique_vertnos):
        # get indices of stcs it belongs to
        ind = [k for k, vertno in enumerate(vertnos) if v in vertno]
        is_common = len(ind) > 1

        if labels is None:
            c = next(colors)
        else:
            # if vertex is in different stcs than take label from first one
            c = colors[labels[ind[0]][vertnos[ind[0]] == v]]

        mode = modes[1] if is_common else modes[0]
        scale_factor = scale_factors[1] if is_common else scale_factors[0]

        if isinstance(scale_factor, (np.ndarray, list, tuple)) and len(
            unique_vertnos
        ) == len(scale_factor):
            scale_factor = scale_factor[idx]

        x, y, z = points[v]
        nx, ny, nz = normals[v]
        renderer.quiver3d(
            x=x,
            y=y,
            z=z,
            u=nx,
            v=ny,
            w=nz,
            color=_to_rgb(c),
            mode=mode,
            scale=scale_factor,
        )

        for k in ind:
            vertno = vertnos[k]
            mask = vertno == v
            assert np.sum(mask) == 1
            linestyle = linestyles[k]
            ax.plot(
                1e3 * stcs[k].times,
                1e9 * stcs[k].data[mask].ravel(),
                c=c,
                linewidth=linewidth,
                linestyle=linestyle,
            )

    ax.set_xlabel("Time (ms)", fontsize=18)
    ax.set_ylabel("Source amplitude (nAm)", fontsize=18)

    if fig_name is not None:
        ax.set_title(fig_name)
    plt_show(show)

    renderer.show()
    return renderer.scene()


@verbose
def plot_dipole_locations(
    dipoles,
    trans=None,
    subject=None,
    subjects_dir=None,
    mode="orthoview",
    coord_frame="mri",
    idx="gof",
    show_all=True,
    ax=None,
    block=False,
    show=True,
    scale=None,
    color=None,
    *,
    highlight_color="r",
    fig=None,
    title=None,
    head_source="seghead",
    surf="pial",
    width=None,
    verbose=None,
):
    """Plot dipole locations.

    If mode is set to 'arrow' or 'sphere', only the location of the first
    time point of each dipole is shown else use the show_all parameter.

    Parameters
    ----------
    dipoles : list of instances of Dipole | Dipole
        The dipoles to plot.
    trans : dict | None
        The mri to head trans.
        Can be None with mode set to '3d'.
    subject : str | None
        The FreeSurfer subject name (will be used to set the FreeSurfer
        environment variable ``SUBJECT``).
        Can be ``None`` with mode set to ``'3d'``.
    %(subjects_dir)s
    mode : str
        Can be:

        ``'arrow'`` or ``'sphere'``
            Plot in 3D mode using PyVista with the given glyph type.
        ``'orthoview'``
            Plot in matplotlib ``Axes3D`` using matplotlib with MRI slices
            shown on the sides of a cube, with the dipole(s) shown as arrows
            extending outward from a dot (i.e., the arrows pivot on the tail).
        ``'outlines'``
            Plot in matplotlib ``Axes`` using a quiver of arrows for the
            dipoles in three axes (axial, coronal, and sagittal views),
            with the arrow pivoting in the middle of the arrow.

        .. versionchanged:: 1.1
           Added support for ``'outlines'``.
    coord_frame : str
        Coordinate frame to use: 'head' or 'mri'. Can also be 'mri_rotated'
        when mode equals ``'outlines'``. Defaults to 'mri'.

        .. versionadded:: 0.14.0
        .. versionchanged:: 1.1
           Added support for ``'mri_rotated'``.
    idx : int | 'gof' | 'amplitude'
        Index of the initially plotted dipole. Can also be 'gof' to plot the
        dipole with highest goodness of fit value or 'amplitude' to plot the
        dipole with the highest amplitude. The dipoles can also be browsed
        through using up/down arrow keys or mouse scroll. Defaults to 'gof'.
        Only used if mode equals 'orthoview'.

        .. versionadded:: 0.14.0
    show_all : bool
        Whether to always plot all the dipoles. If ``True`` (default), the
        active dipole is plotted as a red dot and its location determines the
        shown MRI slices. The non-active dipoles are plotted as small blue
        dots. If ``False``, only the active dipole is plotted.
        Only used if ``mode='orthoview'``.

        .. versionadded:: 0.14.0
    ax : instance of matplotlib Axes3D | list of matplotlib Axes | None
        Axes to plot into. If None (default), axes will be created.
        If mode equals ``'orthoview'``, must be a single ``Axes3D``.
        If mode equals ``'outlines'``, must be a list of three ``Axes``.

        .. versionadded:: 0.14.0
    block : bool
        Whether to halt program execution until the figure is closed. Defaults
        to False.
        Only used if mode equals 'orthoview'.

        .. versionadded:: 0.14.0
    show : bool
        Show figure if True. Defaults to True.
        Only used if mode equals 'orthoview'.
    scale : float
        The scale (size in meters) of the dipoles if ``mode`` is not
        ``'orthoview'``. The default is 0.03 when mode is ``'outlines'`` and
        0.005 otherwise.
    color : tuple
        The color of the dipoles.
        The default (None) will use ``'y'`` if mode is ``'orthoview'`` and
        ``show_all`` is True, else 'r'. Can also be a list of colors to use
        when mode is ``'outlines'``.

        .. versionchanged:: 0.19.0
           Color is now passed in orthoview mode.
    highlight_color : color
        The highlight color. Only used in orthoview mode with
        ``show_all=True``.

        .. versionadded:: 0.19.0
    fig : instance of Figure3D | None
        3D figure in which to plot the alignment.
        If ``None``, creates a new 600x600 pixel figure with black background.
        Only used when mode is ``'arrow'`` or ``'sphere'``.

        .. versionadded:: 0.19.0
    title : str | None
        The title of the figure if ``mode='orthoview'`` (ignored for all other
        modes). If ``None``, dipole number and its properties (amplitude,
        orientation etc.) will be shown. Defaults to ``None``.

        .. versionadded:: 0.21.0
    %(head_source)s
        Only used when mode equals ``'outlines'``.

        .. versionadded:: 1.1
    surf : str | None
        Brain surface to show outlines for, can be ``'white'``, ``'pial'``, or
        ``None``. Only used when mode is ``'outlines'``.

        .. versionadded:: 1.1
    width : float | None
        Width of the matplotlib quiver arrow, see
        :meth:`matplotlib:matplotlib.axes.Axes.quiver`. If None (default),
        when mode is ``'outlines'`` 0.015 will be used, and when mode is
        ``'orthoview'`` the matplotlib default is used.
    %(verbose)s

    Returns
    -------
    fig : instance of Figure3D or matplotlib.figure.Figure
        The PyVista figure or matplotlib Figure.

    Notes
    -----
    .. versionadded:: 0.9.0
    """
    _validate_type(mode, str, "mode")
    _validate_type(coord_frame, str, "coord_frame")
    _check_option("mode", mode, ("orthoview", "outlines", "arrow", "sphere"))
    if mode in ("orthoview", "outlines"):
        subjects_dir = str(get_subjects_dir(subjects_dir, raise_error=True))
    kwargs = dict(
        trans=trans,
        subject=subject,
        subjects_dir=subjects_dir,
        coord_frame=coord_frame,
        ax=ax,
        block=block,
        show=show,
        color=color,
        title=title,
        width=width,
    )
    dipoles = _check_concat_dipoles(dipoles)
    if mode == "orthoview":
        fig = _plot_dipole_mri_orthoview(
            dipoles,
            idx=idx,
            show_all=show_all,
            highlight_color=highlight_color,
            **kwargs,
        )
    elif mode == "outlines":
        fig = _plot_dipole_mri_outlines(
            dipoles, head_source=head_source, surf=surf, scale=scale, **kwargs
        )
    else:
        assert mode in ("arrow", "sphere"), mode
        fig = _plot_dipole_3d(
            dipoles,
            trans=trans,
            coord_frame=coord_frame,
            color=color,
            fig=fig,
            scale=scale,
            mode=mode,
        )

    return fig


def snapshot_brain_montage(fig, montage, hide_sensors=True):
    """Take a snapshot of a PyVista Scene and project channels onto 2d coords.

    Note that this will take the raw values for 3d coordinates of each channel,
    without applying any transforms. If brain images are flipped up/dn upon
    using `~matplotlib.pyplot.imshow`, check your matplotlib backend as this
    behavior changes.

    Parameters
    ----------
    fig : instance of Figure3D
        The figure on which you've plotted electrodes using
        :func:`mne.viz.plot_alignment`.
    montage : instance of DigMontage or Info | dict
        The digital montage for the electrodes plotted in the scene. If
        :class:`~mne.Info`, channel positions will be pulled from the ``loc``
        field of ``chs``. dict should have ch:xyz mappings.
    hide_sensors : bool
        Whether to remove the spheres in the scene before taking a snapshot.
        The sensors will always be shown in the final figure. If you want an
        image of just the brain, use :class:`mne.viz.Brain` instead.

    Returns
    -------
    xy : array, shape (n_channels, 2)
        The 2d location of each channel on the image of the current scene view.
    im : array, shape (m, n, 3)
        The screenshot of the current scene view.
    """
    from ..channels import DigMontage

    # Update the backend
    from .backends.renderer import _get_renderer

    if fig is None:
        raise ValueError("The figure must have a scene")
    if isinstance(montage, DigMontage):
        chs = montage._get_ch_pos()
        ch_names, xyz = zip(*[(ich, ixyz) for ich, ixyz in chs.items()])
    elif isinstance(montage, Info):
        xyz = [ich["loc"][:3] for ich in montage["chs"]]
        ch_names = [ich["ch_name"] for ich in montage["chs"]]
    elif isinstance(montage, dict):
        if not all(len(ii) == 3 for ii in montage.values()):
            raise ValueError("All electrode positions must be length 3")
        ch_names, xyz = zip(*[(ich, ixyz) for ich, ixyz in montage.items()])
    else:
        raise TypeError(
            "montage must be an instance of `DigMontage`, `Info`," " or `dict`"
        )

    # initialize figure
    renderer = _get_renderer(fig, show=True)

    xyz = np.vstack(xyz)
    proj = renderer.project(xyz=xyz, ch_names=ch_names)
    if hide_sensors is True:
        proj.visible(False)

    im = renderer.screenshot()
    proj.visible(True)
    return proj.xy, im


def _plot_dipole_mri_orthoview(
    dipole,
    trans,
    subject,
    subjects_dir=None,
    coord_frame="head",
    idx="gof",
    show_all=True,
    ax=None,
    block=False,
    show=True,
    color=None,
    highlight_color="r",
    title=None,
    width=None,
):
    """Plot dipoles on top of MRI slices in 3-D."""
    import matplotlib.pyplot as plt
    from mpl_toolkits.mplot3d import Axes3D

    _import_nibabel("plotting MRI slices")

    _check_option("coord_frame", coord_frame, ["head", "mri"])

    if idx == "gof":
        idx = np.argmax(dipole.gof)
    elif idx == "amplitude":
        idx = np.argmax(np.abs(dipole.amplitude))
    else:
        idx = _ensure_int(idx, "idx", 'an int or one of ["gof", "amplitude"]')

    vox, ori, pos, data = _get_dipole_loc(
        dipole, trans, subject, subjects_dir, coord_frame
    )

    dims = len(data)  # Symmetric size assumed.
    dd = dims // 2
    if ax is None:
        fig, ax = plt.subplots(1, subplot_kw=dict(projection="3d"))
    else:
        _validate_type(ax, Axes3D, "ax", "Axes3D", extra='when mode is "orthoview"')
        fig = ax.get_figure()

    gridx, gridy = np.meshgrid(
        np.linspace(-dd, dd, dims), np.linspace(-dd, dd, dims), indexing="ij"
    )
    params = {
        "ax": ax,
        "data": data,
        "idx": idx,
        "dipole": dipole,
        "vox": vox,
        "gridx": gridx,
        "gridy": gridy,
        "ori": ori,
        "coord_frame": coord_frame,
        "show_all": show_all,
        "pos": pos,
        "color": color,
        "highlight_color": highlight_color,
        "title": title,
        "width": width,
    }
    _plot_dipole(**params)
    ax.view_init(elev=30, azim=-140)

    callback_func = partial(_dipole_changed, params=params)
    fig.canvas.mpl_connect("scroll_event", callback_func)
    fig.canvas.mpl_connect("key_press_event", callback_func)

    plt_show(show, block=block)
    return fig


RAS_AFFINE = np.eye(4)
RAS_AFFINE[:3, 3] = [-128] * 3
RAS_SHAPE = (256, 256, 256)


def _get_dipole_loc(dipole, trans, subject, subjects_dir, coord_frame):
    """Get the dipole locations and orientations."""
    import nibabel as nib
    from nibabel.processing import resample_from_to

    _check_option("coord_frame", coord_frame, ["head", "mri"])

    subjects_dir = str(get_subjects_dir(subjects_dir=subjects_dir, raise_error=True))
    t1_fname = op.join(subjects_dir, subject, "mri", "T1.mgz")
    t1 = nib.load(t1_fname)
    # Do everything in mm here to make life slightly easier
    vox_ras_t, _, mri_ras_t, _, _ = _read_mri_info(t1_fname, units="mm")
    head_mri_t = _get_trans(trans, fro="head", to="mri")[0].copy()
    head_mri_t["trans"][:3, 3] *= 1000  # m→mm
    del trans
    pos = dipole.pos * 1e3  # m→mm
    ori = dipole.ori
    # Figure out how to always resample to an identity, 256x256x256 RAS:
    #
    # 1. Resample to head or MRI surface RAS (the conditional), but also
    # 2. Resample to what will work for the standard 1mm** RAS_AFFINE (resamp)
    #
    # We could do this with two resample_from_to calls, but it's cleaner,
    # faster, and we get fewer boundary artifacts if we do it in one shot.
    # So first olve usamp s.t. ``upsamp @ vox_ras_t == RAS_AFFINE`` (2):
    upsamp = np.linalg.solve(vox_ras_t["trans"].T, RAS_AFFINE.T).T
    # Now figure out how we would resample from RAS to head or MRI coords:
    if coord_frame == "head":
        dest_ras_t = combine_transforms(head_mri_t, mri_ras_t, "head", "ras")["trans"]
    else:
        pos = apply_trans(head_mri_t, pos)
        ori = apply_trans(head_mri_t, dipole.ori, move=False)
        dest_ras_t = mri_ras_t["trans"]
    # The order here is wacky because we need `resample_from_to` to operate
    # in a reverse order
    affine = np.dot(np.dot(dest_ras_t, upsamp), vox_ras_t["trans"])
    t1 = resample_from_to(t1, (RAS_SHAPE, affine), order=0)
    # Now we could do:
    #
    #    t1 = SpatialImage(t1.dataobj, RAS_AFFINE)
    #
    # And t1 would be in our destination (mri or head) space. But we don't
    # need to construct the image -- let's just get our voxel coords and data:
    vox = apply_trans(np.linalg.inv(RAS_AFFINE), pos)
    t1_data = _get_img_fdata(t1)
    return vox, ori, pos, t1_data


def _plot_dipole(
    ax,
    data,
    vox,
    idx,
    dipole,
    gridx,
    gridy,
    ori,
    coord_frame,
    show_all,
    pos,
    color,
    highlight_color,
    title,
    width,
):
    """Plot dipoles."""
    import matplotlib.pyplot as plt

    xidx, yidx, zidx = np.round(vox[idx]).astype(int)
    xslice = data[xidx]
    yslice = data[:, yidx]
    zslice = data[:, :, zidx]

    ori = ori[idx]
    if color is None:
        color = "y" if show_all else "r"
    color = np.array(_to_rgb(color, alpha=True))
    highlight_color = np.array(
        _to_rgb(highlight_color, name="highlight_color", alpha=True)
    )
    if show_all:
        colors = np.repeat(color[np.newaxis], len(vox), axis=0)
        colors[idx] = highlight_color
        size = np.repeat(5, len(vox))
        size[idx] = 20
        visible = np.arange(len(vox))
    else:
        colors = color
        size = 20
        visible = idx

    offset = np.min(gridx)
    xyz = pos
    ax.scatter(
        xs=xyz[visible, 0],
        ys=xyz[visible, 1],
        zs=xyz[visible, 2],
        zorder=2,
        s=size,
        facecolor=colors,
    )
    xx = np.linspace(offset, xyz[idx, 0], xidx)
    yy = np.linspace(offset, xyz[idx, 1], yidx)
    zz = np.linspace(offset, xyz[idx, 2], zidx)
    ax.plot(
        xx,
        np.repeat(xyz[idx, 1], len(xx)),
        zs=xyz[idx, 2],
        zorder=1,
        linestyle="-",
        color=highlight_color,
    )
    ax.plot(
        np.repeat(xyz[idx, 0], len(yy)),
        yy,
        zs=xyz[idx, 2],
        zorder=1,
        linestyle="-",
        color=highlight_color,
    )
    ax.plot(
        np.repeat(xyz[idx, 0], len(zz)),
        np.repeat(xyz[idx, 1], len(zz)),
        zs=zz,
        zorder=1,
        linestyle="-",
        color=highlight_color,
    )
    q_kwargs = dict(length=50, color=highlight_color, pivot="tail")
    if width is not None:
        q_kwargs["width"] = width
    ax.quiver(xyz[idx, 0], xyz[idx, 1], xyz[idx, 2], ori[0], ori[1], ori[2], **q_kwargs)
    dims = np.array([(len(data) / -2.0), (len(data) / 2.0)])
    ax.set(xlim=-dims, ylim=-dims, zlim=dims)

    # Plot slices
    ax.contourf(
        xslice, gridx, gridy, offset=offset, zdir="x", cmap="gray", zorder=0, alpha=0.5
    )
    ax.contourf(
        gridx, yslice, gridy, offset=offset, zdir="y", cmap="gray", zorder=0, alpha=0.5
    )
    ax.contourf(
        gridx, gridy, zslice, offset=offset, zdir="z", cmap="gray", zorder=0, alpha=0.5
    )

    # Plot orientations
    args = np.array([list(xyz[idx]) + list(ori)] * 3)
    for ii in range(3):
        args[ii, [ii, ii + 3]] = [offset + 0.5, 0]  # half a mm inward  (z ord)
    ax.quiver(*args.T, alpha=0.75, **q_kwargs)

    # These are the only two options
    coord_frame_name = "Head" if coord_frame == "head" else "MRI"

    if title is None:
        title = "Dipole #%s / %s @ %.3fs, GOF: %.1f%%, %.1fnAm\n%s: " % (
            idx + 1,
            len(dipole.times),
            dipole.times[idx],
            dipole.gof[idx],
            dipole.amplitude[idx] * 1e9,
            coord_frame_name,
        ) + "(%0.1f, %0.1f, %0.1f) mm" % tuple(xyz[idx])

    ax.get_figure().suptitle(title)

    ax.set_xlabel("x")
    ax.set_ylabel("y")
    ax.set_zlabel("z")

    plt.draw()


def _dipole_changed(event, params):
    """Handle dipole plotter scroll/key event."""
    if event.key is not None:
        if event.key == "up":
            params["idx"] += 1
        elif event.key == "down":
            params["idx"] -= 1
        else:  # some other key
            return
    elif event.step > 0:  # scroll event
        params["idx"] += 1
    else:
        params["idx"] -= 1
    params["idx"] = min(max(0, params["idx"]), len(params["dipole"].pos) - 1)
    params["ax"].clear()
    _plot_dipole(**params)


@fill_doc
def plot_brain_colorbar(
    ax,
    clim,
    colormap="auto",
    transparent=True,
    orientation="vertical",
    label="Activation",
    bgcolor="0.5",
):
    """Plot a colorbar that corresponds to a brain activation map.

    Parameters
    ----------
    ax : instance of Axes
        The Axes to plot into.
    %(clim)s
    %(colormap)s
    %(transparent)s
    orientation : str
        Orientation of the colorbar, can be "vertical" or "horizontal".
    label : str
        The colorbar label.
    bgcolor : color
        The color behind the colorbar (for alpha blending).

    Returns
    -------
    cbar : instance of ColorbarBase
        The colorbar.

    Notes
    -----
    .. versionadded:: 0.19
    """
    from matplotlib.colorbar import ColorbarBase
    from matplotlib.colors import Normalize

    mapdata = _process_clim(clim, colormap, transparent)
    ticks = _get_map_ticks(mapdata)
    colormap, lims = _linearize_map(mapdata)
    del mapdata
    norm = Normalize(vmin=lims[0], vmax=lims[2])
    cbar = ColorbarBase(
        ax, cmap=colormap, norm=norm, ticks=ticks, label=label, orientation=orientation
    )
    # make the colorbar background match the brain color
    cbar.ax.set(facecolor=bgcolor)
    # remove the colorbar frame except for the line containing the ticks
    cbar.outline.set_visible(False)
    cbar.ax.set_frame_on(True)
    for key in ("left", "top", "bottom" if orientation == "vertical" else "right"):
        ax.spines[key].set_visible(False)
    return cbar


@dataclass()
class _3d_Options:
    antialias: Optional[bool]
    depth_peeling: Optional[bool]
    smooth_shading: Optional[bool]
    multi_samples: Optional[int]


_3d_options = _3d_Options(
    antialias=None,
    depth_peeling=None,
    smooth_shading=None,
    multi_samples=None,
)
_3d_default = _3d_Options(
    antialias="true",
    depth_peeling="true",
    smooth_shading="true",
    multi_samples="4",
)


def set_3d_options(
    antialias=None, depth_peeling=None, smooth_shading=None, *, multi_samples=None
):
    """Set 3D rendering options.

    Parameters
    ----------
    antialias : bool | None
        If bool, whether to enable or disable full-screen anti-aliasing.
        False is useful when renderers have problems (such as software
        MESA renderers). If None, use the default setting. This option
        can also be controlled using an environment variable, e.g.,
        ``MNE_3D_OPTION_ANTIALIAS=false``.
    depth_peeling : bool | None
        If bool, whether to enable or disable accurate transparency.
        False is useful when renderers have problems (for instance
        while X forwarding on remote servers). If None, use the default
        setting. This option can also be controlled using an environment
        variable, e.g., ``MNE_3D_OPTION_DEPTH_PEELING=false``.
    smooth_shading : bool | None
        If bool, whether to enable or disable smooth color transitions
        between polygons. False is useful on certain configurations
        where this type of shading is not supported or for performance
        reasons. This option can also be controlled using an environment
        variable, e.g., ``MNE_3D_OPTION_SMOOTH_SHADING=false``.
    multi_samples : int
        Number of multi-samples. Should be 1 for MESA for volumetric rendering
        to work properly.

        .. versionadded:: 1.1

    Notes
    -----
    .. versionadded:: 0.21.0
    """
    if antialias is not None:
        _3d_options.antialias = bool(antialias)
    if depth_peeling is not None:
        _3d_options.depth_peeling = bool(depth_peeling)
    if smooth_shading is not None:
        _3d_options.smooth_shading = bool(smooth_shading)
    if multi_samples is not None:
        _3d_options.multi_samples = int(multi_samples)


def _get_3d_option(key):
    _validate_type(key, "str", "key")
    opt = getattr(_3d_options, key)
    if opt is None:  # parse get_config (and defaults)
        default_value = getattr(_3d_default, key)
        opt = get_config(f"MNE_3D_OPTION_{key.upper()}", default_value)
        if key == "multi_samples":
            opt = int(opt)
        else:
            opt = opt.lower() == "true"
    return opt<|MERGE_RESOLUTION|>--- conflicted
+++ resolved
@@ -91,12 +91,7 @@
     figure_nobar,
     _check_time_unit,
 )
-<<<<<<< HEAD
-from ..bem import ConductorModel, _bem_find_surface, _ensure_bem_surfaces
 from .evoked_field import EvokedField
-=======
-
->>>>>>> 50f084b5
 
 verbose_dec = verbose
 FIDUCIAL_ORDER = (FIFF.FIFFV_POINT_LPA, FIFF.FIFFV_POINT_NASION, FIFF.FIFFV_POINT_RPA)
