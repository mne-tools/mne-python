.. NOTE: we use cross-references to highlight new functions and classes.
   Please follow the examples below like :func:`mne.stats.f_mway_rm`, so the
   whats_new page will have a link to the function/class documentation.

.. NOTE: there are 3 separate sections for changes, based on type:
   - "Enhancements" for new features
   - "Bugs" for bug fixes
   - "API changes" for backward-incompatible changes

.. NOTE: changes from first-time contributors should be added to the TOP of
   the relevant section (Enhancements / Bugs / API changes), and should look
   like this (where xxxx is the pull request number):

       - description of enhancement/bugfix/API change (:gh:`xxxx` by
         :newcontrib:`Firstname Lastname`)

   Also add a corresponding entry for yourself in doc/changes/names.inc

.. _current:

Current (1.4.dev0)
------------------

Enhancements
~~~~~~~~~~~~
- Add ``:unit:`` Sphinx directive to enable use of uniform non-breaking spaces throughout the documentation (:gh:`11469` by :newcontrib:`Sawradip Saha`)
- Adjusted the algorithm used in :class:`mne.decoding.SSD` to support non-full rank data (:gh:`11458` by :newcontrib:`Thomas Binns`)
- Changed suggested type for ``ch_groups``` in `mne.viz.plot_sensors` from array to list of list(s) (arrays are still supported). (:gh:`11465` by `Hyonyoung Shin`_)
- Add support for UCL/FIL OPM data using :func:`mne.io.read_raw_fil` (:gh:`11366` by :newcontrib:`George O'Neill` and `Robert Seymour`_)
- Forward argument ``axes`` from `mne.viz.plot_sensors` to `mne.channels.DigMontage.plot` (:gh:`11470` by :newcontrib:`Jan Ebert` and `Mathieu Scheltienne`_)
- Added ability to read stimulus durations from SNIRF files when using :func:`mne.io.read_raw_snirf` (:gh:`11397` by `Robert Luke`_)
- Add :meth:`mne.Info.save` to save an :class:`mne.Info` object to a fif file (:gh:`11401` by `Alex Rockhill`_)
- Improved error message when downloads are corrupted for :func:`mne.datasets.sample.data_path` and related functions (:gh:`11407` by `Eric Larson`_)
- Add support for ``skip_by_annotation`` in :func:`mne.io.Raw.notch_filter` (:gh:`11388` by `Mainak Jas`_)
- Add support for ``output='complex'`` to :func:`mne.time_frequency.psd_array_welch` and when using ``method='welch'`` with :meth:`mne.Epochs.compute_psd` (:gh:`11556` by `Eric Larson`_)
- Slightly adjusted the window title for :func:`mne.Epochs.plot` (:gh:`11419` by `Richard Höchenberger`_ and `Daniel McCloy`_)
- Add :func:`mne.count_events` to count unique event types in a given event array (:gh:`11430` by `Clemens Brunner`_)
- Add a video to :ref:`tut-freesurfer-mne` of a brain inflating from the pial surface to aid in understanding the inflated brain (:gh:`11440` by `Alex Rockhill`_)
- Add automatic projection of sEEG contact onto the inflated surface for :meth:`mne.viz.Brain.add_sensors` (:gh:`11436` by `Alex Rockhill`_)
<<<<<<< HEAD
- Use new :meth:`dipy.workflows.align.DiffeomorphicMap.transform_points` to transform a montage of intracranial contacts more efficiently (:gh:`11572` by `Alex Rockhill`_)
=======
- Allow an image with intracranial electrode contacts (e.g. computed tomography) to be used without the freesurfer recon-all surfaces to locate contacts so that it doesn't have to be downsampled to freesurfer dimensions (for microelectrodes) and show an example :ref:`ex-ieeg-micro` with :func:`mne.transforms.apply_volume_registration_points` added to aid this transform (:gh:`11567` by `Alex Rockhill`_)
>>>>>>> 5ca0141f

Bugs
~~~~
- Fix :func:`mne.time_frequency.psd_array_multitaper` docstring where argument ``bandwidth`` incorrectly reported argument as half-bandwidth and gave wrong explanation of default value (:gh:`11479` by :newcontrib: `Tom Stone`_)
- Fix bug where installation of a package depending on ``mne`` will error when done in an environment where ``setuptools`` is not present (:gh:`11454` by :newcontrib: `Arne Pelzer`_)
- Fix bug where :func:`mne.preprocessing.regress_artifact` and :class:`mne.preprocessing.EOGRegression` incorrectly tracked ``picks`` (:gh:`11366` by `Eric Larson`_)
- Fix bug where channel names were not properly sanitized in :func:`mne.write_evokeds` and related functions (:gh:`11399` by `Eric Larson`_)
- Fix bug where splash screen would not always disappear (:gh:`11398` by `Eric Larson`_)
- Fix bug where having a different combination of volumes loaded into ``freeview`` caused different affines to be returned by :func:`mne.read_lta` for the same Linear Transform Array (LTA) (:gh:`11402` by `Alex Rockhill`_)
- Fix how :class:`mne.channels.DigMontage` is set when using :func:`mne.gui.locate_ieeg` so that :func:`mne.Info.get_montage` works and does not return ``None`` (:gh:`11421` by `Alex Rockhill`_)
- Fix :func:`mne.io.read_raw_edf` when reading EDF data with different sampling rates and a mix of data channels when using ``infer_types=True`` (:gh:`11427` by `Alex Gramfort`_)
- Fix how :class:`mne.channels.DigMontage` is set when using :func:`mne.preprocessing.ieeg.project_sensors_onto_brain` so that :func:`mne.Info.get_montage` works and does not return ``None`` (:gh:`11436` by `Alex Rockhill`_)
- Fix configuration folder discovery on Windows, which would fail in certain edge cases; and produce a helpful error message if discovery still fails (:gh:`11441` by `Richard Höchenberger`_)
- Make :class:`~mne.decoding.SlidingEstimator` and :class:`~mne.decoding.GeneralizingEstimator` respect the ``verbose`` argument. Now with ``verbose=False``, the progress bar is not shown during fitting, scoring, etc. (:gh:`11450` by `Mikołaj Magnuski`_)
- Fix bug with :func:`mne.gui.locate_ieeg` where Freesurfer ``?h.pial.T1`` was not recognized and suppress excess logging (:gh:`11489` by `Alex Rockhill`_)
- All functions accepting paths can now correctly handle :class:`~pathlib.Path` as input. Historically, we expected strings (instead of "proper" path objects), and only added :class:`~pathlib.Path` support in a few select places, leading to inconsistent behavior. (:gh:`11473` and :gh:`11499` by `Mathieu Scheltienne`_)
- Fix visualization dialog compatibility with matplotlib 3.7 (:gh:`11409` by `Daniel McCloy`_ and `Eric Larson`_)
- Expand tilde (user directory) in config keys (:gh:`11537` by `Clemens Brunner`_)
- Fix bug in :func:`mne.preprocessing.compute_maxwell_basis` where using ``int_order=0`` would raise an error (:gh:`11562` by `Eric Larson`_)
- In the legacy function :func:`mne.viz.plot_epochs_psd_topomap`, the parameter ``names`` now works again (:gh:`11563` by `Daniel McCloy`_)
- Fix :func:`mne.io.read_raw` for file names containing multiple dots (:gh:`11521` by `Clemens Brunner`_)
- Fix bug in :func:`mne.export.export_raw` when exporting to EDF with a physical range set smaller than the data range (:gh:`11569` by `Mathieu Scheltienne`_)
- Fix bug in :func:`mne.concatenate_raws` where two raws could not be merged if the order of the bad channel lists did not match (:gh:`11502` by `Moritz Gerster`_)


API changes
~~~~~~~~~~~
- Deprecate arguments ``kind`` and ``path`` from :func:`mne.channels.read_layout` in favor of a common argument ``fname`` (:gh:`11500` by `Mathieu Scheltienne`_)
<<<<<<< HEAD
- ``mne.warp_montage_volume`` was deprecated in favor of :func:`mne.preprocessing.ieeg.warp_montage` (doesn't require a volume) and :func:`mne.preprocessing.ieeg.make_montage_volume` (so that a volume of electrode contacts can still be made) (:gh:`11572` by `Alex Rockhill`_)
=======
- Change ``aligned_ct`` positional argument in :func:`mne.gui.locate_ieeg` to ``base_image`` to reflect that this can now be used with unaligned images (:gh:`11567` by `Alex Rockhill`_)
>>>>>>> 5ca0141f
<|MERGE_RESOLUTION|>--- conflicted
+++ resolved
@@ -37,11 +37,8 @@
 - Add :func:`mne.count_events` to count unique event types in a given event array (:gh:`11430` by `Clemens Brunner`_)
 - Add a video to :ref:`tut-freesurfer-mne` of a brain inflating from the pial surface to aid in understanding the inflated brain (:gh:`11440` by `Alex Rockhill`_)
 - Add automatic projection of sEEG contact onto the inflated surface for :meth:`mne.viz.Brain.add_sensors` (:gh:`11436` by `Alex Rockhill`_)
-<<<<<<< HEAD
+- Allow an image with intracranial electrode contacts (e.g. computed tomography) to be used without the freesurfer recon-all surfaces to locate contacts so that it doesn't have to be downsampled to freesurfer dimensions (for microelectrodes) and show an example :ref:`ex-ieeg-micro` with :func:`mne.transforms.apply_volume_registration_points` added to aid this transform (:gh:`11567` by `Alex Rockhill`_)
 - Use new :meth:`dipy.workflows.align.DiffeomorphicMap.transform_points` to transform a montage of intracranial contacts more efficiently (:gh:`11572` by `Alex Rockhill`_)
-=======
-- Allow an image with intracranial electrode contacts (e.g. computed tomography) to be used without the freesurfer recon-all surfaces to locate contacts so that it doesn't have to be downsampled to freesurfer dimensions (for microelectrodes) and show an example :ref:`ex-ieeg-micro` with :func:`mne.transforms.apply_volume_registration_points` added to aid this transform (:gh:`11567` by `Alex Rockhill`_)
->>>>>>> 5ca0141f
 
 Bugs
 ~~~~
@@ -70,8 +67,5 @@
 API changes
 ~~~~~~~~~~~
 - Deprecate arguments ``kind`` and ``path`` from :func:`mne.channels.read_layout` in favor of a common argument ``fname`` (:gh:`11500` by `Mathieu Scheltienne`_)
-<<<<<<< HEAD
-- ``mne.warp_montage_volume`` was deprecated in favor of :func:`mne.preprocessing.ieeg.warp_montage` (doesn't require a volume) and :func:`mne.preprocessing.ieeg.make_montage_volume` (so that a volume of electrode contacts can still be made) (:gh:`11572` by `Alex Rockhill`_)
-=======
 - Change ``aligned_ct`` positional argument in :func:`mne.gui.locate_ieeg` to ``base_image`` to reflect that this can now be used with unaligned images (:gh:`11567` by `Alex Rockhill`_)
->>>>>>> 5ca0141f
+- ``mne.warp_montage_volume`` was deprecated in favor of :func:`mne.preprocessing.ieeg.warp_montage` (acts directly on points instead of using an intermediate volume) and :func:`mne.preprocessing.ieeg.make_montage_volume` (which makes a volume of ieeg contact locations which can still be useful) (:gh:`11572` by `Alex Rockhill`_)