from contextlib import contextmanager
from functools import partial
import os
import os.path as op
from pathlib import Path
import time
import queue
import threading
import re

import numpy as np
from traitlets import observe, HasTraits, Unicode, Bool, Float

from ..io.constants import FIFF
from ..defaults import DEFAULTS
from ..io import read_info, read_fiducials, write_fiducials, read_raw
from ..io.pick import pick_types
from ..io.open import fiff_open, dir_tree_find
from ..io.meas_info import _empty_info
from ..io._read_raw import supported as raw_supported_types
from ..bem import make_bem_solution, write_bem_solution
from ..coreg import (Coregistration, _is_mri_subject, scale_mri, bem_fname,
                     _mri_subject_has_bem, _find_fiducials_files, fid_fname,
                     _map_fid_name_to_idx)
from ..viz._3d import (_plot_head_surface, _plot_head_fiducials,
                       _plot_head_shape_points, _plot_mri_fiducials,
                       _plot_hpi_coils, _plot_sensors, _plot_helmet)
from ..transforms import (read_trans, write_trans, _ensure_trans, _get_trans,
                          rotation_angles, _get_transforms_to_coord_frame)
from ..utils import (get_subjects_dir, check_fname, _check_fname, fill_doc,
                     warn, verbose, logger, _validate_type)
from ..channels import read_dig_fif


class _WorkerData():
    def __init__(self, name, params=None):
        self._name = name
        self._params = params


@fill_doc
class CoregistrationUI(HasTraits):
    """Class for coregistration assisted by graphical interface.

    Parameters
    ----------
    info_file : None | str
        The FIFF file with digitizer data for coregistration.
    %(subject)s
    %(subjects_dir)s
    %(fiducials)s
    head_resolution : bool
        If True, use a high-resolution head surface. Defaults to False.
    head_opacity : float
        The opacity of the head surface. Defaults to 0.8.
    hpi_coils : bool
        If True, display the HPI coils. Defaults to True.
    head_shape_points : bool
        If True, display the head shape points. Defaults to True.
    eeg_channels : bool
        If True, display the EEG channels. Defaults to True.
    orient_glyphs : bool
        If True, orient the sensors towards the head surface. Default to False.
    scale_by_distance : bool
        If True, scale the sensors based on their distance to the head surface.
        Defaults to True.
    project_eeg : bool
        If True, project the EEG channels onto the head surface. Defaults to
        False.
    mark_inside : bool
        If True, mark the head shape points that are inside the head surface
        with a different color. Defaults to True.
    sensor_opacity : float
        The opacity of the sensors between 0 and 1. Defaults to 1.0.
    trans : str
        The path to the Head<->MRI transform FIF file ("-trans.fif").
    size : tuple
        The dimensions (width, height) of the rendering view. The default is
        (800, 600).
    bgcolor : tuple | str
        The background color as a tuple (red, green, blue) of float
        values between 0 and 1 or a valid color name (i.e. 'white'
        or 'w'). Defaults to 'grey'.
    show : bool
        Display the window as soon as it is ready. Defaults to True.
    block : bool
        If True, start the Qt application event loop. Default to False.
    %(scene_interaction)s
        Defaults to ``'terrain'``.

        .. versionadded:: 1.0
    %(verbose)s

    Attributes
    ----------
    coreg : mne.coreg.Coregistration
        The coregistration instance used by the graphical interface.
    """

    _subject = Unicode()
    _subjects_dir = Unicode()
    _lock_fids = Bool()
    _current_fiducial = Unicode()
    _info_file = Unicode()
    _orient_glyphs = Bool()
    _scale_by_distance = Bool()
    _project_eeg = Bool()
    _mark_inside = Bool()
    _hpi_coils = Bool()
    _head_shape_points = Bool()
    _eeg_channels = Bool()
    _head_resolution = Bool()
    _head_opacity = Float()
    _helmet = Bool()
    _grow_hair = Float()
    _subject_to = Unicode()
    _skip_fiducials = Bool()
    _scale_labels = Bool()
    _copy_annots = Bool()
    _prepare_bem = Bool()
    _scale_mode = Unicode()
    _icp_fid_match = Unicode()

    @verbose
    def __init__(self, info_file, subject=None, subjects_dir=None,
                 fiducials='auto', head_resolution=None,
                 head_opacity=None, hpi_coils=None,
                 head_shape_points=None, eeg_channels=None, orient_glyphs=None,
                 scale_by_distance=None, project_eeg=None, mark_inside=None,
                 sensor_opacity=None, trans=None, size=None, bgcolor=None,
                 show=True, block=False, interaction='terrain', *,
                 head_transparency=None, standalone=None,
                 verbose=None):
        if standalone is not None:
            depr_message = ('standalone is deprecated and will be replaced by '
                            'block in 1.1.')
            if block is None:
                block = standalone
                warn(depr_message, DeprecationWarning)
            else:
                warn(depr_message + ' Since you passed values for both '
                     'standalone and block, standalone will be ignored.',
                     DeprecationWarning)
        if head_transparency is not None:
            depr_message = ('head_transparency is deprecated and will be'
                            ' replaced by head_opacity in 1.1.')
            if head_opacity is None:
                head_opacity = 0.8 if head_transparency else 1.0
                warn(depr_message, DeprecationWarning)
            else:
                warn(depr_message + ' Since you passed values for both '
                     'head_transparency and head_opacity, '
                     'head_transparency will be ignored.',
                     DeprecationWarning)
        from ..viz.backends.renderer import _get_renderer
        from ..viz.backends._utils import _qt_app_exec

        def _get_default(var, val):
            return var if var is not None else val
        self._actors = dict()
        self._surfaces = dict()
        self._widgets = dict()
        self._verbose = verbose
        self._plot_locked = False
        self._params_locked = False
        self._refresh_rate_ms = max(int(round(1000. / 60.)), 1)
        self._redraws_pending = set()
        self._parameter_mutex = threading.Lock()
        self._redraw_mutex = threading.Lock()
        self._job_queue = queue.Queue()
        self._parameter_queue = queue.Queue()
        self._head_geo = None
        self._coord_frame = "mri"
        self._mouse_no_mvt = -1
        self._to_cf_t = None
        self._omit_hsp_distance = 0.0
        self._fiducials_file = None
        self._fid_colors = tuple(
            DEFAULTS['coreg'][f'{key}_color'] for key in
            ('lpa', 'nasion', 'rpa'))
        self._defaults = dict(
            size=_get_default(size, (800, 600)),
            bgcolor=_get_default(bgcolor, "grey"),
            orient_glyphs=_get_default(orient_glyphs, True),
            scale_by_distance=_get_default(scale_by_distance, True),
            project_eeg=_get_default(project_eeg, False),
            mark_inside=_get_default(mark_inside, True),
            hpi_coils=_get_default(hpi_coils, True),
            head_shape_points=_get_default(head_shape_points, True),
            eeg_channels=_get_default(eeg_channels, True),
            head_resolution=_get_default(head_resolution, True),
            head_opacity=_get_default(head_opacity, 0.8),
            helmet=False,
            sensor_opacity=_get_default(sensor_opacity, 1.0),
            fiducials=("LPA", "Nasion", "RPA"),
            fiducial="LPA",
            lock_fids=True,
            grow_hair=0.0,
            subject_to="",
            skip_fiducials=False,
            scale_labels=True,
            copy_annots=True,
            prepare_bem=True,
            scale_modes=["None", "uniform", "3-axis"],
            scale_mode="None",
            icp_fid_matches=('nearest', 'matched'),
            icp_fid_match='matched',
            icp_n_iterations=20,
            omit_hsp_distance=10.0,
            lock_head_opacity=self._head_opacity < 1.0,
            weights=dict(
                lpa=1.0,
                nasion=10.0,
                rpa=1.0,
                hsp=1.0,
                eeg=1.0,
                hpi=1.0,
            ),
        )

        # process requirements
        info = None
        subjects_dir = get_subjects_dir(
            subjects_dir=subjects_dir, raise_error=True)
        subject = _get_default(subject, self._get_subjects(subjects_dir)[0])

        # setup the window
        self._renderer = _get_renderer(
            size=self._defaults["size"], bgcolor=self._defaults["bgcolor"])
        self._renderer.enable_depth_peeling()
        self._renderer._window_close_connect(self._clean)
        self._renderer.set_interaction(interaction)
        self._renderer._status_bar_initialize()

        # coregistration model setup
        self._immediate_redraw = (self._renderer._kind != 'qt')
        self._info = info
        self._fiducials = fiducials
        self.coreg = Coregistration(
            info=self._info, subject=subject, subjects_dir=subjects_dir,
            fiducials=fiducials,
            on_defects='ignore'  # safe due to interactive visual inspection
        )
        fid_accurate = self.coreg._fid_accurate
        for fid in self._defaults["weights"].keys():
            setattr(self, f"_{fid}_weight", self._defaults["weights"][fid])

        # set main traits
        self._set_head_opacity(self._defaults["head_opacity"])
        self._old_head_opacity = self._head_opacity
        self._set_subjects_dir(subjects_dir)
        self._set_subject(subject)
        self._set_info_file(info_file)
        self._set_orient_glyphs(self._defaults["orient_glyphs"])
        self._set_scale_by_distance(self._defaults["scale_by_distance"])
        self._set_project_eeg(self._defaults["project_eeg"])
        self._set_mark_inside(self._defaults["mark_inside"])
        self._set_hpi_coils(self._defaults["hpi_coils"])
        self._set_head_shape_points(self._defaults["head_shape_points"])
        self._set_eeg_channels(self._defaults["eeg_channels"])
        self._set_head_resolution(self._defaults["head_resolution"])
        self._set_helmet(self._defaults["helmet"])
        self._set_grow_hair(self._defaults["grow_hair"])
        self._set_skip_fiducials(self._defaults["skip_fiducials"])
        self._set_scale_labels(self._defaults["scale_labels"])
        self._set_copy_annots(self._defaults["copy_annots"])
        self._set_prepare_bem(self._defaults["prepare_bem"])
        self._set_omit_hsp_distance(self._defaults["omit_hsp_distance"])
        self._set_icp_n_iterations(self._defaults["icp_n_iterations"])
        self._set_icp_fid_match(self._defaults["icp_fid_match"])

        # configure UI
        self._reset_fitting_parameters()
        self._configure_status_bar()
        self._configure_dock()
        self._configure_picking()

        # once the docks are initialized
        self._set_current_fiducial(self._defaults["fiducial"])
        self._set_scale_mode(self._defaults["scale_mode"])
        self._set_subject_to(self._defaults["subject_to"])
        if trans is not None:
            self._load_trans(trans)
        self._redraw()  # we need the elements to be present now

        if fid_accurate:
            assert self.coreg._fid_filename is not None
            # _set_fiducials_file() calls _update_fiducials_label()
            # internally
            self._set_fiducials_file(self.coreg._fid_filename)
        else:
            self._set_head_resolution('high')
            self._forward_widget_command('high_res_head', "set_value", True)
            self._set_lock_fids(True)  # hack to make the dig disappear
            self._update_fiducials_label()
            self._update_fiducials()

        self._set_lock_fids(fid_accurate)

        # configure worker
        self._configure_worker()

        # must be done last
        if show:
            self._renderer.show()
        # update the view once shown
        views = {True: dict(azimuth=90, elevation=90),  # front
                 False: dict(azimuth=180, elevation=90)}  # left
        self._renderer.set_camera(distance=None, **views[self._lock_fids])
        self._redraw()
        # XXX: internal plotter/renderer should not be exposed
        if not self._immediate_redraw:
            self._renderer.plotter.add_callback(
                self._redraw, self._refresh_rate_ms)
        self._renderer.plotter.show_axes()
        if block:
            _qt_app_exec(self._renderer.figure.store["app"])

    def _set_subjects_dir(self, subjects_dir):
        self._subjects_dir = _check_fname(
            subjects_dir, overwrite='read', must_exist=True, need_dir=True)

    def _set_subject(self, subject):
        self._subject = subject

    def _set_lock_fids(self, state):
        self._lock_fids = bool(state)

    def _set_fiducials_file(self, fname):
        if fname is None:
            fids = 'auto'
        else:
            fname = _check_fname(
                fname, overwrite='read', must_exist=True, need_dir=False
            )
            fids, _ = read_fiducials(fname)

        self._fiducials_file = fname
        self.coreg._setup_fiducials(fids)
        self._update_distance_estimation()
        self._update_fiducials_label()
        self._update_fiducials()
        self._reset()

        if fname is None:
            self._set_lock_fids(False)
            self._forward_widget_command(
                'reload_mri_fids', 'set_enabled', False
            )
        else:
            self._set_lock_fids(True)
            self._forward_widget_command(
                'reload_mri_fids', 'set_enabled', True
            )
            self._display_message(
                f"Loading MRI fiducials from {fname}... Done!"
            )

    def _set_current_fiducial(self, fid):
        self._current_fiducial = fid.lower()

    def _set_info_file(self, fname):
        if fname is None:
            return

        # info file can be anything supported by read_raw
        try:
            check_fname(fname, 'info', tuple(raw_supported_types.keys()),
                        endings_err=tuple(raw_supported_types.keys()))
        except IOError as e:
            warn(e)
            self._widgets["info_file"].set_value(0, '')
            return

        fname = _check_fname(fname, overwrite='read')  # convert to str

        # ctf ds `files` are actually directories
        if fname.endswith(('.ds',)):
            self._info_file = _check_fname(
                fname, overwrite='read', must_exist=True, need_dir=True)
        else:
            self._info_file = _check_fname(
                fname, overwrite='read', must_exist=True, need_dir=False)

    def _set_omit_hsp_distance(self, distance):
        self._omit_hsp_distance = distance

    def _set_orient_glyphs(self, state):
        self._orient_glyphs = bool(state)

    def _set_scale_by_distance(self, state):
        self._scale_by_distance = bool(state)

    def _set_project_eeg(self, state):
        self._project_eeg = bool(state)

    def _set_mark_inside(self, state):
        self._mark_inside = bool(state)

    def _set_hpi_coils(self, state):
        self._hpi_coils = bool(state)

    def _set_head_shape_points(self, state):
        self._head_shape_points = bool(state)

    def _set_eeg_channels(self, state):
        self._eeg_channels = bool(state)

    def _set_head_resolution(self, state):
        self._head_resolution = bool(state)

    def _set_head_opacity(self, value):
        self._head_opacity = value

    def _set_helmet(self, state):
        self._helmet = bool(state)

    def _set_grow_hair(self, value):
        self._grow_hair = value

    def _set_subject_to(self, value):
        self._subject_to = value
        self._forward_widget_command(
            "save_subject", "set_enabled", len(value) > 0)

    def _set_skip_fiducials(self, state):
        self._skip_fiducials = bool(state)

    def _set_scale_labels(self, state):
        self._scale_labels = bool(state)

    def _set_copy_annots(self, state):
        self._copy_annots = bool(state)

    def _set_prepare_bem(self, state):
        self._prepare_bem = bool(state)

    def _set_scale_mode(self, mode):
        self._scale_mode = mode

    def _set_fiducial(self, value, coord):
        fid = self._current_fiducial
        fid_idx = _map_fid_name_to_idx(name=fid)

        coords = ["X", "Y", "Z"]
        coord_idx = coords.index(coord)

        self.coreg.fiducials.dig[fid_idx]['r'][coord_idx] = value / 1e3
        self._update_plot("mri_fids")

    def _set_parameter(self, value, mode_name, coord):
        if self._params_locked:
            return
        if mode_name == "scale" and self._scale_mode == "uniform":
            with self._lock_params():
                self._forward_widget_command(
                    ["sY", "sZ"], "set_value", value)
        with self._parameter_mutex:
            self. _set_parameter_safe(value, mode_name, coord)
        self._update_plot("sensors")

    def _set_parameter_safe(self, value, mode_name, coord):
        params = dict(
            rotation=self.coreg._rotation,
            translation=self.coreg._translation,
            scale=self.coreg._scale,
        )
        idx = ["X", "Y", "Z"].index(coord)
        if mode_name == "rotation":
            params[mode_name][idx] = np.deg2rad(value)
        elif mode_name == "translation":
            params[mode_name][idx] = value / 1e3
        else:
            assert mode_name == "scale"
            if self._scale_mode == "uniform":
                params[mode_name][:] = value / 1e2
            else:
                params[mode_name][idx] = value / 1e2
            self._update_plot("head")
        self.coreg._update_params(
            rot=params["rotation"],
            tra=params["translation"],
            sca=params["scale"],
        )

    def _set_icp_n_iterations(self, n_iterations):
        self._icp_n_iterations = n_iterations

    def _set_icp_fid_match(self, method):
        self._icp_fid_match = method

    def _set_point_weight(self, weight, point):
        funcs = {
            'hpi': '_set_hpi_coils',
            'hsp': '_set_head_shape_points',
            'eeg': '_set_eeg_channels',
        }
        if point in funcs.keys():
            getattr(self, funcs[point])(weight > 0)
        setattr(self, f"_{point}_weight", weight)
        setattr(self.coreg, f"_{point}_weight", weight)
        self._update_distance_estimation()

    @observe("_subjects_dir")
    def _subjects_dir_changed(self, change=None):
        # XXX: add coreg.set_subjects_dir
        self.coreg._subjects_dir = self._subjects_dir
        subjects = self._get_subjects()

        if self._subject not in subjects:  # Just pick the first available one
            self._subject = subjects[0]

        self._reset()

    @observe("_subject")
    def _subject_changed(self, change=None):
        # XXX: add coreg.set_subject()
        self.coreg._subject = self._subject
        self.coreg._setup_bem()
        self.coreg._setup_fiducials(self._fiducials)
        self._reset()
        self._update_projection_surface()

        default_fid_fname = fid_fname.format(
            subjects_dir=self._subjects_dir, subject=self._subject
        )
        if Path(default_fid_fname).exists():
            fname = default_fid_fname
        else:
            fname = None

        self._set_fiducials_file(fname)
        self._reset_fiducials()

    @observe("_lock_fids")
    def _lock_fids_changed(self, change=None):
        locked_widgets = ["sX", "sY", "sZ", "tX", "tY", "tZ",
                          "rX", "rY", "rZ", "project_eeg",
                          "fit_fiducials", "fit_icp",
                          "save_mri_fids"]
        fits_widgets = ["fits_fiducials", "fits_icp"]
        fid_widgets = ["fid_X", "fid_Y", "fid_Z", "fids_file", "fids"]
        if self._lock_fids:
            self._head_opacity = self._old_head_opacity
            self._forward_widget_command(locked_widgets, "set_enabled", True)
            self._scale_mode_changed()
            self._display_message()
            self._update_distance_estimation()
        else:
            self._old_head_opacity = self._head_opacity
            self._head_opacity = 1.0
            self._forward_widget_command(locked_widgets, "set_enabled", False)
            self._forward_widget_command(fits_widgets, "set_enabled", False)
            self._display_message("Placing MRI fiducials - "
                                  f"{self._current_fiducial.upper()}")

        self._set_sensors_visibility(self._lock_fids)
        self._forward_widget_command("lock_fids", "set_value", self._lock_fids)
        self._forward_widget_command(fid_widgets, "set_enabled",
                                     not self._lock_fids)

    @observe("_current_fiducial")
    def _current_fiducial_changed(self, change=None):
        self._update_fiducials()
        self._follow_fiducial_view()
        if not self._lock_fids:
            self._display_message("Placing MRI fiducials - "
                                  f"{self._current_fiducial.upper()}")

    @observe("_info_file")
    def _info_file_changed(self, change=None):
        if not self._info_file:
            return
        elif self._info_file.endswith(('.fif', '.fif.gz')):
            fid, tree, _ = fiff_open(self._info_file)
            fid.close()
            if len(dir_tree_find(tree, FIFF.FIFFB_MEAS_INFO)) > 0:
                self._info = read_info(self._info_file, verbose=False)
            elif len(dir_tree_find(tree, FIFF.FIFFB_ISOTRAK)) > 0:
                self._info = _empty_info(1)
                self._info['dig'] = read_dig_fif(fname=self._info_file).dig
                self._info._unlocked = False
        else:
            self._info = read_raw(self._info_file).info
        # XXX: add coreg.set_info()
        self.coreg._info = self._info
        self.coreg._setup_digs()
        self._reset()

    @observe("_orient_glyphs")
    def _orient_glyphs_changed(self, change=None):
        self._update_plot(["hpi", "hsp", "eeg"])

    @observe("_scale_by_distance")
    def _scale_by_distance_changed(self, change=None):
        self._update_plot(["hpi", "hsp", "eeg"])

    @observe("_project_eeg")
    def _project_eeg_changed(self, change=None):
        self._update_plot("eeg")

    @observe("_mark_inside")
    def _mark_inside_changed(self, change=None):
        self._update_plot("hsp")

    @observe("_hpi_coils")
    def _hpi_coils_changed(self, change=None):
        self._update_plot("hpi")

    @observe("_head_shape_points")
    def _head_shape_point_changed(self, change=None):
        self._update_plot("hsp")

    @observe("_eeg_channels")
    def _eeg_channels_changed(self, change=None):
        self._update_plot("eeg")

    @observe("_head_resolution")
    def _head_resolution_changed(self, change=None):
        self._update_plot(["head"])

    @observe("_head_opacity")
    def _head_opacity_changed(self, change=None):
        if "head" in self._actors:
            self._actors["head"].GetProperty().SetOpacity(self._head_opacity)
            self._renderer._update()

    @observe("_helmet")
    def _helmet_changed(self, change=None):
        self._update_plot("helmet")

    @observe("_grow_hair")
    def _grow_hair_changed(self, change=None):
        self.coreg.set_grow_hair(self._grow_hair)
        self._update_plot("head")

    @observe("_scale_mode")
    def _scale_mode_changed(self, change=None):
        locked_widgets = ["sX", "sY", "sZ", "fits_icp", "subject_to"]
        mode = None if self._scale_mode == "None" else self._scale_mode
        self.coreg.set_scale_mode(mode)
        if self._lock_fids:
            self._forward_widget_command(locked_widgets, "set_enabled",
                                         mode is not None)
            self._forward_widget_command("fits_fiducials", "set_enabled",
                                         mode not in (None, "3-axis"))
        if self._scale_mode == "uniform":
            self._forward_widget_command(["sY", "sZ"], "set_enabled", False)

    @observe("_icp_fid_match")
    def _icp_fid_match_changed(self, change=None):
        self.coreg.set_fid_match(self._icp_fid_match)

    def _run_worker(self, queue, jobs):
        while True:
            data = queue.get()
            func = jobs[data._name]
            if data._params is not None:
                func(**data._params)
            else:
                func()
            queue.task_done()

    def _configure_worker(self):
        work_plan = {
            "_job_queue": dict(save_subject=self._save_subject),
            "_parameter_queue": dict(set_parameter=self._set_parameter),
        }
        for queue_name, jobs in work_plan.items():
            t = threading.Thread(target=partial(
                self._run_worker,
                queue=getattr(self, queue_name),
                jobs=jobs,
            ))
            t.daemon = True
            t.start()

    def _configure_picking(self):
        self._renderer._update_picking_callback(
            self._on_mouse_move,
            self._on_button_press,
            self._on_button_release,
            self._on_pick
        )

    @verbose
    def _redraw(self, verbose=None):
        if not self._redraws_pending:
            return
        draw_map = dict(
            head=self._add_head_surface,
            mri_fids=self._add_mri_fiducials,
            hsp=self._add_head_shape_points,
            hpi=self._add_hpi_coils,
            eeg=self._add_eeg_channels,
            head_fids=self._add_head_fiducials,
            helmet=self._add_helmet,
        )
        with self._redraw_mutex:
            logger.debug(f'Redrawing {self._redraws_pending}')
            for key in self._redraws_pending:
                draw_map[key]()
            self._redraws_pending.clear()
            self._renderer._update()
            self._renderer._process_events()  # necessary for MacOS?

    def _on_mouse_move(self, vtk_picker, event):
        if self._mouse_no_mvt:
            self._mouse_no_mvt -= 1

    def _on_button_press(self, vtk_picker, event):
        self._mouse_no_mvt = 2

    def _on_button_release(self, vtk_picker, event):
        if self._mouse_no_mvt > 0:
            x, y = vtk_picker.GetEventPosition()
            # XXX: internal plotter/renderer should not be exposed
            plotter = self._renderer.figure.plotter
            picked_renderer = self._renderer.figure.plotter.renderer
            # trigger the pick
            plotter.picker.Pick(x, y, 0, picked_renderer)
        self._mouse_no_mvt = 0

    def _on_pick(self, vtk_picker, event):
        if self._lock_fids:
            return
        # XXX: taken from Brain, can be refactored
        cell_id = vtk_picker.GetCellId()
        mesh = vtk_picker.GetDataSet()
        if mesh is None or cell_id == -1 or not self._mouse_no_mvt:
            return
        if not getattr(mesh, "_picking_target", False):
            return
        pos = np.array(vtk_picker.GetPickPosition())
        vtk_cell = mesh.GetCell(cell_id)
        cell = [vtk_cell.GetPointId(point_id) for point_id
                in range(vtk_cell.GetNumberOfPoints())]
        vertices = mesh.points[cell]
        idx = np.argmin(abs(vertices - pos), axis=0)
        vertex_id = cell[idx[0]]

        fiducials = [s.lower() for s in self._defaults["fiducials"]]
        idx = fiducials.index(self._current_fiducial.lower())
        # XXX: add coreg.set_fids
        self.coreg._fid_points[idx] = self._surfaces["head"].points[vertex_id]
        self.coreg._reset_fiducials()
        self._update_fiducials()
        self._update_plot("mri_fids")

    def _reset_fitting_parameters(self):
        self._forward_widget_command("icp_n_iterations", "set_value",
                                     self._defaults["icp_n_iterations"])
        self._forward_widget_command("icp_fid_match", "set_value",
                                     self._defaults["icp_fid_match"])
        weights_widgets = [f"{w}_weight"
                           for w in self._defaults["weights"].keys()]
        self._forward_widget_command(weights_widgets, "set_value",
                                     list(self._defaults["weights"].values()))

    def _reset_fiducials(self):
        self._set_current_fiducial(self._defaults["fiducial"])

    def _omit_hsp(self):
        self.coreg.omit_head_shape_points(self._omit_hsp_distance / 1e3)
        n_omitted = np.sum(~self.coreg._extra_points_filter)
        n_remaining = len(self.coreg._dig_dict['hsp']) - n_omitted
        self._update_plot("hsp")
        self._update_distance_estimation()
        self._display_message(
            f"{n_omitted} head shape points omitted, "
            f"{n_remaining} remaining.")

    def _reset_omit_hsp_filter(self):
        self.coreg._extra_points_filter = None
        self.coreg._update_params(force_update_omitted=True)
        self._update_plot("hsp")
        self._update_distance_estimation()
        n_total = len(self.coreg._dig_dict['hsp'])
        self._display_message(
            f"No head shape point is omitted, the total is {n_total}.")

    def _update_plot(self, changes="all"):
        # Update list of things that need to be updated/plotted (and maybe
        # draw them immediately)
        if self._plot_locked:
            return
        if self._info is None:
            changes = ["head", "mri_fids"]
            self._to_cf_t = dict(mri=dict(trans=np.eye(4)), head=None)
        else:
            self._to_cf_t = _get_transforms_to_coord_frame(
                self._info, self.coreg.trans, coord_frame=self._coord_frame)
        all_keys = (
            'head', 'mri_fids',  # MRI first
            'hsp', 'hpi', 'eeg', 'head_fids',  # then dig
            'helmet',
        )
        if changes == 'all':
            changes = list(all_keys)
        elif changes == 'sensors':
            changes = all_keys[2:]  # omit MRI ones
        elif isinstance(changes, str):
            changes = [changes]
        changes = set(changes)
        # ideally we would maybe have this in:
        # with self._redraw_mutex:
        # it would reduce "jerkiness" of the updates, but this should at least
        # work okay
        bad = changes.difference(set(all_keys))
        assert len(bad) == 0, f'Unknown changes: {bad}'
        self._redraws_pending.update(changes)
        if self._immediate_redraw:
            self._redraw()

    @contextmanager
    def _lock_plot(self):
        old_plot_locked = self._plot_locked
        self._plot_locked = True
        try:
            yield
        finally:
            self._plot_locked = old_plot_locked

    @contextmanager
    def _lock_params(self):
        old_params_locked = self._params_locked
        self._params_locked = True
        try:
            yield
        finally:
            self._params_locked = old_params_locked

    @contextmanager
    def _lock_scale_mode(self):
        old_scale_mode = self.coreg._scale_mode
        self.coreg._scale_mode = None
        try:
            yield
        finally:
            self.coreg._scale_mode = old_scale_mode

    @contextmanager
    def _lock_fitting(self):
        widgets = ["fit_icp", "fit_fiducials",
                   "fits_icp", "fits_fiducials"]
        states = [
            self._forward_widget_command(
                w, "is_enabled", None, input_value=False, output_value=True)
            for w in widgets
        ]
        self._forward_widget_command(widgets, "set_enabled", False)
        try:
            yield
        finally:
            for idx, w in enumerate(widgets):
                self._forward_widget_command(w, "set_enabled", states[idx])

    def _display_message(self, msg=""):
        self._forward_widget_command('status_message', 'set_value', msg)
        self._forward_widget_command(
            'status_message', 'show', None, input_value=False
        )
        self._forward_widget_command(
            'status_message', 'update', None, input_value=False
        )

    def _follow_fiducial_view(self):
        fid = self._current_fiducial.lower()
        view = dict(lpa='left', rpa='right', nasion='front')
        kwargs = dict(front=(90., 90.), left=(180, 90), right=(0., 90))
        kwargs = dict(zip(('azimuth', 'elevation'), kwargs[view[fid]]))
        if not self._lock_fids:
            self._renderer.set_camera(distance=None, **kwargs)

    def _update_projection_surface(self):
        self._head_geo = dict(
            rr=self.coreg._get_processed_mri_points('low') *
            self.coreg._scale.T,
            tris=self.coreg._bem_low_res["tris"],
            nn=self.coreg._bem_low_res["nn"]
        )

    def _update_fiducials(self):
        fid = self._current_fiducial
        if not fid:
            return

        idx = _map_fid_name_to_idx(name=fid)
        val = self.coreg.fiducials.dig[idx]['r'] * 1e3

        with self._lock_plot():
            self._forward_widget_command(
                ["fid_X", "fid_Y", "fid_Z"], "set_value", val)

    def _update_distance_estimation(self):
        value = self.coreg._get_fiducials_distance_str() + '\n' + \
            self.coreg._get_point_distance_str()
        dists = self.coreg.compute_dig_mri_distances() * 1e3
        if self._hsp_weight > 0:
            value += "\nHSP <-> MRI (mean/min/max): "\
                f"{np.mean(dists):.2f} "\
                f"/ {np.min(dists):.2f} / {np.max(dists):.2f} mm"
        self._forward_widget_command("fit_label", "set_value", value)

    def _update_parameters(self):
        with self._lock_plot():
            with self._lock_params():
                # rotation
                self._forward_widget_command(["rX", "rY", "rZ"], "set_value",
                                             np.rad2deg(self.coreg._rotation))
                # translation
                self._forward_widget_command(["tX", "tY", "tZ"], "set_value",
                                             self.coreg._translation * 1e3)
                # scale
                self._forward_widget_command(["sX", "sY", "sZ"], "set_value",
                                             self.coreg._scale * 1e2)

    def _reset(self):
        self.coreg.set_scale(self.coreg._default_parameters[6:9])
        self.coreg.set_rotation(self.coreg._default_parameters[:3])
        self.coreg.set_translation(self.coreg._default_parameters[3:6])
        self._update_plot()
        self._update_parameters()
        self._update_distance_estimation()

    def _forward_widget_command(self, names, command, value,
                                input_value=True, output_value=False):
<<<<<<< HEAD
        names = [names] if not isinstance(names, list) else names
        value = list(value) if isinstance(value, np.ndarray) else value
=======
        """Invoke a method of one or more widgets if the widgets exist.

        Parameters
        ----------
        names : str | array-like of str
            The widget names to operate on.
        command : str
            The method to invoke.
        value : object | array-like
            The value(s) to pass to the method.
        input_value : bool
            Whether the ``command`` accepts a ``value``. If ``False``, no
            ``value`` will be passed to ``command``.
        output_value : bool
            Whether to return the return value of ``command``.

        Returns
        -------
        ret : object | None
            ``None`` if ``output_value`` is ``False``, and the return value of
            ``command`` otherwise.
        """
        _validate_type(
            item=names,
            types=(str, list),
            item_name='names'
        )
        if isinstance(names, str):
            names = [names]

        if not isinstance(value, (str, float, int, type(None))):
            value = list(value)
            assert len(names) == len(value)

>>>>>>> 89650ca1
        for idx, name in enumerate(names):
            val = value[idx] if isinstance(value, list) else value
            if name in self._widgets:
                if input_value:
                    ret = getattr(self._widgets[name], command)(val)
                else:
                    ret = getattr(self._widgets[name], command)()
                if output_value:
                    return ret

    def _set_sensors_visibility(self, state):
        sensors = ["head_fiducials", "hpi_coils", "head_shape_points",
                   "eeg_channels"]
        for sensor in sensors:
            if sensor in self._actors and self._actors[sensor] is not None:
                actors = self._actors[sensor]
                actors = actors if isinstance(actors, list) else [actors]
                for actor in actors:
                    actor.SetVisibility(state)
        self._renderer._update()

    def _update_actor(self, actor_name, actor):
        # XXX: internal plotter/renderer should not be exposed
        self._renderer.plotter.remove_actor(self._actors.get(actor_name))
        self._actors[actor_name] = actor

    def _add_mri_fiducials(self):
        mri_fids_actors = _plot_mri_fiducials(
            self._renderer, self.coreg._fid_points, self._subjects_dir,
            self._subject, self._to_cf_t, self._fid_colors)
        # disable picking on the markers
        for actor in mri_fids_actors:
            actor.SetPickable(False)
        self._update_actor("mri_fiducials", mri_fids_actors)

    def _add_head_fiducials(self):
        head_fids_actors = _plot_head_fiducials(
            self._renderer, self._info, self._to_cf_t, self._fid_colors)
        self._update_actor("head_fiducials", head_fids_actors)

    def _add_hpi_coils(self):
        if self._hpi_coils:
            hpi_actors = _plot_hpi_coils(
                self._renderer, self._info, self._to_cf_t,
                opacity=self._defaults["sensor_opacity"],
                scale=DEFAULTS["coreg"]["extra_scale"],
                orient_glyphs=self._orient_glyphs,
                scale_by_distance=self._scale_by_distance,
                surf=self._head_geo)
        else:
            hpi_actors = None
        self._update_actor("hpi_coils", hpi_actors)

    def _add_head_shape_points(self):
        if self._head_shape_points:
            hsp_actors = _plot_head_shape_points(
                self._renderer, self._info, self._to_cf_t,
                opacity=self._defaults["sensor_opacity"],
                orient_glyphs=self._orient_glyphs,
                scale_by_distance=self._scale_by_distance,
                mark_inside=self._mark_inside, surf=self._head_geo,
                mask=self.coreg._extra_points_filter)
        else:
            hsp_actors = None
        self._update_actor("head_shape_points", hsp_actors)

    def _add_eeg_channels(self):
        if self._eeg_channels:
            eeg = ["original"]
            picks = pick_types(self._info, eeg=(len(eeg) > 0), fnirs=True)
            if len(picks) > 0:
                actors = _plot_sensors(
                    self._renderer, self._info, self._to_cf_t, picks,
                    meg=False, eeg=eeg, fnirs=["sources", "detectors"],
                    warn_meg=False, head_surf=self._head_geo, units='m',
                    sensor_opacity=self._defaults["sensor_opacity"],
                    orient_glyphs=self._orient_glyphs,
                    scale_by_distance=self._scale_by_distance,
                    project_points=self._project_eeg,
                    surf=self._head_geo)
                sens_actors = actors["eeg"]
                sens_actors.extend(actors["fnirs"])
            else:
                sens_actors = None
        else:
            sens_actors = None
        self._update_actor("eeg_channels", sens_actors)

    def _add_head_surface(self):
        bem = None
        surface = "head-dense" if self._head_resolution else "head"
        try:
            head_actor, head_surf, _ = _plot_head_surface(
                self._renderer, surface, self._subject,
                self._subjects_dir, bem, self._coord_frame, self._to_cf_t,
                alpha=self._head_opacity)
        except IOError:
            head_actor, head_surf, _ = _plot_head_surface(
                self._renderer, "head", self._subject, self._subjects_dir,
                bem, self._coord_frame, self._to_cf_t,
                alpha=self._head_opacity)
        self._update_actor("head", head_actor)
        # mark head surface mesh to restrict picking
        head_surf._picking_target = True
        res = "high" if self._head_resolution else "low"
        head_surf.points = \
            self.coreg._get_processed_mri_points(res) * self.coreg._scale.T
        self._surfaces["head"] = head_surf
        self._update_projection_surface()

    def _add_helmet(self):
        if self._helmet:
            head_mri_t = _get_trans(self.coreg.trans, 'head', 'mri')[0]
            helmet_actor, _, _ = _plot_helmet(
                self._renderer, self._info, self._to_cf_t, head_mri_t,
                self._coord_frame)
        else:
            helmet_actor = None
        self._update_actor("helmet", helmet_actor)

    def _fit_fiducials(self):
        with self._lock_fitting():
            with self._lock_scale_mode():
                self._fits_fiducials()

    def _fits_fiducials(self):
        with self._lock_fitting():
            if not self._lock_fids:
                self._display_message(
                    "Fitting is disabled, lock the fiducials first.")
                return
            start = time.time()
            self.coreg.fit_fiducials(
                lpa_weight=self._lpa_weight,
                nasion_weight=self._nasion_weight,
                rpa_weight=self._rpa_weight,
                verbose=self._verbose,
            )
            end = time.time()
            self._display_message(
                f"Fitting fiducials finished in {end - start:.2f} seconds.")
            self._update_plot("sensors")
            self._update_parameters()
            self._update_distance_estimation()

    def _fit_icp(self):
        with self._lock_fitting():
            with self._lock_scale_mode():
                self._fits_icp()

    def _fits_icp(self):
        with self._lock_fitting():
            if not self._lock_fids:
                self._display_message(
                    "Fitting is disabled, lock the fiducials first.")
                return
            self._current_icp_iterations = 0

            def callback(iteration, n_iterations):
                self._display_message(
                    f"Fitting ICP - iteration {iteration + 1}")
                self._update_plot(['head', 'hsp', 'hpi', 'eeg', 'head_fids'])
                self._current_icp_iterations += 1
                self._update_distance_estimation()
                self._update_parameters()
                self._renderer._process_events()  # allow a draw or cancel

            start = time.time()
            self.coreg.fit_icp(
                n_iterations=self._icp_n_iterations,
                lpa_weight=self._lpa_weight,
                nasion_weight=self._nasion_weight,
                rpa_weight=self._rpa_weight,
                callback=callback,
                verbose=self._verbose,
            )
            end = time.time()
            self._display_message()
            self._display_message(
                f"Fitting ICP finished in {end - start:.2f} seconds and "
                f"{self._current_icp_iterations} iterations.")
            del self._current_icp_iterations

    def _task_save_subject(self):
        from ..viz.backends.renderer import MNE_3D_BACKEND_TESTING
        if MNE_3D_BACKEND_TESTING:
            self._save_subject()
        else:
            self._job_queue.put(_WorkerData("save_subject", None))

    def _task_set_parameter(self, value, mode_name, coord):
        from ..viz.backends.renderer import MNE_3D_BACKEND_TESTING
        if MNE_3D_BACKEND_TESTING:
            self._set_parameter(value, mode_name, coord)
        else:
            self._parameter_queue.put(_WorkerData("set_parameter", dict(
                value=value, mode_name=mode_name, coord=coord)))

    def _save_subject(self):
        self._display_message(f"Saving {self._subject_to}...")

        # check that fiducials are saved
        if not self._skip_fiducials and self._scale_mode != "None" and \
                not _find_fiducials_files(self._subject, self._subjects_dir):
            default_fid_fname = fid_fname.format(
                subjects_dir=self._subjects_dir, subject=self._subject)
            self._save_mri_fiducials(default_fid_fname)

        # prepare bem
        bem_names = []
        if self._prepare_bem and self._scale_mode != "None":
            can_prepare_bem = _mri_subject_has_bem(
                self._subject, self._subjects_dir)
        else:
            can_prepare_bem = False
        if can_prepare_bem:
            pattern = bem_fname.format(subjects_dir=self._subjects_dir,
                                       subject=self._subject,
                                       name='(.+-bem)')
            bem_dir, pattern = os.path.split(pattern)
            for filename in os.listdir(bem_dir):
                match = re.match(pattern, filename)
                if match:
                    bem_names.append(match.group(1))

        # save the scaled MRI
        try:
            self._display_message(f"Scaling {self._subject_to}...")
            scale_mri(
                subject_from=self._subject, subject_to=self._subject_to,
                scale=self.coreg._scale, overwrite=True,
                subjects_dir=self._subjects_dir,
                skip_fiducials=self._skip_fiducials, labels=self._scale_labels,
                annot=self._copy_annots, on_defects='ignore'
            )
        except Exception:
            logger.error(f"Error scaling {self._subject_to}")
            bem_names = []
        else:
            self._display_message(f"Scaling {self._subject_to}... Done!")

        # Precompute BEM solutions
        for bem_name in bem_names:
            try:
                self._display_message(f"Computing {bem_name} solution...")
                bem_file = bem_fname.format(subjects_dir=self._subjects_dir,
                                            subject=self._subject_to,
                                            name=bem_name)
                bemsol = make_bem_solution(bem_file)
                write_bem_solution(bem_file[:-4] + '-sol.fif', bemsol)
            except Exception:
                logger.error(f"Error computing {bem_name} solution")
            else:
                self._display_message(f"Computing {bem_name} solution..."
                                      " Done!")
        self._display_message(f"Saving {self._subject_to}... Done!")

    def _save_mri_fiducials(self, fname):
        self._display_message(f"Saving {fname}...")
        dig_montage = self.coreg.fiducials
        write_fiducials(
            fname=fname, pts=dig_montage.dig, coord_frame='mri', overwrite=True
        )
        self._set_fiducials_file(fname)
        self._display_message(f"Saving {fname}... Done!")

    def _save_trans(self, fname):
        write_trans(fname, self.coreg.trans, overwrite=True)
        self._display_message(
            f"{fname} transform file is saved.")

    def _load_trans(self, fname):
        mri_head_t = _ensure_trans(read_trans(fname, return_all=True),
                                   'mri', 'head')['trans']
        rot_x, rot_y, rot_z = rotation_angles(mri_head_t)
        x, y, z = mri_head_t[:3, 3]
        self.coreg._update_params(
            rot=np.array([rot_x, rot_y, rot_z]),
            tra=np.array([x, y, z]),
        )
        self._update_plot("sensors")
        self._update_parameters()
        self._update_distance_estimation()
        self._display_message(
            f"{fname} transform file is loaded.")

    def _get_subjects(self, sdir=None):
        # XXX: would be nice to move this function to util
        sdir = sdir if sdir is not None else self._subjects_dir
        is_dir = sdir and op.isdir(sdir)
        if is_dir:
            dir_content = os.listdir(sdir)
            subjects = [s for s in dir_content if _is_mri_subject(s, sdir)]
            if len(subjects) == 0:
                subjects.append('')
        else:
            subjects = ['']
        return sorted(subjects)

    def _update_fiducials_label(self):
        if self._fiducials_file is None:
            text = (
                '<p><strong>No custom MRI fiducials loaded!</strong></p>'
                '<p>MRI fiducials could not be found in the standard '
                'location. The displayed initial MRI fiducial locations '
                '(diamonds) were derived from fsaverage. Place, lock, and '
                'save fiducials to discard this message.</p>'
            )
        else:
            assert self._fiducials_file == fid_fname.format(
                subjects_dir=self._subjects_dir, subject=self._subject
            )
            assert self.coreg._fid_accurate is True
            text = (
                f'<p><strong>MRI fiducials (diamonds) loaded from '
                f'standard location:</strong></p>'
                f'<p>{self._fiducials_file}</p>'
            )

        self._forward_widget_command(
            'mri_fiducials_label', 'set_value', text
        )

    def _configure_dock(self):
        self._renderer._dock_initialize(
            name="Input", area="left", max_width="350px"
        )
        mri_subject_layout = self._renderer._dock_add_group_box("MRI Subject")
        self._widgets["subjects_dir"] = self._renderer._dock_add_file_button(
            name="subjects_dir",
            desc="Load",
            func=self._set_subjects_dir,
            value=self._subjects_dir,
            placeholder="Subjects Directory",
            is_directory=True,
            tooltip="Load the path to the directory containing the "
                    "FreeSurfer subjects",
            layout=mri_subject_layout,
        )
        self._widgets["subject"] = self._renderer._dock_add_combo_box(
            name="Subject",
            value=self._subject,
            rng=self._get_subjects(),
            callback=self._set_subject,
            compact=True,
            tooltip="Select the FreeSurfer subject name",
            layout=mri_subject_layout,
        )

        mri_fiducials_layout =  self._renderer._dock_add_group_box(
            "MRI Fiducials"
        )
        # Add MRI fiducials I/O widgets
        self._widgets['mri_fiducials_label'] = self._renderer._dock_add_label(
            value='',  # Will be filled via _update_fiducials_label()
            layout=mri_fiducials_layout,
            selectable=True
        )
        # Reload & Save buttons go into their own layout widget
        mri_fiducials_button_layout =  self._renderer._dock_add_layout(
            vertical=False
        )
        self._renderer._layout_add_widget(
            layout=mri_fiducials_layout,
            widget=mri_fiducials_button_layout
        )
        self._widgets["reload_mri_fids"] = self._renderer._dock_add_button(
            name='Reload MRI Fid.',
            callback=lambda: self._set_fiducials_file(self._fiducials_file),
            tooltip="Reload MRI fiducials from the standard location",
            layout=mri_fiducials_button_layout,
        )
        # Disable reload button until we've actually loaded a fiducial file
        # (happens in _set_fiducials_file method)
        self._forward_widget_command('reload_mri_fids', 'set_enabled', False)

        self._widgets["save_mri_fids"] = self._renderer._dock_add_button(
            name="Save MRI Fid.",
            callback=lambda: self._save_mri_fiducials(
                fid_fname.format(
                    subjects_dir=self._subjects_dir, subject=self._subject
                )
            ),
            tooltip="Save MRI fiducials to the standard location. Fiducials "
                    "must be locked first!",
            layout=mri_fiducials_button_layout,
        )
        self._widgets["lock_fids"] = self._renderer._dock_add_check_box(
            name="Lock fiducials",
            value=self._lock_fids,
            callback=self._set_lock_fids,
            tooltip="Lock/Unlock interactive fiducial editing",
            layout=mri_fiducials_layout,
        )
        self._widgets["fids"] = self._renderer._dock_add_radio_buttons(
            value=self._defaults["fiducial"],
            rng=self._defaults["fiducials"],
            callback=self._set_current_fiducial,
            vertical=False,
            layout=mri_fiducials_layout,
        )
        fiducial_coords_layout = self._renderer._dock_add_layout()
        for coord in ("X", "Y", "Z"):
            name = f"fid_{coord}"
            self._widgets[name] = self._renderer._dock_add_spin_box(
                name=coord,
                value=0.,
                rng=[-1e3, 1e3],
                callback=partial(
                    self._set_fiducial,
                    coord=coord,
                ),
                compact=True,
                double=True,
                tooltip=f"Set the {coord} fiducial coordinate",
                layout=fiducial_coords_layout,
            )
        self._renderer._layout_add_widget(
            mri_fiducials_layout, fiducial_coords_layout)

        dig_source_layout = \
            self._renderer._dock_add_group_box("Digitization Source")
        self._widgets["info_file"] = self._renderer._dock_add_file_button(
            name="info_file",
            desc="Load",
            func=self._set_info_file,
            value=self._info_file,
            placeholder="Path to info",
            tooltip="Load the FIFF file with digitizer data for "
                    "coregistration",
            layout=dig_source_layout,
        )
        self._widgets["grow_hair"] = self._renderer._dock_add_spin_box(
            name="Grow Hair (mm)",
            value=self._grow_hair,
            rng=[0.0, 10.0],
            callback=self._set_grow_hair,
            tooltip="Compensate for hair on the digitizer head shape",
            layout=dig_source_layout,
        )
        omit_hsp_layout = self._renderer._dock_add_layout(vertical=False)
        self._widgets["omit_distance"] = self._renderer._dock_add_spin_box(
            name="Omit Distance (mm)",
            value=self._omit_hsp_distance,
            rng=[0.0, 100.0],
            callback=self._set_omit_hsp_distance,
            tooltip="Set the head shape points exclusion distance",
            layout=omit_hsp_layout,
        )
        self._widgets["omit"] = self._renderer._dock_add_button(
            name="Omit",
            callback=self._omit_hsp,
            tooltip="Exclude the head shape points that are far away from "
                    "the MRI head",
            layout=omit_hsp_layout,
        )
        self._widgets["reset_omit"] = self._renderer._dock_add_button(
            name="Reset",
            callback=self._reset_omit_hsp_filter,
            tooltip="Reset all excluded head shape points",
            layout=omit_hsp_layout,
        )
        self._renderer._layout_add_widget(dig_source_layout, omit_hsp_layout)

        view_options_layout = \
            self._renderer._dock_add_group_box("View Options")
        self._widgets["project_eeg"] = self._renderer._dock_add_check_box(
            name="Project EEG",
            value=self._project_eeg,
            callback=self._set_project_eeg,
            tooltip="Enable/Disable EEG channels projection on head surface",
            layout=view_options_layout,
        )
        self._widgets["high_res_head"] = self._renderer._dock_add_check_box(
            name="Show High Resolution Head",
            value=self._head_resolution,
            callback=self._set_head_resolution,
            tooltip="Enable/Disable high resolution head surface",
            layout=view_options_layout,
        )
        self._widgets["helmet"] = self._renderer._dock_add_check_box(
            name="Show helmet",
            value=self._helmet,
            callback=self._set_helmet,
            tooltip="Enable/Disable helmet",
            layout=view_options_layout,
        )
        self._widgets["head_opacity"] = self._renderer._dock_add_slider(
            name="Head opacity",
            value=self._head_opacity,
            rng=[0.25, 1.0],
            callback=self._set_head_opacity,
            compact=True,
            double=True,
            layout=view_options_layout,
        )
        self._renderer._dock_add_stretch()

        self._renderer._dock_initialize(
            name="Parameters", area="right", max_width="350px"
        )
        mri_scaling_layout = \
            self._renderer._dock_add_group_box(name="MRI Scaling")
        self._widgets["scaling_mode"] = self._renderer._dock_add_combo_box(
            name="Scaling Mode",
            value=self._defaults["scale_mode"],
            rng=self._defaults["scale_modes"],
            callback=self._set_scale_mode,
            tooltip="Select the scaling mode",
            compact=True,
            layout=mri_scaling_layout,
        )
        scale_params_layout = self._renderer._dock_add_group_box(
            name="Scaling Parameters",
            layout=mri_scaling_layout,
        )
        coords = ["X", "Y", "Z"]
        for coord in coords:
            name = f"s{coord}"
            attr = getattr(self.coreg, "_scale")
            self._widgets[name] = self._renderer._dock_add_spin_box(
                name=name,
                value=attr[coords.index(coord)] * 1e2,
                rng=[1., 1e2],
                callback=partial(
                    self._set_parameter,
                    mode_name="scale",
                    coord=coord,
                ),
                compact=True,
                double=True,
                step=1,
                tooltip=f"Set the {coord} scaling parameter (in %)",
                layout=scale_params_layout,
            )

        fit_scale_layout = self._renderer._dock_add_layout(vertical=False)
        self._widgets["fits_fiducials"] = self._renderer._dock_add_button(
            name="Fit fiducials with scaling",
            callback=self._fits_fiducials,
            tooltip="Find rotation and translation to fit all 3 fiducials",
            layout=fit_scale_layout,
        )
        self._widgets["fits_icp"] = self._renderer._dock_add_button(
            name="Fit ICP with scaling",
            callback=self._fits_icp,
            tooltip="Find MRI scaling, translation, and rotation to match the "
                    "head shape points",
            layout=fit_scale_layout,
        )
        self._renderer._layout_add_widget(
            scale_params_layout, fit_scale_layout)
        subject_to_layout = self._renderer._dock_add_layout(vertical=False)
        self._widgets["subject_to"] = self._renderer._dock_add_text(
            name="subject-to",
            value=self._subject_to,
            placeholder="subject name",
            callback=self._set_subject_to,
            layout=subject_to_layout,
        )
        self._widgets["save_subject"] = self._renderer._dock_add_button(
            name="Save scaled anatomy",
            callback=self._task_save_subject,
            tooltip="Save scaled anatomy",
            layout=subject_to_layout,
        )
        self._renderer._layout_add_widget(
            mri_scaling_layout, subject_to_layout)
        param_layout = self._renderer._dock_add_group_box(
            "Translation (t) and Rotation (r)")
        for coord in coords:
            coord_layout = self._renderer._dock_add_layout(vertical=False)
            for mode, mode_name in (("t", "Translation"), ("r", "Rotation")):
                name = f"{mode}{coord}"
                attr = getattr(self.coreg, f"_{mode_name.lower()}")
                rng = [-360, 360] if mode_name == "Rotation" else [-100, 100]
                unit = "°" if mode_name == "Rotation" else "mm"
                self._widgets[name] = self._renderer._dock_add_spin_box(
                    name=name,
                    value=attr[coords.index(coord)] * 1e3,
                    rng=np.array(rng),
                    callback=partial(
                        self._task_set_parameter,
                        mode_name=mode_name.lower(),
                        coord=coord,
                    ),
                    compact=True,
                    double=True,
                    step=1,
                    tooltip=f"Set the {coord} {mode_name.lower()}"
                            f" parameter (in {unit})",
                    layout=coord_layout
                )
            self._renderer._layout_add_widget(param_layout, coord_layout)

        fit_layout = self._renderer._dock_add_layout(vertical=False)
        self._widgets["fit_fiducials"] = self._renderer._dock_add_button(
            name="Fit fiducials",
            callback=self._fit_fiducials,
            tooltip="Find rotation and translation to fit all 3 fiducials",
            layout=fit_layout,
        )
        self._widgets["fit_icp"] = self._renderer._dock_add_button(
            name="Fit ICP",
            callback=self._fit_icp,
            tooltip="Find MRI scaling, translation, and rotation to match the "
                    "head shape points",
            layout=fit_layout,
        )
        self._renderer._layout_add_widget(param_layout, fit_layout)
        trans_layout = self._renderer._dock_add_group_box(
            "HEAD <> MRI Transform")
        save_trans_layout = self._renderer._dock_add_layout(vertical=False)
        self._widgets["save_trans"] = self._renderer._dock_add_file_button(
            name="save_trans",
            desc="Save...",
            save=True,
            func=self._save_trans,
            input_text_widget=False,
            tooltip="Save the transform file to disk",
            layout=save_trans_layout,
            filter='Head->MRI transformation (*-trans.fif *_trans.fif)',
            initial_directory=str(Path(self._info_file).parent),
        )
        self._widgets["load_trans"] = self._renderer._dock_add_file_button(
            name="load_trans",
            desc="Load...",
            func=self._load_trans,
            input_text_widget=False,
            tooltip="Load the transform file from disk",
            layout=save_trans_layout,
            filter='Head->MRI transformation (*-trans.fif *_trans.fif)',
            initial_directory=str(Path(self._info_file).parent),
        )
        self._widgets["reset_trans"] = self._renderer._dock_add_button(
            name="Reset",
            callback=self._reset,
            tooltip="Reset all the parameters affecting the coregistration",
            layout=save_trans_layout,
        )
        self._renderer._layout_add_widget(trans_layout, save_trans_layout)

        fitting_options_layout = \
            self._renderer._dock_add_group_box("Fitting Options")
        self._widgets["fit_label"] = self._renderer._dock_add_label(
            value="",
            layout=fitting_options_layout,
        )
        self._widgets["icp_n_iterations"] = self._renderer._dock_add_spin_box(
            name="Number Of ICP Iterations",
            value=self._defaults["icp_n_iterations"],
            rng=[1, 100],
            callback=self._set_icp_n_iterations,
            compact=True,
            double=False,
            tooltip="Set the number of ICP iterations",
            layout=fitting_options_layout,
        )
        self._widgets["icp_fid_match"] = self._renderer._dock_add_combo_box(
            name="Fiducial point matching",
            value=self._defaults["icp_fid_match"],
            rng=self._defaults["icp_fid_matches"],
            callback=self._set_icp_fid_match,
            compact=True,
            tooltip="Select the fiducial point matching method",
            layout=fitting_options_layout,
        )
        weights_layout = self._renderer._dock_add_group_box(
            name="Weights",
            layout=fitting_options_layout,
        )
        for point, fid in zip(("HSP", "EEG", "HPI"),
                              self._defaults["fiducials"]):
            weight_layout = self._renderer._dock_add_layout(vertical=False)
            point_lower = point.lower()
            name = f"{point_lower}_weight"
            self._widgets[name] = self._renderer._dock_add_spin_box(
                name=point,
                value=getattr(self, f"_{point_lower}_weight"),
                rng=[0., 100.],
                callback=partial(self._set_point_weight, point=point_lower),
                compact=True,
                double=True,
                tooltip=f"Set the {point} weight",
                layout=weight_layout,
            )

            fid_lower = fid.lower()
            name = f"{fid_lower}_weight"
            self._widgets[name] = self._renderer._dock_add_spin_box(
                name=fid,
                value=getattr(self, f"_{fid_lower}_weight"),
                rng=[1., 100.],
                callback=partial(self._set_point_weight, point=fid_lower),
                compact=True,
                double=True,
                tooltip=f"Set the {fid} weight",
                layout=weight_layout,
            )
            self._renderer._layout_add_widget(weights_layout, weight_layout)
        self._renderer._dock_add_button(
            name="Reset Fitting Options",
            callback=self._reset_fitting_parameters,
            tooltip="Reset all the fitting parameters to default value",
            layout=fitting_options_layout,
        )
        self._renderer._dock_add_stretch()

    def _configure_status_bar(self):
        self._widgets['status_message'] = self._renderer._status_bar_add_label(
            "", stretch=1
        )
        self._forward_widget_command(
            'status_message', 'hide', value=None, input_value=False
        )

    def _clean(self):
        self._renderer = None
        self.coreg = None
        self._widgets.clear()
        self._actors.clear()
        self._surfaces.clear()
        self._defaults.clear()
        self._head_geo = None
        self._redraw = None

    def close(self):
        """Close interface and cleanup data structure."""
        self._renderer.close()<|MERGE_RESOLUTION|>--- conflicted
+++ resolved
@@ -925,10 +925,6 @@
 
     def _forward_widget_command(self, names, command, value,
                                 input_value=True, output_value=False):
-<<<<<<< HEAD
-        names = [names] if not isinstance(names, list) else names
-        value = list(value) if isinstance(value, np.ndarray) else value
-=======
         """Invoke a method of one or more widgets if the widgets exist.
 
         Parameters
@@ -963,7 +959,6 @@
             value = list(value)
             assert len(names) == len(value)
 
->>>>>>> 89650ca1
         for idx, name in enumerate(names):
             val = value[idx] if isinstance(value, list) else value
             if name in self._widgets:
@@ -1313,7 +1308,7 @@
             layout=mri_subject_layout,
         )
 
-        mri_fiducials_layout =  self._renderer._dock_add_group_box(
+        mri_fiducials_layout = self._renderer._dock_add_group_box(
             "MRI Fiducials"
         )
         # Add MRI fiducials I/O widgets
@@ -1323,7 +1318,7 @@
             selectable=True
         )
         # Reload & Save buttons go into their own layout widget
-        mri_fiducials_button_layout =  self._renderer._dock_add_layout(
+        mri_fiducials_button_layout = self._renderer._dock_add_layout(
             vertical=False
         )
         self._renderer._layout_add_widget(
