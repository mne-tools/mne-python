# Tagging a commit with:
# - [circle front] will build the front page and perform test-doc
# - [circle full] will build everything
# - [circle linkcheck] will run our linkcheck
# - [circle interactive_test] will run our test suite (useful for debugging
#   issues using "Rerun with SSH")

version: 2.1

_xvfb: &xvfb
  name: Start Xvfb virtual framebuffer
  command: |
    echo "export DISPLAY=:99" >> $BASH_ENV
    /sbin/start-stop-daemon --start --quiet --pidfile /tmp/custom_xvfb_99.pid --make-pidfile --background --exec /usr/bin/Xvfb -- :99 -screen 0 1280x1024x24 -ac +extension GLX +render -noreset -nolisten tcp -nolisten unix

jobs:
    build_docs:
      docker:
        - image: circleci/python:3.8.5-buster
      steps:
        - restore_cache:
            keys:
              - source-cache
        - checkout
        - run:
            name: Complete checkout
            command: |
              if ! git remote -v | grep upstream; then
                git remote add upstream git://github.com/mne-tools/mne-python.git
              fi
              git fetch upstream
        - save_cache:
            key: source-cache
            paths:
              - ".git"
        - run:
            name: Check-skip
            command: |
              export COMMIT_MESSAGE=$(git log --format=oneline -n 1);
              if [[ "$COMMIT_MESSAGE" == *"[skip circle]"* ]] || [[ "$COMMIT_MESSAGE" == *"[circle skip]"* ]]; then
                echo "Skip detected, exiting job ${CIRCLE_JOB}."
                circleci-agent step halt;
              fi
        - run:
            name: Set BASH_ENV
            command: |
              set -e
              echo "set -e" >> $BASH_ENV
              echo "export OPENBLAS_NUM_THREADS=4" >> $BASH_ENV
              echo "export XDG_RUNTIME_DIR=/tmp/runtime-circleci" >> $BASH_ENV
              echo "export MNE_FULL_DATE=true" >> $BASH_ENV
              source tools/get_minimal_commands.sh
              echo "export MNE_3D_BACKEND=pyvista" >> $BASH_ENV
              echo "export PATH=~/.local/bin/:$PATH" >> $BASH_ENV
              echo "BASH_ENV:"
              cat $BASH_ENV
              mkdir -p ~/mne_data
              touch pattern.txt;
        - run:
            name: check neuromag2ft
            command: |
              neuromag2ft --version

        - run:
            name: Merge with upstream
            command: |
              echo $(git log -1 --pretty=%B) | tee gitlog.txt
              echo ${CI_PULL_REQUEST//*pull\//} | tee merge.txt
              if [[ $(cat merge.txt) != "" ]]; then
                echo "Merging $(cat merge.txt)";
                git pull --ff-only upstream "refs/pull/$(cat merge.txt)/merge";
              fi

        - run:
            <<: *xvfb

        - run:
            name: Install fonts needed for diagrams
            command: |
              mkdir -p $HOME/.fonts
              curl https://codeload.github.com/adobe-fonts/source-code-pro/tar.gz/2.038R-ro/1.058R-it/1.018R-VAR | tar xz -C $HOME/.fonts
              curl https://codeload.github.com/adobe-fonts/source-sans-pro/tar.gz/3.028R | tar xz -C $HOME/.fonts
              fc-cache -f

        # Load pip cache
        - restore_cache:
            keys:
              - pip-cache
        - restore_cache:
            keys:
              - user-install-bin-cache

        # Hack in uninstalls of libraries as necessary if pip doesn't do the right thing in upgrading for us...
        - run:
            name: Get Python running
            command: |
              ./tools/circleci_dependencies.sh

        - save_cache:
            key: pip-cache
            paths:
              - ~/.cache/pip
        - save_cache:
            key: user-install-bin-cache
            paths:
              - ~/.local/lib/python3.8/site-packages
              - ~/.local/bin

        - run:
            name: Check PyQt5
            command: LD_DEBUG=libs python -c "from PyQt5.QtWidgets import QApplication, QWidget; app = QApplication([])"

        # Load tiny cache so that ~/.mne does not need to be created below
        - restore_cache:
            keys:
              - data-cache-tiny-0

        # Look at what we have and fail early if there is some library conflict
        - run:
            name: Check installation
            command: |
               which python
               QT_DEBUG_PLUGINS=1 mne sys_info
               python -c "import numpy; numpy.show_config()"
               LIBGL_DEBUG=verbose python -c "import pyvistaqt; pyvistaqt.BackgroundPlotter(show=True)"
               python -c "import mne; mne.set_config('MNE_USE_CUDA', 'false')"  # this is needed for the config tutorial
               python -c "import mne; mne.set_config('MNE_LOGGING_LEVEL', 'info')"
               python -c "import mne; level = mne.get_config('MNE_LOGGING_LEVEL'); assert level.lower() == 'info', repr(level)"

        # Figure out if we should run a full, pattern, or noplot version
        - restore_cache:
            keys:
              - data-cache-tiny-1
        - restore_cache:
            keys:
              - data-cache-multimodal
        - restore_cache:
            keys:
              - data-cache-limo
        - restore_cache:
            keys:
              - data-cache-fsaverage
        - restore_cache:
            keys:
              - data-cache-bst-phantom-ctf
        - restore_cache:
            keys:
              - data-cache-bst-raw
        - restore_cache:
            keys:
              - data-cache-bst-phantom-elekta
        - restore_cache:
            keys:
              - data-cache-bst-auditory
        - restore_cache:
            keys:
              - data-cache-bst-resting
        - restore_cache:
            keys:
              - data-cache-fieldtrip
        - restore_cache:
            keys:
              - data-cache-somato
        - restore_cache:
            keys:
              - data-cache-hf-sef
        - restore_cache:
            keys:
              - data-cache-opm
        - restore_cache:
            keys:
              - data-cache-sample
        - restore_cache:
            keys:
              - data-cache-spm-face
        - restore_cache:
            keys:
              - data-cache-testing
        - restore_cache:
            keys:
              - data-cache-visual
        - run:
            name: Get data
            command: |
              ./tools/circleci_download.sh
        - run:
            name: Verify build type
            command: |
              echo "PATTERN=$(cat pattern.txt)"
              echo "BUILD=$(cat build.txt)"
              ls -al ~/mne_data;

        # Run doctest (if it's full or front) before building the docs
        - run:
            name: make test-doc
            command: |
              if [[ $(cat gitlog.txt) == *"[circle front]"* ]] || [[ $(cat build.txt) == "html_dev-memory" ]] || [[ $(cat build.txt) == "html_stable-memory" ]]; then
                make test-doc;
                mkdir -p doc/_build/test-results/test-doc;
                cp junit-results.xml doc/_build/test-results/test-doc/junit.xml;
              fi;
        # Build docs
        - run:
            name: make html
            command: |
              PATTERN=$(cat pattern.txt) make -C doc $(cat build.txt);
        - run:
            name: Show profiling output
            when: always
            command: |
              if compgen -G "doc/*.dat" > /dev/null; then
                mkdir -p doc/generated
                mprof plot doc/*.dat --output doc/generated/memory.png
              else
                echo "No profile data found in doc/"
              fi
        - run:
            name: Sanity check system state
            command: |
              python -c "import mne; level = mne.get_config('MNE_LOGGING_LEVEL'); assert level.lower() == 'info', repr(level)"

        # Reduce upload time of artifacts we will (almost) never look at
        - run:
            name: Reduce artifact upload time
            command: |
              if grep -q html_dev-pattern-memory build.txt || grep -q html_dev-noplot build.txt; then
                zip -rm doc/_build/html/_downloads.zip doc/_build/html/_downloads
              fi
              for NAME in generated auto_tutorials auto_examples; do
                zip -rm doc/${NAME}.zip doc/${NAME}
              done

        # Save the JUnit file
        - store_test_results:
            path: doc/_build/test-results
        - store_artifacts:
            path: doc/_build/test-results
            destination: test-results
        # Save the SG RST
        - store_artifacts:
            path: doc/auto_examples.zip
        - store_artifacts:
            path: doc/auto_tutorials.zip
        - store_artifacts:
            path: doc/generated.zip
        # Save the HTML
        - store_artifacts:
            path: doc/_build/html/
            destination: dev
        - store_artifacts:
            path: doc/_build/html_stable/
            destination: stable
        - persist_to_workspace:
            root: doc/_build
            paths:
              - html
              - html_stable

        # Keep these separate, maybe better in terms of size limitations (?)
        - save_cache:
            key: data-cache-tiny-0  # < 100 M, might as well combine
            paths:
              - ~/.mne
              - ~/mne_data/MNE-kiloword-data  # (28 M)
              - ~/mne_data/MNE-eegbci-data # (35 M)
              - ~/mne_data/MNE-misc-data  # (39 M)
              - ~/mne_data/mTRF_1.5  # (56 M)
              - ~/mne_data/MNE-phantom-4DBTi  # (77 M)
        - save_cache:
            key: data-cache-tiny-1  # more to combine
            paths:
              - ~/mne_data/MNE-fNIRS-motor-data  # (71 M)
              - ~/mne_data/MNE-refmeg-noise-data  # (93 M)
              - ~/mne_data/physionet-sleep-data  # (95 M)
        - save_cache:
            key: data-cache-multimodal
            paths:
              - ~/mne_data/MNE-multimodal-data  # (240 M)
        - save_cache:
            key: data-cache-limo
            paths:
              - ~/mne_data/MNE-limo-data  # (244 M)
        - save_cache:
            key: data-cache-fsaverage
            paths:
              - ~/mne_data/MNE-fsaverage-data  # (762 M)
        - save_cache:
            key: data-cache-bst-phantom-ctf
            paths:
              - ~/mne_data/MNE-brainstorm-data/bst_phantom_ctf  # (177 M)
        - save_cache:
            key: data-cache-bst-raw
            paths:
              - ~/mne_data/MNE-brainstorm-data/bst_raw  # (830 M)
        - save_cache:
            key: data-cache-bst-phantom-elekta
            paths:
              - ~/mne_data/MNE-brainstorm-data/bst_phantom_elekta  # (1.4 G)
        - save_cache:
            key: data-cache-bst-auditory
            paths:
              - ~/mne_data/MNE-brainstorm-data/bst_auditory  # (2.9 G)
        - save_cache:
            key: data-cache-bst-resting
            paths:
              - ~/mne_data/MNE-brainstorm-data/bst_resting  # (4.5 G)
        - save_cache:
            key: data-cache-fieldtrip
            paths:
              - ~/mne_data/MNE-fieldtrip_cmc-data  # (699 M)
        - save_cache:
            key: data-cache-somato
            paths:
              - ~/mne_data/MNE-somato-data  # (750 M)
        - save_cache:
            key: data-cache-hf-sef
            paths:
              - ~/mne_data/HF_SEF  # (1.3 G)
        - save_cache:
            key: data-cache-opm
            paths:
              - ~/mne_data/MNE-OPM-data  # (1.9 G)
        - save_cache:
            key: data-cache-sample
            paths:
              - ~/mne_data/MNE-sample-data  # (3.2 G)
        - save_cache:
            key: data-cache-spm-face
            paths:
              - ~/mne_data/MNE-spm-face  # (1.5 G)
        - save_cache:
            key: data-cache-testing
            paths:
              - ~/mne_data/MNE-testing-data  # (2.5 G)
        - save_cache:
            key: data-cache-visual
            paths:
              - ~/mne_data/MNE-visual_92_categories-data  # (6 G)


    linkcheck:
      # there are a few files excluded from this for expediency, see Makefile
      parameters:
        scheduled:
          type: string
          default: "false"
      docker:
        - image: circleci/python:3.9.2-buster
      steps:
        - restore_cache:
            keys:
              - source-cache
        - checkout
        - run:
            name: Set BASH_ENV
            command: |
              set -e
              echo "set -e" >> $BASH_ENV
              echo "export PATH=~/.local/bin/:$PATH" >> $BASH_ENV
        - run:
            name: Check-skip
            command: |
              export COMMIT_MESSAGE=$(git log --format=oneline -n 1);
              if [[ "$COMMIT_MESSAGE" != *"[circle linkcheck]"* ]] && [ "<< parameters.scheduled >>" != "true" ]; then
                echo "Skip detected, exiting job ${CIRCLE_JOB}."
                circleci-agent step halt;
              fi
        - restore_cache:
            keys:
              - pip-cache
        - run:
            name: Get Python running
            command: |
              ./tools/circleci_dependencies.sh
        - run:
            name: Check installation
            command: |
              mne sys_info
        - run:
            name: make linkcheck
            command: |
              make -C doc linkcheck
        - run:
            name: make linkcheck-grep
            when: always
            command: |
              make -C doc linkcheck-grep
        - store_artifacts:
            path: doc/_build/linkcheck
            destination: linkcheck


    deploy:
      docker:
        - image: circleci/python:3.6-jessie
      steps:
        - attach_workspace:
            at: /tmp/build
        - restore_cache:
            keys:
              - website-cache
        - run:
            name: Set BASH_ENV
            command: |
              set -e
              echo "set -e" >> $BASH_ENV
        # Don't try to deploy if nothing is there or not on the right branch
        - run:
            name: Check docs
            command: |
              if [ ! -f /tmp/build/html/index.html ] && [ ! -f /tmp/build/html_stable/index.html ]; then
                echo "No files found to upload (build: ${CIRCLE_BRANCH}).";
                circleci-agent step halt;
              fi;
        - run:
            name: Fetch docs
            command: |
              mkdir -p ~/.ssh
              echo -e "Host *\nStrictHostKeyChecking no" > ~/.ssh/config
              chmod og= ~/.ssh/config
              if [ ! -d ~/mne-tools.github.io ]; then
                git clone git@github.com:/mne-tools/mne-tools.github.io.git ~/mne-tools.github.io --depth=1
              fi
        - run:
            name: Deploy docs
            command: |
<<<<<<< HEAD
              set -e;
              if [ "${CIRCLE_BRANCH}" == "main" ] || [ "${CIRCLE_BRANCH}" == "maint/0.22" ]; then
                git config --global user.email "circle@mne.com";
                git config --global user.name "Circle CI";
                cd ~/mne-tools.github.io;
                git checkout main
                git remote -v
                git fetch origin
                git reset --hard origin/main
                git clean -xdf
                if [ "${CIRCLE_BRANCH}" == "main" ]; then
                  echo "Deploying dev docs for ${CIRCLE_BRANCH}.";
                  rm -Rf dev;
                  cp -a /tmp/build/html dev;
                  git add -A;
                  git commit -m "CircleCI update of dev docs (${CIRCLE_BUILD_NUM}).";
                else
                  echo "Deploying stable docs for ${CIRCLE_BRANCH}.";
                  rm -Rf stable;
                  cp -a /tmp/build/html_stable stable;
                  git add -A;
                  git commit -m "CircleCI update of stable docs (${CIRCLE_BUILD_NUM}).";
                fi;
                git push origin main;
=======
              git config --global user.email "circle@mne.com";
              git config --global user.name "Circle CI";
              cd ~/mne-tools.github.io;
              git checkout main
              git remote -v
              git fetch origin
              git reset --hard origin/main
              git clean -xdf
              if [ "${CIRCLE_BRANCH}" == "main" ]; then
                echo "Deploying dev docs for ${CIRCLE_BRANCH}.";
                rm -Rf dev;
                cp -a /tmp/build/html dev;
                git add -A;
                git commit -m "CircleCI update of dev docs (${CIRCLE_BUILD_NUM}).";
>>>>>>> ce6e61c2
              else
                echo "Deploying stable docs for ${CIRCLE_BRANCH}.";
                rm -Rf stable;
                cp -a /tmp/build/html_stable stable;
                git add -A;
                git commit -m "CircleCI update of stable docs (${CIRCLE_BUILD_NUM}).";
              fi;
              git push origin main;
        - save_cache:
            key: website-cache
            paths:
              - ~/mne_data/MNE-visual_92_categories-data


    interactive_test:
      docker:
        - image: circleci/python:3.9.2-buster
      steps:
        - restore_cache:
            keys:
              - source-cache
        - checkout
        - run:
            name: Set BASH_ENV
            command: |
              set -e
              echo "set -e" >> $BASH_ENV
              echo "export OPENBLAS_NUM_THREADS=1" >> $BASH_ENV
              mkdir -p ~/mne_data
        - run:
            name: Check-skip
            command: |
              export COMMIT_MESSAGE=$(git log --format=oneline -n 1);
              if [[ "$COMMIT_MESSAGE" != *"[circle interactive_test]"* ]]; then
                echo "Skip detected, exiting job ${CIRCLE_JOB}."
                circleci-agent step halt;
              fi
        - run:
            <<: *xvfb
        - restore_cache:
            keys:
              - pip-cache
        - run:
            name: Get Python running
            command: |
              ./tools/circleci_dependencies.sh
        - run:
            name: Check installation
            command: |
              mne sys_info
        - restore_cache:
            keys:
              - data-cache-testing
        - run:
            name: Get data
            command: |
              python -c "import mne; mne.datasets.testing.data_path(verbose=True)"
        - run:
            name: pytest
            command: |
              pytest -m "not slowtest" mne -xv

workflows:
  default:
    jobs:
      - build_docs
      - linkcheck
      - interactive_test
      - deploy:
          requires:
            - build_docs
          filters:
            branches:
              only:
                - main
<<<<<<< HEAD
                - maint/0.22
      # interactive_test
=======
                - maint/0.23
>>>>>>> ce6e61c2

  weekly:
    jobs:
      - linkcheck:
          scheduled: "true"
    triggers:
      - schedule:
          # "At 00:00 on Sunday" should be often enough
          cron: "0 0 * * 0"
          filters:
            branches:
              only:
                - main<|MERGE_RESOLUTION|>--- conflicted
+++ resolved
@@ -424,32 +424,6 @@
         - run:
             name: Deploy docs
             command: |
-<<<<<<< HEAD
-              set -e;
-              if [ "${CIRCLE_BRANCH}" == "main" ] || [ "${CIRCLE_BRANCH}" == "maint/0.22" ]; then
-                git config --global user.email "circle@mne.com";
-                git config --global user.name "Circle CI";
-                cd ~/mne-tools.github.io;
-                git checkout main
-                git remote -v
-                git fetch origin
-                git reset --hard origin/main
-                git clean -xdf
-                if [ "${CIRCLE_BRANCH}" == "main" ]; then
-                  echo "Deploying dev docs for ${CIRCLE_BRANCH}.";
-                  rm -Rf dev;
-                  cp -a /tmp/build/html dev;
-                  git add -A;
-                  git commit -m "CircleCI update of dev docs (${CIRCLE_BUILD_NUM}).";
-                else
-                  echo "Deploying stable docs for ${CIRCLE_BRANCH}.";
-                  rm -Rf stable;
-                  cp -a /tmp/build/html_stable stable;
-                  git add -A;
-                  git commit -m "CircleCI update of stable docs (${CIRCLE_BUILD_NUM}).";
-                fi;
-                git push origin main;
-=======
               git config --global user.email "circle@mne.com";
               git config --global user.name "Circle CI";
               cd ~/mne-tools.github.io;
@@ -464,7 +438,6 @@
                 cp -a /tmp/build/html dev;
                 git add -A;
                 git commit -m "CircleCI update of dev docs (${CIRCLE_BUILD_NUM}).";
->>>>>>> ce6e61c2
               else
                 echo "Deploying stable docs for ${CIRCLE_BRANCH}.";
                 rm -Rf stable;
@@ -540,12 +513,7 @@
             branches:
               only:
                 - main
-<<<<<<< HEAD
-                - maint/0.22
-      # interactive_test
-=======
                 - maint/0.23
->>>>>>> ce6e61c2
 
   weekly:
     jobs:
