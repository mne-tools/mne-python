--- conflicted
+++ resolved
@@ -419,15 +419,10 @@
     """Test that using CoregistrationUI matches mne coreg."""
     from mne.gui import coregistration
     config = get_config(home_dir=os.environ.get('_MNE_FAKE_HOME_DIR'))
-<<<<<<< HEAD
     tmp_trans = tmp_path / 'tmp-trans.fif'
-=======
-    tmp_trans = op.join(tempdir, 'tmp-trans.fif')
-
     # the sample subject in testing has MRI fids
     assert op.isfile(op.join(
         subjects_dir, 'sample', 'bem', 'sample-fiducials.fif'))
->>>>>>> 1221b9ca
     coreg = coregistration(subject='sample', subjects_dir=subjects_dir,
                            trans=fname_trans)
     assert coreg._lock_fids
