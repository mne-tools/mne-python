.. NOTE: we use cross-references to highlight new functions and classes.
   Please follow the examples below like :func:`mne.stats.f_mway_rm`, so the
   whats_new page will have a link to the function/class documentation.

.. NOTE: there are 3 separate sections for changes, based on type:
   - "Enhancements" for new features
   - "Bugs" for bug fixes
   - "API changes" for backward-incompatible changes

.. NOTE: changes from first-time contributors should be added to the TOP of
   the relevant section (Enhancements / Bugs / API changes), and should look
   like this (where xxxx is the pull request number):

       - description of enhancement/bugfix/API change (:gh:`xxxx` by
         :newcontrib:`Firstname Lastname`)

   Also add a corresponding entry for yourself in doc/changes/names.inc

.. _current:

Current (1.4.dev0)
------------------

Enhancements
~~~~~~~~~~~~
- Add support for UCL/FIL OPM data using :func:`mne.io.read_raw_fil` (:gh:`11366` by :newcontrib:`George O'Neill` and `Robert Seymour`_)
- Added ability to read stimulus durations from SNIRF files when using :func:`mne.io.read_raw_snirf` (:gh:`11397` by `Robert Luke`_)
- Add :meth:`mne.Info.save` to save an :class:`mne.Info` object to a fif file (:gh:`11401` by `Alex Rockhill`_)
- Improved error message when downloads are corrupted for :func:`mne.datasets.sample.data_path` and related functions (:gh:`11407` by `Eric Larson`_)
- Add support for ``skip_by_annotation`` in :func:`mne.io.Raw.notch_filter` (:gh:`11388` by `Mainak Jas`_)
- Slightly adjusted the window title for :func:`mne.Epochs.plot` (:gh:`11419` by `Richard Höchenberger`_ and `Daniel McCloy`_)
<<<<<<< HEAD
- Add to :ref:`ex-source-loc-methods` how how to apply inverse methods to time-frequency resolved epochs and use :func:`mne.gui.view_vol_stc` to view the output (:gh:`10920` by `Alex Rockhill`_)
=======
- Add :func:`mne.count_events` to count unique event types in a given event array (:gh:`11430` by `Clemens Brunner`_)
>>>>>>> 8dfb23be

Bugs
~~~~
- Fix bug where :func:`mne.preprocessing.regress_artifact` and :class:`mne.preprocessing.EOGRegression` incorrectly tracked ``picks`` (:gh:`11366` by `Eric Larson`_)
- Fix bug where channel names were not properly sanitized in :func:`mne.write_evokeds` and related functions (:gh:`11399` by `Eric Larson`_)
- Fix bug where splash screen would not always disappear (:gh:`11398` by `Eric Larson`_)
- Fix bug where having a different combination of volumes loaded into ``freeview`` caused different affines to be returned by :func:`mne.read_lta` for the same Linear Transform Array (LTA) (:gh:`11402` by `Alex Rockhill`_)
- Fix how :class:`mne.channels.DigMontage` is set when using :func:`mne.gui.locate_ieeg` so that :func:`mne.Info.get_montage` works and does not return ``None`` (:gh:`11421` by `Alex Rockhill`_)
- Fix :func:`mne.io.read_raw_edf` when reading EDF data with different sampling rates and a mix of data channels when using ``infer_types=True`` (:gh:`11427` by `Alex Gramfort`_)

API changes
~~~~~~~~~~~
- None yet<|MERGE_RESOLUTION|>--- conflicted
+++ resolved
@@ -29,11 +29,8 @@
 - Improved error message when downloads are corrupted for :func:`mne.datasets.sample.data_path` and related functions (:gh:`11407` by `Eric Larson`_)
 - Add support for ``skip_by_annotation`` in :func:`mne.io.Raw.notch_filter` (:gh:`11388` by `Mainak Jas`_)
 - Slightly adjusted the window title for :func:`mne.Epochs.plot` (:gh:`11419` by `Richard Höchenberger`_ and `Daniel McCloy`_)
-<<<<<<< HEAD
+- Add :func:`mne.count_events` to count unique event types in a given event array (:gh:`11430` by `Clemens Brunner`_)
 - Add to :ref:`ex-source-loc-methods` how how to apply inverse methods to time-frequency resolved epochs and use :func:`mne.gui.view_vol_stc` to view the output (:gh:`10920` by `Alex Rockhill`_)
-=======
-- Add :func:`mne.count_events` to count unique event types in a given event array (:gh:`11430` by `Clemens Brunner`_)
->>>>>>> 8dfb23be
 
 Bugs
 ~~~~
