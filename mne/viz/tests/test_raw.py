# Authors: The MNE-Python contributors.
# License: BSD-3-Clause
# Copyright the MNE-Python contributors.

import itertools
import os
from copy import deepcopy
from pathlib import Path

import matplotlib.pyplot as plt
import numpy as np
import pytest
from matplotlib import backend_bases
from numpy.testing import assert_allclose, assert_array_equal

import mne
from mne import Annotations, create_info, pick_types
from mne._fiff.pick import _DATA_CH_TYPES_ORDER_DEFAULT, _PICK_TYPES_DATA_DICT
from mne.annotations import _sync_onset
from mne.datasets import testing
from mne.io import RawArray
from mne.utils import (
    _assert_no_instances,
    _dt_to_stamp,
    _record_warnings,
    check_version,
    get_config,
    set_config,
)
from mne.viz import plot_raw, plot_sensors
from mne.viz.utils import _fake_click, _fake_keypress

base_dir = Path(__file__).parents[2] / "io" / "tests" / "data"
raw_fname = base_dir / "test_raw.fif"


def _get_button_xy(buttons, idx):
    from mne.viz._mpl_figure import _OLD_BUTTONS

    if _OLD_BUTTONS:
        return buttons.circles[idx].center
    else:
        # Each transform is to display coords, and our offsets are in Axes
        # coords. We want data coords, so we go Axes -> display -> data.
        return buttons.ax.transData.inverted().transform(
            buttons.ax.transAxes.transform(buttons.ax.collections[0].get_offsets()[idx])
        )


def _annotation_helper(raw, browse_backend, events=False):
    """Test interactive annotations."""
    ismpl = browse_backend.name == "matplotlib"
    # Some of our checks here require modern mpl to work properly
    n_anns = len(raw.annotations)
    browse_backend._close_all()

    if events:
        events = np.array([[raw.first_samp + 100, 0, 1], [raw.first_samp + 300, 0, 3]])
        n_events = len(events)
    else:
        events = None
        n_events = 0
    fig = raw.plot(events=events)
    if ismpl:
        assert browse_backend._get_n_figs() == 1

    fig._fake_keypress("a")  # annotation mode
    ann_fig = fig.mne.fig_annotation
    if ismpl:
        assert browse_backend._get_n_figs() == 2
        # +3 from the scale bars
        n_scale = 3
        assert len(fig.mne.ax_main.texts) == n_anns + n_events + n_scale
    else:
        assert ann_fig.isVisible()

    # modify description to create label "BAD test"
    # semicolon is ignored
    if ismpl:
        for key in ["backspace"] + list(" test;") + ["enter"]:
            fig._fake_keypress(key, fig=ann_fig)
        # change annotation label
        for ix in (-1, 0):
            xy = _get_button_xy(ann_fig.mne.radio_ax.buttons, ix)
            fig._fake_click(xy, fig=ann_fig, ax=ann_fig.mne.radio_ax, xform="data")
    else:
        # The modal dialogs of the Qt-backend would block the test,
        # thus a new description will be added programmatically.
        ann_fig._add_description("BAD test")

    # draw annotation
    fig._fake_click(
        (1.0, 1.0), add_points=[(5.0, 1.0)], xform="data", button=1, kind="drag"
    )
    if ismpl:
        assert len(fig.mne.ax_main.texts) == n_anns + 1 + n_events + n_scale
        # test hover event
        fig._fake_keypress("p")  # first turn on draggable mode
        assert fig.mne.draggable_annotations
        hover_kwargs = dict(xform="data", button=None, kind="motion")
        fig._fake_click((4.6, 1.0), **hover_kwargs)  # well inside ann.
        fig._fake_click((4.9, 1.0), **hover_kwargs)  # almost at edge
        assert fig.mne.annotation_hover_line is not None
        fig._fake_click((5.5, 1.0), **hover_kwargs)  # well outside ann.
        assert fig.mne.annotation_hover_line is None
        # more tests of hover line
        fig._fake_click((4.6, 1.0), **hover_kwargs)  # well inside ann.
        fig._fake_click((4.9, 1.0), **hover_kwargs)  # almost at edge
        assert fig.mne.annotation_hover_line is not None
        fig._fake_keypress("p")  # turn off draggable mode, then move a bit
        fig._fake_click((4.95, 1.0), **hover_kwargs)
        assert fig.mne.annotation_hover_line is None
        fig._fake_keypress("p")  # turn draggable mode back on
    assert len(raw.annotations.onset) == n_anns + 1
    assert len(raw.annotations.duration) == n_anns + 1
    assert len(raw.annotations.description) == n_anns + 1
    assert raw.annotations.description[n_anns] == "BAD test"
    onset = raw.annotations.onset[n_anns]
    want_onset = _sync_onset(raw, 1.0, inverse=True)
    # pyqtgraph: during the transformation from pixel-coordinates
    # to scene-coordinates when the click is simulated on QGraphicsView
    # with QTest, there seems to happen a rounding of pixels to integers
    # internally. This deviatian also seems to change between runs
    # (maybe device-dependent?).
    atol = 1e-10 if ismpl else 2e-2
    assert_allclose(onset, want_onset, atol=atol)
    assert_allclose(raw.annotations.duration[n_anns], 4.0, atol=atol)
    # modify annotation from end (duration 4 → 1.5)
    fig._fake_click((4.9, 1.0), xform="data", button=1, kind="motion")  # ease up to it
    fig._fake_click(
        (5.0, 1.0), add_points=[(2.5, 1.0)], xform="data", button=1, kind="drag"
    )
    assert raw.annotations.onset[n_anns] == onset
    # 4 → 1.5
    assert_allclose(raw.annotations.duration[n_anns], 1.5, atol=atol)
    # modify annotation from beginning (duration 1.5 → 2.0)
    fig._fake_click(
        (1.0, 1.0), add_points=[(0.5, 1.0)], xform="data", button=1, kind="drag"
    )
    assert_allclose(raw.annotations.onset[n_anns], onset - 0.5, atol=atol)
    # 1.5 → 2.0
    assert_allclose(raw.annotations.duration[n_anns], 2.0, atol=atol)
    assert len(raw.annotations.onset) == n_anns + 1
    assert len(raw.annotations.duration) == n_anns + 1
    assert len(raw.annotations.description) == n_anns + 1
    assert raw.annotations.description[n_anns] == "BAD test"
    if ismpl:
        assert len(fig.axes[0].texts) == n_anns + 1 + n_events + n_scale
        fig._fake_keypress("shift+right")
        assert len(fig.axes[0].texts) == n_scale
        fig._fake_keypress("shift+left")
        assert len(fig.axes[0].texts) == n_anns + 1 + n_events + n_scale

    # draw another annotation merging the two
    fig._fake_click(
        (5.5, 1.0), add_points=[(2.0, 1.0)], xform="data", button=1, kind="drag"
    )
    # delete the annotation
    assert len(raw.annotations.onset) == n_anns + 1
    assert len(raw.annotations.duration) == n_anns + 1
    assert len(raw.annotations.description) == n_anns + 1
    assert_allclose(raw.annotations.onset[n_anns], onset - 0.5, atol=atol)
    assert_allclose(raw.annotations.duration[n_anns], 5.0, atol=atol)
    if ismpl:
        assert len(fig.axes[0].texts) == n_anns + 1 + n_events + n_scale
    # Delete
    fig._fake_click((1.5, 1.0), xform="data", button=3, kind="press")
    # exit, re-enter, then exit a different way
    fig._fake_keypress("a")  # exit
    fig._fake_keypress("a")  # enter
    assert len(raw.annotations.onset) == n_anns
    if ismpl:
        fig._fake_keypress("escape", fig=fig.mne.fig_annotation)  # exit again
        assert len(fig.axes[0].texts) == n_anns + n_events + n_scale
        fig._fake_keypress("shift+right")
        assert len(fig.axes[0].texts) == n_scale
        fig._fake_keypress("shift+left")
        assert len(fig.axes[0].texts) == n_anns + n_events + n_scale


def _proj_status(ssp_fig, browse_backend):
    if browse_backend == "matplotlib" or browse_backend.name == "matplotlib":
        return ssp_fig.mne.proj_checkboxes.get_status()
    else:
        return [chkbx.isChecked() for chkbx in ssp_fig.checkboxes]


def _proj_label(ssp_fig, browse_backend):
    if browse_backend.name == "matplotlib":
        return [lb.get_text() for lb in ssp_fig.mne.proj_checkboxes.labels]
    else:
        return [chkbx.text() for chkbx in ssp_fig.checkboxes]


def _proj_click(idx, fig, browse_backend):
    ssp_fig = fig.mne.fig_proj
    if browse_backend.name == "matplotlib":
        text_lab = ssp_fig.mne.proj_checkboxes.labels[idx]
        pos = np.mean(
            text_lab.get_tightbbox(renderer=fig.canvas.get_renderer()), axis=0
        )
        fig._fake_click(
            pos, fig=ssp_fig, ax=ssp_fig.mne.proj_checkboxes.ax, xform="pix"
        )
    else:
        # _fake_click on QCheckBox is inconsistent across platforms
        # (also see comment in test_plot_raw_selection).
        ssp_fig._proj_changed(not fig.mne.projs_on[idx], idx)
        # Update Checkbox
        ssp_fig.checkboxes[idx].setChecked(bool(fig.mne.projs_on[idx]))


def _proj_click_all(fig, browse_backend):
    ssp_fig = fig.mne.fig_proj
    if browse_backend.name == "matplotlib":
        fig._fake_click((0.5, 0.5), fig=ssp_fig, ax=ssp_fig.mne.proj_all.ax)
        fig._fake_click(
            (0.5, 0.5), fig=ssp_fig, ax=ssp_fig.mne.proj_all.ax, kind="release"
        )
    else:
        # _fake_click on QPushButton is inconsistent across platforms.
        ssp_fig.toggle_all()


def _spawn_child_fig(fig, attr, browse_backend, key):
    # starting state
    n_figs = browse_backend._get_n_figs()
    n_children = len(fig.mne.child_figs)
    # spawn the child fig
    fig._fake_keypress(key)
    # make sure the figure was actually spawned
    assert len(fig.mne.child_figs) == n_children + 1
    assert browse_backend._get_n_figs() == n_figs + 1
    # make sure the parent fig knows the child fig's name
    child_fig = getattr(fig.mne, attr)
    assert child_fig is not None
    return child_fig


def _destroy_child_fig(fig, child_fig, attr, browse_backend, key, key_target):
    # starting state
    n_figs = browse_backend._get_n_figs()
    n_children = len(fig.mne.child_figs)
    # destroy child fig (_close_event is MPL agg backend workaround)
    fig._fake_keypress(key, fig=key_target)
    fig._close_event(child_fig)
    # make sure the figure was actually destroyed
    assert len(fig.mne.child_figs) == n_children - 1
    assert browse_backend._get_n_figs() == n_figs - 1
    assert getattr(fig.mne, attr) is None


def _child_fig_helper(fig, key, attr, browse_backend):
    # Spawn and close child figs of raw.plot()
    assert getattr(fig.mne, attr) is None
    # spawn, then close via main window toggle
    child_fig = _spawn_child_fig(fig, attr, browse_backend, key)
    _destroy_child_fig(fig, child_fig, attr, browse_backend, key, key_target=fig)
    # spawn again, then close via child window's close key
    child_fig = _spawn_child_fig(fig, attr, browse_backend, key)
    _destroy_child_fig(
        fig,
        child_fig,
        attr,
        browse_backend,
        key=child_fig.mne.close_key,
        key_target=child_fig,
    )


def test_scale_bar(browser_backend):
    """Test scale bar for raw."""
    ismpl = browser_backend.name == "matplotlib"
    sfreq = 1000.0
    t = np.arange(10000) / sfreq
    data = np.sin(2 * np.pi * 10.0 * t)
    # ± 1000 fT, 400 fT/cm, 20 µV
    data = data * np.array([[1000e-15, 400e-13, 20e-6]]).T
    info = create_info(3, sfreq, ("mag", "grad", "eeg"))
    raw = RawArray(data, info)
    fig = raw.plot()
    texts = fig._get_scale_bar_texts()
    assert len(texts) == 3  # ch_type scale-bars
    wants = ("800.0 fT/cm", "2000.0 fT", "40.0 µV")
    assert texts == wants
    if ismpl:
        # 1 green vline, 3 data, 3 scalebars
        assert len(fig.mne.ax_main.lines) == 7
    else:
        assert len(fig.mne.scalebars) == 3
    for data, bar in zip(fig.mne.traces, fig.mne.scalebars.values()):
        y = data.get_ydata()
        y_lims = [y.min(), y.max()]
        bar_lims = bar.get_ydata()
        assert_allclose(y_lims, bar_lims, atol=1e-4)


def test_plot_raw_selection(raw, browser_backend):
    """Test selection mode of plot_raw()."""
    ismpl = browser_backend.name == "matplotlib"
    with raw.info._unlock():
        raw.info["lowpass"] = 10.0  # allow heavy decim during plotting
    browser_backend._close_all()  # ensure all are closed
    assert browser_backend._get_n_figs() == 0
    fig = raw.plot(group_by="selection", proj=False)
    assert browser_backend._get_n_figs() == 2
    sel_fig = fig.mne.fig_selection
    assert sel_fig is not None
    # test changing selection with arrow keys
    left_temp = "Left-temporal"
    sel_dict = fig.mne.ch_selections
    assert len(fig.mne.traces) == len(sel_dict[left_temp])  # 6
    fig._fake_keypress("down", fig=sel_fig)
    assert len(fig.mne.traces) == len(sel_dict["Left-frontal"])  # 3
    fig._fake_keypress("down", fig=sel_fig)
    assert len(fig.mne.traces) == len(sel_dict["Misc"])  # 1
    fig._fake_keypress("down", fig=sel_fig)  # ignored; no custom sel defined
    assert len(fig.mne.traces) == len(sel_dict["Misc"])  # 1
    # switch to butterfly mode
    fig._fake_keypress("b", fig=sel_fig)

    # ToDo: For Qt-backend the framework around RawTraceItem makes
    #  it difficult to show the same channel multiple times which is why
    #  it is currently not implemented.
    #  This would be relevant if you wanted to plot several selections in
    #  butterfly-mode which have some channels in common.
    sel_picks = len(np.concatenate(list(sel_dict.values())))
    if ismpl:
        assert len(fig.mne.traces) == sel_picks
    else:
        assert len(fig.mne.traces) == sel_picks - 1
    assert fig.mne.butterfly
    # test clicking on radio buttons → should cancel butterfly mode
    if ismpl:
        print(f"Clicking button: {repr(left_temp)}")
        assert sel_fig.mne.radio_ax.buttons.labels[0].get_text() == left_temp
        xy = _get_button_xy(sel_fig.mne.radio_ax.buttons, 0)
        lim = sel_fig.mne.radio_ax.get_xlim()
        assert lim[0] < xy[0] < lim[1]
        lim = sel_fig.mne.radio_ax.get_ylim()
        assert lim[0] < xy[1] < lim[1]
        fig._fake_click(xy, fig=sel_fig, ax=sel_fig.mne.radio_ax, xform="data")
    else:
        # For an unknown reason test-clicking on checkboxes is inconsistent
        # across platforms.
        # (QTest.mouseClick works isolated on all platforms but somehow
        # not in this context. _fake_click isn't working on linux)
        sel_fig._chkbx_changed(list(sel_fig.chkbxs.keys())[0])
    assert not fig.mne.butterfly
    assert len(fig.mne.traces) == len(sel_dict[left_temp])  # 6
    # test clicking on "custom" when not defined: should be no-op
    if ismpl:
        before_state = sel_fig.mne.radio_ax.buttons.value_selected
        xy = _get_button_xy(sel_fig.mne.radio_ax.buttons, -1)
        fig._fake_click(xy, fig=sel_fig, ax=sel_fig.mne.radio_ax, xform="data")
        lasso = sel_fig.lasso
        sensor_ax = sel_fig.mne.sensor_ax
        assert sel_fig.mne.radio_ax.buttons.value_selected == before_state
    else:
        before_state = sel_fig.mne.old_selection
        chkbx = sel_fig.chkbxs[list(sel_fig.chkbxs.keys())[-1]]
        fig._fake_click((0.5, 0.5), fig=chkbx)
        lasso = sel_fig.channel_fig.lasso
        sensor_ax = sel_fig.channel_widget
        assert before_state == sel_fig.mne.old_selection  # unchanged
    assert len(fig.mne.traces) == len(sel_dict[left_temp])  # unchanged
    # test marking bad channel in selection mode → should make sensor red
    assert lasso.ec[:, 0].sum() == 0  # R of RGBA zero for all chans
    fig._click_ch_name(ch_index=1, button=1)  # mark bad
    assert lasso.ec[:, 0].sum() == 1  # one channel red
    fig._click_ch_name(ch_index=1, button=1)  # mark good
    assert lasso.ec[:, 0].sum() == 0  # all channels black
    # test lasso
    # Testing lasso-interactivity of sensor-plot within Qt-backend
    # with QTest doesn't seem to work.
    want = ["MEG 0111", "MEG 0112", "MEG 0113", "MEG 0131", "MEG 0132", "MEG 0133"]
    assert want == sorted(fig.mne.ch_names[fig.mne.picks])
    want = ["MEG 0121", "MEG 0122", "MEG 0123"]
    if ismpl:
        sel_fig._set_custom_selection()  # lasso empty → should do nothing
        # Lasso with 1 mag/grad sensor unit (upper left)
        fig._fake_click(
            (0, 1),
            add_points=[(0.65, 1), (0.65, 0.7), (0, 0.7)],
            fig=sel_fig,
            ax=sensor_ax,
            xform="ax",
            kind="drag",
        )
    else:
        lasso.selection = want
        sel_fig._set_custom_selection()
    assert sorted(want) == sorted(fig.mne.ch_names[fig.mne.picks])
    # test joint closing of selection & data windows
    fig._fake_keypress(sel_fig.mne.close_key, fig=sel_fig)
    fig._close_event(sel_fig)
    assert browser_backend._get_n_figs() == 0


def test_plot_raw_ssp_interaction(raw, browser_backend):
    """Test SSP projector UI of plot_raw()."""
    with raw.info._unlock():
        raw.info["lowpass"] = 10.0  # allow heavy decim during plotting
    # apply some (not all) projs to test our proj UI (greyed out applied projs)
    projs = raw.info["projs"][-2:]
    raw.del_proj([-2, -1])
    raw.apply_proj()
    raw.add_proj(projs)
    fig = raw.plot()
    # open SSP window
    fig._fake_keypress("j")
    assert browser_backend._get_n_figs() == 2
    ssp_fig = fig.mne.fig_proj
    assert _proj_status(ssp_fig, browser_backend) == [True, True, True]
    # this should have no effect (proj 0 is already applied)
    assert _proj_label(ssp_fig, browser_backend)[0].endswith("(already applied)")
    _proj_click(0, fig, browser_backend)
    assert _proj_status(ssp_fig, browser_backend) == [True, True, True]
    # this should work (proj 1 not applied)
    _proj_click(1, fig, browser_backend)
    assert _proj_status(ssp_fig, browser_backend) == [True, False, True]
    # turn it back on
    _proj_click(1, fig, browser_backend)
    assert _proj_status(ssp_fig, browser_backend) == [True, True, True]
    # toggle all off (button axes need both press and release)
    _proj_click_all(fig, browser_backend)
    assert _proj_status(ssp_fig, browser_backend) == [True, False, False]
    fig._fake_keypress("J")
    assert _proj_status(ssp_fig, browser_backend) == [True, True, True]
    fig._fake_keypress("J")
    assert _proj_status(ssp_fig, browser_backend) == [True, False, False]
    # turn all on
    _proj_click_all(fig, browser_backend)
    assert fig.mne.projector is not None  # on
    assert _proj_status(ssp_fig, browser_backend) == [True, True, True]


def test_plot_raw_child_figures(raw, browser_backend):
    """Test spawning and closing of child figures."""
    ismpl = browser_backend.name == "matplotlib"
    with raw.info._unlock():
        raw.info["lowpass"] = 10.0  # allow heavy decim during plotting
    # make sure we start clean
    assert browser_backend._get_n_figs() == 0
    fig = raw.plot()
    assert browser_backend._get_n_figs() == 1
    # test child fig toggles
    _child_fig_helper(fig, "?", "fig_help", browser_backend)
    _child_fig_helper(fig, "j", "fig_proj", browser_backend)
    if ismpl:  # in mne-qt-browser, annotation is a dock-widget, not a window
        _child_fig_helper(fig, "a", "fig_annotation", browser_backend)
    # test right-click → channel location popup
    fig._redraw()
    fig._click_ch_name(ch_index=2, button=3)
    assert len(fig.mne.child_figs) == 1
    assert browser_backend._get_n_figs() == 2
    fig._fake_keypress("escape", fig=fig.mne.child_figs[0])
    if ismpl:
        fig._close_event(fig.mne.child_figs[0])
    assert len(fig.mne.child_figs) == 0
    assert browser_backend._get_n_figs() == 1
    # test right-click on non-data channel
    ix = raw.get_channel_types().index("ias")  # find the shielding channel
    trace_ix = fig.mne.ch_order.tolist().index(ix)  # get its plotting position
    fig._redraw()
    fig._click_ch_name(ch_index=trace_ix, button=3)  # should be no-op
    assert len(fig.mne.child_figs) == 0
    assert browser_backend._get_n_figs() == 1
    # test resize of main window
    fig._resize_by_factor(0.5)


def test_orphaned_annot_fig(raw, browser_backend):
    """Test that annotation window is not orphaned (GH #10454)."""
    if browser_backend.name != "matplotlib":
        return
    assert browser_backend._get_n_figs() == 0
    fig = raw.plot()
    _spawn_child_fig(fig, "fig_annotation", browser_backend, "a")
    fig._fake_keypress(key=fig.mne.close_key)
    fig._close_event()
    assert len(fig.mne.child_figs) == 0
    assert browser_backend._get_n_figs() == 0


def _monkeypatch_fig(fig, browser_backend):
    if browser_backend.name == "matplotlib":
        fig.canvas.manager.full_screen_toggle = lambda: None
    else:
        # Monkeypatch the Qt methods
        def _full():
            fig.isFullScreen = lambda: True

        def _norm():
            fig.isFullScreen = lambda: False

        fig.showFullScreen = _full
        fig.showNormal = _norm


def test_plot_raw_keypresses(raw, browser_backend, monkeypatch):
    """Test keypress interactivity of plot_raw()."""
    with raw.info._unlock():
        raw.info["lowpass"] = 10.0  # allow heavy decim during plotting
    fig = raw.plot()
    # test twice → once in normal, once in butterfly view.
    # NB: keys a, j, and ? are tested in test_plot_raw_child_figures()
    keys = (
        "pagedown",
        "down",
        "up",
        "down",
        "right",
        "left",
        "-",
        "+",
        "=",
        "d",
        "d",
        "pageup",
        "home",
        "end",
        "z",
        "z",
        "s",
        "s",
        "f11",
        "t",
        "b",
    )
    # Avoid annoying fullscreen issues by monkey-patching our handlers
    _monkeypatch_fig(fig, browser_backend)
    # test for group_by='original'
    for key in 2 * keys + ("escape",):
        fig._fake_keypress(key)
    # test for group_by='selection'
    fig = plot_raw(raw, group_by="selection")
    _monkeypatch_fig(fig, browser_backend)
    for key in 2 * keys + ("escape",):
        fig._fake_keypress(key)


def test_plot_raw_traces(raw, events, browser_backend):
    """Test plotting of raw data."""
    ismpl = browser_backend.name == "matplotlib"
    with raw.info._unlock():
        raw.info["lowpass"] = 10.0  # allow heavy decim during plotting
    assert raw.info["bads"] == []
    fig = raw.plot(
        events=events, order=[1, 7, 5, 2, 3], n_channels=3, group_by="original"
    )
    assert hasattr(fig, "mne")  # make sure fig.mne param object is present
    if ismpl:
        assert len(fig.axes) == 5

    # setup
    x = fig.mne.traces[0].get_xdata()[5]
    y = fig.mne.traces[0].get_ydata()[5]
    hscroll = fig.mne.ax_hscroll
    vscroll = fig.mne.ax_vscroll
    # test marking bad channels
    label = fig._get_ticklabels("y")[0]
    assert label not in fig.mne.info["bads"]
    # click data to mark bad
    fig._fake_click((x, y), xform="data")
    assert label in fig.mne.info["bads"]
    # click data to unmark bad
    fig._fake_click((x, y), xform="data")
    assert label not in fig.mne.info["bads"]
    # click name to mark bad
    fig._click_ch_name(ch_index=0, button=1)
    assert label in fig.mne.info["bads"]
    # test other kinds of clicks
    fig._fake_click((0.5, 0.98))  # click elsewhere (add vline)
    assert fig.mne.vline_visible is True
    fig._fake_click((0.5, 0.98), button=3)  # remove vline
    assert fig.mne.vline_visible is False
    fig._fake_click((0.5, 0.5), ax=hscroll)  # change time
    t_start = fig.mne.t_start
    fig._fake_click((0.5, 0.5), ax=hscroll)  # shouldn't change time this time
    assert round(t_start, 6) == round(fig.mne.t_start, 6)
    # test scrolling through channels
    labels = fig._get_ticklabels("y")
    assert labels == [raw.ch_names[1], raw.ch_names[7], raw.ch_names[5]]
    fig._fake_click((0.5, 0.05), ax=vscroll)  # change channels to end
    labels = fig._get_ticklabels("y")
    assert labels == [raw.ch_names[5], raw.ch_names[2], raw.ch_names[3]]
    for _ in (0, 0):
        # first click changes channels to mid; second time shouldn't change
        # This needs to be changed for Qt, because there scrollbars are
        # drawn differently (value of slider at lower end, not at middle)
        yclick = 0.5 if ismpl else 0.7
        fig._fake_click((0.5, yclick), ax=vscroll)
        labels = fig._get_ticklabels("y")
        assert labels == [raw.ch_names[7], raw.ch_names[5], raw.ch_names[2]]

    # test clicking a channel name in butterfly mode
    bads = fig.mne.info["bads"].copy()
    fig._fake_keypress("b")
    fig._click_ch_name(ch_index=0, button=1)  # should be no-op
    assert fig.mne.info["bads"] == bads  # unchanged
    fig._fake_keypress("b")

    # test starting up in zen mode
    fig = plot_raw(raw, show_scrollbars=False)
    # test order, title, & show_options kwargs
    with pytest.raises(ValueError, match="order should be array-like; got"):
        raw.plot(order="foo")
    with pytest.raises(TypeError, match="title must be None or a string, got"):
        raw.plot(title=1)
    raw.plot(show_options=True)
    browser_backend._close_all()

    # annotations outside data range
    annot = Annotations(
        [10, 10 + raw.first_samp / raw.info["sfreq"]],
        [10, 10],
        ["test", "test"],
        raw.info["meas_date"],
    )
    with pytest.warns(RuntimeWarning, match="outside data range"):
        raw.set_annotations(annot)

    # Color setting
    with pytest.raises(KeyError, match="must be strictly positive, or -1"):
        raw.plot(event_color={0: "r"})
    with pytest.raises(TypeError, match="event_color key must be an int, got"):
        raw.plot(event_color={"foo": "r"})
    plot_raw(raw, events=events, event_color={-1: "r", 998: "b"})

    # gh-12547
    raw.info["bads"] = raw.ch_names[1:2]
    picks = [1, 7, 5, 2, 3]
    fig = raw.plot(events=events, order=picks, group_by="original")
    assert_array_equal(fig.mne.picks, picks)


def test_plot_raw_picks(raw, browser_backend):
    """Test functionality of picks and order arguments."""
    with raw.info._unlock():
        raw.info["lowpass"] = 10.0  # allow heavy decim during plotting

    fig = raw.plot(picks=["MEG 0112"])
    assert len(fig.mne.traces) == 1

    fig = raw.plot(picks=["meg"])
    assert len(fig.mne.traces) == len(raw.get_channel_types(picks="meg"))

    fig = raw.plot(order=[4, 3])
    assert_array_equal(fig.mne.ch_order, np.array([4, 3]))

    fig = raw.plot(picks=[4, 3])
    assert_array_equal(fig.mne.ch_order, np.array([3, 4]))


@pytest.mark.parametrize("group_by", ("position", "selection"))
def test_plot_raw_groupby(raw, browser_backend, group_by):
    """Test group-by plotting of raw data."""
    with raw.info._unlock():
        raw.info["lowpass"] = 10.0  # allow heavy decim during plotting
    order = (
        np.arange(len(raw.ch_names))[::-3] if group_by == "position" else [1, 2, 4, 6]
    )
    fig = raw.plot(group_by=group_by, order=order)
    x = fig.mne.traces[0].get_xdata()[10]
    y = fig.mne.traces[0].get_ydata()[10]
    fig._fake_keypress("down")  # change selection
    fig._fake_click((x, y), xform="data")  # mark bad
    fig._fake_click((0.5, 0.5), ax=fig.mne.ax_vscroll)  # change channels
    if browser_backend.name == "matplotlib":
        # Test lasso-selection
        # (test difficult with Qt-backend, set plot_raw_selection)
        sel_fig = fig.mne.fig_selection
        topo_ax = sel_fig.mne.sensor_ax
        fig._fake_click([-0.425, 0.20223853], fig=sel_fig, ax=topo_ax, xform="data")
        fig._fake_click(
            (-0.5, 0.0),
            add_points=[(0.5, 0.0), (0.5, 0.5), (-0.5, 0.5)],
            fig=sel_fig,
            ax=topo_ax,
            xform="data",
            kind="drag",
        )
        fig._fake_keypress("down")
        fig._fake_keypress("up")
    fig._fake_keypress("up")
    fig._fake_scroll(0.5, 0.5, -1)  # scroll down
    fig._fake_scroll(0.5, 0.5, 1)  # scroll up


def test_plot_raw_meas_date(raw, browser_backend):
    """Test effect of mismatched meas_date in raw.plot()."""
    raw.set_meas_date(_dt_to_stamp(raw.info["meas_date"])[0])
    annot = Annotations([1 + raw.first_samp / raw.info["sfreq"]], [5], ["bad"])
    with pytest.warns(RuntimeWarning, match="outside data range"):
        raw.set_annotations(annot)
    with _record_warnings():  # sometimes projection
        raw.plot(group_by="position", order=np.arange(8))
    fig = raw.plot()
    for key in ["down", "up", "escape"]:
        fig._fake_keypress(key, fig=fig.mne.fig_selection)


def test_plot_raw_nan(raw, browser_backend):
    """Test plotting all NaNs."""
    raw._data[:] = np.nan
    # this should (at least) not die, the output should pretty clearly show
    # that there is a problem so probably okay to just plot something blank
    with _record_warnings():
        raw.plot(scalings="auto")


@testing.requires_testing_data
def test_plot_raw_white(raw_orig, noise_cov_io, browser_backend):
    """Test plotting whitened raw data."""
    raw_orig.crop(0, 1)
    fig = raw_orig.plot(noise_cov=noise_cov_io)
    # toggle whitening
    fig._fake_keypress("w")
    fig._fake_keypress("w")


@testing.requires_testing_data
def test_plot_ref_meg(raw_ctf, browser_backend):
    """Test plotting ref_meg."""
    raw_ctf.crop(0, 1)
    raw_ctf.plot()
    pytest.raises(ValueError, raw_ctf.plot, group_by="selection")


def test_plot_misc_auto(browser_backend):
    """Test plotting of data with misc auto scaling."""
    data = np.random.RandomState(0).randn(1, 1000)
    raw = RawArray(data, create_info(1, 1000.0, "misc"))
    raw.plot()
    raw = RawArray(data, create_info(1, 1000.0, "dipole"))
    raw.plot(order=[0])  # plot, even though it's not "data"
    browser_backend._close_all()


@pytest.mark.slowtest
def test_plot_annotations(raw, browser_backend):
    """Test annotation mode of the plotter."""
    ismpl = browser_backend.name == "matplotlib"
    with raw.info._unlock():
        raw.info["lowpass"] = 10.0
    _annotation_helper(raw, browser_backend)
    _annotation_helper(raw, browser_backend, events=True)

    annot = Annotations([42], [1], "test", raw.info["meas_date"])
    with pytest.warns(RuntimeWarning, match="expanding outside"):
        raw.set_annotations(annot)
    _annotation_helper(raw, browser_backend)
    # test annotation visibility toggle
    fig = raw.plot()
    if ismpl:
        assert len(fig.mne.annotations) == 1
        assert len(fig.mne.annotation_texts) == 1
    else:
        assert len(fig.mne.regions) == 1
    fig._fake_keypress("a")  # start annotation mode
    if ismpl:
        checkboxes = fig.mne.show_hide_annotation_checkboxes
        checkboxes.set_active(0)
        assert len(fig.mne.annotations) == 0
        assert len(fig.mne.annotation_texts) == 0
        checkboxes.set_active(0)
        assert len(fig.mne.annotations) == 1
        assert len(fig.mne.annotation_texts) == 1
    else:
        fig.mne.visible_annotations["test"] = False
        fig._update_regions_visible()
        assert not fig.mne.regions[0].isVisible()
        fig.mne.visible_annotations["test"] = True
        fig._update_regions_visible()
        assert fig.mne.regions[0].isVisible()

    # Check if single annotation toggle works
    ch_pick = fig.mne.inst.ch_names[0]
    fig._toggle_single_channel_annotation(ch_pick, 0)
    assert fig.mne.inst.annotations.ch_names[0] == (ch_pick,)


@pytest.mark.parametrize("active_annot_idx", (0, 1, 2))
def test_overlapping_annotation_deletion(raw, browser_backend, active_annot_idx):
    """Test deletion of annotations via right-click."""
    ismpl = browser_backend.name == "matplotlib"
    if not ismpl and not check_version("mne_qt_browser", "0.5.2"):
        pytest.xfail("Old mne-qt-browser")
    with raw.info._unlock():
        raw.info["lowpass"] = 10.0
    annot_labels = list("abc")
    # the test applies to the middle three annotations; those before and after are
    # there to ensure our bookkeeping works
    annot = Annotations(
        onset=[3, 3.4, 3.7, 13, 13.4, 13.7, 19, 19.4, 19.7],
        duration=[2, 1, 3] * 3,
        description=annot_labels * 3,
    )
    raw.set_annotations(annot)
    start = 10
    duration = 8
    fig = raw.plot(start=start, duration=duration)

    def _get_visible_labels(fig_dot_mne):
        if ismpl:
            # MPL backend's `fig.mne.annotation_texts` → only the visible ones
            visible_labels = [x.get_text() for x in fig_dot_mne.annotation_texts]
        else:
            # PyQtGraph backend's `fig.mne.regions` → all annots (even offscreen ones)
            # so we need to (1) get annotations from fig.mne.inst, and (2) compute
            # ourselves which ones are visible.
            _annot = fig_dot_mne.inst.annotations
            _start = start + fig_dot_mne.inst.first_time
            _end = _start + duration
            visible_indices = np.nonzero(
                np.logical_and(_annot.onset > _start, _annot.onset < _end)
            )
            visible_labels = np.array(
                [x.label_item.toPlainText() for x in fig_dot_mne.regions]
            )[visible_indices].tolist()
        return visible_labels

    assert annot_labels == _get_visible_labels(fig.mne)
    fig._fake_keypress("a")  # start annotation mode
    if ismpl:
        buttons = fig.mne.fig_annotation.mne.radio_ax.buttons
        buttons.set_active(active_annot_idx)
        current_active = buttons.value_selected
    else:
        buttons = fig.mne.fig_annotation.description_cmbx
        buttons.setCurrentIndex(active_annot_idx)
        current_active = buttons.currentText()
    assert current_active == annot_labels[active_annot_idx]
    # x value of 14 is in area that overlaps all 3 visible annotations
    fig._fake_click((14, 1.0), xform="data", button=3)
    expected = set(annot_labels) - set(annot_labels[active_annot_idx])
    assert expected == set(_get_visible_labels(fig.mne))


@pytest.mark.parametrize("hide_which", ([], [0], [1], [0, 1]))
def test_remove_annotations(raw, hide_which, browser_backend):
    """Test that right-click doesn't remove hidden annotation spans."""
    descriptions = ["foo", "bar"]
    ann = Annotations(onset=[2, 1], duration=[1, 3], description=descriptions)
    raw.set_annotations(ann)
    assert len(raw.annotations) == 2
    fig = raw.plot()
    fig._fake_keypress("a")  # start annotation mode
    if browser_backend.name == "matplotlib":
        checkboxes = fig.mne.show_hide_annotation_checkboxes
        for which in hide_which:
            checkboxes.set_active(which)
    else:
        for hide_idx in hide_which:
            hide_key = descriptions[hide_idx]
            fig.mne.visible_annotations[hide_key] = False
        fig._update_regions_visible()
    # always click twice: should not affect hidden annotation spans
    for _ in descriptions:
        fig._fake_click((2.5, 0.1), xform="data", button=3)
    assert len(raw.annotations) == len(hide_which)


def test_merge_annotations(raw, pg_backend):
    """Test merging of annotations in the Qt backend.

    Let's not bother in figuring out on which sample the _fake_click actually
    dropped the annotation, especially with the 600.614 Hz weird sampling rate.
    -> atol = 10 / raw.info["sfreq"]
    """
    if not check_version("mne_qt_browser", "0.5.3"):
        pytest.xfail("mne_qt_browser < 0.5.3 does not merge annotations properly")
    annot = Annotations(
        onset=[1, 3, 4, 5, 7, 8],
        duration=[1, 0.5, 0.8, 1, 0.5, 0.5],
        description=["bad_test", "bad_test", "bad_test", "test", "test", "test"],
    )
    raw.set_annotations(annot)
    fig = raw.plot()
    fig._fake_keypress("a")  # start annotation mode
    assert len(raw.annotations) == 6
    assert_allclose(
        raw.annotations.onset,
        np.array([1, 3, 4, 5, 7, 8]) + raw.first_samp / raw.info["sfreq"],
        atol=10 / raw.info["sfreq"],
    )
    # drag edge and merge 2 annotations in focus (selected description)
    fig._fake_click(
        (3.5, 1.0), add_points=[(4.2, 1.0)], xform="data", button=1, kind="drag"
    )
    assert len(raw.annotations) == 5
    assert_allclose(
        raw.annotations.onset,
        np.array([1, 3, 5, 7, 8]) + raw.first_samp / raw.info["sfreq"],
        atol=10 / raw.info["sfreq"],
    )
    assert_allclose(
        raw.annotations.duration,
        np.array([1, 1.8, 1, 0.5, 0.5]),
        atol=10 / raw.info["sfreq"],
    )
    # drag annotation and merge 2 annotations in focus (selected description)
    fig._fake_click(
        (1.5, 1.0), add_points=[(3, 1.0)], xform="data", button=1, kind="drag"
    )
    assert len(raw.annotations) == 4
    assert_allclose(
        raw.annotations.onset,
        np.array([2.5, 5, 7, 8]) + raw.first_samp / raw.info["sfreq"],
        atol=10 / raw.info["sfreq"],
    )
    assert_allclose(
        raw.annotations.duration,
        np.array([2.3, 1, 0.5, 0.5]),
        atol=10 / raw.info["sfreq"],
    )
    # drag edge and merge 2 annotations not in focus
    fig._fake_click(
        (7.5, 1.0), add_points=[(8.2, 1.0)], xform="data", button=1, kind="drag"
    )
    assert len(raw.annotations) == 3
    assert_allclose(
        raw.annotations.onset,
        np.array([2.5, 5, 7]) + raw.first_samp / raw.info["sfreq"],
        atol=10 / raw.info["sfreq"],
    )
    assert_allclose(
        raw.annotations.duration, np.array([2.3, 1, 1.5]), atol=10 / raw.info["sfreq"]
    )
    # drag annotation and merge 2 annotations not in focus
    fig._fake_click(
        (5.6, 1.0), add_points=[(7.2, 1.0)], xform="data", button=1, kind="drag"
    )
    assert len(raw.annotations) == 2
    assert_allclose(
        raw.annotations.onset,
        np.array([2.5, 6.6]) + raw.first_samp / raw.info["sfreq"],
        atol=10 / raw.info["sfreq"],
    )
    assert_allclose(
        raw.annotations.duration, np.array([2.3, 1.9]), atol=10 / raw.info["sfreq"]
    )


@pytest.mark.parametrize("filtorder", (0, 2))  # FIR, IIR
def test_plot_raw_filtered(filtorder, raw, browser_backend):
    """Test filtering of raw plots."""
    # Opening that many plots can cause a Segmentation fault
    # if multithreading is activated in Qt-backend
    pg_kwargs = {"precompute": False}
    with pytest.raises(ValueError, match="lowpass.*Nyquist"):
        raw.plot(lowpass=raw.info["sfreq"] / 2.0, filtorder=filtorder, **pg_kwargs)
    with pytest.raises(ValueError, match="highpass must be > 0"):
        raw.plot(highpass=0, filtorder=filtorder, **pg_kwargs)
    with pytest.raises(ValueError, match="Filter order must be"):
        raw.plot(lowpass=1, filtorder=-1, **pg_kwargs)
    with pytest.raises(ValueError, match="Invalid value for the 'clipping'"):
        raw.plot(clipping="foo", **pg_kwargs)
    raw.plot(lowpass=40, clipping="transparent", filtorder=filtorder, **pg_kwargs)
    raw.plot(highpass=1, clipping="clamp", filtorder=filtorder, **pg_kwargs)
    raw.plot(lowpass=40, butterfly=True, filtorder=filtorder, **pg_kwargs)
    # shouldn't break if all shown are non-data
    RawArray(np.zeros((1, 100)), create_info(1, 20.0, "stim")).plot(lowpass=5)


def test_plot_raw_psd(raw, raw_orig):
    """Test plotting of raw psds."""
    raw_unchanged = raw.copy()
    spectrum = raw.compute_psd()
    # change handler
    old_defaults = dict(picks="data", exclude="bads")
    fig = spectrum.plot(average=False, amplitude=False)
    # normal mode
    fig = spectrum.plot(average=False, amplitude=False, **old_defaults)
    fig.canvas.callbacks.process(
        "resize_event", backend_bases.ResizeEvent("resize_event", fig.canvas)
    )
    # specific mode
    picks = pick_types(spectrum.info, meg="mag", eeg=False)[:4]
    spectrum.plot(
        picks=picks, ci="range", spatial_colors=True, exclude="bads", amplitude=False
    )
    raw.compute_psd(tmax=20.0).plot(
        color="yellow", dB=False, alpha=0.4, amplitude=True, **old_defaults
    )
    plt.close("all")
    # one axes supplied
    ax = plt.axes()
    spectrum.plot(picks=picks, axes=ax, average=True, exclude="bads", amplitude=False)
    plt.close("all")
    # two axes supplied
    _, axs = plt.subplots(2)
    spectrum.plot(axes=axs, average=True, amplitude=False, **old_defaults)
    plt.close("all")
    # need 2, got 1
    ax = plt.axes()
    with pytest.raises(ValueError, match="of length 2.*the length is 1"):
        spectrum.plot(axes=ax, average=True, amplitude=False, **old_defaults)
    plt.close("all")
    # topo psd
    ax = plt.subplot()
    spectrum.plot_topo(axes=ax)
    plt.close("all")
    # with channel information not available
    for idx in range(len(raw.info["chs"])):
        raw.info["chs"][idx]["loc"] = np.zeros(12)
    with (
        _record_warnings(),
        pytest.warns(RuntimeWarning, match="locations not available"),
    ):
        raw.compute_psd().plot(spatial_colors=True, average=False)
    # with a flat channel
    raw[5, :] = 0
    with pytest.warns(UserWarning, match="[Infinite|Zero]"):
        spectrum = raw.compute_psd()
    for dB, amplitude in itertools.product((True, False), (True, False)):
        with pytest.warns(UserWarning, match="[Infinite|Zero]"):
            fig = spectrum.plot(average=True, dB=dB, amplitude=amplitude)
        # check grad axes
        title = fig.axes[0].get_title()
        ylabel = fig.axes[0].get_ylabel()
        unit = r"fT/cm/\sqrt{Hz}" if amplitude else "(fT/cm)²/Hz"
        assert title == "Gradiometers", title
        assert unit in ylabel, ylabel
        if dB:
            assert "dB" in ylabel
        else:
            assert "dB" not in ylabel
        # check mag axes
        title = fig.axes[1].get_title()
        ylabel = fig.axes[1].get_ylabel()
        unit = r"fT/\sqrt{Hz}" if amplitude else "fT²/Hz"
        assert title == "Magnetometers", title
        assert unit in ylabel, ylabel

    # test xscale value checking
    raw = raw_unchanged
    spectrum = raw.compute_psd()
    with pytest.raises(ValueError, match="Invalid value for the 'xscale'"):
        spectrum.plot(xscale="blah")

    # gh-5046
    raw = raw_orig.crop(0, 1)
    picks = pick_types(raw.info, meg=True)
    spectrum = raw.compute_psd(picks=picks)
    spectrum.plot(average=False, amplitude=False, **old_defaults)
    spectrum.plot(average=True, amplitude=False, **old_defaults)
    plt.close("all")
    raw.set_channel_types(
        {
            "MEG 0113": "hbo",
            "MEG 0112": "hbr",
            "MEG 0122": "fnirs_cw_amplitude",
            "MEG 0123": "fnirs_od",
        },
        verbose="error",
    )
    fig = raw.compute_psd().plot(amplitude=False, **old_defaults)
    assert len(fig.axes) == 10
    plt.close("all")

    # gh-7631
    n_times = sfreq = n_fft = 100
    data = 1e-3 * np.random.rand(2, n_times)
    info = create_info(["CH1", "CH2"], sfreq)  # ch_types defaults to 'misc'
    raw = RawArray(data, info)
    picks = pick_types(raw.info, misc=True)
    spectrum = raw.compute_psd(picks=picks, n_fft=n_fft)
    spectrum.plot(spatial_colors=False, picks=picks, exclude="bads", amplitude=False)
    plt.close("all")


def test_plot_sensors(raw):
    """Test plotting of sensor array."""
    plt.close("all")
    fig = raw.plot_sensors("3d")
    _fake_click(fig, fig.gca(), (-0.08, 0.67))
    raw.plot_sensors("topomap", ch_type="mag", show_names=["MEG 0111", "MEG 0131"])
    plt.close("all")
    ax = plt.subplot(111)
    raw.plot_sensors(ch_groups="position", axes=ax)
    raw.plot_sensors(ch_groups="selection", to_sphere=False)
    raw.plot_sensors(ch_groups=[[0, 1, 2], [3, 4]])
    raw.plot_sensors(ch_groups=np.array([[0, 1, 2], [3, 4, 5]]))
    raw.plot_sensors(ch_groups=np.array([[0, 1, 2], [3, 4]], dtype=object))
    pytest.raises(ValueError, raw.plot_sensors, ch_groups="asd")
    pytest.raises(TypeError, plot_sensors, raw)  # needs to be info
    pytest.raises(ValueError, plot_sensors, raw.info, kind="sasaasd")
    plt.close("all")

<<<<<<< HEAD
    print(raw.ch_names)

=======
>>>>>>> aca49655
    # Test lasso selection.
    fig, sels = raw.plot_sensors("select", show_names=True)
    ax = fig.axes[0]
    # Lasso a single sensor.
    _fake_click(fig, ax, (-0.13, 0.13), xform="data")
    _fake_click(fig, ax, (-0.11, 0.13), xform="data", kind="motion")
    _fake_click(fig, ax, (-0.11, 0.06), xform="data", kind="motion")
    _fake_click(fig, ax, (-0.13, 0.06), xform="data", kind="motion")
    _fake_click(fig, ax, (-0.13, 0.13), xform="data", kind="motion")
    _fake_click(fig, ax, (-0.13, 0.13), xform="data", kind="release")
    assert fig.lasso.selection == ["MEG 0121"]

    # Add another sensor with a single click.
    _fake_keypress(fig, "control")
    _fake_click(fig, ax, (-0.1278, 0.0318), xform="data")
    _fake_click(fig, ax, (-0.1278, 0.0318), xform="data", kind="release")
    _fake_keypress(fig, "control", kind="release")
    assert fig.lasso.selection == ["MEG 0121", "MEG 0131"]
    plt.close("all")

    raw.info["dev_head_t"] = None  # like empty room
    with pytest.warns(RuntimeWarning, match="identity"):
        raw.plot_sensors()

    # Test plotting with sphere='eeglab'
    info = create_info(ch_names=["Fpz", "Oz", "T7", "T8"], sfreq=100, ch_types="eeg")
    data = 1e-6 * np.random.rand(4, 100)
    raw_eeg = RawArray(data=data, info=info)
    raw_eeg.set_montage("biosemi64")
    raw_eeg.plot_sensors(sphere="eeglab")

    # Should work with "FPz" as well
    raw_eeg.rename_channels({"Fpz": "FPz"})
    raw_eeg.plot_sensors(sphere="eeglab")

    # Should still work without Fpz/FPz, as long as we still have Oz
    raw_eeg.drop_channels("FPz")
    raw_eeg.plot_sensors(sphere="eeglab")

    # Should raise if Oz is missing too, as we cannot reconstruct Fpz anymore
    raw_eeg.drop_channels("Oz")
    with pytest.raises(ValueError, match="could not find: Fpz"):
        raw_eeg.plot_sensors(sphere="eeglab")

    # Should raise if we don't have a montage
    chs = deepcopy(raw_eeg.info["chs"])
    raw_eeg.set_montage(None)
    with raw_eeg.info._unlock():
        raw_eeg.info["chs"] = chs
    with pytest.raises(ValueError, match="No montage was set"):
        raw_eeg.plot_sensors(sphere="eeglab")


@pytest.mark.parametrize("cfg_value", (None, "0.1,0.1"))
def test_min_window_size(raw, cfg_value, browser_backend):
    """Test minimum window plot size."""
    old_cfg = get_config("MNE_BROWSE_RAW_SIZE")
    set_config("MNE_BROWSE_RAW_SIZE", cfg_value)
    fig = raw.plot()
    # For an unknown reason, the Windows-CI is a bit off
    # (on local Windows 10 the size is exactly as expected).
    atol = 0 if not os.name == "nt" else 0.2
    # 8 × 8 inches is default minimum size.
    assert_allclose(fig._get_size(), (8, 8), atol=atol)
    set_config("MNE_BROWSE_RAW_SIZE", old_cfg)


def test_scalings_int(browser_backend):
    """Test that auto scalings access samples using integers."""
    raw = RawArray(np.zeros((1, 500)), create_info(1, 1000.0, "eeg"))
    raw.plot(scalings="auto")


@pytest.mark.parametrize("dur, n_dec", [(20, 1), (1.8, 2), (0.01, 4)])
def test_clock_xticks(raw, dur, n_dec, browser_backend):
    """Test if decimal seconds of xticks have appropriate length."""
    fig = raw.plot(duration=dur, time_format="clock")
    fig._redraw()
    tick_texts = fig._get_ticklabels("x")
    assert tick_texts[0].startswith("19:01:53")
    if len(tick_texts[0].split(".")) > 1:
        assert len(tick_texts[0].split(".")[1]) == n_dec


def test_plotting_order_consistency():
    """Test that our internal variables have some consistency."""
    pick_data_set = set(_PICK_TYPES_DATA_DICT)
    pick_data_set.remove("meg")
    pick_data_set.remove("fnirs")
    pick_data_set.remove("eyetrack")
    missing = pick_data_set.difference(set(_DATA_CH_TYPES_ORDER_DEFAULT))
    assert missing == set()


def test_plotting_temperature_gsr(browser_backend):
    """Test that we can plot temperature and GSR."""
    data = np.random.RandomState(0).randn(2, 1000)
    data[0] += 37  # deg C
    # no idea what the scale should be for GSR
    info = create_info(2, 1000.0, ["temperature", "gsr"])
    raw = RawArray(data, info)
    fig = raw.plot()
    tick_texts = fig._get_ticklabels("y")
    assert len(tick_texts) == 2


@pytest.mark.pgtest
def test_plotting_memory_garbage_collection(raw, pg_backend):
    """Test that memory can be garbage collected properly."""
    pytest.importorskip("mne_qt_browser", minversion="0.4")
    raw.plot().close()
    import mne_qt_browser
    from mne_qt_browser._pg_figure import MNEQtBrowser

    assert len(mne_qt_browser._browser_instances) == 0
    _assert_no_instances(MNEQtBrowser, "after closing")


def test_plotting_scalebars(browser_backend, qtbot):
    """Test that raw scalebars are not overplotted."""
    ismpl = browser_backend.name == "matplotlib"
    raw = mne.io.read_raw_fif(raw_fname).crop(0, 1).load_data()
    fig = raw.plot(butterfly=True)
    if ismpl:
        ch_types = [text.get_text() for text in fig.mne.ax_main.get_yticklabels()]
        assert ch_types == ["mag", "grad", "eeg", "eog", "stim"]
        delta = 0.25
        offset = 0
    else:
        qtbot.wait_exposed(fig)
        for _ in range(10):
            ch_types = list(fig.mne.channel_axis.ch_texts)  # keys
            if len(ch_types) > 0:
                break
            qtbot.wait(100)  # pragma: no cover
        # the grad/mag difference here is intentional in _pg_figure.py
        assert ch_types == ["grad", "mag", "eeg", "eog", "stim"]
        delta = 0.5  # TODO: Probably should also be 0.25?
        offset = 1
    assert ch_types.pop(-1) == "stim"
    for ci, ch_type in enumerate(ch_types, offset):
        err_msg = f"{ch_type=} should be centered around y={ci}"
        this_bar = fig.mne.scalebars[ch_type]
        if ismpl:
            yvals = this_bar.get_data()[1]
        else:
            yvals = this_bar.get_ydata()
        assert_allclose(yvals, [ci - delta, ci + delta], err_msg=err_msg)<|MERGE_RESOLUTION|>--- conflicted
+++ resolved
@@ -1089,11 +1089,6 @@
     pytest.raises(ValueError, plot_sensors, raw.info, kind="sasaasd")
     plt.close("all")
 
-<<<<<<< HEAD
-    print(raw.ch_names)
-
-=======
->>>>>>> aca49655
     # Test lasso selection.
     fig, sels = raw.plot_sensors("select", show_names=True)
     ax = fig.axes[0]
