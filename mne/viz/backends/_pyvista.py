--- conflicted
+++ resolved
@@ -145,11 +145,7 @@
                  notebook=None, smooth_shading=True):
         from .renderer import MNE_3D_BACKEND_TESTING
         from .._3d import _get_3d_option
-<<<<<<< HEAD
-        _require_minimum_version('0.32')
-=======
         _require_version('pyvista', 'use 3D rendering', '0.32')
->>>>>>> a3066f6e
         figure = _Figure(show=show, title=name, size=size, shape=shape,
                          background_color=bgcolor, notebook=notebook,
                          smooth_shading=smooth_shading)
@@ -1117,22 +1113,6 @@
     return alg
 
 
-<<<<<<< HEAD
-def _require_minimum_version(version_required):
-    from distutils.version import LooseVersion
-    version = pyvista.__version__
-    if 'dev0' in version:
-        idx = version.find('.dev0')
-        version = version[:idx]
-        version_required = version_required[:idx]
-    if LooseVersion(version) < LooseVersion(version_required):
-        raise ImportError('pyvista>={} is required for this module but the '
-                          'version found is {}'.format(version_required,
-                                                       version))
-
-
-=======
->>>>>>> a3066f6e
 @contextmanager
 def _disabled_depth_peeling():
     try:
