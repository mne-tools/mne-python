--- conflicted
+++ resolved
@@ -65,11 +65,9 @@
 
 - Add ``plot`` option to :meth:`mne.viz.plot_filter` allowing selection of which filter properties are plotted and added option for user to supply ``axes`` by `Robert Luke`_
 
-<<<<<<< HEAD
+- Add ``sources`` and ``detectors`` options for fNIRS use of :meth:`mne.viz.plot_alignment` allowing plotting of optode locations in addition to channel midpoint ``channels`` and ``path`` between fNIRS optodes by `Kyle Mathewson`_
+
 - Add ECoG misc EDF datast to the :ref:`tut-plot_ecog` to show snapshots of time-frequency acitivity by `Adam Li`_
-=======
-- Add ``sources`` and ``detectors`` options for fNIRS use of :meth:`mne.viz.plot_alignment` allowing plotting of optode locations in addition to channel midpoint ``channels`` and ``path`` between fNIRS optodes by `Kyle Mathewson`_
->>>>>>> 426ab6f9
 
 Bug
 ~~~
