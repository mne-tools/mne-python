# Authors: Alexandre Gramfort <alexandre.gramfort@inria.fr>
#          Eric Larson <larson.eric.d@gmail.com>
#          Oleh Kozynets <ok7mailbox@gmail.com>
#          Guillaume Favelier <guillaume.favelier@gmail.com>
#          jona-sassenhagen <jona.sassenhagen@gmail.com>
#          Joan Massich <mailsik@gmail.com>
#
# License: Simplified BSD

import os
import os.path as op

import numpy as np
from scipy import sparse

from .colormap import calculate_lut
from .surface import Surface
from .view import lh_views_dict, rh_views_dict, View

from .._3d import _process_clim, _handle_time

from ...morph import _hemi_morph
from ...label import read_label
from ...utils import _check_option, logger, verbose, fill_doc, _validate_type


class _Brain(object):
    """Class for visualizing a brain.

    It is used for creating meshes of the given subject's
    cortex. The activation data can be shown on a mesh using add_data
    method. Figures, meshes, activation data and other information
    are stored as attributes of a class instance.

    Parameters
    ----------
    subject_id : str
        Subject name in Freesurfer subjects dir.
    hemi : str
        Hemisphere id (ie 'lh', 'rh', 'both', or 'split'). In the case
        of 'both', both hemispheres are shown in the same window.
        In the case of 'split' hemispheres are displayed side-by-side
        in different viewing panes.
    surf : str
        freesurfer surface mesh name (ie 'white', 'inflated', etc.).
    title : str
        Title for the window.
    cortex : str or None
        Specifies how the cortical surface is rendered.
        The name of one of the preset cortex styles can be:
        ``'classic'`` (default), ``'high_contrast'``,
        ``'low_contrast'``, or ``'bone'`` or a valid color name.
        Setting this to ``None`` is equivalent to ``(0.5, 0.5, 0.5)``.
    alpha : float in [0, 1]
        Alpha level to control opacity of the cortical surface.
    size : int | array-like, shape (2,)
        The size of the window, in pixels. can be one number to specify
        a square window, or a length-2 sequence to specify (width, height).
    background : tuple(int, int, int)
        The color definition of the background: (red, green, blue).
    foreground : matplotlib color
        Color of the foreground (will be used for colorbars and text).
        None (default) will use black or white depending on the value
        of ``background``.
    figure : list of Figure | None | int
        If None (default), a new window will be created with the appropriate
        views. For single view plots, the figure can be specified as int to
        retrieve the corresponding Mayavi window.
    subjects_dir : str | None
        If not None, this directory will be used as the subjects directory
        instead of the value set using the SUBJECTS_DIR environment
        variable.
    views : list | str
        views to use.
    offset : bool
        If True, aligs origin with medial wall. Useful for viewing inflated
        surface where hemispheres typically overlap (Default: True).
    show_toolbar : bool
        If True, toolbars will be shown for each view.
    offscreen : bool
        If True, rendering will be done offscreen (not shown). Useful
        mostly for generating images or screenshots, but can be buggy.
        Use at your own risk.
    interaction : str
        Not supported yet.
        Can be "trackball" (default) or "terrain", i.e. a turntable-style
        camera.
    units : str
        Can be 'm' or 'mm' (default).

    Attributes
    ----------
    geo : dict
        A dictionary of pysurfer.Surface objects for each hemisphere.
    overlays : dict
        The overlays.

    Notes
    -----
    This table shows the capabilities of each Brain backend ("✓" for full
    support, and "-" for partial support):

    .. table::
       :widths: auto

       +---------------------------+--------------+-----------------------+
       | 3D function:              | surfer.Brain | mne.viz._brain._Brain |
       +===========================+==============+=======================+
       | add_data                  | ✓            | -                     |
       +---------------------------+--------------+-----------------------+
       | add_foci                  | ✓            | -                     |
       +---------------------------+--------------+-----------------------+
       | add_label                 | ✓            | -                     |
       +---------------------------+--------------+-----------------------+
       | add_text                  | ✓            | -                     |
       +---------------------------+--------------+-----------------------+
       | close                     | ✓            | ✓                     |
       +---------------------------+--------------+-----------------------+
       | data                      | ✓            | ✓                     |
       +---------------------------+--------------+-----------------------+
       | foci                      | ✓            |                       |
       +---------------------------+--------------+-----------------------+
       | labels                    | ✓            |                       |
       +---------------------------+--------------+-----------------------+
       | labels_dict               | ✓            |                       |
       +---------------------------+--------------+-----------------------+
       | remove_data               | ✓            |                       |
       +---------------------------+--------------+-----------------------+
       | remove_foci               | ✓            |                       |
       +---------------------------+--------------+-----------------------+
       | remove_labels             | ✓            | -                     |
       +---------------------------+--------------+-----------------------+
       | save_image                | ✓            | ✓                     |
       +---------------------------+--------------+-----------------------+
       | screenshot                | ✓            | ✓                     |
       +---------------------------+--------------+-----------------------+
       | show_view                 | ✓            | -                     |
       +---------------------------+--------------+-----------------------+
       | TimeViewer                | ✓            | ✓                     |
       +---------------------------+--------------+-----------------------+

    """

    def __init__(self, subject_id, hemi, surf, title=None,
                 cortex=None, alpha=1.0, size=800, background="black",
                 foreground=None, figure=None, subjects_dir=None,
                 views=['lateral'], offset=True, show_toolbar=False,
                 offscreen=False, interaction=None, units='mm'):
<<<<<<< HEAD
        from ..backends.renderer import _get_renderer, _check_3d_figure
=======
        from ..backends.renderer import backend, _get_renderer
>>>>>>> a61addb6
        from matplotlib.colors import colorConverter

        if interaction is not None:
            raise ValueError('"interaction" parameter is not supported.')

        if hemi in ('both', 'split'):
            self._hemis = ('lh', 'rh')
        elif hemi in ('lh', 'rh'):
            self._hemis = (hemi, )
        else:
            raise KeyError('hemi has to be either "lh", "rh", "split", '
                           'or "both"')

        if isinstance(background, str):
            background = colorConverter.to_rgb(background)
        if isinstance(foreground, str):
            foreground = colorConverter.to_rgb(foreground)
        if isinstance(views, str):
            views = [views]
        n_row = len(views)
        col_dict = dict(lh=1, rh=1, both=1, split=2)
        n_col = col_dict[hemi]

        size = tuple(np.atleast_1d(size).round(0).astype(int).flat)
        if len(size) not in (1, 2):
            raise ValueError('"size" parameter must be an int or length-2 '
                             'sequence of ints.')
        fig_size = size if len(size) == 2 else size * 2  # 1-tuple to 2-tuple

        self._foreground = foreground
        self._hemi = hemi
        self._units = units
        self._title = title
        self._subject_id = subject_id
        self._subjects_dir = subjects_dir
        self._views = views
        self._times = None
        # for now only one color bar can be added
        # since it is the same for all figures
        self._colorbar_added = False
        # for now only one time label can be added
        # since it is the same for all figures
        self._time_label_added = False
        # array of data used by TimeViewer
        self._data = {}
        self.geo, self._hemi_meshes, self._overlays = {}, {}, {}
        self.set_time_interpolation('nearest')

        # load geometry for one or both hemispheres as necessary
        offset = None if (not offset or hemi != 'both') else 0.0

        if figure is not None and not isinstance(figure, int):
<<<<<<< HEAD
            _check_3d_figure(figure)
        if title is None:
            self._title = subject_id
        else:
            self._title = title
        self._renderer = _get_renderer(name=self._title, size=fig_size,
=======
            backend._check_3d_figure(figure)
        self._renderer = _get_renderer(name=subject_id, size=fig_size,
>>>>>>> a61addb6
                                       bgcolor=background,
                                       shape=(n_row, n_col),
                                       fig=figure)

        for h in self._hemis:
            # Initialize a Surface object as the geometry
            geo = Surface(subject_id, h, surf, subjects_dir, offset,
                          units=self._units)
            # Load in the geometry and curvature
            geo.load_geometry()
            geo.load_curvature()
            self.geo[h] = geo

        for ri, v in enumerate(views):
            for hi, h in enumerate(['lh', 'rh']):
                views_dict = lh_views_dict if hemi == 'lh' else rh_views_dict
                if not (hemi in ['lh', 'rh'] and h != hemi):
                    ci = hi if hemi == 'split' else 0
                    self._renderer.subplot(ri, ci)
                    mesh_data = self._renderer.mesh(
                        x=self.geo[h].coords[:, 0],
                        y=self.geo[h].coords[:, 1],
                        z=self.geo[h].coords[:, 2],
                        triangles=self.geo[h].faces,
                        color=self.geo[h].grey_curv,
                        opacity=alpha,
                    )
                    if isinstance(mesh_data, tuple):
                        _, mesh = mesh_data
                        # add metadata to the mesh for picking
                        mesh._hemi = h
                    else:
                        _, mesh = mesh_data, None
                    self._hemi_meshes[h] = mesh
                    self._renderer.set_camera(azimuth=views_dict[v].azim,
                                              elevation=views_dict[v].elev)

<<<<<<< HEAD
=======
        if self._title is not None:
            backend._set_3d_title(figure=self._renderer.scene(),
                                  title=self._title)

>>>>>>> a61addb6
        # Force rendering
        self._renderer.show()

    @verbose
    def add_data(self, array, fmin=None, fmid=None, fmax=None,
                 thresh=None, center=None, transparent=False, colormap="auto",
                 alpha=1, vertices=None, smoothing_steps=None, time=None,
                 time_label="auto", colorbar=True,
                 hemi=None, remove_existing=None, time_label_size=None,
                 initial_time=None, scale_factor=None, vector_alpha=None,
                 clim=None, verbose=None):
        """Display data from a numpy array on the surface.

        This provides a similar interface to
        :meth:`surfer.Brain.add_overlay`, but it displays
        it with a single colormap. It offers more flexibility over the
        colormap, and provides a way to display four-dimensional data
        (i.e., a timecourse) or five-dimensional data (i.e., a
        vector-valued timecourse).

        .. note:: ``fmin`` sets the low end of the colormap, and is separate
                  from thresh (this is a different convention from
                  :meth:`surfer.Brain.add_overlay`).

        Parameters
        ----------
        array : numpy array, shape (n_vertices[, 3][, n_times])
            Data array. For the data to be understood as vector-valued
            (3 values per vertex corresponding to X/Y/Z surface RAS),
            then ``array`` must be have all 3 dimensions.
            If vectors with no time dimension are desired, consider using a
            singleton (e.g., ``np.newaxis``) to create a "time" dimension
            and pass ``time_label=None`` (vector values are not supported).
        fmin : float
            Minimum value in colormap (uses real fmin if None).
        fmid : float
            Intermediate value in colormap (fmid between fmin and
            fmax if None).
        fmax : float
            Maximum value in colormap (uses real max if None).
        thresh : None or float
            Not supported yet.
            if not None, values below thresh will not be visible
        center : float or None
            if not None, center of a divergent colormap, changes the meaning of
            fmin, fmax and fmid.
        transparent : bool
            if True: use a linear transparency between fmin and fmid
            and make values below fmin fully transparent (symmetrically for
            divergent colormaps)
        colormap : str, list of color, or array
            name of matplotlib colormap to use, a list of matplotlib colors,
            or a custom look up table (an n x 4 array coded with RBGA values
            between 0 and 255), the default "auto" chooses a default divergent
            colormap, if "center" is given (currently "icefire"), otherwise a
            default sequential colormap (currently "rocket").
        alpha : float in [0, 1]
            alpha level to control opacity of the overlay.
        vertices : numpy array
            vertices for which the data is defined (needed if len(data) < nvtx)
        smoothing_steps : int or None
            number of smoothing steps (smoothing is used if len(data) < nvtx)
            The value 'nearest' can be used too.
            Default : 7
        time : numpy array
            time points in the data array (if data is 2D or 3D)
        %(time_label)s
        colorbar : bool
            whether to add a colorbar to the figure
        hemi : str | None
            If None, it is assumed to belong to the hemisphere being
            shown. If two hemispheres are being shown, an error will
            be thrown.
        remove_existing : bool
            Not supported yet.
            Remove surface added by previous "add_data" call. Useful for
            conserving memory when displaying different data in a loop.
        time_label_size : int
            Font size of the time label (default 14)
        initial_time : float | None
            Time initially shown in the plot. ``None`` to use the first time
            sample (default).
        scale_factor : float | None (default)
            Not supported yet.
            The scale factor to use when displaying glyphs for vector-valued
            data.
        vector_alpha : float | None
            Not supported yet.
            alpha level to control opacity of the arrows. Only used for
            vector-valued data. If None (default), ``alpha`` is used.
        %(verbose)s

        Notes
        -----
        If the data is defined for a subset of vertices (specified
        by the "vertices" parameter), a smoothing method is used to interpolate
        the data onto the high resolution surface. If the data is defined for
        subsampled version of the surface, smoothing_steps can be set to None,
        in which case only as many smoothing steps are applied until the whole
        surface is filled with non-zeros.

        Due to a Mayavi (or VTK) alpha rendering bug, ``vector_alpha`` is
        clamped to be strictly < 1.
        """
        _validate_type(transparent, bool, 'transparent')
        _validate_type(vector_alpha, ('numeric', None), 'vector_alpha')
        _validate_type(scale_factor, ('numeric', None), 'scale_factor')

        # those parameters are not supported yet, only None is allowed
        _check_option('thresh', thresh, [None])
        _check_option('remove_existing', remove_existing, [None])
        _check_option('time_label_size', time_label_size, [None])

        hemi = self._check_hemi(hemi)
        array = np.asarray(array)
        vector_alpha = alpha if vector_alpha is None else vector_alpha
        self._data['vector_alpha'] = vector_alpha
        self._data['scale_factor'] = scale_factor

        # Create time array and add label if > 1D
        if array.ndim <= 1:
            time_idx = 0
        else:
            # check time array
            if time is None:
                time = np.arange(array.shape[-1])
            else:
                time = np.asarray(time)
                if time.shape != (array.shape[-1],):
                    raise ValueError('time has shape %s, but need shape %s '
                                     '(array.shape[-1])' %
                                     (time.shape, (array.shape[-1],)))
            self._data["time"] = time

            if self._n_times is None:
                self._times = time
            elif len(time) != self._n_times:
                raise ValueError("New n_times is different from previous "
                                 "n_times")
            elif not np.array_equal(time, self._times):
                raise ValueError("Not all time values are consistent with "
                                 "previously set times.")

            # initial time
            if initial_time is None:
                time_idx = 0
            else:
                time_idx = self._to_time_index(initial_time)

        # time label
        time_label, _ = _handle_time(time_label, 's', time)
        y_txt = 0.05 + 0.1 * bool(colorbar)

        if array.ndim == 3:
            if array.shape[1] != 3:
                raise ValueError('If array has 3 dimensions, array.shape[1] '
                                 'must equal 3, got %s' % (array.shape[1],))
        fmin, fmid, fmax = _update_limits(
            fmin, fmid, fmax, center, array
        )

        if smoothing_steps is None:
            smoothing_steps = 7
        elif smoothing_steps == 'nearest':
            smoothing_steps = 0
        elif isinstance(smoothing_steps, int):
            if smoothing_steps < 0:
                raise ValueError('Expected value of `smoothing_steps` is'
                                 ' positive but {} was given.'.format(
                                     smoothing_steps))
        else:
            raise TypeError('Expected type of `smoothing_steps` is int or'
                            ' NoneType but {} was given.'.format(
                                type(smoothing_steps)))

        self._data['smoothing_steps'] = smoothing_steps
        self._data['clim'] = clim
        self._data['time'] = time
        self._data['initial_time'] = initial_time
        self._data['time_label'] = time_label
        self._data['time_idx'] = time_idx
        self._data['transparent'] = transparent
        # data specific for a hemi
        self._data[hemi] = dict()
        self._data[hemi]['actor'] = list()
        self._data[hemi]['mesh'] = list()
        self._data[hemi]['glyph_actor'] = None
        self._data[hemi]['glyph_mesh'] = None
        self._data[hemi]['array'] = array
        self._data[hemi]['vertices'] = vertices
        self._data['alpha'] = alpha
        self._data['colormap'] = colormap
        self._data['center'] = center
        self._data['fmin'] = fmin
        self._data['fmid'] = fmid
        self._data['fmax'] = fmax

        dt_max = fmax
        dt_min = fmin if center is None else -1 * fmax

        ctable = self.update_lut()
        self._data['ctable'] = ctable

        # 1) add the surfaces first
        for ri, v in enumerate(self._views):
            views_dict = lh_views_dict if hemi == 'lh' else rh_views_dict
            if self._hemi != 'split':
                ci = 0
            else:
                ci = 0 if hemi == 'lh' else 1
            self._renderer.subplot(ri, ci)

            mesh_data = self._renderer.mesh(
                x=self.geo[hemi].coords[:, 0],
                y=self.geo[hemi].coords[:, 1],
                z=self.geo[hemi].coords[:, 2],
                triangles=self.geo[hemi].faces,
                color=None,
                colormap=ctable,
                vmin=dt_min,
                vmax=dt_max,
                scalars=np.zeros(len(self.geo[hemi].coords)),
            )
            if isinstance(mesh_data, tuple):
                actor, mesh = mesh_data
                # add metadata to the mesh for picking
                mesh._hemi = hemi
            else:
                actor, mesh = mesh_data, None
            self._data[hemi]['actor'].append(actor)
            self._data[hemi]['mesh'].append(mesh)

        # 2) update time and smoothing properties
        # set_data_smoothing calls "set_time_point" for us, which will set
        # _current_time
        self.set_time_interpolation(self.time_interpolation)
        self.set_data_smoothing(smoothing_steps)

        # 3) add the other actors
        for ri, v in enumerate(self._views):
            views_dict = lh_views_dict if hemi == 'lh' else rh_views_dict
            if self._hemi != 'split':
                ci = 0
            else:
                ci = 0 if hemi == 'lh' else 1
            if not self._time_label_added and time_label is not None:
                time_actor = self._renderer.text2d(
                    x_window=0.95, y_window=y_txt,
                    size=time_label_size,
                    text=time_label(self._current_time),
                    justification='right'
                )
                self._data['time_actor'] = time_actor
                self._time_label_added = True
            if colorbar and not self._colorbar_added:
                self._renderer.scalarbar(source=actor, n_labels=8,
                                         bgcolor=(0.5, 0.5, 0.5))
                self._colorbar_added = True
            self._renderer.set_camera(azimuth=views_dict[v].azim,
                                      elevation=views_dict[v].elev)

    def add_label(self, label, color=None, alpha=1, scalar_thresh=None,
                  borders=False, hemi=None, subdir=None):
        """Add an ROI label to the image.

        Parameters
        ----------
        label : str | instance of Label
            label filepath or name. Can also be an instance of
            an object with attributes "hemi", "vertices", "name", and
            optionally "color" and "values" (if scalar_thresh is not None).
        color : matplotlib-style color | None
            anything matplotlib accepts: string, RGB, hex, etc. (default
            "crimson")
        alpha : float in [0, 1]
            alpha level to control opacity
        scalar_thresh : None or number
            threshold the label ids using this value in the label
            file's scalar field (i.e. label only vertices with
            scalar >= thresh)
        borders : bool | int
            Show only label borders. If int, specify the number of steps
            (away from the true border) along the cortical mesh to include
            as part of the border definition.
        hemi : str | None
            If None, it is assumed to belong to the hemipshere being
            shown.
        subdir : None | str
            If a label is specified as name, subdir can be used to indicate
            that the label file is in a sub-directory of the subject's
            label directory rather than in the label directory itself (e.g.
            for ``$SUBJECTS_DIR/$SUBJECT/label/aparc/lh.cuneus.label``
            ``brain.add_label('cuneus', subdir='aparc')``).

        Notes
        -----
        To remove previously added labels, run Brain.remove_labels().
        """
        from matplotlib.colors import colorConverter
        if isinstance(label, str):
            if color is None:
                color = "crimson"

            if os.path.isfile(label):
                filepath = label
                label = read_label(filepath)
                hemi = label.hemi
                label_name = os.path.basename(filepath).split('.')[1]
            else:
                hemi = self._check_hemi(hemi)
                label_name = label
                label_fname = ".".join([hemi, label_name, 'label'])
                if subdir is None:
                    filepath = op.join(self._subjects_dir, self._subject_id,
                                       'label', label_fname)
                else:
                    filepath = op.join(self._subjects_dir, self._subject_id,
                                       'label', subdir, label_fname)
                if not os.path.exists(filepath):
                    raise ValueError('Label file %s does not exist'
                                     % filepath)
                label = read_label(filepath)
            ids = label.vertices
            scalars = label.values
        else:
            # try to extract parameters from label instance
            try:
                hemi = label.hemi
                ids = label.vertices
                if label.name is None:
                    label_name = 'unnamed'
                else:
                    label_name = str(label.name)

                if color is None:
                    if hasattr(label, 'color') and label.color is not None:
                        color = label.color
                    else:
                        color = "crimson"

                if scalar_thresh is not None:
                    scalars = label.values
            except Exception:
                raise ValueError('Label was not a filename (str), and could '
                                 'not be understood as a class. The class '
                                 'must have attributes "hemi", "vertices", '
                                 '"name", and (if scalar_thresh is not None)'
                                 '"values"')
            hemi = self._check_hemi(hemi)

        if scalar_thresh is not None:
            ids = ids[scalars >= scalar_thresh]

        # XXX: add support for label_name
        self._label_name = label_name

        label = np.zeros(self.geo[hemi].coords.shape[0])
        label[ids] = 1
        color = colorConverter.to_rgba(color, alpha)
        cmap = np.array([(0, 0, 0, 0,), color])
        ctable = np.round(cmap * 255).astype(np.uint8)

        for ri, v in enumerate(self._views):
            if self._hemi != 'split':
                ci = 0
            else:
                ci = 0 if hemi == 'lh' else 1
            views_dict = lh_views_dict if hemi == 'lh' else rh_views_dict
            self._renderer.subplot(ri, ci)
            if borders:
                surface = {
                    'rr': self.geo[hemi].coords,
                    'tris': self.geo[hemi].faces,
                }
                self._renderer.contour(surface, label, [1.0], color=color,
                                       kind='tube')
            else:
                self._renderer.mesh(x=self.geo[hemi].coords[:, 0],
                                    y=self.geo[hemi].coords[:, 1],
                                    z=self.geo[hemi].coords[:, 2],
                                    triangles=self.geo[hemi].faces,
                                    scalars=label,
                                    color=None,
                                    colormap=ctable,
                                    backface_culling=False)
            self._renderer.set_camera(azimuth=views_dict[v].azim,
                                      elevation=views_dict[v].elev)

    def add_foci(self, coords, coords_as_verts=False, map_surface=None,
                 scale_factor=1, color="white", alpha=1, name=None,
                 hemi=None):
        """Add spherical foci, possibly mapping to displayed surf.

        The foci spheres can be displayed at the coordinates given, or
        mapped through a surface geometry. In other words, coordinates
        from a volume-based analysis in MNI space can be displayed on an
        inflated average surface by finding the closest vertex on the
        white surface and mapping to that vertex on the inflated mesh.

        Parameters
        ----------
        coords : numpy array
            x, y, z coordinates in stereotaxic space (default) or array of
            vertex ids (with ``coord_as_verts=True``)
        coords_as_verts : bool
            whether the coords parameter should be interpreted as vertex ids
        map_surface : Freesurfer surf or None
            surface to map coordinates through, or None to use raw coords
        scale_factor : float
            Controls the size of the foci spheres (relative to 1cm).
        color : matplotlib color code
            HTML name, RBG tuple, or hex code
        alpha : float in [0, 1]
            opacity of focus gylphs
        name : str
            internal name to use
        hemi : str | None
            If None, it is assumed to belong to the hemipshere being
            shown. If two hemispheres are being shown, an error will
            be thrown.
        """
        from matplotlib.colors import colorConverter
        hemi = self._check_hemi(hemi)

        # those parameters are not supported yet, only None is allowed
        _check_option('map_surface', map_surface, [None])

        # Figure out how to interpret the first parameter
        if coords_as_verts:
            coords = self.geo[hemi].coords[coords]

        # Convert the color code
        if not isinstance(color, tuple):
            color = colorConverter.to_rgb(color)

        if self._units == 'm':
            scale_factor = scale_factor / 1000.
        for ri, v in enumerate(self._views):
            views_dict = lh_views_dict if hemi == 'lh' else rh_views_dict
            if self._hemi != 'split':
                ci = 0
            else:
                ci = 0 if hemi == 'lh' else 1
            self._renderer.subplot(ri, ci)
            self._renderer.sphere(center=coords, color=color,
                                  scale=(10. * scale_factor),
                                  opacity=alpha)
            self._renderer.set_camera(azimuth=views_dict[v].azim,
                                      elevation=views_dict[v].elev)

    def add_text(self, x, y, text, name=None, color=None, opacity=1.0,
                 row=-1, col=-1, font_size=None, justification=None):
        """Add a text to the visualization.

        Parameters
        ----------
        x : Float
            x coordinate
        y : Float
            y coordinate
        text : str
            Text to add
        name : str
            Name of the text (text label can be updated using update_text())
        color : Tuple
            Color of the text. Default is the foreground color set during
            initialization (default is black or white depending on the
            background color).
        opacity : Float
            Opacity of the text. Default: 1.0
        row : int
            Row index of which brain to use
        col : int
            Column index of which brain to use
        """
        # XXX: support `name` should be added when update_text/remove_text
        # are implemented
        # _check_option('name', name, [None])

        self._renderer.text2d(x_window=x, y_window=y, text=text, color=color,
                              size=font_size, justification=justification)

    def remove_labels(self, labels=None):
        """Remove one or more previously added labels from the image.

        Parameters
        ----------
        labels : None | str | list of str
            Labels to remove. Can be a string naming a single label, or None to
            remove all labels. Possible names can be found in the Brain.labels
            attribute.
        """
        pass

    def close(self):
        """Close all figures and cleanup data structure."""
        self._renderer.close()

    def show_view(self, view=None, roll=None, distance=None, row=0, col=0,
                  hemi=None):
        """Orient camera to display view."""
        hemi = self._hemi if hemi is None else hemi
        views_dict = lh_views_dict if hemi == 'lh' else rh_views_dict
        if isinstance(view, str):
            view = views_dict.get(view)
        elif isinstance(view, dict):
            view = View(azim=view['azimuth'],
                        elev=view['elevation'])
        self._renderer.subplot(row, col)
        self._renderer.set_camera(azimuth=view.azim,
                                  elevation=view.elev)
        self._renderer.reset_camera()

    def save_image(self, filename, mode='rgb'):
        """Save view from all panels to disk.

        Parameters
        ----------
        filename: string
            path to new image file
        mode : string
            Either 'rgb' or 'rgba' for values to return.
        """
        self._renderer.screenshot(mode=mode, filename=filename)

    def screenshot(self, mode='rgb'):
        """Generate a screenshot of current view.

        Parameters
        ----------
        mode : string
            Either 'rgb' or 'rgba' for values to return.

        Returns
        -------
        screenshot : array
            Image pixel values.
        """
        return self._renderer.screenshot(mode)

    def update_lut(self, fmin=None, fmid=None, fmax=None, alpha=None):
        """Update color map.

        Parameters
        ----------
        fmin : float | None
            Minimum value in colormap.
        fmid : float | None
            Intermediate value in colormap (fmid between fmin and
            fmax).
        fmax : float | None
            Maximum value in colormap.
        """
        alpha = alpha if alpha is not None else self._data['alpha']
        center = self._data['center']
        colormap = self._data['colormap']
        transparent = self._data['transparent']
        lims = dict(fmin=fmin, fmid=fmid, fmax=fmax)
        lims = {key: self._data[key] if val is None else val
                for key, val in lims.items()}
        assert all(val is not None for val in lims.values())
        if lims['fmin'] > lims['fmid']:
            lims['fmin'] = lims['fmid']
        if lims['fmax'] < lims['fmid']:
            lims['fmax'] = lims['fmid']
        self._data.update(lims)
        self._data['ctable'] = \
            calculate_lut(colormap, alpha=alpha, center=center,
                          transparent=transparent, **lims)
        return self._data['ctable']

    def set_data_smoothing(self, n_steps):
        """Set the number of smoothing steps.

        Parameters
        ----------
        n_steps : int
            Number of smoothing steps
        """
        for hemi in ['lh', 'rh']:
            hemi_data = self._data.get(hemi)
            if hemi_data is not None:
                if len(hemi_data['array']) >= self.geo[hemi].x.shape[0]:
                    continue
                vertices = hemi_data['vertices']
                if vertices is None:
                    raise ValueError(
                        'len(data) < nvtx (%s < %s): the vertices '
                        'parameter must not be None'
                        % (len(hemi_data), self.geo[hemi].x.shape[0]))
                morph_n_steps = 'nearest' if n_steps == 0 else n_steps
                maps = sparse.eye(len(self.geo[hemi].coords), format='csr')
                smooth_mat = _hemi_morph(
                    self.geo[hemi].faces,
                    np.arange(len(self.geo[hemi].coords)),
                    vertices, morph_n_steps, maps, warn=False)
                self._data[hemi]['smooth_mat'] = smooth_mat
        self.set_time_point(self._data['time_idx'])
        self._data['smoothing_steps'] = n_steps

    @property
    def _n_times(self):
        return len(self._times) if self._times is not None else None

    @property
    def time_interpolation(self):
        """The interpolation mode."""
        return self._time_interpolation

    @fill_doc
    def set_time_interpolation(self, interpolation):
        """Set the interpolation mode.

        Parameters
        ----------
        %(brain_time_interpolation)s
        """
        _check_option('interpolation', interpolation,
                      ('linear', 'nearest', 'zero', 'slinear', 'quadratic',
                       'cubic'))
        self._time_interpolation = str(interpolation)
        del interpolation
        self._time_interp_funcs = dict()
        self._time_interp_inv = None
        if self._times is not None:
            idx = np.arange(self._n_times)
            for hemi in ['lh', 'rh']:
                hemi_data = self._data.get(hemi)
                if hemi_data is not None:
                    array = hemi_data['array']
                    self._time_interp_funcs[hemi] = _safe_interp1d(
                        idx, array, self._time_interpolation, axis=-1,
                        assume_sorted=True)
            self._time_interp_inv = _safe_interp1d(idx, self._times)

    def set_time_point(self, time_idx):
        """Set the time point shown (can be a float to interpolate)."""
        from ..backends._pyvista import _set_mesh_scalars
        current_act_data = list()
        time_actor = self._data.get('time_actor', None)
        time_label = self._data.get('time_label', None)
        for hemi in ['lh', 'rh']:
            hemi_data = self._data.get(hemi)
            if hemi_data is not None:
                array = hemi_data['array']
                # interpolate in time
                if array.ndim == 1:
                    act_data = array
                    self._current_time = 0
                else:
                    act_data = self._time_interp_funcs[hemi](time_idx)
                    self._current_time = self._time_interp_inv(time_idx)
                    if array.ndim == 3:
                        vectors = act_data
                        act_data = np.linalg.norm(act_data, axis=1)
                    self._current_time = self._time_interp_inv(time_idx)
                current_act_data.append(act_data)
                if time_actor is not None and time_label is not None:
                    time_actor.SetInput(time_label(self._current_time))

                # interpolate in space
                smooth_mat = hemi_data['smooth_mat']
                if smooth_mat is not None:
                    act_data = smooth_mat.dot(act_data)

                # update the mesh scalar values
                for mesh in hemi_data['mesh']:
                    if mesh is not None:
                        _set_mesh_scalars(mesh, act_data, 'Data')

                # update the glyphs
                if array.ndim == 3:
                    self.update_glyphs(hemi, vectors)
        self._current_act_data = np.concatenate(current_act_data)
        self._data['time_idx'] = time_idx

    def update_glyphs(self, hemi, vectors):
        from ..backends._pyvista import (_set_colormap_range,
                                         _add_polydata_actor)
        hemi_data = self._data.get(hemi)
        if hemi_data is not None:
            vertices = hemi_data['vertices']
            fmin = self._data['fmin']
            fmid = self._data['fmid']
            fmax = self._data['fmax']
            ctable = self.update_lut(fmin=fmin, fmid=fmid, fmax=fmax, alpha=1)
            ctable = (ctable * 255).astype(np.uint8)
            vector_alpha = self._data['vector_alpha']
            scale_factor = self._data['scale_factor']
            rng = [fmin, fmax]
            vertices = slice(None) if vertices is None else vertices
            x, y, z = np.array(self.geo[hemi].coords)[vertices].T

            polydata = self._renderer.quiver3d(
                x, y, z,
                vectors[:, 0], vectors[:, 1], vectors[:, 2],
                color=None,
                mode='2darrow',
                scale_mode='vector',
                scale=scale_factor,
                opacity=vector_alpha,
                name=str(hemi) + "_glyph"
            )
            if polydata is not None:
                if hemi_data['glyph_mesh'] is None:
                    hemi_data['glyph_mesh'] = polydata
                    glyph_actor = _add_polydata_actor(
                        plotter=self._renderer.plotter,
                        polydata=polydata,
                        hide=True
                    )
                    hemi_data['glyph_actor'] = glyph_actor
                    glyph_actor.GetProperty().SetLineWidth(2.)
                else:
                    glyph_actor = hemi_data['glyph_actor']
                    glyph_mesh = hemi_data['glyph_mesh']
                    glyph_mesh.shallow_copy(polydata)
                _set_colormap_range(glyph_actor, ctable, None, rng)
                # the glyphs are now ready to be displayed
                glyph_actor.VisibilityOn()

    def update_fmax(self, fmax):
        """Set the colorbar max point."""
        from ..backends._pyvista import _set_colormap_range
        ctable = self.update_lut(fmax=fmax)
        ctable = (ctable * 255).astype(np.uint8)
        center = self._data['center']
        fmin = self._data['fmin']
        for hemi in ['lh', 'rh']:
            hemi_data = self._data.get(hemi)
            if hemi_data is not None:
                for actor in hemi_data['actor']:
                    dt_max = fmax
                    dt_min = fmin if center is None else -1 * fmax
                    rng = [dt_min, dt_max]
                    if self._colorbar_added:
                        scalar_bar = self._renderer.plotter.scalar_bar
                    else:
                        scalar_bar = None
                    _set_colormap_range(actor, ctable, scalar_bar, rng)
                    self._data['fmax'] = fmax
                    self._data['ctable'] = ctable

    def update_fmid(self, fmid):
        """Set the colorbar mid point."""
        from ..backends._pyvista import _set_colormap_range
        ctable = self.update_lut(fmid=fmid)
        ctable = (ctable * 255).astype(np.uint8)
        for hemi in ['lh', 'rh']:
            hemi_data = self._data.get(hemi)
            if hemi_data is not None:
                for actor in hemi_data['actor']:
                    if self._colorbar_added:
                        scalar_bar = self._renderer.plotter.scalar_bar
                    else:
                        scalar_bar = None
                    _set_colormap_range(actor, ctable, scalar_bar)
                    self._data['fmid'] = fmid
                    self._data['ctable'] = ctable

    def update_fmin(self, fmin):
        """Set the colorbar min point."""
        from ..backends._pyvista import _set_colormap_range
        ctable = self.update_lut(fmin=fmin)
        ctable = (ctable * 255).astype(np.uint8)
        center = self._data['center']
        fmax = self._data['fmax']
        for hemi in ['lh', 'rh']:
            hemi_data = self._data.get(hemi)
            if hemi_data is not None:
                for actor in hemi_data['actor']:
                    dt_max = fmax
                    dt_min = fmin if center is None else -1 * fmax
                    rng = [dt_min, dt_max]
                    if self._colorbar_added:
                        scalar_bar = self._renderer.plotter.scalar_bar
                    else:
                        scalar_bar = None
                    _set_colormap_range(actor, ctable, scalar_bar, rng)
                    self._data['fmin'] = fmin
                    self._data['ctable'] = ctable

    def update_fscale(self, fscale):
        """Scale the colorbar points."""
        from ..backends._pyvista import _set_colormap_range
        center = self._data['center']
        fmin = self._data['fmin'] * fscale
        fmid = self._data['fmid'] * fscale
        fmax = self._data['fmax'] * fscale
        ctable = self.update_lut(fmin=fmin, fmid=fmid, fmax=fmax)
        ctable = (ctable * 255).astype(np.uint8)
        for hemi in ['lh', 'rh']:
            hemi_data = self._data.get(hemi)
            if hemi_data is not None:
                for actor in hemi_data['actor']:
                    dt_max = fmax
                    dt_min = fmin if center is None else -1 * fmax
                    rng = [dt_min, dt_max]
                    if self._colorbar_added:
                        scalar_bar = self._renderer.plotter.scalar_bar
                    else:
                        scalar_bar = None
                    _set_colormap_range(actor, ctable, scalar_bar, rng)
                    self._data['ctable'] = ctable
                    self._data['fmin'] = fmin
                    self._data['fmid'] = fmid
                    self._data['fmax'] = fmax

    def update_auto_scaling(self, restore=False):
        from ..backends._pyvista import _set_colormap_range
        user_clim = self._data['clim']
        if user_clim is not None and 'lims' in user_clim:
            allow_pos_lims = False
        else:
            allow_pos_lims = True
        if user_clim is not None and restore:
            clim = user_clim
        else:
            clim = 'auto'
        colormap = self._data['colormap']
        transparent = self._data['transparent']
        mapdata = _process_clim(
            clim, colormap, transparent, self._current_act_data,
            allow_pos_lims)
        diverging = 'pos_lims' in mapdata['clim']
        colormap = mapdata['colormap']
        scale_pts = mapdata['clim']['pos_lims' if diverging else 'lims']
        transparent = mapdata['transparent']
        del mapdata
        fmin, fmid, fmax = scale_pts
        center = 0. if diverging else None
        self._data['center'] = center
        self._data['colormap'] = colormap
        self._data['transparent'] = transparent
        ctable = self.update_lut(fmin=fmin, fmid=fmid, fmax=fmax)
        ctable = (ctable * 255).astype(np.uint8)
        for hemi in ['lh', 'rh']:
            hemi_data = self._data.get(hemi)
            if hemi_data is not None:
                for actor in hemi_data['actor']:
                    dt_max = fmax
                    dt_min = fmin if center is None else -1 * fmax
                    rng = [dt_min, dt_max]
                    if self._colorbar_added:
                        scalar_bar = self._renderer.plotter.scalar_bar
                    else:
                        scalar_bar = None
                    _set_colormap_range(actor, ctable, scalar_bar, rng)
                    self._data['ctable'] = ctable

    def _to_time_index(self, value):
        """Return the interpolated time index of the given time value."""
        time = self._data['time']
        value = np.interp(value, time, np.arange(len(time)))
        return value

    @property
    def data(self):
        """Data used by time viewer and color bar widgets."""
        return self._data

    @property
    def views(self):
        return self._views

    @property
    def hemis(self):
        return self._hemis

    def _show(self):
        """Request rendering of the window."""
        try:
            return self._renderer.show()
        except RuntimeError:
            logger.info("No active/running renderer available.")

    def _check_hemi(self, hemi):
        """Check for safe single-hemi input, returns str."""
        if hemi is None:
            if self._hemi not in ['lh', 'rh']:
                raise ValueError('hemi must not be None when both '
                                 'hemispheres are displayed')
            else:
                hemi = self._hemi
        elif hemi not in ['lh', 'rh']:
            extra = ' or None' if self._hemi in ['lh', 'rh'] else ''
            raise ValueError('hemi must be either "lh" or "rh"' +
                             extra + ", got " + str(hemi))
        return hemi

    def scale_data_colormap(self, fmin, fmid, fmax, transparent,
                            center=None, alpha=1.0, data=None, verbose=None):
        """Scale the data colormap."""
        lut_lst = self._data['ctable']
        n_col = len(lut_lst)

        # apply the lut on every surfaces
        for hemi in ['lh', 'rh']:
            hemi_data = self._data.get(hemi)
            if hemi_data is not None:
                for actor in hemi_data['actor']:
                    vtk_lut = actor.GetMapper().GetLookupTable()
                    vtk_lut.SetNumberOfColors(n_col)
                    vtk_lut.SetRange([fmin, fmax])
                    vtk_lut.Build()
                    for i in range(0, n_col):
                        lt = lut_lst[i]
                        vtk_lut.SetTableValue(i, lt[0], lt[1], lt[2], alpha)
        self.update_fscale(1.0)

    def enable_depth_peeling(self):
        """Enable depth peeling."""
        self._renderer.enable_depth_peeling()


def _safe_interp1d(x, y, kind='linear', axis=-1, assume_sorted=False):
    """Work around interp1d not liking singleton dimensions."""
    from scipy.interpolate import interp1d
    if y.shape[axis] == 1:
        def func(x):
            return y.copy()
        return func
    else:
        return interp1d(x, y, kind, axis=axis, assume_sorted=assume_sorted)


def _update_limits(fmin, fmid, fmax, center, array):
    if center is None:
        if fmin is None:
            fmin = array.min() if array.size > 0 else 0
        if fmax is None:
            fmax = array.max() if array.size > 0 else 1
    else:
        if fmin is None:
            fmin = 0
        if fmax is None:
            fmax = np.abs(center - array).max() if array.size > 0 else 1
    if fmid is None:
        fmid = (fmin + fmax) / 2.

    if fmin >= fmid:
        raise RuntimeError('min must be < mid, got %0.4g >= %0.4g'
                           % (fmin, fmid))
    if fmid >= fmax:
        raise RuntimeError('mid must be < max, got %0.4g >= %0.4g'
                           % (fmid, fmax))

    return fmin, fmid, fmax<|MERGE_RESOLUTION|>--- conflicted
+++ resolved
@@ -146,11 +146,7 @@
                  foreground=None, figure=None, subjects_dir=None,
                  views=['lateral'], offset=True, show_toolbar=False,
                  offscreen=False, interaction=None, units='mm'):
-<<<<<<< HEAD
-        from ..backends.renderer import _get_renderer, _check_3d_figure
-=======
         from ..backends.renderer import backend, _get_renderer
->>>>>>> a61addb6
         from matplotlib.colors import colorConverter
 
         if interaction is not None:
@@ -203,17 +199,12 @@
         offset = None if (not offset or hemi != 'both') else 0.0
 
         if figure is not None and not isinstance(figure, int):
-<<<<<<< HEAD
-            _check_3d_figure(figure)
+            backend._check_3d_figure(figure)
         if title is None:
             self._title = subject_id
         else:
             self._title = title
         self._renderer = _get_renderer(name=self._title, size=fig_size,
-=======
-            backend._check_3d_figure(figure)
-        self._renderer = _get_renderer(name=subject_id, size=fig_size,
->>>>>>> a61addb6
                                        bgcolor=background,
                                        shape=(n_row, n_col),
                                        fig=figure)
@@ -251,13 +242,6 @@
                     self._renderer.set_camera(azimuth=views_dict[v].azim,
                                               elevation=views_dict[v].elev)
 
-<<<<<<< HEAD
-=======
-        if self._title is not None:
-            backend._set_3d_title(figure=self._renderer.scene(),
-                                  title=self._title)
-
->>>>>>> a61addb6
         # Force rendering
         self._renderer.show()
 
