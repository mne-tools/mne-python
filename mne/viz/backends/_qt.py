"""Qt implementation of _Renderer and GUI."""

# Authors: Guillaume Favelier <guillaume.favelier@gmail.com>
#          Eric Larson <larson.eric.d@gmail.com>
#
# License: Simplified BSD

from contextlib import contextmanager
import weakref

import pyvista
from pyvistaqt.plotting import FileDialog, MainWindow

from qtpy.QtCore import Qt, Signal, QLocale, QObject
from qtpy.QtGui import QIcon, QCursor
from qtpy.QtWidgets import (QComboBox, QDockWidget, QDoubleSpinBox, QGroupBox,
                            QHBoxLayout, QLabel, QToolButton, QMenuBar,
                            QSlider, QSpinBox, QVBoxLayout, QWidget,
                            QSizePolicy, QScrollArea, QStyle, QProgressBar,
                            QStyleOptionSlider, QLayout, QCheckBox,
                            QButtonGroup, QRadioButton, QLineEdit, QGridLayout,
                            QFileDialog, QPushButton, QMessageBox)

from ._pyvista import _PyVistaRenderer
from ._pyvista import (_close_all, _close_3d_figure, _check_3d_figure,  # noqa: F401,E501 analysis:ignore
                       _set_3d_view, _set_3d_title, _take_3d_screenshot)  # noqa: F401,E501 analysis:ignore
from ._abstract import (_AbstractDock, _AbstractToolBar, _AbstractMenuBar,
                        _AbstractStatusBar, _AbstractLayout, _AbstractWidget,
                        _AbstractWindow, _AbstractMplCanvas, _AbstractPlayback,
                        _AbstractBrainMplCanvas, _AbstractMplInterface,
                        _AbstractWidgetList, _AbstractAction, _AbstractDialog,
                        _AbstractKeyPress)
from ._utils import (_qt_disable_paint, _qt_get_stylesheet, _qt_is_dark,
                     _qt_detect_theme, _qt_raise_window)
from ..utils import _check_option, safe_event, get_config


class _QtKeyPress(_AbstractKeyPress):
    _widget_id = 0
    _callbacks = dict()
    _to_qt = dict(
        escape=Qt.Key_Escape,
        up=Qt.Key_Up,
        down=Qt.Key_Down,
        left=Qt.Key_Left,
        right=Qt.Key_Right,
        comma=Qt.Key_Comma,
        period=Qt.Key_Period,
        page_up=Qt.Key_PageUp,
        page_down=Qt.Key_PageDown,
    )

    def _keypress_initialize(self, widget=None):
        widget = self._window if widget is None else widget
        self._widget_id = _QtKeyPress._widget_id
        _QtKeyPress._widget_id += 1
        _QtKeyPress._callbacks[self._widget_id] = dict()

        def keyPressEvent(event):
            text = event.text()
            widget_callbacks = _QtKeyPress._callbacks[self._widget_id]
            if text in widget_callbacks:
                callback = widget_callbacks[text]
                callback()
            else:
                key = event.key()
                if key in widget_callbacks:
                    callback = widget_callbacks[key]
                    callback()

        widget.keyPressEvent = keyPressEvent

    def _keypress_add(self, shortcut, callback):
        widget_callbacks = _QtKeyPress._callbacks[self._widget_id]
        if len(shortcut) > 1:  # special key
            shortcut = _QtKeyPress._to_qt[shortcut]
        widget_callbacks[shortcut] = callback

    def _keypress_trigger(self, shortcut):
        widget_callbacks = _QtKeyPress._callbacks[self._widget_id]
        if len(shortcut) > 1:  # special key
            shortcut = _QtKeyPress._to_qt[shortcut]
        widget_callbacks[shortcut]()


class _QtDialog(_AbstractDialog):
    # from QMessageBox.StandardButtons
    supported_button_names = [
        "Ok", "Open", "Save", "Cancel", "Close", "Discard", "Apply",
        "Reset", "RestoreDefaults", "Help", "SaveAll", "Yes",
        "YesToAll", "No", "NoToAll", "Abort", "Retry", "Ignore"
    ]
    # from QMessageBox.Icon
    supported_icon_names = [
        "NoIcon", "Question", "Information", "Warning", "Critical"
    ]

    def _dialog_create(self, title, text, info_text, callback, *,
                       icon='Warning', buttons=[], modal=True, window=None):
        window = self._window if window is None else window
        widget = QMessageBox(window)
        widget.setWindowTitle(title)
        widget.setText(text)
        # icon is one of _QtDialog.supported_icon_names
        icon_id = getattr(QMessageBox, icon)
        widget.setIcon(icon_id)
        widget.setInformativeText(info_text)

        if not buttons:
            buttons = ["Ok"]

        button_ids = list()
        for button in buttons:
            # button is one of _QtDialog.supported_button_names
            button_id = getattr(QMessageBox, button)
            button_ids.append(button_id)
        standard_buttons = default_button = button_ids[0]
        for button_id in button_ids[1:]:
            standard_buttons |= button_id
        widget.setStandardButtons(standard_buttons)
        widget.setDefaultButton(default_button)

        @safe_event
        def func(button):
            button_id = widget.standardButton(button)
            for button_name in _QtDialog.supported_button_names:
                if button_id == getattr(QMessageBox, button_name):
                    widget.setCursor(QCursor(Qt.WaitCursor))
                    try:
                        callback(button_name)
                    finally:
                        widget.unsetCursor()
                        break

        widget.buttonClicked.connect(func)
        return _QtDialogWidget(widget, modal)


class _QtLayout(_AbstractLayout):
    def _layout_initialize(self, max_width):
        pass

    def _layout_add_widget(self, layout, widget, stretch=0,
                           *, row=None, col=None):
        """Add a widget to an existing layout."""
        if isinstance(widget, QLayout):
            layout.addLayout(widget)
        else:
            if isinstance(layout, QGridLayout):
                layout.addWidget(widget, row, col)
            else:
                layout.addWidget(widget, stretch)

    def _layout_create(self, orientation='vertical'):
        if orientation == 'vertical':
            layout = QVBoxLayout()
        elif orientation == 'horizontal':
            layout = QHBoxLayout()
        else:
            assert orientation == 'grid'
            layout = QGridLayout()
        return layout


class _QtDock(_AbstractDock, _QtLayout):
    def _dock_initialize(self, window=None, name="Controls",
                         area="left", max_width=None):
        window = self._window if window is None else window
        qt_area = getattr(Qt, f'{area.capitalize()}DockWidgetArea')
        self._dock, self._dock_layout = _create_dock_widget(
            window, name, qt_area, max_width=max_width
        )
        if area == "left":
            window.setCorner(Qt.BottomLeftCorner, Qt.LeftDockWidgetArea)
        else:
            window.setCorner(Qt.BottomRightCorner, Qt.RightDockWidgetArea)

    def _dock_finalize(self):
        self._dock.setMinimumSize(self._dock.sizeHint().width(), 0)
        self._dock_add_stretch(self._dock_layout)

    def _dock_show(self):
        self._dock.show()

    def _dock_hide(self):
        self._dock.hide()

    def _dock_add_stretch(self, layout=None):
        layout = self._dock_layout if layout is None else layout
        layout.addStretch()

    def _dock_add_layout(self, vertical=True):
        layout = QVBoxLayout() if vertical else QHBoxLayout()
        return layout

    def _dock_add_label(
        self, value, *, align=False, layout=None, selectable=False
    ):
        layout = self._dock_layout if layout is None else layout
        widget = QLabel()
        if align:
            widget.setAlignment(Qt.AlignCenter)
        widget.setText(value)
        widget.setWordWrap(True)
        if selectable:
            widget.setTextInteractionFlags(Qt.TextSelectableByMouse)
        self._layout_add_widget(layout, widget)
        return _QtWidget(widget)

    def _dock_add_button(
        self, name, callback, *, style='pushbutton', icon=None, tooltip=None,
        layout=None
    ):
        _check_option(
            parameter='style',
            value=style,
            allowed_values=('toolbutton', 'pushbutton')
        )
        if style == 'toolbutton':
            widget = QToolButton()
            widget.setText(name)
        else:
            widget = QPushButton(name)
            # Don't change text color upon button press
            widget.setStyleSheet(
                'QPushButton:pressed {color: none;}'
            )
        if icon is not None:
            widget.setIcon(self._icons[icon])

        _set_widget_tooltip(widget, tooltip)
        widget.clicked.connect(callback)

        layout = self._dock_layout if layout is None else layout
        self._layout_add_widget(layout, widget)
        return _QtWidget(widget)

    def _dock_named_layout(self, name, *, layout=None, compact=True):
        layout = self._dock_layout if layout is None else layout
        if name is not None:
            hlayout = self._dock_add_layout(not compact)
            self._dock_add_label(
                value=name, align=not compact, layout=hlayout)
            self._layout_add_widget(layout, hlayout)
            layout = hlayout
        return layout

    def _dock_add_slider(self, name, value, rng, callback, *,
                         compact=True, double=False, tooltip=None,
                         layout=None):
        layout = self._dock_named_layout(
            name=name, layout=layout, compact=compact)
        slider_class = QFloatSlider if double else QSlider
        cast = float if double else int
        widget = slider_class(Qt.Horizontal)
        _set_widget_tooltip(widget, tooltip)
        widget.setMinimum(cast(rng[0]))
        widget.setMaximum(cast(rng[1]))
        widget.setValue(cast(value))
        if double:
            widget.floatValueChanged.connect(callback)
        else:
            widget.valueChanged.connect(callback)
        self._layout_add_widget(layout, widget)
        return _QtWidget(widget)

    def _dock_add_check_box(self, name, value, callback, *, tooltip=None,
                            layout=None):
        layout = self._dock_layout if layout is None else layout
        widget = QCheckBox(name)
        _set_widget_tooltip(widget, tooltip)
        widget.setChecked(value)
        widget.stateChanged.connect(callback)
        self._layout_add_widget(layout, widget)
        return _QtWidget(widget)

    def _dock_add_spin_box(self, name, value, rng, callback, *,
                           compact=True, double=True, step=None,
                           tooltip=None, layout=None):
        layout = self._dock_named_layout(
            name=name, layout=layout, compact=compact)
        value = value if double else int(value)
        widget = QDoubleSpinBox() if double else QSpinBox()
        _set_widget_tooltip(widget, tooltip)
        widget.setAlignment(Qt.AlignCenter)
        widget.setMinimum(rng[0])
        widget.setMaximum(rng[1])
        widget.setKeyboardTracking(False)
        if step is None:
            inc = (rng[1] - rng[0]) / 20.
            inc = max(int(round(inc)), 1) if not double else inc
            widget.setSingleStep(inc)
        else:
            widget.setSingleStep(step)
        widget.setValue(value)
        widget.valueChanged.connect(callback)
        self._layout_add_widget(layout, widget)
        return _QtWidget(widget)

    def _dock_add_combo_box(self, name, value, rng, callback, *, compact=True,
                            tooltip=None, layout=None):
        layout = self._dock_named_layout(
            name=name, layout=layout, compact=compact)
        widget = QComboBox()
        _set_widget_tooltip(widget, tooltip)
        widget.addItems(rng)
        widget.setCurrentText(value)
        widget.currentTextChanged.connect(callback)
        widget.setSizeAdjustPolicy(QComboBox.AdjustToContents)
        self._layout_add_widget(layout, widget)
        return _QtWidget(widget)

    def _dock_add_radio_buttons(self, value, rng, callback, *, vertical=True,
                                layout=None):
        layout = self._dock_layout if layout is None else layout
        group_layout = QVBoxLayout() if vertical else QHBoxLayout()
        group = QButtonGroup()
        for val in rng:
            button = QRadioButton(val)
            if val == value:
                button.setChecked(True)
            group.addButton(button)
            self._layout_add_widget(group_layout, button)

        def func(button):
            callback(button.text())
        group.buttonClicked.connect(func)
        self._layout_add_widget(layout, group_layout)
        return _QtWidgetList(group)

    def _dock_add_group_box(self, name, *, collapse=None, layout=None):
        layout = self._dock_layout if layout is None else layout
        hlayout = QVBoxLayout()
        widget = QGroupBox(name)
        widget.setLayout(hlayout)
        self._layout_add_widget(layout, widget)
        return hlayout

    def _dock_add_text(self, name, value, placeholder, *, callback=None,
                       layout=None):
        layout = self._dock_layout if layout is None else layout
        widget = QLineEdit(value)
        widget.setPlaceholderText(placeholder)
        self._layout_add_widget(layout, widget)
        if callback is not None:
            widget.textChanged.connect(callback)
        return _QtWidget(widget)

    def _dock_add_file_button(
        self, name, desc, func, *, filter=None, initial_directory=None,
        save=False, is_directory=False, icon=False, tooltip=None, layout=None
    ):
        layout = self._dock_layout if layout is None else layout

        def callback():
            if is_directory:
                name = QFileDialog.getExistingDirectory(
                    directory=initial_directory
                )
            elif save:
                name = QFileDialog.getSaveFileName(
                    directory=initial_directory,
                    filter=filter
                )
            else:
                name = QFileDialog.getOpenFileName(
                    directory=initial_directory,
                    filter=filter
                )
            name = name[0] if isinstance(name, tuple) else name
            # handle the cancel button
            if len(name) == 0:
                return
            func(name)

        if icon:
            kwargs = dict(style='toolbutton', icon='folder')
        else:
            kwargs = dict()
        button_widget = self._dock_add_button(
            name=desc,
            callback=callback,
            tooltip=tooltip,
            layout=layout,
            **kwargs
        )
        return button_widget  # It's already a _QtWidget instance


class QFloatSlider(QSlider):
    """Slider that handles float values."""

    floatValueChanged = Signal(float)

    def __init__(self, ori, parent=None):
        """Initialize the slider."""
        super().__init__(ori, parent)
        self._opt = QStyleOptionSlider()
        self.initStyleOption(self._opt)
        self._gr = self.style().subControlRect(
            QStyle.CC_Slider, self._opt, QStyle.SC_SliderGroove, self)
        self._sr = self.style().subControlRect(
            QStyle.CC_Slider, self._opt, QStyle.SC_SliderHandle, self)
        self._precision = 10000
        super().valueChanged.connect(self._convert)

    def _convert(self, value):
        self.floatValueChanged.emit(value / self._precision)

    def minimum(self):
        """Get the minimum."""
        return super().minimum() / self._precision

    def setMinimum(self, value):
        """Set the minimum."""
        super().setMinimum(int(value * self._precision))

    def maximum(self):
        """Get the maximum."""
        return super().maximum() / self._precision

    def setMaximum(self, value):
        """Set the maximum."""
        super().setMaximum(int(value * self._precision))

    def value(self):
        """Get the current value."""
        return super().value() / self._precision

    def setValue(self, value):
        """Set the current value."""
        super().setValue(int(value * self._precision))

    # Adapted from:
    # https://stackoverflow.com/questions/52689047/moving-qslider-to-mouse-click-position  # noqa: E501
    def mousePressEvent(self, event):
        """Add snap-to-location handling."""
        opt = QStyleOptionSlider()
        self.initStyleOption(opt)
        sr = self.style().subControlRect(
            QStyle.CC_Slider, opt, QStyle.SC_SliderHandle, self)
        if (event.button() != Qt.LeftButton or sr.contains(event.pos())):
            super().mousePressEvent(event)
            return
        if self.orientation() == Qt.Vertical:
            half = (0.5 * sr.height()) + 0.5
            max_ = self.height()
            pos = max_ - event.y()
        else:
            half = (0.5 * sr.width()) + 0.5
            max_ = self.width()
            pos = event.x()
        max_ = max_ - 2 * half
        pos = min(max(pos - half, 0), max_) / max_
        val = self.minimum() + (self.maximum() - self.minimum()) * pos
        val = (self.maximum() - val) if self.invertedAppearance() else val
        self.setValue(val)
        event.accept()
        # Process afterward so it's seen as a drag
        super().mousePressEvent(event)


class _QtToolBar(_AbstractToolBar, _QtLayout):
    def _tool_bar_initialize(self, name="default", window=None):
        self.actions = dict()
        window = self._window if window is None else window
        self._tool_bar = window.addToolBar(name)
        self._tool_bar_layout = self._tool_bar.layout()

    def _tool_bar_add_button(self, name, desc, func, *, icon_name=None,
                             shortcut=None):
        icon_name = name if icon_name is None else icon_name
        icon = self._icons[icon_name]
        self.actions[name] = _QtAction(self._tool_bar.addAction(
            icon, desc, func))
        if shortcut is not None:
            self.actions[name].set_shortcut(shortcut)

    def _tool_bar_update_button_icon(self, name, icon_name):
        self.actions[name].set_icon(self._icons[icon_name])

    def _tool_bar_add_text(self, name, value, placeholder):
        pass

    def _tool_bar_add_spacer(self):
        spacer = QWidget()
        spacer.setSizePolicy(QSizePolicy.Expanding, QSizePolicy.Preferred)
        self._tool_bar.addWidget(spacer)

    def _tool_bar_add_file_button(self, name, desc, func, *, shortcut=None):
        weakself = weakref.ref(self)

        def callback(weakself=weakself):
            weakself = weakself()
            if weakself is None:
                return
            return FileDialog(
                weakself._window,
                callback=func,
            )

        self._tool_bar_add_button(
            name=name,
            desc=desc,
            func=callback,
            shortcut=shortcut,
        )

    def _tool_bar_add_play_button(self, name, desc, func, *, shortcut=None):
        self._tool_bar_add_button(
            name=name, desc=desc, func=func, icon_name=None, shortcut=shortcut)


class _QtMenuBar(_AbstractMenuBar):
    def _menu_initialize(self, window=None):
        self._menus = dict()
        self._menu_actions = dict()
        self._menu_bar = QMenuBar()
        self._menu_bar.setNativeMenuBar(False)
        window = self._window if window is None else window
        window.setMenuBar(self._menu_bar)

    def _menu_add_submenu(self, name, desc):
        self._menus[name] = self._menu_bar.addMenu(desc)
        self._menu_actions[name] = dict()

    def _menu_add_button(self, menu_name, name, desc, func):
        menu = self._menus[menu_name]
        self._menu_actions[menu_name][name] = \
            _QtAction(menu.addAction(desc, func))


class _QtStatusBar(_AbstractStatusBar, _QtLayout):
    def _status_bar_initialize(self, window=None):
        window = self._window if window is None else window
        self._status_bar = window.statusBar()

    def _status_bar_add_label(self, value, *, stretch=0):
        widget = QLabel(value)
        self._layout_add_widget(self._status_bar.layout(), widget, stretch)
        return _QtWidget(widget)

    def _status_bar_add_progress_bar(self, stretch=0):
        widget = QProgressBar()
        self._layout_add_widget(self._status_bar.layout(), widget, stretch)
        return _QtWidget(widget)

    def _status_bar_update(self):
        self._status_bar.layout().update()


class _QtPlayback(_AbstractPlayback):
    def _playback_initialize(self, func, timeout, value, rng,
                             time_widget, play_widget):
        self.figure.plotter.add_callback(func, timeout)


class _QtMplInterface(_AbstractMplInterface):
    def _mpl_initialize(self):
        from qtpy import QtWidgets
        from matplotlib.backends.backend_qt5agg import FigureCanvasQTAgg
        self.canvas = FigureCanvasQTAgg(self.fig)
        FigureCanvasQTAgg.setSizePolicy(
            self.canvas,
            QtWidgets.QSizePolicy.Expanding,
            QtWidgets.QSizePolicy.Expanding
        )
        FigureCanvasQTAgg.updateGeometry(self.canvas)


class _QtMplCanvas(_AbstractMplCanvas, _QtMplInterface):
    def __init__(self, width, height, dpi):
        super().__init__(width, height, dpi)
        self._mpl_initialize()


class _QtBrainMplCanvas(_AbstractBrainMplCanvas, _QtMplInterface):
    def __init__(self, brain, width, height, dpi):
        super().__init__(brain, width, height, dpi)
        self._mpl_initialize()
        if brain.separate_canvas:
            self.canvas.setParent(None)
        else:
            self.canvas.setParent(brain._renderer._window)
        self._connect()


class _QtWindow(_AbstractWindow):
<<<<<<< HEAD
    def _window_initialize(self, *, fullscreen=False):
        super()._window_initialize()
        self._window = self.figure.plotter.app_window
        if fullscreen:
            self._window.setWindowState(Qt.WindowFullScreen)
        self._window.setLocale(QLocale(QLocale.Language.English))
        self._window.signal_close.connect(self._window_clean)
        self._interactor = self.figure.plotter.interactor
=======
    def _window_initialize(self, window=None, central_layout=None):
        super()._window_initialize()
        self._interactor = self.figure.plotter.interactor
        if window is None:
            self._window = self.figure.plotter.app_window
        else:
            self._window = window
        if central_layout is not None:
            central_widget = self._window.centralWidget()
            if central_widget is None:
                central_widget = QWidget()
                self._window.setCentralWidget(central_widget)
            central_widget.setLayout(central_layout)
        self._window_load_icons()
        self._window_set_theme()
        self._window.setLocale(QLocale(QLocale.Language.English))
        self._window.signal_close.connect(self._window_clean)
        self._window_before_close_callbacks = list()
        self._window_after_close_callbacks = list()

        # patch closeEvent
        def closeEvent(event):
            # functions to call before closing
            accept_close_event = True
            for callback in self._window_before_close_callbacks:
                ret = callback()
                # check if one of the callbacks ignores the close event
                if isinstance(ret, bool) and not ret:
                    accept_close_event = False

            if accept_close_event:
                self._window.signal_close.emit()
                event.accept()
            else:
                event.ignore()

            # functions to call after closing
            for callback in self._window_after_close_callbacks:
                callback()
        self._window.closeEvent = closeEvent

    def _window_load_icons(self):
        self._icons["help"] = QIcon.fromTheme("help")
        self._icons["play"] = QIcon.fromTheme("play")
        self._icons["pause"] = QIcon.fromTheme("pause")
        self._icons["reset"] = QIcon.fromTheme("reset")
        self._icons["scale"] = QIcon.fromTheme("scale")
        self._icons["clear"] = QIcon.fromTheme("clear")
        self._icons["movie"] = QIcon.fromTheme("movie")
        self._icons["restore"] = QIcon.fromTheme("restore")
        self._icons["screenshot"] = QIcon.fromTheme("screenshot")
        self._icons["visibility_on"] = QIcon.fromTheme("visibility_on")
        self._icons["visibility_off"] = QIcon.fromTheme("visibility_off")
        self._icons["folder"] = QIcon.fromTheme("folder")
>>>>>>> 5af527d3

    def _window_clean(self):
        self.figure._plotter = None
        self._interactor = None

    def _window_close_connect(self, func, *, after=True):
        if after:
            self._window_after_close_callbacks.append(func)
        else:
            self._window_before_close_callbacks.append(func)

    def _window_close_disconnect(self, after=True):
        if after:
            self._window_after_close_callbacks.clear()
        else:
            self._window_before_close_callbacks.clear()

    def _window_get_dpi(self):
        return self._window.windowHandle().screen().logicalDotsPerInch()

    def _window_get_size(self):
        w = self._interactor.geometry().width()
        h = self._interactor.geometry().height()
        return (w, h)

    def _window_get_simple_canvas(self, width, height, dpi):
        return _QtMplCanvas(width, height, dpi)

    def _window_get_mplcanvas(self, brain, interactor_fraction, show_traces,
                              separate_canvas):
        w, h = self._window_get_mplcanvas_size(interactor_fraction)
        self._interactor_fraction = interactor_fraction
        self._show_traces = show_traces
        self._separate_canvas = separate_canvas
        self._mplcanvas = _QtBrainMplCanvas(
            brain, w, h, self._window_get_dpi())
        return self._mplcanvas

    def _window_adjust_mplcanvas_layout(self):
        canvas = self._mplcanvas.canvas
        self._mpl_dock, dock_layout = _create_dock_widget(
            self._window, "Traces", Qt.BottomDockWidgetArea)
        dock_layout.addWidget(canvas)

    def _window_get_cursor(self):
        return self._window.cursor()

    def _window_set_cursor(self, cursor):
        self._interactor.setCursor(cursor)
        self._window.setCursor(cursor)

    def _window_new_cursor(self, name):
        return QCursor(getattr(Qt, name))

    @contextmanager
    def _window_ensure_minimum_sizes(self):
        sz = self.figure.store['window_size']
        adjust_mpl = (self._show_traces and not self._separate_canvas)
        # plotter:            pyvista.plotting.qt_plotting.BackgroundPlotter
        # plotter.interactor: vtk.qt.QVTKRenderWindowInteractor.QVTKRenderWindowInteractor -> QWidget  # noqa
        # plotter.app_window: pyvista.plotting.qt_plotting.MainWindow -> QMainWindow  # noqa
        # plotter.frame:      QFrame with QVBoxLayout with plotter.interactor as centralWidget  # noqa
        # plotter.ren_win:    vtkXOpenGLRenderWindow
        self._interactor.setMinimumSize(*sz)
        # Lines like this are useful for debugging these issues:
        # print('*' * 80)
        # print(0, self._interactor.app_window.size().height(), self._interactor.size().height(), self._mpl_dock.widget().height(), self._mplcanvas.canvas.size().height())  # noqa
        if adjust_mpl:
            mpl_h = int(round((sz[1] * self._interactor_fraction) /
                              (1 - self._interactor_fraction)))
            self._mplcanvas.canvas.setMinimumSize(sz[0], mpl_h)
            self._mpl_dock.widget().setMinimumSize(sz[0], mpl_h)
        try:
            yield  # show
        finally:
            # 1. Process events
            self._process_events()
            self._process_events()
            # 2. Get the window and interactor sizes that work
            win_sz = self._window.size()
            ren_sz = self._interactor.size()
            # 3. Undo the min size setting and process events
            self._interactor.setMinimumSize(0, 0)
            if adjust_mpl:
                self._mplcanvas.canvas.setMinimumSize(0, 0)
                self._mpl_dock.widget().setMinimumSize(0, 0)
            self._process_events()
            self._process_events()
            # 4. Compute the extra height required for dock decorations and add
            win_h = win_sz.height()
            if adjust_mpl:
                win_h += max(
                    self._mpl_dock.widget().size().height() - mpl_h, 0)
            # 5. Resize the window and interactor to the correct size
            #    (not sure why, but this is required on macOS at least)
            self._interactor.window_size = (win_sz.width(), win_h)
            self._interactor.resize(ren_sz.width(), ren_sz.height())
            self._process_events()
            self._process_events()

    def _window_set_theme(self, theme=None):
        if theme is None:
            default_theme = _qt_detect_theme()
        else:
            default_theme = theme
        theme = get_config('MNE_3D_OPTION_THEME', default_theme)
        stylesheet = _qt_get_stylesheet(theme)
        self._window.setStyleSheet(stylesheet)
        if _qt_is_dark(self._window):
            QIcon.setThemeName('dark')
        else:
            QIcon.setThemeName('light')

    def _window_create(self):
        return _MNEMainWindow()


class _QtWidgetList(_AbstractWidgetList):
    def __init__(self, src):
        self._src = src
        self._widgets = list()
        if isinstance(self._src, QButtonGroup):
            widgets = self._src.buttons()
        else:
            widgets = src
        for widget in widgets:
            if not isinstance(widget, _QtWidget):
                widget = _QtWidget(widget)
            self._widgets.append(widget)

    def set_enabled(self, state):
        for widget in self._widgets:
            widget.set_enabled(state)

    def get_value(self, idx):
        return self._widgets[idx].get_value()

    def set_value(self, idx, value):
        if isinstance(self._src, QButtonGroup):
            self._widgets[idx].set_value(True)
        else:
            self._widgets[idx].set_value(value)


class _QtWidget(_AbstractWidget):
    def set_value(self, value):
        if isinstance(self._widget, (QRadioButton, QToolButton, QPushButton)):
            self._widget.click()
        else:
            if hasattr(self._widget, "setValue"):
                self._widget.setValue(value)
            elif hasattr(self._widget, "setCurrentText"):
                self._widget.setCurrentText(value)
            elif hasattr(self._widget, "setChecked"):
                self._widget.setChecked(value)
            else:
                assert hasattr(self._widget, "setText")
                self._widget.setText(value)

    def get_value(self):
        if hasattr(self._widget, "value"):
            return self._widget.value()
        elif hasattr(self._widget, "currentText"):
            return self._widget.currentText()
        elif hasattr(self._widget, "checkState"):
            return self._widget.checkState() != Qt.Unchecked
        else:
            assert hasattr(self._widget, "text")
            return self._widget.text()

    def set_range(self, rng):
        self._widget.setRange(rng[0], rng[1])

    def show(self):
        self._widget.show()

    def hide(self):
        self._widget.hide()

    def set_enabled(self, state):
        self._widget.setEnabled(state)

    def is_enabled(self):
        return self._widget.isEnabled()

    def update(self, repaint=True):
        self._widget.update()
        if repaint:
            self._widget.repaint()

    def get_tooltip(self):
        assert hasattr(self._widget, 'toolTip')
        return self._widget.toolTip()

    def set_tooltip(self, tooltip):
        assert hasattr(self._widget, 'setToolTip')
        self._widget.setToolTip(tooltip)

    def set_style(self, style):
        stylesheet = ""
        for key, val in style.items():
            stylesheet = stylesheet + f"{key}:{val};"
        self._widget.setStyleSheet(stylesheet)


class _QtDialogCommunicator(QObject):
    signal_show = Signal()

    def __init__(self, parent=None):
        super().__init__(parent)


class _QtDialogWidget(_QtWidget):
    def __init__(self, widget, modal):
        super().__init__(widget)
        self._modal = modal
        self._communicator = _QtDialogCommunicator()
        self._communicator.signal_show.connect(self.show)

    def trigger(self, button):
        button_id = getattr(QMessageBox, button)
        for current_button in self._widget.buttons():
            if self._widget.standardButton(current_button) == button_id:
                current_button.click()

    def show(self, thread=False):
        if thread:
            self._communicator.signal_show.emit()
        else:
            if self._modal:
                self._widget.exec()
            else:
                self._widget.show()


class _QtAction(_AbstractAction):
    def trigger(self):
        self._action.trigger()

    def set_icon(self, icon):
        self._action.setIcon(icon)

    def set_shortcut(self, shortcut):
        self._action.setShortcut(shortcut)


class _Renderer(_PyVistaRenderer, _QtDock, _QtToolBar, _QtMenuBar,
                _QtStatusBar, _QtWindow, _QtPlayback, _QtDialog,
                _QtKeyPress):
    _kind = 'qt'

    def __init__(self, *args, **kwargs):
        fullscreen = kwargs.pop('fullscreen', False)
        super().__init__(*args, **kwargs)
        self._window_initialize(fullscreen=fullscreen)

    def show(self):
        super().show()
        with _qt_disable_paint(self.plotter):
            with self._window_ensure_minimum_sizes():
                self.plotter.app_window.show()
        self._update()
        for plotter in self._all_plotters:
            plotter.updateGeometry()
            plotter._render()
        # Ideally we would just put a `splash.finish(plotter.window())` in the
        # same place that we initialize this (_init_qt_app call). However,
        # the window show event is triggered (closing the splash screen) well
        # before the window actually appears for complex scenes like the coreg
        # GUI. Therefore, we close after all these events have been processed
        # here.
        self._process_events()
        splash = getattr(self.figure, 'splash', False)
        if splash:
            splash.close()
        _qt_raise_window(self.plotter.app_window)


def _set_widget_tooltip(widget, tooltip):
    if tooltip is not None:
        widget.setToolTip(tooltip)


def _create_dock_widget(window, name, area, *, max_width=None):
    # create dock widget
    dock = QDockWidget(name)
    # add scroll area
    scroll = QScrollArea(dock)
    dock.setWidget(scroll)
    # give the scroll area a child widget
    widget = QWidget(scroll)
    scroll.setWidget(widget)
    scroll.setWidgetResizable(True)
    dock.setAllowedAreas(area)
    dock.setTitleBarWidget(QLabel(name))
    window.addDockWidget(area, dock)
    dock_layout = QVBoxLayout()
    widget.setLayout(dock_layout)
    # Fix resize grip size
    # https://stackoverflow.com/a/65050468/2175965
    styles = ['margin: 4px;']
    if max_width is not None:
        styles.append(f'max-width: {max_width};')
    style_sheet = 'QDockWidget { ' + '  \n'.join(styles) + '\n}'
    dock.setStyleSheet(style_sheet)
    return dock, dock_layout


@contextmanager
def _testing_context(interactive):
    from . import renderer
    orig_offscreen = pyvista.OFF_SCREEN
    orig_testing = renderer.MNE_3D_BACKEND_TESTING
    orig_interactive = renderer.MNE_3D_BACKEND_INTERACTIVE
    renderer.MNE_3D_BACKEND_TESTING = True
    if interactive:
        pyvista.OFF_SCREEN = False
        renderer.MNE_3D_BACKEND_INTERACTIVE = True
    else:
        pyvista.OFF_SCREEN = True
        renderer.MNE_3D_BACKEND_INTERACTIVE = False
    try:
        yield
    finally:
        pyvista.OFF_SCREEN = orig_offscreen
        renderer.MNE_3D_BACKEND_TESTING = orig_testing
        renderer.MNE_3D_BACKEND_INTERACTIVE = orig_interactive


# In theory we should be able to do this later (e.g., in _pyvista.py when
# initializing), but at least on Qt6 this has to be done earlier. So let's do
# it immediately upon instantiation of the QMainWindow class.
# TODO: This should eventually allow us to handle
# https://github.com/mne-tools/mne-python/issues/9182

class _MNEMainWindow(MainWindow):
    def __init__(self, parent=None, title=None, size=None):
        super().__init__(parent, title, size)
        self.setAttribute(Qt.WA_ShowWithoutActivating, True)<|MERGE_RESOLUTION|>--- conflicted
+++ resolved
@@ -586,23 +586,19 @@
 
 
 class _QtWindow(_AbstractWindow):
-<<<<<<< HEAD
-    def _window_initialize(self, *, fullscreen=False):
-        super()._window_initialize()
-        self._window = self.figure.plotter.app_window
-        if fullscreen:
-            self._window.setWindowState(Qt.WindowFullScreen)
-        self._window.setLocale(QLocale(QLocale.Language.English))
-        self._window.signal_close.connect(self._window_clean)
-        self._interactor = self.figure.plotter.interactor
-=======
-    def _window_initialize(self, window=None, central_layout=None):
+    def _window_initialize(
+        self, *, window=None, central_layout=None, fullscreen=False
+    ):
         super()._window_initialize()
         self._interactor = self.figure.plotter.interactor
         if window is None:
             self._window = self.figure.plotter.app_window
         else:
             self._window = window
+
+        if fullscreen:
+            self._window.setWindowState(Qt.WindowFullScreen)
+
         if central_layout is not None:
             central_widget = self._window.centralWidget()
             if central_widget is None:
@@ -650,7 +646,6 @@
         self._icons["visibility_on"] = QIcon.fromTheme("visibility_on")
         self._icons["visibility_off"] = QIcon.fromTheme("visibility_off")
         self._icons["folder"] = QIcon.fromTheme("folder")
->>>>>>> 5af527d3
 
     def _window_clean(self):
         self.figure._plotter = None
