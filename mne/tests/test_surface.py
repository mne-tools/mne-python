--- conflicted
+++ resolved
@@ -19,11 +19,7 @@
                          get_head_surf, read_curvature, get_meg_helmet_surf,
                          _normal_orth, _read_patch, _marching_cubes,
                          _voxel_neighbors, warp_montage_volume,
-<<<<<<< HEAD
-                         _project_onto_surface, _warn_bad_coregistration,)
-=======
-                         _project_onto_surface, _get_ico_surface)
->>>>>>> f3f26c61
+                         _project_onto_surface, _warn_bad_coregistration, _get_ico_surface)
 from mne.transforms import (_get_trans, compute_volume_registration,
                             apply_trans)
 from mne.utils import (catch_logging, object_diff,
