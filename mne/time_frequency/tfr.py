--- conflicted
+++ resolved
@@ -26,7 +26,7 @@
 from ..io.pick import (pick_info, _pick_data_channels,
                        channel_type, _pick_inst, _get_channel_types)
 from ..io.meas_info import Info
-from ..utils import SizeMixin, _is_numeric, _hid_match
+from ..utils import SizeMixin, _is_numeric
 from .multitaper import dpss_windows
 from ..viz.utils import (figure_nobar, plt_show, _setup_cmap, warn,
                          _connection_line, _prepare_joint_axes,
@@ -631,12 +631,6 @@
                                    method='%s-itc' % method))
     else:
         power = out
-<<<<<<< HEAD
-        out = EpochsTFR(info, power, times, freqs, method='%s-power' % method,
-                        events=inst.events.copy(),
-                        event_id=inst.event_id.copy(),
-                        metadata=inst._metadata.copy())
-=======
         if isinstance(inst, BaseEpochs):
             meta = deepcopy(inst._metadata)
             evs = deepcopy(inst.events)
@@ -647,7 +641,6 @@
 
         out = EpochsTFR(info, power, times, freqs, method='%s-power' % method,
                         events=evs, event_id=ev_id, metadata=meta)
->>>>>>> aea196ef
 
     return out
 
@@ -1985,14 +1978,6 @@
     verbose : bool, str, int, or None
         If not None, override default verbose level (see :func:`mne.verbose`
         and :ref:`Logging documentation <tut_logging>` for more).
-    events : ndarray, shape (n_events, 3)
-        The events as stored in the Epochs class
-    event_id : dict
-        Example: dict(auditory=1, visual=3). They keys can be used to access
-        associated events.
-    metadata : instance of pandas.DataFrame | None
-        A :class:`pandas.DataFrame` containing pertinent information for each
-        trial. See :class:`mne.Epochs` for further details
 
     Attributes
     ----------
@@ -2023,13 +2008,8 @@
 
     @verbose
     def __init__(self, info, data, times, freqs, comment=None, method=None,
-<<<<<<< HEAD
-                 verbose=None,  events=None, event_id=None, metadata=None):
-                 # noqa: D102
-=======
                  events=None, event_id=None, metadata=None, verbose=None):
         # noqa: D102
->>>>>>> aea196ef
         self.info = info
         if data.ndim != 4:
             raise ValueError('data should be 4d. Got %d.' % data.ndim)
