--- conflicted
+++ resolved
@@ -172,13 +172,12 @@
 
 - Add a video on how to operate the intracranial electrode contact location GUI in :ref:`tut-ieeg-localize` (:gh:`10800` by `Alex Rockhill`_)
 
-<<<<<<< HEAD
 - Add a video on how to operate the coregistration GUI in :ref:`tut-source-alignment` (:gh:`10802` by `Alex Rockhill`_)
 
 - Add ``show`` and ``block`` arguments to :func:`mne.gui.coregistration` and :func:`mne.gui.locate_ieeg` to pop up the GUIs and halt execution of subsequent code respectively (:gh:`10802` by `Alex Rockhill`_)
-=======
+
 - Correctly report the number of available projections when printing measurement info in a Jupyter notebook (:gh:`10471` by `Clemens Brunner`_)
->>>>>>> 0dc113d4
+
 
 API and behavior changes
 ~~~~~~~~~~~~~~~~~~~~~~~~
