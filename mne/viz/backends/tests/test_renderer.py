# Authors: Alexandre Gramfort <alexandre.gramfort@telecom-paristech.fr>
#          Eric Larson <larson.eric.d@gmail.com>
#          Joan Massich <mailsik@gmail.com>
#          Guillaume Favelier <guillaume.favelier@gmail.com>
#
# License: Simplified BSD

import os
import pytest
import importlib
import numpy as np
from mne.viz.backends.renderer import get_3d_backend
<<<<<<< HEAD
from mne.viz.backends.tests._utils import (skips_if_not_vispy,
                                           skips_if_not_mayavi)
=======
from mne.viz.backends.tests._utils import (skips_if_not_mayavi,
                                           skips_if_not_vtki)
>>>>>>> 92f61fae

DEFAULT_3D_BACKEND = 'mayavi'  # This should be done with the import

print(DEFAULT_3D_BACKEND)


@pytest.fixture
def backend_mocker():
    """Help to test set up 3d backend."""
    from mne.viz.backends import renderer
    assert renderer.MNE_3D_BACKEND == DEFAULT_3D_BACKEND  # just double-check
    del renderer.MNE_3D_BACKEND
    yield
    renderer.MNE_3D_BACKEND = DEFAULT_3D_BACKEND


@pytest.mark.parametrize('backend', [
    pytest.param('mayavi', marks=skips_if_not_mayavi),
<<<<<<< HEAD
    pytest.param('vispy', marks=skips_if_not_vispy),
=======
    pytest.param('vtki', marks=skips_if_not_vtki),
>>>>>>> 92f61fae
    pytest.param('foo', marks=pytest.mark.xfail(raises=ValueError)),
])
def test_backend_environment_setup(backend, backend_mocker, monkeypatch):
    """Test set up 3d backend based on env."""
    monkeypatch.setenv("MNE_3D_BACKEND", backend)
    assert os.environ['MNE_3D_BACKEND'] == backend  # just double-check

    # reload the renderer to check if the 3d backend selection by
    # environment variable has been updated correctly
    from mne.viz.backends import renderer
    importlib.reload(renderer)
    assert renderer.MNE_3D_BACKEND == backend
    assert get_3d_backend() == backend


def test_3d_backend(backends_3d):
    """Test default plot."""
    from mne.viz.backends.renderer import _Renderer

    # set data
    win_size = (600, 600)
    win_color = (0, 0, 0)

    tet_size = 1.0
    tet_x = np.array([0, tet_size, 0, 0])
    tet_y = np.array([0, 0, tet_size, 0])
    tet_z = np.array([0, 0, 0, tet_size])
    tet_indices = np.array([[0, 1, 2],
                            [0, 1, 3],
                            [0, 2, 3],
                            [1, 2, 3]])
    tet_color = (1, 1, 1)

    sph_center = np.column_stack((tet_x, tet_y, tet_z))
    sph_color = (1, 0, 0)
    sph_scale = tet_size / 3.0

    ct_scalars = np.array([0.0, 0.0, 0.0, 1.0])
    ct_levels = [0.2, 0.4, 0.6, 0.8]
    ct_surface = {
        "rr": sph_center,
        "tris": tet_indices
    }

    qv_mode = "arrow"
    qv_color = (0, 0, 1)
    qv_scale = tet_size / 2.0
    qv_center = np.array([np.mean((sph_center[va, :],
                                   sph_center[vb, :],
                                   sph_center[vc, :]), axis=0)
                         for (va, vb, vc) in tet_indices])
    center = np.mean(qv_center, axis=0)
    qv_dir = qv_center - center
    qv_scale_mode = 'scalar'
    qv_scalars = np.linspace(1.0, 2.0, 4)

    txt_x = 0.0
    txt_y = 0.0
    txt_text = "renderer"
    txt_width = 1.0

    cam_distance = 5 * tet_size

    # init scene
    renderer = _Renderer(size=win_size, bgcolor=win_color)
    renderer.set_interactive()

    # use mesh
    renderer.mesh(x=tet_x, y=tet_y, z=tet_z,
                  triangles=tet_indices,
                  color=tet_color)

    # use contour
    renderer.contour(surface=ct_surface, scalars=ct_scalars,
                     contours=ct_levels)

    # use sphere
    renderer.sphere(center=sph_center, color=sph_color,
                    scale=sph_scale)

    # use quiver3d
    renderer.quiver3d(x=qv_center[:, 0],
                      y=qv_center[:, 1],
                      z=qv_center[:, 2],
                      u=qv_dir[:, 0],
                      v=qv_dir[:, 1],
                      w=qv_dir[:, 2],
                      color=qv_color,
                      scale=qv_scale,
                      scale_mode=qv_scale_mode,
                      scalars=qv_scalars,
                      mode=qv_mode)

    # use text
    renderer.text(x=txt_x, y=txt_y, text=txt_text, width=txt_width)
    renderer.set_camera(azimuth=180.0, elevation=90.0,
                        distance=cam_distance,
                        focalpoint=center)
    renderer.show()<|MERGE_RESOLUTION|>--- conflicted
+++ resolved
@@ -10,13 +10,9 @@
 import importlib
 import numpy as np
 from mne.viz.backends.renderer import get_3d_backend
-<<<<<<< HEAD
-from mne.viz.backends.tests._utils import (skips_if_not_vispy,
-                                           skips_if_not_mayavi)
-=======
 from mne.viz.backends.tests._utils import (skips_if_not_mayavi,
-                                           skips_if_not_vtki)
->>>>>>> 92f61fae
+                                           skips_if_not_vtki,
+                                           skips_if_not_vispy)
 
 DEFAULT_3D_BACKEND = 'mayavi'  # This should be done with the import
 
@@ -35,11 +31,8 @@
 
 @pytest.mark.parametrize('backend', [
     pytest.param('mayavi', marks=skips_if_not_mayavi),
-<<<<<<< HEAD
+    pytest.param('vtki', marks=skips_if_not_vtki),
     pytest.param('vispy', marks=skips_if_not_vispy),
-=======
-    pytest.param('vtki', marks=skips_if_not_vtki),
->>>>>>> 92f61fae
     pytest.param('foo', marks=pytest.mark.xfail(raises=ValueError)),
 ])
 def test_backend_environment_setup(backend, backend_mocker, monkeypatch):
