# Authors: Alexandre Gramfort <alexandre.gramfort@inria.fr>
#
# License: BSD-3-Clause

from numpy.testing import assert_array_equal, assert_allclose
import numpy as np
from scipy import stats, sparse
import pytest

from mne.stats import permutation_cluster_1samp_test
from mne.stats.permutations import (
    permutation_t_test,
    _ci,
    bootstrap_confidence_interval,
)


def test_permutation_t_test():
    """Test T-test based on permutations."""
    # 1 sample t-test
    np.random.seed(10)
    n_samples, n_tests = 30, 5
    X = np.random.randn(n_samples, n_tests)
    X[:, :2] += 1

    t_obs, p_values, H0 = permutation_t_test(X, n_permutations=999, tail=0, seed=0)
    assert (p_values > 0).all()
    assert len(H0) == 999
    is_significant = p_values < 0.05
    assert_array_equal(is_significant, [True, True, False, False, False])

    t_obs, p_values, H0 = permutation_t_test(X, n_permutations=999, tail=1, seed=0)
    assert (p_values > 0).all()
    assert len(H0) == 999
    is_significant = p_values < 0.05
    assert_array_equal(is_significant, [True, True, False, False, False])

    t_obs, p_values, H0 = permutation_t_test(X, n_permutations=999, tail=-1, seed=0)
    is_significant = p_values < 0.05
    assert_array_equal(is_significant, [False, False, False, False, False])

    X *= -1
    t_obs, p_values, H0 = permutation_t_test(X, n_permutations=999, tail=-1, seed=0)
    assert (p_values > 0).all()
    assert len(H0) == 999
    is_significant = p_values < 0.05
    assert_array_equal(is_significant, [True, True, False, False, False])

    # check equivalence with spatio_temporal_cluster_test
    for adjacency in (sparse.eye(n_tests), False):
        t_obs_clust, _, p_values_clust, _ = permutation_cluster_1samp_test(
            X, n_permutations=999, seed=0, adjacency=adjacency, out_type="mask"
        )
        # the cluster tests drop any clusters that don't get thresholded
        keep = p_values < 1
        assert_allclose(t_obs_clust, t_obs)
        assert_allclose(p_values_clust, p_values[keep], atol=1e-2)


@pytest.mark.parametrize('tail_name,tail_code',
                         [('two-sided', 0), ('less', -1), ('greater', 1)])
def test_permutation_t_test_tail(tail_name, tail_code):
    """Test that tails work properly."""
    X = np.random.randn(18, 1)
<<<<<<< HEAD

    t_obs, p_values, _ = permutation_t_test(X, n_permutations='all',
                                            tail=tail_code)
    t_obs_scipy, p_values_scipy = stats.ttest_1samp(X[:, 0], 0,
                                                    alternative=tail_name)
=======
    t_obs, p_values, H0 = permutation_t_test(X, n_permutations="all")
    t_obs_scipy, p_values_scipy = stats.ttest_1samp(X[:, 0], 0)
>>>>>>> d8cbed2c
    assert_allclose(t_obs[0], t_obs_scipy, 8)
    assert_allclose(p_values[0], p_values_scipy, rtol=1e-2)


def test_ci():
    """Test confidence intervals."""
    # isolated test of CI functions
    arr = np.linspace(0, 1, 1000)[..., np.newaxis]
    assert_allclose(
        _ci(arr, method="parametric"), _ci(arr, method="bootstrap"), rtol=0.005
    )
    assert_allclose(
        bootstrap_confidence_interval(arr, stat_fun="median", random_state=0),
        bootstrap_confidence_interval(arr, stat_fun="mean", random_state=0),
        rtol=0.1,
    )<|MERGE_RESOLUTION|>--- conflicted
+++ resolved
@@ -62,16 +62,11 @@
 def test_permutation_t_test_tail(tail_name, tail_code):
     """Test that tails work properly."""
     X = np.random.randn(18, 1)
-<<<<<<< HEAD
 
     t_obs, p_values, _ = permutation_t_test(X, n_permutations='all',
                                             tail=tail_code)
     t_obs_scipy, p_values_scipy = stats.ttest_1samp(X[:, 0], 0,
                                                     alternative=tail_name)
-=======
-    t_obs, p_values, H0 = permutation_t_test(X, n_permutations="all")
-    t_obs_scipy, p_values_scipy = stats.ttest_1samp(X[:, 0], 0)
->>>>>>> d8cbed2c
     assert_allclose(t_obs[0], t_obs_scipy, 8)
     assert_allclose(p_values[0], p_values_scipy, rtol=1e-2)
 
