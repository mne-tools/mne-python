# -*- coding: utf-8 -*-
"""Intracranial elecrode localization GUI for finding contact locations."""

# Authors: Alex Rockhill <aprockhill@mailbox.org>
#
# License: BSD (3-clause)

import os.path as op
import numpy as np
from functools import partial
import platform

from scipy.ndimage import maximum_filter

from PyQt5 import QtCore, QtGui, Qt
from PyQt5.QtCore import pyqtSlot
from PyQt5.QtWidgets import (QMainWindow, QGridLayout,
                             QVBoxLayout, QHBoxLayout, QLabel,
                             QMessageBox, QWidget,
                             QListView, QSlider, QPushButton,
                             QComboBox, QPlainTextEdit)

from matplotlib import patheffects
from matplotlib.backends.backend_qt5agg import FigureCanvas
from matplotlib.colors import LinearSegmentedColormap
from matplotlib.figure import Figure
from matplotlib.patches import Rectangle

from .._freesurfer import _import_nibabel
from ..viz.backends.renderer import _get_renderer
from ..viz.utils import safe_event
from ..surface import _read_mri_surface, _voxel_neighbors, _marching_cubes
from ..transforms import (apply_trans, _frame_to_str, _get_trans,
                          invert_transform)
from ..utils import logger, _check_fname, _validate_type, verbose, warn
from .. import pick_types

_IMG_LABELS = [['I', 'P'], ['I', 'L'], ['P', 'L']]
_CH_PLOT_SIZE = 1024
_ZOOM_STEP_SIZE = 5
_RADIUS_SCALAR = 0.4
_TUBE_SCALAR = 0.1
_BOLT_SCALAR = 30  # mm
_CH_MENU_WIDTH = 30 if platform.system() == 'Windows' else 10

# 20 colors generated to be evenly spaced in a cube, worked better than
# matplotlib color cycle
_UNIQUE_COLORS = [(0.1, 0.42, 0.43), (0.9, 0.34, 0.62), (0.47, 0.51, 0.3),
                  (0.47, 0.55, 0.99), (0.79, 0.68, 0.06), (0.34, 0.74, 0.05),
                  (0.58, 0.87, 0.13), (0.86, 0.98, 0.4), (0.92, 0.91, 0.66),
                  (0.77, 0.38, 0.34), (0.9, 0.37, 0.1), (0.2, 0.62, 0.9),
                  (0.22, 0.65, 0.64), (0.14, 0.94, 0.8), (0.34, 0.31, 0.68),
                  (0.59, 0.28, 0.74), (0.46, 0.19, 0.94), (0.37, 0.93, 0.7),
                  (0.56, 0.86, 0.55), (0.67, 0.69, 0.44)]
_N_COLORS = len(_UNIQUE_COLORS)
_CMAP = LinearSegmentedColormap.from_list(
    'ch_colors', _UNIQUE_COLORS, N=_N_COLORS)


def _load_image(img, name, verbose=True):
    """Load data from a 3D image file (e.g. CT, MR)."""
    nib = _import_nibabel('use iEEG GUI')
    if not isinstance(img, nib.spatialimages.SpatialImage):
        if verbose:
            logger.info(f'Loading {img}')
        _check_fname(img, overwrite='read', must_exist=True, name=name)
        img = nib.load(img)
    # get data
    orig_data = np.array(img.dataobj).astype(np.float32)
    # reorient data to RAS
    ornt = nib.orientations.axcodes2ornt(
        nib.orientations.aff2axcodes(img.affine)).astype(int)
    ras_ornt = nib.orientations.axcodes2ornt('RAS')
    ornt_trans = nib.orientations.ornt_transform(ornt, ras_ornt)
    img_data = nib.orientations.apply_orientation(orig_data, ornt_trans)
    orig_mgh = nib.MGHImage(orig_data, img.affine)
    aff_trans = nib.orientations.inv_ornt_aff(ornt_trans, img.shape)
    vox_ras_t = np.dot(orig_mgh.header.get_vox2ras_tkr(), aff_trans)
    return img_data, vox_ras_t


class ComboBox(QComboBox):
    """Dropdown menu that emits a click when popped up."""

    clicked = QtCore.pyqtSignal()

    def showPopup(self):
        """Override show popup method to emit click."""
        self.clicked.emit()
        super(ComboBox, self).showPopup()


def _make_slice_plot(width=4, height=4, dpi=300):
    fig = Figure(figsize=(width, height), dpi=dpi)
    canvas = FigureCanvas(fig)
    ax = fig.subplots()
    fig.subplots_adjust(bottom=0, left=0, right=1, top=1, wspace=0, hspace=0)
    ax.set_facecolor('k')
    # clean up excess plot text, invert
    ax.invert_yaxis()
    ax.set_xticks([])
    ax.set_yticks([])
    return canvas, fig


class IntracranialElectrodeLocator(QMainWindow):
    """Locate electrode contacts using a coregistered MRI and CT."""

    _xy_idx = (
        (1, 2),
        (0, 2),
        (0, 1),
    )

    def __init__(self, info, trans, aligned_ct, subject=None,
                 subjects_dir=None, groups=None, verbose=None):
        """GUI for locating intracranial electrodes.

        .. note:: Images will be displayed using orientation information
                  obtained from the image header. Images will be resampled to
                  dimensions [256, 256, 256] for display.
        """
        # initialize QMainWindow class
        super(IntracranialElectrodeLocator, self).__init__()

        if not info.ch_names:
            raise ValueError('No channels found in `info` to locate')

        # store info for modification
        self._info = info
        self._seeg_idx = pick_types(self._info, meg=False, seeg=True)
        self._verbose = verbose

        # channel plotting default parameters
        self._ch_alpha = 0.5
        self._radius = int(_CH_PLOT_SIZE // 100)  # starting 1/100 of image

        # load imaging data
        self._subject_dir = op.join(subjects_dir, subject)
        self._load_image_data(aligned_ct)

        # initialize channel data
        self._ch_index = 0
        # load data, apply trans
        self._head_mri_t = _get_trans(trans, 'head', 'mri')[0]
        self._mri_head_t = invert_transform(self._head_mri_t)
        # load channels, convert from m to mm
        self._chs = {name: apply_trans(self._head_mri_t, ch['loc'][:3]) * 1000
                     for name, ch in zip(info.ch_names, info['chs'])}
        self._ch_names = list(self._chs.keys())
        # set current position
        if np.isnan(self._chs[self._ch_names[self._ch_index]]).any():
            ras = [0., 0., 0.]
        else:
            ras = self._chs[self._ch_names[self._ch_index]]
        self._set_ras(ras, update_plots=False)
        self._group_channels(groups)

        # GUI design

        # Main plots: make one plot for each view; sagittal, coronal, axial
        plt_grid = QGridLayout()
        plts = [_make_slice_plot(), _make_slice_plot(), _make_slice_plot()]
        self._figs = [plts[0][1], plts[1][1], plts[2][1]]
        plt_grid.addWidget(plts[0][0], 0, 0)
        plt_grid.addWidget(plts[1][0], 0, 1)
        plt_grid.addWidget(plts[2][0], 1, 0)
        self._renderer = _get_renderer(
            name='IEEG Locator', size=(400, 400), bgcolor='w')
        plt_grid.addWidget(self._renderer.plotter)

        # Channel selector
        self._ch_list = QListView()
        self._ch_list.setSelectionMode(Qt.QAbstractItemView.SingleSelection)
        max_ch_name_len = max([len(name) for name in self._chs])
        self._ch_list.setMinimumWidth(max_ch_name_len * _CH_MENU_WIDTH)
        self._ch_list.setMaximumWidth(max_ch_name_len * _CH_MENU_WIDTH)
        self._set_ch_names()

        # Plots
        self._plot_images()

        # Menus
        button_hbox = self._get_button_bar()
        slider_hbox = self._get_slider_bar()
        bottom_hbox = self._get_bottom_bar()

        # Add lines
        self._lines = dict()
        self._lines_2D = dict()
        for group in set(self._groups.values()):
            self._update_lines(group)

        # Put everything together
        plot_ch_hbox = QHBoxLayout()
        plot_ch_hbox.addLayout(plt_grid)
        plot_ch_hbox.addWidget(self._ch_list)

        main_vbox = QVBoxLayout()
        main_vbox.addLayout(button_hbox)
        main_vbox.addLayout(slider_hbox)
        main_vbox.addLayout(plot_ch_hbox)
        main_vbox.addLayout(bottom_hbox)

        central_widget = QWidget()
        central_widget.setLayout(main_vbox)
        self.setCentralWidget(central_widget)

        # ready for user
        self._move_cursors_to_pos()
        self._ch_list.setFocus()  # always focus on list

    def _load_image_data(self, ct):
        """Get MRI and CT data to display and transforms to/from vox/RAS."""
        # allows recon-all not to be finished (T1 made in a few minutes)
        mri_img = 'brain' if op.isfile(op.join(
            self._subject_dir, 'mri', 'brain.mgz')) else 'T1'
        self._mri_data, self._vox_ras_t = _load_image(
            op.join(self._subject_dir, 'mri', f'{mri_img}.mgz'),
            'MRI Image', verbose=self._verbose)
        self._ras_vox_t = np.linalg.inv(self._vox_ras_t)

        self._voxel_sizes = np.array(self._mri_data.shape)
        # We need our extents to land the centers of each pixel on the voxel
        # number. This code assumes 1mm isotropic...
        img_delta = 0.5
        self._img_extents = list(
            [-img_delta, self._voxel_sizes[idx[0]] - img_delta,
             -img_delta, self._voxel_sizes[idx[1]] - img_delta]
            for idx in self._xy_idx)
        ch_deltas = list(img_delta * (self._voxel_sizes[ii] / _CH_PLOT_SIZE)
                         for ii in range(3))
        self._ch_extents = list(
            [-ch_delta, self._voxel_sizes[idx[0]] - ch_delta,
             -ch_delta, self._voxel_sizes[idx[1]] - ch_delta]
            for idx, ch_delta in zip(self._xy_idx, ch_deltas))

        # ready ct
        self._ct_data, vox_ras_t = _load_image(ct, 'CT', verbose=self._verbose)
        if self._mri_data.shape != self._ct_data.shape or \
                not np.allclose(self._vox_ras_t, vox_ras_t, rtol=1e-6):
            raise ValueError('CT is not aligned to MRI, got '
                             f'CT shape={self._ct_data.shape}, '
                             f'MRI shape={self._mri_data.shape}, '
                             f'CT affine={vox_ras_t} and '
                             f'MRI affine={self._vox_ras_t}')
        self._ct_maxima = None  # don't compute until turned on

        if op.exists(op.join(self._subject_dir, 'surf', 'lh.seghead')):
            self._head = _read_mri_surface(
                op.join(self._subject_dir, 'surf', 'lh.seghead'))
            assert _frame_to_str[self._head['coord_frame']] == 'mri'
        else:
            warn('`seghead` not found, using marching cubes on CT for '
                 'head plot, use :ref:`mne.bem.make_scalp_surfaces` '
                 'to add the scalp surface instead of skull from the CT')
            self._head = None
        if op.exists(op.join(self._subject_dir, 'surf', 'lh.pial')):
            self._lh = _read_mri_surface(
                op.join(self._subject_dir, 'surf', 'lh.pial'))
            assert _frame_to_str[self._lh['coord_frame']] == 'mri'
            self._rh = _read_mri_surface(
                op.join(self._subject_dir, 'surf', 'rh.pial'))
            assert _frame_to_str[self._rh['coord_frame']] == 'mri'
        else:
            warn('`pial` surface not found, skipping adding to 3D '
                 'plot. This indicates the Freesurfer recon-all '
                 'has not finished or has been modified and '
                 'these files have been deleted.')
            self._lh = self._rh = None

    def _make_ch_image(self, axis, proj=False):
        """Make a plot to display the channel locations."""
        # Make channel data higher resolution so it looks better.
        ch_image = np.zeros((_CH_PLOT_SIZE, _CH_PLOT_SIZE)) * np.nan
        vxyz = self._voxel_sizes

        def color_ch_radius(ch_image, xf, yf, group, radius):
            # Take the fraction across each dimension of the RAS
            # coordinates converted to xyz and put a circle in that
            # position in this larger resolution image
            ex, ey = np.round(np.array([xf, yf]) * _CH_PLOT_SIZE).astype(int)
            ii = np.arange(-radius, radius + 1)
            ii_sq = ii * ii
            idx = np.where(ii_sq + ii_sq[:, np.newaxis] < radius * radius)
            # negative y because y axis is inverted
            ch_image[-(ey + ii[idx[1]]), ex + ii[idx[0]]] = group
            return ch_image

        for name, ras in self._chs.items():
            # move from middle-centered (half coords positive, half negative)
            # to bottom-left corner centered (all coords positive).
            if np.isnan(ras).any():
                continue
            xyz = apply_trans(self._ras_vox_t, ras)
            # check if closest to that voxel
            dist = np.linalg.norm(xyz - self._current_slice)
            if proj or dist < self._radius:
                group = self._groups[name]
                r = self._radius if proj else \
                    self._radius - np.round(abs(dist)).astype(int)
                xf, yf = (xyz / vxyz)[list(self._xy_idx[axis])]
                ch_image = color_ch_radius(ch_image, xf, yf, group, r)
        return ch_image

    @verbose
    def _save_ch_coords(self, info=None, verbose=None):
        """Save the location of the electrode contacts."""
        logger.info('Saving channel positions to `info`')
        if info is None:
            info = self._info
        for name, ch in zip(info.ch_names, info['chs']):
            ch['loc'][:3] = apply_trans(
                self._mri_head_t, self._chs[name] / 1000)  # mm->m

    def _plot_images(self):
        """Use the MRI and CT to make plots."""
        # Plot sagittal (0), coronal (1) or axial (2) view
        self._images = dict(ct=list(), chs=list(), ct_bounds=list(),
                            cursor_v=list(), cursor_h=list())
        ct_min, ct_max = np.nanmin(self._ct_data), np.nanmax(self._ct_data)
        text_kwargs = dict(fontsize='medium', weight='bold', color='#66CCEE',
                           family='monospace', ha='center', va='center',
                           path_effects=[patheffects.withStroke(
                               linewidth=4, foreground="k", alpha=0.75)])
        xyz = apply_trans(self._ras_vox_t, self._ras)
        for axis in range(3):
            plot_x_idx, plot_y_idx = self._xy_idx[axis]
            fig = self._figs[axis]
            ax = fig.axes[0]
            ct_data = np.take(self._ct_data, self._current_slice[axis],
                              axis=axis).T
            self._images['ct'].append(ax.imshow(
                ct_data, cmap='gray', aspect='auto', zorder=1,
                vmin=ct_min, vmax=ct_max))
            img_extent = self._img_extents[axis]  # x0, x1, y0, y1
            w, h = np.diff(np.array(img_extent).reshape(2, 2), axis=1)[:, 0]
            self._images['ct_bounds'].append(Rectangle(
                img_extent[::2], w, h, edgecolor='w', facecolor='none',
                alpha=0.25, lw=0.5, zorder=1.5))
            ax.add_patch(self._images['ct_bounds'][-1])
            self._images['chs'].append(ax.imshow(
                self._make_ch_image(axis), aspect='auto',
                extent=self._ch_extents[axis], zorder=3,
                cmap=_CMAP, alpha=self._ch_alpha, vmin=0, vmax=_N_COLORS))
            v_x_value = xyz[plot_x_idx]
            v_y_max_value = self._voxel_sizes[plot_y_idx] - 0.5
            assert np.isclose(v_y_max_value, img_extent[3])
            self._images['cursor_v'].append(ax.plot(
                (v_x_value,) * 2, (-0.5, v_y_max_value),
                color=[0, 1, 0], linewidth=1, alpha=0.5, zorder=8)[0])
            h_y_value = xyz[plot_y_idx]
            h_x_max_value = self._voxel_sizes[plot_x_idx] - 0.5
            assert np.isclose(h_x_max_value, img_extent[1])
            self._images['cursor_h'].append(ax.plot(
                (-0.5, h_x_max_value), (h_y_value,) * 2,
                color=[0, 1, 0], linewidth=1, alpha=0.5, zorder=8)[0])
            # label axes
            self._figs[axis].text(0.5, 0.05, _IMG_LABELS[axis][0],
                                  **text_kwargs)
            self._figs[axis].text(0.05, 0.5, _IMG_LABELS[axis][1],
                                  **text_kwargs)
            self._figs[axis].axes[0].axis(img_extent)
            self._figs[axis].canvas.mpl_connect(
                'scroll_event', self._on_scroll)
            self._figs[axis].canvas.mpl_connect(
                'button_release_event', partial(self._on_click, axis=axis))
        # add head and brain in mm (convert from m)
        if self._head is None:
            logger.info('Using marching cubes on CT for the '
                        '3D visualization panel')
            rr, tris = _marching_cubes(np.where(
                self._ct_data < np.quantile(self._ct_data, 0.95), 0, 1),
                [1])[0]
            rr = apply_trans(self._vox_ras_t, rr)
            self._renderer.mesh(
                *rr.T, triangles=tris, color='gray', opacity=0.2,
                reset_camera=False, render=False)
        else:
            self._renderer.mesh(
                *self._head['rr'].T * 1000, triangles=self._head['tris'],
                color='gray', opacity=0.2, reset_camera=False, render=False)
        if self._lh is not None and self._rh is not None:
            self._renderer.mesh(
                *self._lh['rr'].T * 1000, triangles=self._lh['tris'],
                color='white', opacity=0.2, reset_camera=False, render=False)
            self._renderer.mesh(
                *self._rh['rr'].T * 1000, triangles=self._rh['tris'],
                color='white', opacity=0.2, reset_camera=False, render=False)
        self._3d_chs = dict()
        for name in self._chs:
            self._plot_3d_ch(name)
        self._renderer.set_camera(azimuth=90, elevation=90, distance=300,
                                  focalpoint=tuple(self._ras))
        # update plots
        self._draw()
        self._renderer._update()

    def _update_camera(self, render=False):
        """Update the camera position."""
        self._renderer.set_camera(
            # needs fix, distance moves when focal point updates
            distance=self._renderer.plotter.camera.distance * 0.9,
            focalpoint=tuple(self._ras),
            reset_camera=False)

    def _plot_3d_ch(self, name, render=False):
        """Plot a single 3D channel."""
        if name in self._3d_chs:
            self._renderer.plotter.remove_actor(self._3d_chs.pop(name))
        if not any(np.isnan(self._chs[name])):
            self._3d_chs[name] = self._renderer.sphere(
                tuple(self._chs[name]), scale=1,
                color=_CMAP(self._groups[name])[:3], opacity=self._ch_alpha)[0]
            # The actor scale is managed differently than the glyph scale
            # in order not to recreate objects, we use the actor scale
            self._3d_chs[name].SetOrigin(self._chs[name])
            self._3d_chs[name].SetScale(self._radius * _RADIUS_SCALAR)
        if render:
            self._renderer._update()

    def _get_button_bar(self):
        """Make a bar with buttons for user interactions."""
        hbox = QHBoxLayout()

        help_button = QPushButton('Help')
        help_button.released.connect(self._show_help)
        hbox.addWidget(help_button)

        hbox.addStretch(8)

        hbox.addWidget(QLabel('Snap to Center'))
        self._snap_button = QPushButton('Off')
        self._snap_button.setMaximumWidth(25)  # not too big
        hbox.addWidget(self._snap_button)
        self._snap_button.released.connect(self._toggle_snap)
        self._toggle_snap()  # turn on to start

        hbox.addStretch(1)

        self._toggle_brain_button = QPushButton('Show Brain')
        self._toggle_brain_button.released.connect(self._toggle_show_brain)
        hbox.addWidget(self._toggle_brain_button)

        hbox.addStretch(1)

        mark_button = QPushButton('Mark')
        hbox.addWidget(mark_button)
        mark_button.released.connect(self._mark_ch)

        remove_button = QPushButton('Remove')
        hbox.addWidget(remove_button)
        remove_button.released.connect(self._remove_ch)

        self._group_selector = ComboBox()
        group_model = self._group_selector.model()

        for i in range(_N_COLORS):
            self._group_selector.addItem(' ')
            color = QtGui.QColor()
            color.setRgb(*(255 * np.array(_CMAP(i))).round().astype(int))
            brush = QtGui.QBrush(color)
            brush.setStyle(QtCore.Qt.SolidPattern)
            group_model.setData(group_model.index(i, 0),
                                brush, QtCore.Qt.BackgroundRole)
        self._group_selector.clicked.connect(self._select_group)
        self._group_selector.currentIndexChanged.connect(
            self._select_group)
        hbox.addWidget(self._group_selector)

        # update background color for current selection
        self._update_group()

        return hbox

    def _get_slider_bar(self):
        """Make a bar with sliders on it."""

        def make_label(name):
            label = QLabel(name)
            label.setAlignment(QtCore.Qt.AlignCenter)
            return label

        def make_slider(smin, smax, sval, sfun=None):
            slider = QSlider(QtCore.Qt.Horizontal)
            slider.setMinimum(int(round(smin)))
            slider.setMaximum(int(round(smax)))
            slider.setValue(int(round(sval)))
            slider.setTracking(False)  # only update on release
            if sfun is not None:
                slider.valueChanged.connect(sfun)
            slider.keyPressEvent = self._key_press_event
            return slider

        slider_hbox = QHBoxLayout()

        ch_vbox = QVBoxLayout()
        ch_vbox.addWidget(make_label('ch alpha'))
        ch_vbox.addWidget(make_label('ch radius'))
        slider_hbox.addLayout(ch_vbox)

        ch_slider_vbox = QVBoxLayout()
        self._alpha_slider = make_slider(0, 100, self._ch_alpha * 100,
                                         self._update_ch_alpha)
        ch_plot_max = _CH_PLOT_SIZE // 50  # max 1 / 50 of plot size
        ch_slider_vbox.addWidget(self._alpha_slider)
        self._radius_slider = make_slider(0, ch_plot_max, self._radius,
                                          self._update_radius)
        ch_slider_vbox.addWidget(self._radius_slider)
        slider_hbox.addLayout(ch_slider_vbox)

        ct_vbox = QVBoxLayout()
        ct_vbox.addWidget(make_label('CT min'))
        ct_vbox.addWidget(make_label('CT max'))
        slider_hbox.addLayout(ct_vbox)

        ct_slider_vbox = QVBoxLayout()
        ct_min = int(round(np.nanmin(self._ct_data)))
        ct_max = int(round(np.nanmax(self._ct_data)))
        self._ct_min_slider = make_slider(
            ct_min, ct_max, ct_min, self._update_ct_scale)
        ct_slider_vbox.addWidget(self._ct_min_slider)
        self._ct_max_slider = make_slider(
            ct_min, ct_max, ct_max, self._update_ct_scale)
        ct_slider_vbox.addWidget(self._ct_max_slider)
        slider_hbox.addLayout(ct_slider_vbox)
        return slider_hbox

    def _get_bottom_bar(self):
        """Make a bar at the bottom with information in it."""
        hbox = QHBoxLayout()

        hbox.addStretch(3)

        self._toggle_show_mip_button = QPushButton('Show Max Intensity Proj')
        self._toggle_show_mip_button.released.connect(
            self._toggle_show_mip)
        hbox.addWidget(self._toggle_show_mip_button)

        self._toggle_show_max_button = QPushButton('Show Maxima')
        self._toggle_show_max_button.released.connect(
            self._toggle_show_max)
        hbox.addWidget(self._toggle_show_max_button)

        self._intensity_label = QLabel('')  # update later
        hbox.addWidget(self._intensity_label)

        RAS_label = QLabel('RAS =')
        self._RAS_textbox = QPlainTextEdit('')  # update later
        self._RAS_textbox.setMaximumHeight(25)
        self._RAS_textbox.setMaximumWidth(200)
        self._RAS_textbox.focusOutEvent = self._update_RAS
        self._RAS_textbox.textChanged.connect(self._check_update_RAS)
        hbox.addWidget(RAS_label)
        hbox.addWidget(self._RAS_textbox)
        self._update_moved()  # update text now
        return hbox

    def _group_channels(self, groups):
        """Automatically find a group based on the name of the channel."""
        if groups is not None:
            for name in self._ch_names:
                if name not in groups:
                    raise ValueError(f'{name} not found in ``groups``')
                _validate_type(groups[name], (float, int), f'groups[{name}]')
            self.groups = groups
        else:
            i = 0
            self._groups = dict()
            base_names = dict()
            for name in self._ch_names:
                # strip all numbers from the name
                base_name = ''.join([letter for letter in name if
                                     not letter.isdigit() and letter != ' '])
                if base_name in base_names:
                    # look up group number by base name
                    self._groups[name] = base_names[base_name]
                else:
                    self._groups[name] = i
                    base_names[base_name] = i
                    i += 1

    def _update_lines(self, group, only_2D=False):
        """Draw lines that connect the points in a group."""
        if group in self._lines_2D:  # remove existing 2D lines first
            for line in self._lines_2D[group]:
                line.remove()
            self._lines_2D.pop(group)
        if only_2D:  # if not in projection, don't add 2D lines
            if self._toggle_show_mip_button.text() == \
                    'Show Max Intensity Proj':
                return
        elif group in self._lines:  # if updating 3D, remove first
            self._renderer.plotter.remove_actor(self._lines[group])
        pos = np.array([
            self._chs[ch] for i, ch in enumerate(self._ch_names)
            if self._groups[ch] == group and i in self._seeg_idx and
            not np.isnan(self._chs[ch]).any()])
        if len(pos) < 2:  # not enough points for line
            return
        # first, the insertion will be the point farthest from the origin
        # brains are a longer posterior-anterior, scale for this (80%)
        insert_idx = np.argmax(np.linalg.norm(pos * np.array([1, 0.8, 1]),
                                              axis=1))
        # second, find the farthest point from the insertion
        target_idx = np.argmax(np.linalg.norm(pos[insert_idx] - pos, axis=1))
        # third, make a unit vector and to add to the insertion for the bolt
        elec_v = pos[insert_idx] - pos[target_idx]
        elec_v /= np.linalg.norm(elec_v)
        if not only_2D:
            self._lines[group] = self._renderer.tube(
                [pos[target_idx]], [pos[insert_idx] + elec_v * _BOLT_SCALAR],
                radius=self._radius * _TUBE_SCALAR, color=_CMAP(group)[:3])[0]
        if self._toggle_show_mip_button.text() == 'Hide Max Intensity Proj':
            # add 2D lines on each slice plot if in max intensity projection
            target_vox = apply_trans(self._ras_vox_t, pos[target_idx])
            insert_vox = apply_trans(self._ras_vox_t,
                                     pos[insert_idx] + elec_v * _BOLT_SCALAR)
            lines_2D = list()
            for axis in range(3):
                x, y = self._xy_idx[axis]
                lines_2D.append(self._figs[axis].axes[0].plot(
                    [target_vox[x], insert_vox[x]],
                    [target_vox[y], insert_vox[y]],
                    color=_CMAP(group), linewidth=0.25, zorder=7)[0])
            self._lines_2D[group] = lines_2D

    def _set_ch_names(self):
        """Add the channel names to the selector."""
        self._ch_list_model = QtGui.QStandardItemModel(self._ch_list)
        for name in self._ch_names:
            self._ch_list_model.appendRow(QtGui.QStandardItem(name))
            self._color_list_item(name=name)
        self._ch_list.setModel(self._ch_list_model)
        self._ch_list.clicked.connect(self._go_to_ch)
        self._ch_list.setCurrentIndex(
            self._ch_list_model.index(self._ch_index, 0))
        self._ch_list.keyPressEvent = self._key_press_event

    def _select_group(self):
        """Change the group label to the selection."""
        group = self._group_selector.currentIndex()
        self._groups[self._ch_names[self._ch_index]] = group
        # color differently if found already
        self._color_list_item(self._ch_names[self._ch_index])
        self._update_group()

    def _update_group(self):
        """Set background for closed group menu."""
        group = self._group_selector.currentIndex()
        rgb = (255 * np.array(_CMAP(group))).round().astype(int)
        self._group_selector.setStyleSheet(
            'background-color: rgb({:d},{:d},{:d})'.format(*rgb))
        self._group_selector.update()

    def _on_scroll(self, event):
        """Process mouse scroll wheel event to zoom."""
        self._zoom(event.step, draw=True)

    def _zoom(self, sign=1, draw=False):
        """Zoom in on the image."""
        delta = _ZOOM_STEP_SIZE * sign
        for axis, fig in enumerate(self._figs):
            xmid = self._images['cursor_v'][axis].get_xdata()[0]
            ymid = self._images['cursor_h'][axis].get_ydata()[0]
            xmin, xmax = fig.axes[0].get_xlim()
            ymin, ymax = fig.axes[0].get_ylim()
            xwidth = (xmax - xmin) / 2 - delta
            ywidth = (ymax - ymin) / 2 - delta
            if xwidth <= 0 or ywidth <= 0:
                return
            fig.axes[0].set_xlim(xmid - xwidth, xmid + xwidth)
            fig.axes[0].set_ylim(ymid - ywidth, ymid + ywidth)
            if draw:
                self._figs[axis].canvas.draw()

    def _update_ch_selection(self):
        """Update which channel is selected."""
        name = self._ch_names[self._ch_index]
        self._ch_list.setCurrentIndex(
            self._ch_list_model.index(self._ch_index, 0))
        self._group_selector.setCurrentIndex(self._groups[name])
        self._update_group()
        if not np.isnan(self._chs[name]).any():
            self._set_ras(self._chs[name])
            self._update_camera(render=True)
            self._draw()

    def _go_to_ch(self, index):
        """Change current channel to the item selected."""
        self._ch_index = index.row()
        self._update_ch_selection()

    @pyqtSlot()
    def _next_ch(self):
        """Increment the current channel selection index."""
        self._ch_index = (self._ch_index + 1) % len(self._ch_names)
        self._update_ch_selection()

    @pyqtSlot()
    def _update_RAS(self, event):
        """Interpret user input to the RAS textbox."""
        text = self._RAS_textbox.toPlainText().replace('\n', '')
        ras = text.split(',')
        if len(ras) != 3:
            ras = text.split(' ')  # spaces also okay as in freesurfer
        ras = [var.lstrip().rstrip() for var in ras]

        if len(ras) != 3:
            self._update_moved()  # resets RAS label
            return
        all_float = all([all([dig.isdigit() or dig in ('-', '.')
                              for dig in var]) for var in ras])
        if not all_float:
            self._update_moved()  # resets RAS label
            return

        ras = np.array([float(var) for var in ras])
        xyz = apply_trans(self._ras_vox_t, ras)
        wrong_size = any([var < 0 or var > n - 1 for var, n in
                          zip(xyz, self._voxel_sizes)])
        if wrong_size:
            self._update_moved()  # resets RAS label
            return

        # valid RAS position, update and move
        self._set_ras(ras)

    @property
    def _ras(self):
        return self._ras_safe

    def _set_ras(self, ras, update_plots=True):
        ras = np.asarray(ras, dtype=float)
        assert ras.shape == (3,)
        msg = ', '.join(f'{x:0.2f}' for x in ras)
        logger.debug(f'Trying RAS:  ({msg}) mm')
        # clip to valid
        vox = apply_trans(self._ras_vox_t, ras)
        vox = np.array([
            np.clip(d, 0, self._voxel_sizes[ii] - 1)
            for ii, d in enumerate(vox)])
        # transform back, make write-only
        self._ras_safe = apply_trans(self._vox_ras_t, vox)
        self._ras_safe.flags['WRITEABLE'] = False
        msg = ', '.join(f'{x:0.2f}' for x in self._ras_safe)
        logger.debug(f'Setting RAS: ({msg}) mm')
        if update_plots:
            self._move_cursors_to_pos()

    @property
    def _vox(self):
        return apply_trans(self._ras_vox_t, self._ras)

    @property
    def _current_slice(self):
        return self._vox.round().astype(int)

    @pyqtSlot()
    def _check_update_RAS(self):
        """Check whether the RAS textbox is done being edited."""
        if '\n' in self._RAS_textbox.toPlainText():
            self._update_RAS(event=None)
            self._ch_list.setFocus()  # remove focus from text edit

    def _color_list_item(self, name=None):
        """Color the item in the view list for easy id of marked channels."""
        name = self._ch_names[self._ch_index] if name is None else name
        color = QtGui.QColor('white')
        if not np.isnan(self._chs[name]).any():
            group = self._groups[name]
            color.setRgb(*[int(c * 255) for c in _CMAP(group)])
        brush = QtGui.QBrush(color)
        brush.setStyle(QtCore.Qt.SolidPattern)
        self._ch_list_model.setData(
            self._ch_list_model.index(self._ch_names.index(name), 0),
            brush, QtCore.Qt.BackgroundRole)
        # color text black
        color = QtGui.QColor('black')
        brush = QtGui.QBrush(color)
        brush.setStyle(QtCore.Qt.SolidPattern)
        self._ch_list_model.setData(
            self._ch_list_model.index(self._ch_names.index(name), 0),
            brush, QtCore.Qt.ForegroundRole)

    @pyqtSlot()
    def _toggle_snap(self):
        """Toggle snapping the contact location to the center of mass."""
        if self._snap_button.text() == 'Off':
            self._snap_button.setText('On')
            self._snap_button.setStyleSheet("background-color: green")
        else:  # text == 'On', turn off
            self._snap_button.setText('Off')
            self._snap_button.setStyleSheet("background-color: red")

    @pyqtSlot()
    def _mark_ch(self):
        """Mark the current channel as being located at the crosshair."""
        name = self._ch_names[self._ch_index]
        if self._snap_button.text() == 'Off':
            self._chs[name][:] = self._ras
        else:
            shape = np.mean(self._mri_data.shape)  # Freesurfer shape (256)
            voxels_max = int(
                4 / 3 * np.pi * (shape * self._radius / _CH_PLOT_SIZE)**3)
            neighbors = _voxel_neighbors(
                self._vox, self._ct_data, thresh=0.5,
                voxels_max=voxels_max, use_relative=True)
            self._chs[name][:] = apply_trans(  # to surface RAS
                self._vox_ras_t, np.array(list(neighbors)).mean(axis=0))
        self._color_list_item()
        self._update_lines(self._groups[name])
        self._update_ch_images(draw=True)
        self._plot_3d_ch(name, render=True)
        self._save_ch_coords()
        self._next_ch()
        self._ch_list.setFocus()

    @pyqtSlot()
    def _remove_ch(self):
        """Remove the location data for the current channel."""
        name = self._ch_names[self._ch_index]
        self._chs[name] *= np.nan
        self._color_list_item()
        self._save_ch_coords()
        self._update_lines(self._groups[name])
        self._update_ch_images(draw=True)
        self._plot_3d_ch(name, render=True)
        self._next_ch()
        self._ch_list.setFocus()

    def _draw(self, axis=None):
        """Update the figures with a draw call."""
        for axis in (range(3) if axis is None else [axis]):
            self._figs[axis].canvas.draw()

    def _update_ch_images(self, axis=None, draw=False):
        """Update the channel image(s)."""
        for axis in range(3) if axis is None else [axis]:
            self._images['chs'][axis].set_data(
                self._make_ch_image(axis))
            if self._toggle_show_mip_button.text() == \
                    'Hide Max Intensity Proj':
                self._images['mip_chs'][axis].set_data(
                    self._make_ch_image(axis, proj=True))
            if draw:
                self._draw(axis)

    def _update_ct_images(self, axis=None, draw=False):
        """Update the CT image(s)."""
        for axis in range(3) if axis is None else [axis]:
            ct_data = np.take(self._ct_data, self._current_slice[axis],
                              axis=axis).T
            # Threshold the CT so only bright objects (electrodes) are visible
            ct_data[ct_data < self._ct_min_slider.value()] = np.nan
            ct_data[ct_data > self._ct_max_slider.value()] = np.nan
            self._images['ct'][axis].set_data(ct_data)
            if 'local_max' in self._images:
                ct_max_data = np.take(
                    self._ct_maxima, self._current_slice[axis], axis=axis).T
                self._images['local_max'][axis].set_data(ct_max_data)
            if draw:
                self._draw(axis)

    def _update_mri_images(self, axis=None, draw=False):
        """Update the CT image(s)."""
        if 'mri' in self._images:
            for axis in range(3) if axis is None else [axis]:
                self._images['mri'][axis].set_data(
                    np.take(self._mri_data, self._current_slice[axis],
                            axis=axis).T)
                if draw:
                    self._draw(axis)

    def _update_images(self, axis=None, draw=True):
        """Update CT and channel images when general changes happen."""
        self._update_ct_images(axis=axis)
        self._update_ch_images(axis=axis)
        self._update_mri_images(axis=axis)
        if draw:
            self._draw(axis)

    def _update_ct_scale(self):
        """Update CT min slider value."""
        new_min = self._ct_min_slider.value()
        new_max = self._ct_max_slider.value()
        # handle inversions
        self._ct_min_slider.setValue(min([new_min, new_max]))
        self._ct_max_slider.setValue(max([new_min, new_max]))
        self._update_ct_images(draw=True)

    def _update_radius(self):
        """Update channel plot radius."""
        self._radius = np.round(self._radius_slider.value()).astype(int)
        if self._toggle_show_max_button.text() == 'Hide Maxima':
            self._update_ct_maxima()
            self._update_ct_images()
        else:
            self._ct_maxima = None  # signals ct max is out-of-date
        self._update_ch_images(draw=True)
        for name, actor in self._3d_chs.items():
            if not np.isnan(self._chs[name]).any():
                actor.SetOrigin(self._chs[name])
                actor.SetScale(self._radius * _RADIUS_SCALAR)
        self._renderer._update()
        self._ch_list.setFocus()  # remove focus from 3d plotter

    def _update_ch_alpha(self):
        """Update channel plot alpha."""
        self._ch_alpha = self._alpha_slider.value() / 100
        for axis in range(3):
            self._images['chs'][axis].set_alpha(self._ch_alpha)
        self._draw()
        for actor in self._3d_chs.values():
            actor.GetProperty().SetOpacity(self._ch_alpha)
        self._renderer._update()
        self._ch_list.setFocus()  # remove focus from 3d plotter

    def _move_cursors_to_pos(self):
        """Move the cursors to a position."""
        for axis in range(3):
            x, y = self._vox[list(self._xy_idx[axis])]
            self._images['cursor_v'][axis].set_xdata([x, x])
            self._images['cursor_h'][axis].set_ydata([y, y])
        self._zoom(0)  # doesn't actually zoom just resets view to center
        self._update_images(draw=True)
        self._update_moved()

    def _show_help(self):
        """Show the help menu."""
        QMessageBox.information(
            self, 'Help',
            "Help:\n'm': mark channel location\n"
            "'r': remove channel location\n"
            "'b': toggle viewing of brain in T1\n"
            "'+'/'-': zoom\nleft/right arrow: left/right\n"
            "up/down arrow: superior/inferior\n"
            "left angle bracket/right angle bracket: anterior/posterior")

    def _update_ct_maxima(self):
        """Compute the maximum voxels based on the current radius."""
        self._ct_maxima = maximum_filter(
            self._ct_data, (self._radius,) * 3) == self._ct_data
        self._ct_maxima[self._ct_data <= np.median(self._ct_data)] = \
            False
        self._ct_maxima = np.where(self._ct_maxima, 1, np.nan)  # transparent

    def _toggle_show_mip(self):
        """Toggle whether the maximum-intensity projection is shown."""
        if self._toggle_show_mip_button.text() == 'Show Max Intensity Proj':
            self._toggle_show_mip_button.setText('Hide Max Intensity Proj')
            self._images['mip'] = list()
            self._images['mip_chs'] = list()
            ct_min, ct_max = np.nanmin(self._ct_data), np.nanmax(self._ct_data)
            for axis in range(3):
                ct_mip_data = np.max(self._ct_data, axis=axis).T
                self._images['mip'].append(
                    self._figs[axis].axes[0].imshow(
                        ct_mip_data, cmap='gray', aspect='auto',
                        vmin=ct_min, vmax=ct_max, zorder=5))
                # add circles for each channel
                xs, ys, colors = list(), list(), list()
                for name, ras in self._chs.items():
                    xyz = self._vox
                    xs.append(xyz[self._xy_idx[axis][0]])
                    ys.append(xyz[self._xy_idx[axis][1]])
                    colors.append(_CMAP(self._groups[name]))
                self._images['mip_chs'].append(
                    self._figs[axis].axes[0].imshow(
                        self._make_ch_image(axis, proj=True), aspect='auto',
                        extent=self._ch_extents[axis], zorder=6,
                        cmap=_CMAP, alpha=1, vmin=0, vmax=_N_COLORS))
            for group in set(self._groups.values()):
                self._update_lines(group, only_2D=True)
        else:
            for img in self._images['mip'] + self._images['mip_chs']:
                img.remove()
            self._images.pop('mip')
            self._images.pop('mip_chs')
            self._toggle_show_mip_button.setText('Show Max Intensity Proj')
            for group in set(self._groups.values()):  # remove lines
                self._update_lines(group, only_2D=True)
        self._draw()

    def _toggle_show_max(self):
        """Toggle whether to color local maxima differently."""
        if self._toggle_show_max_button.text() == 'Show Maxima':
            self._toggle_show_max_button.setText('Hide Maxima')
            # happens on initiation or if the radius is changed with it off
            if self._ct_maxima is None:  # otherwise don't recompute
                self._update_ct_maxima()
            self._images['local_max'] = list()
            for axis in range(3):
                ct_max_data = np.take(self._ct_maxima,
                                      self._current_slice[axis], axis=axis).T
                self._images['local_max'].append(
                    self._figs[axis].axes[0].imshow(
                        ct_max_data, cmap='autumn', aspect='auto',
                        vmin=0, vmax=1, zorder=4))
        else:
            for img in self._images['local_max']:
                img.remove()
            self._images.pop('local_max')
            self._toggle_show_max_button.setText('Show Maxima')
        self._draw()

    def _toggle_show_brain(self):
        """Toggle whether the brain/MRI is being shown."""
        if 'mri' in self._images:
            for img in self._images['mri']:
                img.remove()
            self._images.pop('mri')
            self._toggle_brain_button.setText('Show Brain')
        else:
            self._images['mri'] = list()
            for axis in range(3):
                mri_data = np.take(self._mri_data,
                                   self._current_slice[axis], axis=axis).T
                self._images['mri'].append(self._figs[axis].axes[0].imshow(
                    mri_data, cmap='hot', aspect='auto', alpha=0.25, zorder=2))
            self._toggle_brain_button.setText('Hide Brain')
        self._draw()

    def _key_press_event(self, event):
        """Execute functions when the user presses a key."""
        if event.key() == 'escape':
            self.close()

        if event.text() == 'h':
            self._show_help()

        if event.text() == 'm':
            self._mark_ch()

        if event.text() == 'r':
            self._remove_ch()

        if event.text() == 'b':
            self._toggle_show_brain()

        if event.text() in ('=', '+', '-'):
            self._zoom(sign=-2 * (event.text() == '-') + 1, draw=True)

        # Changing slices
        if event.key() in (QtCore.Qt.Key_Up, QtCore.Qt.Key_Down,
                           QtCore.Qt.Key_Left, QtCore.Qt.Key_Right,
                           QtCore.Qt.Key_Comma, QtCore.Qt.Key_Period,
                           QtCore.Qt.Key_PageUp, QtCore.Qt.Key_PageDown):
            ras = np.array(self._ras)
            if event.key() in (QtCore.Qt.Key_Up, QtCore.Qt.Key_Down):
                ras[2] += 2 * (event.key() == QtCore.Qt.Key_Up) - 1
            elif event.key() in (QtCore.Qt.Key_Left, QtCore.Qt.Key_Right):
<<<<<<< HEAD
                ras[0] += 2 * (event.key() == QtCore.Qt.Key_Right) - 1
            elif event.key() in (QtCore.Qt.Key_PageUp,
                                 QtCore.Qt.Key_PageDown):
                ras[1] += 2 * (event.key() == QtCore.Qt.Key_PageUp) - 1
            self._set_ras(ras)
=======
                self._ras[0] += 2 * (event.key() == QtCore.Qt.Key_Right) - 1
            else:
                self._ras[1] += 2 * (event.key() == QtCore.Qt.Key_PageUp or
                                     event.key() == QtCore.Qt.Key_Period) - 1
            self._move_cursors_to_pos()
>>>>>>> 0799d4c6

    def _on_click(self, event, axis):
        """Move to view on MRI and CT on click."""
        if event.inaxes is self._figs[axis].axes[0]:
            # Data coordinates are voxel coordinates
            pos = (event.xdata, event.ydata)
            logger.info(f'Clicked {"XYZ"[axis]} ({axis}) axis at pos {pos}')
            xyz = self._vox
            xyz[list(self._xy_idx[axis])] = pos
            logger.debug(f'Using voxel  {list(xyz)}')
            ras = apply_trans(self._vox_ras_t, xyz)
            self._set_ras(ras)

    def _update_moved(self):
        """Update when cursor position changes."""
        self._RAS_textbox.setPlainText('{:.2f}, {:.2f}, {:.2f}'.format(
            *self._ras))
        self._intensity_label.setText('intensity = {:.2f}'.format(
            self._ct_data[tuple(self._current_slice)]))

    @safe_event
    def closeEvent(self, event):
        """Clean up upon closing the window."""
        self._renderer.plotter.close()
        self.close()<|MERGE_RESOLUTION|>--- conflicted
+++ resolved
@@ -1050,19 +1050,11 @@
             if event.key() in (QtCore.Qt.Key_Up, QtCore.Qt.Key_Down):
                 ras[2] += 2 * (event.key() == QtCore.Qt.Key_Up) - 1
             elif event.key() in (QtCore.Qt.Key_Left, QtCore.Qt.Key_Right):
-<<<<<<< HEAD
                 ras[0] += 2 * (event.key() == QtCore.Qt.Key_Right) - 1
-            elif event.key() in (QtCore.Qt.Key_PageUp,
-                                 QtCore.Qt.Key_PageDown):
-                ras[1] += 2 * (event.key() == QtCore.Qt.Key_PageUp) - 1
+            else:
+                ras[1] += 2 * (event.key() == QtCore.Qt.Key_PageUp or
+                               event.key() == QtCore.Qt.Key_Period) - 1
             self._set_ras(ras)
-=======
-                self._ras[0] += 2 * (event.key() == QtCore.Qt.Key_Right) - 1
-            else:
-                self._ras[1] += 2 * (event.key() == QtCore.Qt.Key_PageUp or
-                                     event.key() == QtCore.Qt.Key_Period) - 1
-            self._move_cursors_to_pos()
->>>>>>> 0799d4c6
 
     def _on_click(self, event, axis):
         """Move to view on MRI and CT on click."""
