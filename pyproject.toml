--- conflicted
+++ resolved
@@ -27,11 +27,8 @@
   "mne-lsl >= 1.7.1",
   "numpy >= 1.25,<3",  # 2023/06/17
   "packaging",
-<<<<<<< HEAD
   "mne-lsl >= 1.7.1",
   "mne-nirs >= 0.5.0",
-=======
->>>>>>> f943005b
   "pooch >= 1.5",
   "scipy >= 1.11",  # 2023/06/25
   "tqdm",
