.. NOTE: we use cross-references to highlight new functions and classes.
   Please follow the examples below like :func:`mne.stats.f_mway_rm`, so the
   whats_new page will have a link to the function/class documentation.

.. NOTE: there are 3 separate sections for changes, based on type:
   - "Enhancements" for new features
   - "Bugs" for bug fixes
   - "API changes" for backward-incompatible changes

.. NOTE: changes from first-time contributors should be added to the TOP of
   the relevant section (Enhancements / Bugs / API changes), and should look
   like this (where xxxx is the pull request number):

       - description of enhancement/bugfix/API change (:gh:`xxxx` by
         :newcontrib:`Firstname Lastname`)

   Also add a corresponding entry for yourself in doc/changes/names.inc

.. _current:

Version 1.7.dev0 (development)
------------------------------

In this version, we started adding type hints (also known as "type annotations") to select parts of the codebase.
This meta information will be used by development environments (IDEs) like VS Code and PyCharm automatically to provide
better assistance such as tab completion or error detection even before running your code.

So far, we've only added return type hints to :func:`mne.read_evokeds` and :func:`mne.io.read_raw`. Now your editors will know:
these functions return evoked and raw data, respectively. We are planning add type hints to more functions after careful
evaluation in the future.

You don't need to do anything to benefit from these changes – your editor will pick them up automatically and provide the
enhanced experience if it supports it!

Enhancements
~~~~~~~~~~~~
- Speed up export to .edf in :func:`mne.export.export_raw` by using ``edfio`` instead of ``EDFlib-Python`` (:gh:`12218` by :newcontrib:`Florian Hofer`)
- We added type hints for the return values of :func:`mne.read_evokeds` and :func:`mne.io.read_raw`. Development environments like VS Code or PyCharm will now provide more help when using these functions in your code. (:gh:`12250` by `Richard Höchenberger`_ and `Eric Larson`_)

Bugs
~~~~
- Allow :func:`mne.viz.plot_compare_evokeds` to plot eyetracking channels, and improve error handling (:gh:`12190` by `Scott Huberty`_)
- Fix bug with accessing the last data sample using ``raw[:, -1]`` where an empty array was returned (:gh:`12248` by `Eric Larson`_)
<<<<<<< HEAD
- Remove incorrect type hints in :func:`mne.io.read_raw_neuralynx` (:gh:`12236` by `Richard Höchenberger`_)
=======
- ``defusedxml`` is now an optional (rather than required) dependency and needed when reading EGI-MFF data, NEDF data, and BrainVision montages (:gh:`12264` by `Eric Larson`_)
- Fix bug with type hints in :func:`mne.io.read_raw_neuralynx` (:gh:`12236` by `Richard Höchenberger`_)
>>>>>>> 3d3633ca

API changes
~~~~~~~~~~~
- None yet<|MERGE_RESOLUTION|>--- conflicted
+++ resolved
@@ -41,12 +41,8 @@
 ~~~~
 - Allow :func:`mne.viz.plot_compare_evokeds` to plot eyetracking channels, and improve error handling (:gh:`12190` by `Scott Huberty`_)
 - Fix bug with accessing the last data sample using ``raw[:, -1]`` where an empty array was returned (:gh:`12248` by `Eric Larson`_)
-<<<<<<< HEAD
 - Remove incorrect type hints in :func:`mne.io.read_raw_neuralynx` (:gh:`12236` by `Richard Höchenberger`_)
-=======
 - ``defusedxml`` is now an optional (rather than required) dependency and needed when reading EGI-MFF data, NEDF data, and BrainVision montages (:gh:`12264` by `Eric Larson`_)
-- Fix bug with type hints in :func:`mne.io.read_raw_neuralynx` (:gh:`12236` by `Richard Höchenberger`_)
->>>>>>> 3d3633ca
 
 API changes
 ~~~~~~~~~~~
