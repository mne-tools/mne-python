--- conflicted
+++ resolved
@@ -169,11 +169,8 @@
 - Fix bug with :meth:`mne.Epochs.crop` and :meth:`mne.Evoked.crop` when ``include_tmax=False``, where the last sample was always cut off, even when ``tmax > epo.times[-1]`` (:gh:`9378` **by new contributor** |Jan Sosulski|_)
 
 - Fix bug with `mne.io.read_raw_curry` to allow reading Curry 7 and 8 event files with '.ceo' and '.cdt.ceo' extensions (:gh:`9381`, :gh:`9712` by **new contributor** |Xiaokai Xia|_, `Daniel McCloy`_, and **by new contributor** |Reza Shoorangiz|_)
-<<<<<<< HEAD
-=======
 
 - Fix bug with `mne.compute_rank`, `mne.cov.compute_whitener` and `mne.preprocessing.ICA.fit` when explicit picks including bad channels are provided (:gh:`9719` **by new contributor** |Mathieu Scheltienne|_)
->>>>>>> a000c574
 
 - Fix bug with :func:`mne.io.read_raw_nihon` where latin-1 annotations could not be read (:gh:`9384` by `Alex Gramfort`_)
 
