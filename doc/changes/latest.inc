--- conflicted
+++ resolved
@@ -45,11 +45,9 @@
 
 Enhancements
 ~~~~~~~~~~~~
-<<<<<<< HEAD
 - Add different colors for each volume source space in :func:`mne.viz.plot_alignment` (:gh:`9043` **by new contributor** |Valerii Chirkov|_)
-=======
+
 - Add ``overlap`` parameter to :func:`mne.epochs.make_fixed_length_epochs` to allow creating overlapping fixed length epochs (:gh:`9096` **by new contributor** |Silvia Cotroneo|_)
->>>>>>> a6abf364
 
 - Add :meth:`mne.Dipole.to_mni` for more convenient  dipole.pos to MNI conversion (:gh:`9043` **by new contributor** |Valerii Chirkov|_)
 
