# -*- coding: utf-8 -*-
"""Test the compute_current_source_density function.

For each supported file format, implement a test.
"""
# Authors: Alex Rockhill <aprockhill@mailbox.org>
#
# License: BSD-3-Clause

import os
import os.path as op
from shutil import copyfile
import numpy as np
from numpy.testing import assert_allclose
import pytest

import mne
from mne.preprocessing.ieeg import (project_sensors_onto_brain,
                                    project_sensors_onto_inflated)
from mne.datasets import testing
from mne.transforms import _get_trans

data_path = testing.data_path(download=False)
subjects_dir = op.join(data_path, 'subjects')
fname_trans = op.join(data_path, 'MEG', 'sample',
                      'sample_audvis_trunc-trans.fif')
fname_raw = op.join(data_path, 'MEG', 'sample', 'sample_audvis_trunc_raw.fif')


@testing.requires_testing_data
def test_project_sensors_onto_brain(tmp_path):
    """Test projecting sensors onto the brain surface."""
    tempdir = str(tmp_path)
    raw = mne.io.read_raw_fif(fname_raw)
    trans = _get_trans(fname_trans)[0]
    # test informative error for no surface first
    with pytest.raises(RuntimeError, match='requires generating a BEM'):
        project_sensors_onto_brain(raw.info, trans, 'sample',
                                   subjects_dir=tempdir)
    brain_surf_fname = op.join(tempdir, 'sample', 'bem', 'brain.surf')
    if not op.isdir(op.dirname(brain_surf_fname)):
        os.makedirs(op.dirname(brain_surf_fname))
    if not op.isfile(brain_surf_fname):
        copyfile(op.join(subjects_dir, 'sample', 'bem', 'inner_skull.surf'),
                 brain_surf_fname)
    # now make realistic ECoG grid
    raw.pick_types(meg=False, eeg=True)
    raw.load_data()
    raw.set_eeg_reference([])
    raw.set_channel_types({ch: 'ecog' for ch in raw.ch_names})
    pos = np.zeros((49, 3))
    pos[:, :2] = np.array(
        np.meshgrid(np.linspace(0, 0.02, 7),
                    np.linspace(0, 0.02, 7))).reshape(2, -1).T
    pos[:, 2] = 0.12
    raw.drop_channels(raw.ch_names[49:])
    raw.set_montage(mne.channels.make_dig_montage(
        ch_pos=dict(zip(raw.ch_names[:49], pos)), coord_frame='head'))
    raw.info = project_sensors_onto_brain(
        raw.info, trans, 'sample', subjects_dir=tempdir)
    # plot to check, should be projected down onto inner skull
    # brain = mne.viz.Brain('sample', subjects_dir=subjects_dir, alpha=0.5,
    #                       surf='white')
    # brain.add_sensors(raw.info, trans=trans)
    test_locs = [[0.00149, -0.001588, 0.133029],
                 [0.004302, 0.001959, 0.133922],
                 [0.008602, 0.00116, 0.133723]]
<<<<<<< HEAD
    for ch, test_loc in zip(raw.info['chs'][:3], test_locs):
        assert_allclose(ch['loc'][:3], test_loc, rtol=0.01)


@testing.requires_testing_data
def test_project_sensors_onto_inflated(tmp_path):
    """Test projecting sEEG sensors onto an inflated brain surface."""
    tempdir = str(tmp_path)
    raw = mne.io.read_raw_fif(fname_raw)
    trans = _get_trans(fname_trans)[0]
    os.makedirs(op.join(tempdir, 'sample', 'surf'), exist_ok=True)
    for hemi in ('lh', 'rh'):
        # fake white surface for pial
        copyfile(op.join(subjects_dir, 'sample', 'surf', f'{hemi}.white'),
                 op.join(tempdir, 'sample', 'surf', f'{hemi}.pial'))
        copyfile(op.join(subjects_dir, 'sample', 'surf', f'{hemi}.curv'),
                 op.join(tempdir, 'sample', 'surf', f'{hemi}.curv'))
        copyfile(op.join(subjects_dir, 'sample', 'surf', f'{hemi}.inflated'),
                 op.join(tempdir, 'sample', 'surf', f'{hemi}.inflated'))
    # now make realistic sEEG locations, picked from T1
    raw.pick_types(meg=False, eeg=True)
    raw.load_data()
    raw.set_eeg_reference([])
    raw.set_channel_types({ch: 'seeg' for ch in raw.ch_names})
    pos = np.array([[25.85, 9.04, -5.38],
                    [33.56, 9.04, -5.63],
                    [40.44, 9.04, -5.06],
                    [46.75, 9.04, -6.78],
                    [-30.08, 9.04, 28.23],
                    [-32.95, 9.04, 37.99],
                    [-36.39, 9.04, 46.03]]) / 1000
    raw.drop_channels(raw.ch_names[len(pos):])
    raw.set_montage(mne.channels.make_dig_montage(
        ch_pos=dict(zip(raw.ch_names, pos)), coord_frame='head'))
    raw.info = project_sensors_onto_inflated(
        raw.info, trans, 'sample', subjects_dir=tempdir)
    # plot to check, should be projected down onto inner skull
    # brain = mne.viz.Brain('sample', subjects_dir=tempdir, alpha=0.5,
    #                       surf='inflated')
    # brain.add_sensors(raw.info, trans=trans)
    assert_allclose(raw.info['chs'][0]['loc'][:3],
                    np.array([0.0555809, 0.0034069, -0.04593032]), rtol=0.01)
    # check all on inflated surface
    x_dir = np.array([1., 0., 0.])
    head_mri_t = mne.transforms.invert_transform(trans)  # need head->mri
    for hemi in ('lh', 'rh'):
        coords, faces = mne.surface.read_surface(
            op.join(tempdir, 'sample', 'surf', f'{hemi}.inflated'))
        x_ = coords @ x_dir
        coords -= np.max(x_) * x_dir if hemi == 'lh' else \
            np.min(x_) * x_dir
        coords /= 1000  # mm -> m
        for ch in raw.info['chs']:
            loc = ch['loc'][:3]
            if not np.isnan(loc).any() and (loc[0] <= 0) == (hemi == 'lh'):
                assert np.linalg.norm(
                    coords - mne.transforms.apply_trans(head_mri_t, loc),
                    axis=1).min() < 1e-16
=======

    montage = raw.get_montage()
    assert montage is not None
    ch_pos = montage.get_positions()['ch_pos']
    for ch, test_loc in zip(raw.ch_names[:3], test_locs):
        assert_allclose(ch_pos[ch], test_loc, atol=0.01)
>>>>>>> 7262ad94
<|MERGE_RESOLUTION|>--- conflicted
+++ resolved
@@ -65,9 +65,11 @@
     test_locs = [[0.00149, -0.001588, 0.133029],
                  [0.004302, 0.001959, 0.133922],
                  [0.008602, 0.00116, 0.133723]]
-<<<<<<< HEAD
-    for ch, test_loc in zip(raw.info['chs'][:3], test_locs):
-        assert_allclose(ch['loc'][:3], test_loc, rtol=0.01)
+    montage = raw.get_montage()
+    assert montage is not None
+    ch_pos = montage.get_positions()['ch_pos']
+    for ch, test_loc in zip(raw.ch_names[:3], test_locs):
+        assert_allclose(ch_pos[ch], test_loc, atol=0.01)
 
 
 @testing.requires_testing_data
@@ -123,12 +125,4 @@
             if not np.isnan(loc).any() and (loc[0] <= 0) == (hemi == 'lh'):
                 assert np.linalg.norm(
                     coords - mne.transforms.apply_trans(head_mri_t, loc),
-                    axis=1).min() < 1e-16
-=======
-
-    montage = raw.get_montage()
-    assert montage is not None
-    ch_pos = montage.get_positions()['ch_pos']
-    for ch, test_loc in zip(raw.ch_names[:3], test_locs):
-        assert_allclose(ch_pos[ch], test_loc, atol=0.01)
->>>>>>> 7262ad94
+                    axis=1).min() < 1e-16