.. NOTE: we use cross-references to highlight new functions and classes.
   Please follow the examples below like :func:`mne.stats.f_mway_rm`, so the
   whats_new page will have a link to the function/class documentation.

.. NOTE: there are 3 separate sections for changes, based on type:
   - "Enhancements" for new features
   - "Bugs" for bug fixes
   - "API changes" for backward-incompatible changes

.. NOTE: changes from first-time contributors should be added to the TOP of
   the relevant section (Enhancements / Bugs / API changes), and should look
   like this (where xxxx is the pull request number):

       - description of enhancement/bugfix/API change (:gh:`xxxx` by
         :newcontrib:`Firstname Lastname`)

   Also add a corresponding entry for yourself in doc/changes/names.inc

.. _current:

Current (1.0.dev0)
-------------------

Enhancements
~~~~~~~~~~~~

- Speed up :func:`mne.preprocessing.annotate_muscle_zscore`, :func:`mne.preprocessing.annotate_movement`, and :func:`mne.preprocessing.annotate_nan` through better annotation creation (:gh:`10089` by :newcontrib:`Senwen Deng`)

- Fix some unused variables in time_frequency_erds.py example (:gh:`10076` by :newcontrib:`Jan Zerfowski`)

- :func:`mne.time_frequency.psd_array_multitaper` can now return complex results per-taper when specifying ``output='complex'`` (:gh:`10307` by `Mikołaj Magnuski`_)

- :func:`mne.time_frequency.tfr_array_multitaper` can now return results for ``output='phase'`` instead of an error (:gh:`10281` by `Mikołaj Magnuski`_)

- Add show local maxima toggling button to :func:`mne.gui.locate_ieeg` (:gh:`9952` by `Alex Rockhill`_)

- Improve docstring of :class:`mne.Info` and add attributes that were not covered (:gh:`9922` by `Mathieu Scheltienne`_)

- Add an alternate, manual procedure for aligning a CT to an MR procedure to :ref:`tut-ieeg-localize` (:gh:`9978` by `Alex Rockhill`_)

- Improve docstring of export functions :func:`mne.export.export_raw`, :func:`mne.export.export_epochs`, :func:`mne.export.export_evokeds`, :func:`mne.export.export_evokeds_mff` and issue a warning when there are unapplied projectors (:gh:`9994` by `Mathieu Scheltienne`_)

- Add support for reading haemoglobin fNIRS data to :func:`mne.io.read_raw_snirf` (:gh:`9929` by `Robert Luke`_)

- Add ``fill_hole_size`` keyword argument to :func:`mne.viz.Brain.add_volume_labels` to close holes in the mesh (:gh:`10024` by `Alex Rockhill`_)

- Changed :class:`mne.Epochs` and :class:`mne.Evoked` to have a more concise ``__repr__`` to improve interactive MNE usage in Python Interactive Console, IDEs, and debuggers when many events are handled. (:gh:`10042` by `Jan Sosulski`_)

- Improve docstring of ``events`` arguments and cross-referencing to :term:`events` (:gh:`10056` by `Mathieu Scheltienne`_)

- Speed up repeated surface-smoothing operation (e.g., in repeated calls to :meth:`stc.plot() <mne.SourceEstimate.plot>`) (:gh:`10077` by `Eric Larson`_)

- Add ``verbose`` parameter to :func:`mne.io.Raw.load_bad_channels` and log information on how bad channels are updated (:gh:`10102` by `Stefan Appelhoff`_)

- Add ``infer_type`` argument to :func:`mne.io.read_raw_edf` and :func:`mne.io.read_raw_bdf` to automatically infer channel types from channel labels (:gh:`10058` by `Clemens Brunner`_)

- Reduce the time it takes to generate a :class:`mne.io.Raw`, :class:`~mne.Epochs`, or :class:`~mne.preprocessing.ICA` figure if a ``scalings`` parameter is provided (:gh:`10109` by `Richard Höchenberger`_ and `Eric Larson`_)

- :meth:`mne.Report.add_raw` gained a new ``scalings`` parameter to provide custom data scalings for the butterfly plots (:gh:`10109` by `Richard Höchenberger`_)

- The ``butterfly`` parameter of :meth:`mne.Report.add_raw` now also accepts numbers to specify how many segments to plot (:gh:`10115` by `Richard Höchenberger`_)

- The ``psd`` parameter of :meth:`mne.Report.add_epochs` now also accepts numbers to specify the signal duration used for PSD calculation (:gh:`10119` by `Richard Höchenberger`_)

- Drastically speed up butterfly plot generation in :meth:`mne.Report.add_raw`. We now don't plot annotations anymore; however, we feel that the speed improvements justify this change, also considering the annotations were of limited use in the displayed one-second time slices anyway (:gh:`10114`, :gh:`10116` by `Richard Höchenberger`_)

- In :class:`mne.Report`, limit the width of automatically generated figures to a maximum of 850 pixels (450 pixels for :class:`mne.SourceEstimate` plots), and the resolution to 100 DPI to reduce file size, memory consumption, and – in some cases like :meth:`mne.Report.add_stc` – processing time (:gh:`10126`, :gh:`10129`, :gh:`10135`, :gh:`10142` by `Richard Höchenberger`_)

- :class:`~mne.Epochs` metadata tables are now included in :class:`mne.Report` (:gh:`10166` by `Richard Höchenberger`_)

- :func:`mne.get_head_surf` and :func:`mne.dig_mri_distances` gained a new parameter, ``on_defects``, controlling how to handle surfaces with topological defects (:gh:`10175` by `Richard Höchenberger`_)

- :meth:`mne.Report.add_epochs` gained a new parameter, ``drop_log_ignore``, to control which drop reasons to omit when creating the drop log plot (:gh:`10182` by `Richard Höchenberger`_)

- :meth:`mne.Epochs.plot_drop_log` now also includes the absolute number of epochs dropped in the title (:gh:`10186` by `Richard Höchenberger`_)

- Add a button to show the maximum intensity projection in :func:`mne.gui.locate_ieeg` (:gh:`10185` by `Alex Rockhill`_)

- Annotations from a :class:`~mne.io.Raw` object are now preserved by the :class:`~mne.Epochs` constructor and are supported when saving Epochs (:gh:`9969` and :gh:`10019` by `Adam Li`_)

- Add a checkbox to show and hide the MEG helmet in the coregistration GUI (:gh:`10200` by `Guillaume Favelier`_)

- The coregistration GUI (instantiated via :func:`mne.gui.coregistration`) gained a new attribute, ``coreg``, to access the :class:`mne.coreg.Coregistration` instance used by the GUI (:gh:`10255` by `Richard Höchenberger`_)

- Add marching cubes display of head if :func:`mne.bem.make_scalp_surfaces` has not computed or the recon-all hasn't finished (:gh:`10202` by `Alex Rockhill`_)

- The default interaction style of :func:`mne.gui.coregistration` and :func:`mne.viz.plot_alignment` has been changed to ``'terrain'``, which keeps one axis fixed and should make interactions with the 3D scene more predictable (:gh:`9972`, :gh:`10206` by `Richard Höchenberger`_)

- :func:`mne.gui.coregistration` now uses the proper widget style for push buttons, making for a more native feel of the application (:gh:`10220` by `Richard Höchenberger`_ and `Guillaume Favelier`_)

- :class:`mne.coreg.Coregistration`, :func:`mne.scale_bem`, and :func:`mne.scale_mri` gained a new parameter, ``on_defects``, controlling how to handle topological defects (:gh:`10230`, :gh:`10249` by `Richard Höchenberger`_)

- :class:`mne.coreg.Coregistration` gained a new attribute, ``fiducials``, allowing for convenient retrieval of the MRI fiducial points (:gh:`10243`, by `Richard Höchenberger`_)

- Added plotting points to represent contacts on the max intensity projection plot for :func:`mne.gui.locate_ieeg` (:gh:`10212` by `Alex Rockhill`_)

- Add lines in 3D and on the maximum intensity projection when more than two electrode contacts are selected to aid in identifying that contact for :func:`mne.gui.locate_ieeg` (:gh:`10212` by `Alex Rockhill`_)

- Add a ``block`` parameter to :class:`mne.viz.Brain` and the UI of :class:`mne.coreg.Coregistration` to prevent the windows from closing immediately when running in a non-interactive Python session (:gh:`10222` by `Guillaume Favelier`_)

- All methods of :class:`mne.Report` with a ``tags`` parameter now also accept a single tag passed as a string (previously, you needed to pass a tuple of strings, even for a single tag) (:gh:`10183`, by `Richard Höchenberger`_)

- :meth:`mne.Report.add_trans` has gained a new parameter, ``alpha``, to control the level of opacity of the rendered head (:gh:`10247`, by `Richard Höchenberger`_)

- The new convenience function :func:`mne.event.match_event_names` allows for straightforward checking if a specific event name or a group of events is present in a collection of event names (:gh:`10233` by `Richard Höchenberger`_)

<<<<<<< HEAD
- The ``map_surface`` parameter of :meth:`mne.viz.Brain.add_foci` now works and allows you to add foci to a rendering of a brain that are positioned at the vertex of the mesh closest to the given coordinates (:gh:`10299` by `Marijn van Vliet`_)
=======
- :meth:`Epochs.plot` is now supported by the pyqtgraph-backend (:gh:`10297` by `Martin Schulz`_)
>>>>>>> 2075f845

Bugs
~~~~

- Teach :func:`mne.io.read_raw_bti` to use its ``eog_ch`` parameter (:gh:`10093` by :newcontrib:`Adina Wagner`)

- :func:`mne.time_frequency.tfr_array_multitaper` now returns results per taper when ``output='complex'`` (:gh:`10281` by `Mikołaj Magnuski`_)

- Fix default of :func:`mne.io.Raw.plot` to be ``use_opengl=None``, which will act like False unless ``MNE_BROWSER_USE_OPENGL=true`` is set in the user configuration (:gh:`9957` by `Eric Larson`_)

- Fix bug with :class:`mne.Report` where figures were saved with ``bbox_inches='tight'``, which led to inconsistent sizes in sliders (:gh:`9966` by `Eric Larson`_)

- When opening a saved report and saving it to a different filename again, don't change ``Report.fname`` to avoid a regression when using :func:`~mne.open_report` as a context manager (:gh:`9998` by `Marijn van Vliet`_)

- Fix bug in :func:`mne.make_forward_solution` where sensor-sphere geometry check was incorrect (:gh:`9968` by `Eric Larson`_)

- Use single char alphanumeric suffix when renaming long channel names (over 15-characters) when writing to FIF format. (:gh:`10002` by `Luke Bloy`_)

- Add argument ``overwrite`` to :func:`mne.export.export_raw`, :func:`mne.export.export_epochs`, :func:`mne.export.export_evokeds` and :func:`mne.export.export_evokeds_mff` (:gh:`9975` by `Mathieu Scheltienne`_)

- :func:`mne.gui.coregistration` and the ``mne coreg`` command didn't respect the ``interaction`` parameter (:gh:`9972` by `Richard Höchenberger`_)

- Fix incorrect projection of source space onto white matter surface instead of pial in :ref:`tut-working-with-ecog` (:gh:`9980` by `Alex Rockhill`_)

- Fix channel type support when reading from EEGLAB ``.set`` format with :func:`mne.io.read_raw_eeglab` and :func:`mne.read_epochs_eeglab` (:gh:`9990` by `Mathieu Scheltienne`_)

- Fix suboptimal alignment using :func:`mne.transforms.compute_volume_registration` (:gh:`9991` by `Alex Rockhill`_)

- Only warn if header is missing in BrainVision files instead of raising an error (:gh:`10001` by `Clemens Brunner`_)

- Add argument ``overwrite`` to `mne.preprocessing.ICA.save` to check for existing file (:gh:`10004` by `Mathieu Scheltienne`_)

- :class:`mne.Report` now raises an exception if invalid tags were passed (:gh:`9970` by `Richard Höchenberger`_)

- Fix bug in :func:`mne.get_montage_volume_labels` that set the maximum number of voxels to be included too low causing unwanted capping of the included voxel labels (:gh:`10021` by `Alex Rockhill`_)

- Fix annotation cropping and I/O roundtrip when there is no measurement date available (:gh:`10040` by `Mathieu Scheltienne`_ and `Alex Gramfort`_).

- :func:`~mne.sys_info` output now contains the installed version of ``pooch``, too; this output had been accidentally removed previously (:gh:`10047` by `Richard Höchenberger`_)

- Fix automatic channel type detection from channel labels in :func:`mne.io.read_raw_edf` and :func:`mne.io.read_raw_bdf` (and disable this functionality from :func:`mne.io.read_raw_gdf`) (:gh:`10058` by `Clemens Brunner`_)

- Fix :func:`~mne.stats.permutation_cluster_1samp_test` to properly handle 2-dimensional data in combination with TFCE (:gh:`10073` by `Richard Höchenberger`_)

- Fix channel grouping error when using "butterfly mode" with :meth:`mne.io.Raw.plot` (:gh:`10087` by `Daniel McCloy`_)

- Fix inconsistent behavior of ``mne.preprocessing.annotate_*`` functions by making them all return :class:`mne.Annotations` objects with the ``orig_time`` attribute set to ``raw.info["meas_time"]`` (:gh:`10067` and :gh:`10118` by `Stefan Appelhoff`_, `Eric Larson`_, and `Alex Gramfort`_)

- Fix bug that appears during automatic calculation of the colormap of `mne.viz.Brain` when data values of ``fmin`` and ``fmax`` are too close (:gh:`10074` by `Guillaume Favelier`_)

- We now display a scrollbar in the tags dropdown of a `~mne.Report` if many tags have been added, granting access to all tags instead of "hiding" them below the bottom of the page (:gh:`10082` by `Richard Höchenberger`_)

- Creating :class:`mne.Epochs` now provides clearer logging (less ambiguous, no duplicates) when the ``preload`` and/or ``metadata`` parameters are set (:gh:`10112` by `Stefan Appelhoff`_)

- Fix bug with :class:`mne.Epochs` where save-load round-trip with FIF would cause :meth:`mne.Epochs.apply_baseline` to no longer work (:gh:`10177` by `Eric Larson`_)

- Fix functions by adding missing ``overwrite`` parameters: :func:`mne.write_events`, :func:`mne.write_cov`, :func:`mne.write_evokeds`, :meth:`mne.SourceEstimate.save`, :func:`mne.minimum_norm.write_inverse_operator`, :func:`mne.write_proj`, and related methods (:gh:`10127` by `Eric Larson`_)

- Fix bug with :func:`mne.transforms.compute_volume_registration` and :func:`mne.compute_source_morph` (volumetric) where the smoothing factors were not scaled based on ``zooms`` (:gh:`10132` by `Eric Larson`_)

- Remove repeated logging output when overwriting an existing `~mne.io.Raw` file (:gh:`10095` by `Richard Höchenberger`_ and `Stefan Appelhoff`_)

- In the plots generated by :meth:`mne.Report.add_stc`, we now only add 5 labels to the color bar to reduce the chance of overlap, which could previously cause the labels to become unreadable (:gh:`10135` by `Richard Höchenberger`_)

- :meth:`mne.Report.add_trans` now allows you to add sensor alignment plots for head surfaces that have topological defects (:gh:`10175` by `Richard Höchenberger`_)

- :meth:`mne.Report.add_trans` now also works if no digitization points are present in the data (:gh:`10176` by `Jeff Stout`_)

- Argument ``verbose`` is now respected by dataset fetching (:gh:`10210` by `Mathieu Scheltienne`_)

- Fix bug with :func:`mne.io.read_raw_hitachi` where empty ``Comment`` descriptions were not handled properly (:gh:`10235` by `Eric Larson`_)

- Fix bug with input validation of low-level filtering functions (:gh:`10267` by `Eric Larson`_)

- :func:`mne.gui.coregistration` now works with surfaces containing topological defects (:gh:`10230`, by `Richard Höchenberger`_)

- Fix bug with :func:`mne.io.read_raw_nirx` being unable to read measurement dates recorded on systems with German (de_DE), French (fr_FR), and Italian (it_IT) locales (:gh:`10277` by `Eric Larson`_)

- Fix bug with projector normalization checks that were too sensitive, and improve warning (:gh:`10292` by `Eric Larson`_)

- Fix bug with :func:`mne.viz.plot_alignment` where head-coordinate source spaces (e.g., from a forward solution) were not properly plotted (:gh:`10309` by `Eric Larson`_)

- :func:`mne.read_trans` now correctly expands ``~`` in the provided path to the user's home directory (:gh:`10265`, by `Richard Höchenberger`_)

- :func:`mne.find_events` now uses ``first_samp`` and not ``0`` for initial event when using ``initial_value`` (:gh:`10289`, by `Alex Gramfort`_)

- Fix bug with :func:`mne.channels.make_standard_montage` for ``'standard*'``, ``'mgh*'``, and ``'artinis*'`` montages where the points were incorrectly scaled and fiducials incorrectly set away from the correct values for use with the ``fsaverage`` subject (:gh:`10324` by `Eric Larson`_)

- Fix plotting bug in :ref:`ex-electrode-pos-2d` and make view look more natural in :ref:`ex-movement-detect` (:gh:`10313`, by `Alex Rockhill`_)

API changes
~~~~~~~~~~~
- ``mne.Info.pick_channels`` has been deprecated. Use ``inst.pick_channels`` to pick channels from :class:`~mne.io.Raw`, :class:`~mne.Epochs`, and :class:`~mne.Evoked`. Use :func:`mne.pick_info` to pick channels from :class:`mne.Info` (:gh:`10039` by `Mathieu Scheltienne`_)

- Argument ``event_list`` has been deprecated in favor of ``events`` in :func:`mne.write_events` (:gh:`10056` by `Mathieu Scheltienne`_)

- ``mne.preprocessing.annotate_flat`` has been deprecated in favor of :func`mne.preprocessing.annotate_amplitude`, that covers both minimum and maximum peak-to-peak variation. (:gh:`10143` by `Mathieu Scheltienne`_)

- The ``verbose`` attribute of classes (e.g., :class:`mne.io.Raw`, `mne.Epochs`, etc.) has been deprecated. Explicitly pass ``verbose`` to methods as necessary instead. (:gh:`10267` by `Eric Larson`_)

- In :func:`mne.viz.set_browser_backend`, the `mne-qt-browser <https://github.com/mne-tools/mne-qt-browser>`__-based backend is now called ``'qt'`` rather than ``'pyqtgraph'`` for simplicity (:gh:`10323` by `Eric Larson`_)

Dependencies
~~~~~~~~~~~~
Numerous external dependencies that used to be bundled with MNE-Python are now
not shipped with the package anymore and will instead be retrieved
automatically from their official sources when you install MNE-Python. This
simplifies MNE-Python maintenance and keeps the package smaller. The following
new dependencies have been added:

- `Jinja2`_ (replaces ``Tempita``, which is not maintained anymore; :gh:`10211` by `Richard Höchenberger`_)


.. _Jinja2: https://jinja.palletsprojects.com/<|MERGE_RESOLUTION|>--- conflicted
+++ resolved
@@ -104,11 +104,9 @@
 
 - The new convenience function :func:`mne.event.match_event_names` allows for straightforward checking if a specific event name or a group of events is present in a collection of event names (:gh:`10233` by `Richard Höchenberger`_)
 
-<<<<<<< HEAD
+- :meth:`Epochs.plot` is now supported by the pyqtgraph-backend (:gh:`10297` by `Martin Schulz`_)
+
 - The ``map_surface`` parameter of :meth:`mne.viz.Brain.add_foci` now works and allows you to add foci to a rendering of a brain that are positioned at the vertex of the mesh closest to the given coordinates (:gh:`10299` by `Marijn van Vliet`_)
-=======
-- :meth:`Epochs.plot` is now supported by the pyqtgraph-backend (:gh:`10297` by `Martin Schulz`_)
->>>>>>> 2075f845
 
 Bugs
 ~~~~
