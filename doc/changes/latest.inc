--- conflicted
+++ resolved
@@ -99,12 +99,9 @@
 
 - Add ``border`` argument to :func:`mne.viz.plot_topomap`. ``border`` controls the value of the edge points to which topomap values are extrapolated. ``border='mean'`` sets these points value to the average of their neighbours. By `Mikołaj Magnuski`_
 
-<<<<<<< HEAD
-- Add function :func:`mne.preprocessing.annotate_movement` to annotate periods with head motion and :func:`mne.preprocessing.compute_average_dev_head_t` to re-estimate the device to head transform with average head position during segments with acceptable head movement. by `Adonay Nunes`_
-
-=======
 - Add function :func:`mne.viz.link_brains` to link time properties of multiple brain objects interactively by `Guillaume Favelier`_
->>>>>>> f6e036d8
+
+ - Add function :func:`mne.preprocessing.annotate_movement` to annotate periods with head motion and :func:`mne.preprocessing.compute_average_dev_head_t` to re-estimate the device to head transform with average head position during segments with acceptable head movement. by `Adonay Nunes`_
 
 Bug
 ~~~
