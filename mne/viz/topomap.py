"""Functions to plot M/EEG data e.g. topographies."""

# Authors: Alexandre Gramfort <alexandre.gramfort@inria.fr>
#          Denis Engemann <denis.engemann@gmail.com>
#          Martin Luessi <mluessi@nmr.mgh.harvard.edu>
#          Eric Larson <larson.eric.d@gmail.com>
#          Robert Luke <mail@robertluke.net>
#          Mikołaj Magnuski <mmagnuski@swps.edu.pl>
#          Marijn van Vliet <w.m.vanvliet@gmail.com>
#
# License: Simplified BSD

import copy
import itertools
from functools import partial
from numbers import Integral
import warnings

import numpy as np
from scipy.interpolate import (
    CloughTocher2DInterpolator,
    NearestNDInterpolator,
    LinearNDInterpolator,
)
from scipy.sparse import csr_matrix
from scipy.spatial import Delaunay, Voronoi
from scipy.spatial.distance import pdist, squareform

from .ui_events import publish, subscribe, TimeChange
from ..baseline import rescale
from ..channels.layout import (
    find_layout,
    _pair_grad_sensors,
    _find_topomap_coords,
    _merge_ch_data,
)
from ..defaults import _INTERPOLATION_DEFAULT, _EXTRAPOLATE_DEFAULT, _BORDER_DEFAULT
from .._fiff.pick import (
    pick_types,
    _picks_by_type,
    pick_info,
    pick_channels,
    _pick_data_channels,
    _picks_to_idx,
    _MEG_CH_TYPES_SPLIT,
)
from ..utils import (
    _clean_names,
    _time_mask,
    verbose,
    logger,
    fill_doc,
    _validate_type,
    _check_sphere,
    _check_option,
    _is_numeric,
    warn,
    legacy,
    check_version,
)
from ..utils.spectrum import _split_psd_kwargs
from .utils import (
    tight_layout,
    _setup_vmin_vmax,
    _prepare_trellis,
    _check_delayed_ssp,
    _draw_proj_checkbox,
    figure_nobar,
    plt_show,
    _process_times,
    DraggableColorbar,
    _get_cmap,
    _validate_if_list_of_axes,
    _setup_cmap,
    _check_time_unit,
    _set_3d_axes_equal,
    _check_type_projs,
    _format_units_psd,
    _prepare_sensor_names,
<<<<<<< HEAD
    _get_plot_ch_type,
=======
    plot_sensors,
>>>>>>> e4f43880
)
from ..defaults import _handle_default
from ..transforms import apply_trans, invert_transform
from .._fiff.meas_info import Info, _simplify_info


_fnirs_types = ("hbo", "hbr", "fnirs_cw_amplitude", "fnirs_od")


# 3.8+ uses a single Collection artist rather than .collections
# https://github.com/matplotlib/matplotlib/pull/25247
def _cont_collections(cont):
    return (cont,) if check_version("matplotlib", "3.8") else tuple(cont.collections)


def _adjust_meg_sphere(sphere, info, ch_type):
    sphere = _check_sphere(sphere, info)
    assert ch_type is not None
    if ch_type in ("mag", "grad", "planar1", "planar2"):
        # move sphere X/Y (head coords) to device X/Y space
        if info["dev_head_t"] is not None:
            head_dev_t = invert_transform(info["dev_head_t"])
            sphere[:3] = apply_trans(head_dev_t, sphere[:3])
            # Set the sphere Z=0 because all this really affects is flattening.
            # We could make the head size change as a function of depth in
            # the helmet like:
            #
            #     sphere[2] /= -5
            #
            # but let's just assume some orthographic rather than parallel
            # projection for explicitness / simplicity.
            sphere[2] = 0.0
        clip_origin = (0.0, 0.0)
    else:
        clip_origin = sphere[:2].copy()
    return sphere, clip_origin


def _prepare_topomap_plot(inst, ch_type, sphere=None):
    """Prepare topo plot."""
    info = copy.deepcopy(inst if isinstance(inst, Info) else inst.info)
    sphere, clip_origin = _adjust_meg_sphere(sphere, info, ch_type)

    clean_ch_names = _clean_names(info["ch_names"])
    for ii, this_ch in enumerate(info["chs"]):
        this_ch["ch_name"] = clean_ch_names[ii]
    info["bads"] = _clean_names(info["bads"])
    for comp in info["comps"]:
        comp["data"]["col_names"] = _clean_names(comp["data"]["col_names"])

    info._update_redundant()
    info._check_consistency()

    # special case for merging grad channels
    layout = find_layout(info)
    if (
        ch_type == "grad"
        and layout is not None
        and (
            layout.kind.startswith("Vectorview")
            or layout.kind.startswith("Neuromag_122")
        )
    ):
        picks, _ = _pair_grad_sensors(info, layout)
        pos = _find_topomap_coords(info, picks[::2], sphere=sphere)
        merge_channels = True
    elif ch_type in _fnirs_types:
        # fNIRS data commonly has overlapping channels, so deal with separately
        picks, pos, merge_channels, overlapping_channels = _average_fnirs_overlaps(
            info, ch_type, sphere
        )
    else:
        merge_channels = False
        if ch_type == "eeg":
            picks = pick_types(info, meg=False, eeg=True, ref_meg=False, exclude="bads")
        elif ch_type == "csd":
            picks = pick_types(info, meg=False, csd=True, ref_meg=False, exclude="bads")
        elif ch_type == "dbs":
            picks = pick_types(info, meg=False, dbs=True, ref_meg=False, exclude="bads")
        elif ch_type == "seeg":
            picks = pick_types(
                info, meg=False, seeg=True, ref_meg=False, exclude="bads"
            )
        else:
            picks = pick_types(info, meg=ch_type, ref_meg=False, exclude="bads")

        if len(picks) == 0:
            raise ValueError("No channels of type %r" % ch_type)

        pos = _find_topomap_coords(info, picks, sphere=sphere)

    ch_names = [info["ch_names"][k] for k in picks]
    if ch_type in _fnirs_types:
        # Remove the chroma label type for cleaner labeling.
        ch_names = [k[:-4] for k in ch_names]

    if merge_channels:
        if ch_type == "grad":
            # change names so that vectorview combined grads appear as MEG014x
            # instead of MEG0142 or MEG0143 which are the 2 planar grads.
            ch_names = [ch_names[k][:-1] + "x" for k in range(0, len(ch_names), 2)]
        else:
            assert ch_type in _fnirs_types
            # Modify the nirs channel names to indicate they are to be merged
            # New names will have the form  S1_D1xS2_D2
            # More than two channels can overlap and be merged
            for set in overlapping_channels:
                idx = ch_names.index(set[0][:-4])
                new_name = "x".join(s[:-4] for s in set)
                ch_names[idx] = new_name

    pos = np.array(pos)[:, :2]  # 2D plot, otherwise interpolation bugs
    return picks, pos, merge_channels, ch_names, ch_type, sphere, clip_origin


def _average_fnirs_overlaps(info, ch_type, sphere):
    picks = pick_types(info, meg=False, ref_meg=False, fnirs=ch_type, exclude="bads")
    chs = [info["chs"][i] for i in picks]
    locs3d = np.array([ch["loc"][:3] for ch in chs])
    dist = pdist(locs3d)

    # Store the sets of channels to be merged
    overlapping_channels = list()
    # Channels to be excluded from picks, as will be removed after merging
    channels_to_exclude = list()

    if len(locs3d) > 1 and np.min(dist) < 1e-10:
        overlapping_mask = np.triu(squareform(dist < 1e-10))
        for chan_idx in range(overlapping_mask.shape[0]):
            already_overlapped = list(
                itertools.chain.from_iterable(overlapping_channels)
            )
            if overlapping_mask[chan_idx].any() and (
                chs[chan_idx]["ch_name"] not in already_overlapped
            ):
                # Determine the set of channels to be combined. Ensure the
                # first listed channel is the one to be replaced with merge
                overlapping_set = [
                    chs[i]["ch_name"] for i in np.where(overlapping_mask[chan_idx])[0]
                ]
                overlapping_set = np.insert(
                    overlapping_set, 0, (chs[chan_idx]["ch_name"])
                )
                overlapping_channels.append(overlapping_set)
                channels_to_exclude.append(overlapping_set[1:])

        exclude = list(itertools.chain.from_iterable(channels_to_exclude))
        [exclude.append(bad) for bad in info["bads"]]
        picks = pick_types(
            info, meg=False, ref_meg=False, fnirs=ch_type, exclude=exclude
        )
        pos = _find_topomap_coords(info, picks, sphere=sphere)
        picks = pick_types(info, meg=False, ref_meg=False, fnirs=ch_type)
        # Overload the merge_channels variable as this is returned to calling
        # function and indicates that merging of data is required
        merge_channels = overlapping_channels

    else:
        picks = pick_types(
            info, meg=False, ref_meg=False, fnirs=ch_type, exclude="bads"
        )
        merge_channels = False
        pos = _find_topomap_coords(info, picks, sphere=sphere)

    return picks, pos, merge_channels, overlapping_channels


def _plot_update_evoked_topomap(params, bools):
    """Update topomaps."""
    projs = [
        proj for ii, proj in enumerate(params["projs"]) if ii in np.where(bools)[0]
    ]

    params["proj_bools"] = bools
    new_evoked = params["evoked"].copy()
    with new_evoked.info._unlock():
        new_evoked.info["projs"] = []
    new_evoked.add_proj(projs)
    new_evoked.apply_proj()

    data = new_evoked.data[:, params["time_idx"]] * params["scale"]
    if params["merge_channels"]:
        data, _ = _merge_ch_data(data, "grad", [])

    interp = params["interp"]
    new_contours = list()
    use_contours = params["contours_"]
    if not len(use_contours):
        use_contours = [None] * len(params["axes"])
    assert len(use_contours) == len(params["images"])
    assert len(params["axes"]) == len(params["images"])
    assert len(data.T) == len(params["images"])
    for cont, ax, im, d in zip(use_contours, params["axes"], params["images"], data.T):
        Zi = interp.set_values(d)()
        im.set_data(Zi)
        if cont is None:
            continue
        # must be removed and re-added
        cont_collections = _cont_collections(cont)
        for col in cont_collections:
            col.remove()
        col = cont_collections[0]
        lw = col.get_linewidth()
        visible = col.get_visible()
        patch_ = col.get_clip_path()
        color = col.get_edgecolors()
        cont = ax.contour(
            interp.Xi, interp.Yi, Zi, params["contours"], colors=color, linewidths=lw
        )
        cont_collections = _cont_collections(cont)
        for col in cont_collections:
            col.set_visible(visible)
            col.set_clip_path(patch_)
        new_contours.append(cont)
    params["contours_"] = new_contours

    params["fig"].canvas.draw()


def _add_colorbar(
    ax, im, cmap, side="right", pad=0.05, title=None, format=None, size="5%"
):
    """Add a colorbar to an axis."""
    import matplotlib.pyplot as plt
    from mpl_toolkits.axes_grid1 import make_axes_locatable

    divider = make_axes_locatable(ax)
    cax = divider.append_axes(side, size=size, pad=pad)
    cbar = plt.colorbar(im, cax=cax, format=format)
    if cmap is not None and cmap[1]:
        ax.CB = DraggableColorbar(cbar, im)
    if title is not None:
        cax.set_title(title, y=1.05, fontsize=10)
    return cbar, cax


def _eliminate_zeros(proj):
    """Remove grad or mag data if only contains 0s (gh 5641)."""
    GRAD_ENDING = ("2", "3")
    MAG_ENDING = "1"

    proj = copy.deepcopy(proj)
    proj["data"]["data"] = np.atleast_2d(proj["data"]["data"])

    for ending in (GRAD_ENDING, MAG_ENDING):
        names = proj["data"]["col_names"]
        idx = [i for i, name in enumerate(names) if name.endswith(ending)]

        # if all 0, remove the 0s an their labels
        if not proj["data"]["data"][0][idx].any():
            new_col_names = np.delete(np.array(names), idx).tolist()
            new_data = np.delete(np.array(proj["data"]["data"][0]), idx)
            proj["data"]["col_names"] = new_col_names
            proj["data"]["data"] = np.array([new_data])

    proj["data"]["ncol"] = len(proj["data"]["col_names"])
    return proj


@fill_doc
def plot_projs_topomap(
    projs,
    info,
    *,
    sensors=True,
    show_names=False,
    contours=6,
    outlines="head",
    sphere=None,
    image_interp=_INTERPOLATION_DEFAULT,
    extrapolate=_EXTRAPOLATE_DEFAULT,
    border=_BORDER_DEFAULT,
    res=64,
    size=1,
    cmap=None,
    vlim=(None, None),
    cnorm=None,
    colorbar=False,
    cbar_fmt="%3.1f",
    units=None,
    axes=None,
    show=True,
):
    """Plot topographic maps of SSP projections.

    Parameters
    ----------
    projs : list of Projection
        The projections.
    %(info_not_none)s Must be associated with the channels in the projectors.

        .. versionchanged:: 0.20
            The positional argument ``layout`` was deprecated and replaced
            by ``info``.
    %(sensors_topomap)s
    %(show_names_topomap)s

        .. versionadded:: 1.2
    %(contours_topomap)s
    %(outlines_topomap)s
    %(sphere_topomap_auto)s
    %(image_interp_topomap)s
    %(extrapolate_topomap)s

        .. versionadded:: 0.20

        .. versionchanged:: 0.21

           - The default was changed to ``'local'`` for MEG sensors.
           - ``'local'`` was changed to use a convex hull mask
           - ``'head'`` was changed to extrapolate out to the clipping circle.
    %(border_topomap)s

        .. versionadded:: 0.20
    %(res_topomap)s
    %(size_topomap)s
    %(cmap_topomap)s
    %(vlim_plot_topomap_proj)s
    %(cnorm)s

        .. versionadded:: 1.2
    %(colorbar_topomap)s
    %(cbar_fmt_topomap)s

        .. versionadded:: 1.2
    %(units_topomap)s

        .. versionadded:: 1.2
    %(axes_plot_projs_topomap)s
    %(show)s

    Returns
    -------
    fig : instance of matplotlib.figure.Figure
        Figure with a topomap subplot for each projector.

    Notes
    -----
    .. versionadded:: 0.9.0
    """
    fig = _plot_projs_topomap(
        projs,
        info,
        sensors=sensors,
        show_names=show_names,
        contours=contours,
        outlines=outlines,
        sphere=sphere,
        image_interp=image_interp,
        extrapolate=extrapolate,
        border=border,
        res=res,
        size=size,
        cmap=cmap,
        vlim=vlim,
        cnorm=cnorm,
        colorbar=colorbar,
        cbar_fmt=cbar_fmt,
        units=units,
        axes=axes,
    )
    with warnings.catch_warnings(record=True):
        warnings.simplefilter("ignore")
        tight_layout(fig=fig)
    plt_show(show)
    return fig


def _plot_projs_topomap(
    projs,
    info,
    sensors=True,
    show_names=False,
    contours=6,
    outlines="head",
    sphere=None,
    image_interp=_INTERPOLATION_DEFAULT,
    extrapolate=_EXTRAPOLATE_DEFAULT,
    border=_BORDER_DEFAULT,
    res=64,
    size=1,
    cmap=None,
    vlim=(None, None),
    cnorm=None,
    colorbar=False,
    cbar_fmt="%3.1f",
    units=None,
    axes=None,
):
    import matplotlib.pyplot as plt

    sphere = _check_sphere(sphere, info)
    projs = _check_type_projs(projs)
    _validate_type(info, "info", "info")

    types, datas, poss, spheres, outliness, ch_typess = [], [], [], [], [], []
    for proj in projs:
        # get ch_names, ch_types, data
        proj = _eliminate_zeros(proj)  # gh 5641
        ch_names = _clean_names(proj["data"]["col_names"], remove_whitespace=True)
        if vlim == "joint":
            ch_idxs = np.where(np.in1d(info["ch_names"], proj["data"]["col_names"]))[0]
            these_ch_types = info.get_channel_types(ch_idxs, unique=True)
            # each projector should have only one channel type
            assert len(these_ch_types) == 1
            types.append(list(these_ch_types)[0])
        data = proj["data"]["data"].ravel()
        info_names = _clean_names(info["ch_names"], remove_whitespace=True)
        picks = pick_channels(info_names, ch_names, ordered=True)
        use_info = pick_info(info, picks)
        (
            data_picks,
            pos,
            merge_channels,
            names,
            ch_type,
            this_sphere,
            clip_origin,
        ) = _prepare_topomap_plot(
            use_info,
            _get_plot_ch_type(use_info, None),
            sphere=sphere,
        )
        these_outlines = _make_head_outlines(sphere, pos, outlines, clip_origin)
        data = data[data_picks]
        if merge_channels:
            data, _ = _merge_ch_data(data, "grad", [])
            data = data.ravel()

        # populate containers
        datas.append(data)
        poss.append(pos)
        spheres.append(this_sphere)
        outliness.append(these_outlines)
        ch_typess.append(ch_type)
        del data, pos, this_sphere, these_outlines, ch_type
    del sphere

    # setup axes
    n_projs = len(projs)
    if axes is None:
        fig, axes, ncols, nrows = _prepare_trellis(
            n_projs, ncols="auto", nrows="auto", size=size, sharex=True, sharey=True
        )
    elif isinstance(axes, plt.Axes):
        axes = [axes]
    _validate_if_list_of_axes(axes, n_projs)

    # handle vmin/vmax
    vlims = [None for _ in range(len(datas))]
    if vlim == "joint":
        for _ch_type in set(types):
            idx = np.where(np.in1d(types, _ch_type))[0]
            these_data = np.concatenate(np.array(datas, dtype=object)[idx])
            norm = all(these_data >= 0)
            _vl = _setup_vmin_vmax(these_data, vmin=None, vmax=None, norm=norm)
            for _idx in idx:
                vlims[_idx] = _vl
        # make sure we got a vlim for all projs
        assert all([vl is not None for vl in vlims])
    else:
        vlims = [vlim] * len(datas)

    # plot
    for proj, ax, _data, _pos, _vlim, _sphere, _outlines, _ch_type in zip(
        projs, axes, datas, poss, vlims, spheres, outliness, ch_typess
    ):
        # ch_names
        names = [info["ch_names"][k] for k in _picks_to_idx(info, _ch_type)]
        names = _prepare_sensor_names(names, show_names)
        # title
        title = proj["desc"]
        title = "\n".join(title[ii : ii + 22] for ii in range(0, len(title), 22))
        ax.set_title(title, fontsize=10)
        # plot
        im, _ = plot_topomap(
            _data,
            _pos[:, :2],
            vlim=_vlim,
            cmap=cmap,
            sensors=sensors,
            names=names,
            res=res,
            axes=ax,
            outlines=_outlines,
            contours=contours,
            cnorm=cnorm,
            image_interp=image_interp,
            show=False,
            extrapolate=extrapolate,
            sphere=_sphere,
            border=border,
            ch_type=_ch_type,
        )

        if colorbar:
            _add_colorbar(ax, im, cmap, title=units, format=cbar_fmt)

    return ax.get_figure()


def _make_head_outlines(sphere, pos, outlines, clip_origin):
    """Check or create outlines for topoplot."""
    assert isinstance(sphere, np.ndarray)
    x, y, _, radius = sphere
    del sphere

    if outlines in ("head", None):
        ll = np.linspace(0, 2 * np.pi, 101)
        head_x = np.cos(ll) * radius + x
        head_y = np.sin(ll) * radius + y
        dx = np.exp(np.arccos(np.deg2rad(12)) * 1j)
        dx, dy = dx.real, dx.imag
        nose_x = np.array([-dx, 0, dx]) * radius + x
        nose_y = np.array([dy, 1.15, dy]) * radius + y
        ear_x = np.array(
            [0.497, 0.510, 0.518, 0.5299, 0.5419, 0.54, 0.547, 0.532, 0.510, 0.489]
        ) * (radius * 2)
        ear_y = (
            np.array(
                [
                    0.0555,
                    0.0775,
                    0.0783,
                    0.0746,
                    0.0555,
                    -0.0055,
                    -0.0932,
                    -0.1313,
                    -0.1384,
                    -0.1199,
                ]
            )
            * (radius * 2)
            + y
        )

        if outlines is not None:
            # Define the outline of the head, ears and nose
            outlines_dict = dict(
                head=(head_x, head_y),
                nose=(nose_x, nose_y),
                ear_left=(-ear_x + x, ear_y),
                ear_right=(ear_x + x, ear_y),
            )
        else:
            outlines_dict = dict()

        # Make the figure encompass slightly more than all points
        # We probably want to ensure it always contains our most
        # extremely positioned channels, so we do:
        mask_scale = max(1.0, np.linalg.norm(pos, axis=1).max() * 1.01 / radius)
        outlines_dict["mask_pos"] = (mask_scale * head_x, mask_scale * head_y)
        clip_radius = radius * mask_scale
        outlines_dict["clip_radius"] = (clip_radius,) * 2
        outlines_dict["clip_origin"] = clip_origin
        outlines = outlines_dict

    elif isinstance(outlines, dict):
        if "mask_pos" not in outlines:
            raise ValueError("You must specify the coordinates of the image " "mask.")
    else:
        raise ValueError("Invalid value for `outlines`.")

    return outlines


def _draw_outlines(ax, outlines):
    """Draw the outlines for a topomap."""
    from matplotlib import rcParams

    outlines_ = {k: v for k, v in outlines.items() if k not in ["patch"]}
    for key, (x_coord, y_coord) in outlines_.items():
        if "mask" in key or key in ("clip_radius", "clip_origin"):
            continue
        ax.plot(
            x_coord,
            y_coord,
            color=rcParams["axes.edgecolor"],
            linewidth=1,
            clip_on=False,
        )
    return outlines_


def _get_extra_points(pos, extrapolate, origin, radii):
    """Get coordinates of additional interpolation points."""
    radii = np.array(radii, float)
    assert radii.shape == (2,)
    x, y = origin
    # auto should be gone by now
    _check_option("extrapolate", extrapolate, ("head", "box", "local"))

    # the old method of placement - large box
    mask_pos = None
    if extrapolate == "box":
        extremes = np.array([pos.min(axis=0), pos.max(axis=0)])
        diffs = extremes[1] - extremes[0]
        extremes[0] -= diffs
        extremes[1] += diffs
        eidx = np.array(
            list(itertools.product(*([[0] * (pos.shape[1] - 1) + [1]] * pos.shape[1])))
        )
        pidx = np.tile(np.arange(pos.shape[1])[np.newaxis], (len(eidx), 1))
        outer_pts = extremes[eidx, pidx]
        return outer_pts, mask_pos, Delaunay(np.concatenate((pos, outer_pts)))

    # check if positions are colinear:
    diffs = np.diff(pos, axis=0)
    with np.errstate(divide="ignore"):
        slopes = diffs[:, 1] / diffs[:, 0]
    colinear = (slopes == slopes[0]).all() or np.isinf(slopes).all()

    # compute median inter-electrode distance
    if colinear or pos.shape[0] < 4:
        dim = 1 if diffs[:, 1].sum() > diffs[:, 0].sum() else 0
        sorting = np.argsort(pos[:, dim])
        pos_sorted = pos[sorting, :]
        diffs = np.diff(pos_sorted, axis=0)
        distances = np.linalg.norm(diffs, axis=1)
        distance = np.median(distances)
    else:
        tri = Delaunay(pos, incremental=True)
        idx1, idx2, idx3 = tri.simplices.T
        distances = np.concatenate(
            [
                np.linalg.norm(pos[i1, :] - pos[i2, :], axis=1)
                for i1, i2 in zip([idx1, idx2], [idx2, idx3])
            ]
        )
        distance = np.median(distances)

    if extrapolate == "local":
        if colinear or pos.shape[0] < 4:
            # special case for colinear points and when there is too
            # little points for Delaunay (needs at least 3)
            edge_points = sorting[[0, -1]]
            line_len = np.diff(pos[edge_points, :], axis=0)
            unit_vec = line_len / np.linalg.norm(line_len) * distance
            unit_vec_par = unit_vec[:, ::-1] * [[-1, 1]]

            edge_pos = pos[edge_points, :] + np.concatenate(
                [-unit_vec, unit_vec], axis=0
            )
            new_pos = np.concatenate(
                [pos + unit_vec_par, pos - unit_vec_par, edge_pos], axis=0
            )

            if pos.shape[0] == 3:
                # there may be some new_pos points that are too close
                # to the original points
                new_pos_diff = pos[..., np.newaxis] - new_pos.T[np.newaxis, :]
                new_pos_diff = np.linalg.norm(new_pos_diff, axis=1)
                good_extra = (new_pos_diff > 0.5 * distance).all(axis=0)
                new_pos = new_pos[good_extra]

            tri = Delaunay(np.concatenate([pos, new_pos], axis=0))
            return new_pos, new_pos, tri

        # get the convex hull of data points from triangulation
        hull_pos = pos[tri.convex_hull]

        # extend the convex hull limits outwards a bit
        channels_center = pos.mean(axis=0)
        radial_dir = hull_pos - channels_center
        unit_radial_dir = radial_dir / np.linalg.norm(
            radial_dir, axis=-1, keepdims=True
        )
        hull_extended = hull_pos + unit_radial_dir * distance
        mask_pos = hull_pos + unit_radial_dir * distance * 0.5
        hull_diff = np.diff(hull_pos, axis=1)[:, 0]
        hull_distances = np.linalg.norm(hull_diff, axis=-1)
        del channels_center

        # Construct a mask
        mask_pos = np.unique(mask_pos.reshape(-1, 2), axis=0)
        mask_center = np.mean(mask_pos, axis=0)
        mask_pos -= mask_center
        mask_pos = mask_pos[np.argsort(np.arctan2(mask_pos[:, 1], mask_pos[:, 0]))]
        mask_pos += mask_center

        # add points along hull edges so that the distance between points
        # is around that of average distance between channels
        add_points = list()
        eps = np.finfo("float").eps
        n_times_dist = np.round(0.25 * hull_distances / distance).astype("int")
        for n in range(2, n_times_dist.max() + 1):
            mask = n_times_dist == n
            mult = np.arange(1 / n, 1 - eps, 1 / n)[:, np.newaxis, np.newaxis]
            steps = hull_diff[mask][np.newaxis, ...] * mult
            add_points.append(
                (hull_extended[mask, 0][np.newaxis, ...] + steps).reshape((-1, 2))
            )

        # remove duplicates from hull_extended
        hull_extended = np.unique(hull_extended.reshape((-1, 2)), axis=0)
        new_pos = np.concatenate([hull_extended] + add_points)
    else:
        assert extrapolate == "head"
        # return points on the head circle
        angle = np.arcsin(min(distance / np.mean(radii), 1))
        n_pnts = max(12, int(np.round(2 * np.pi / angle)))
        points_l = np.linspace(0, 2 * np.pi, n_pnts, endpoint=False)
        use_radii = radii * 1.1 + distance
        points_x = np.cos(points_l) * use_radii[0] + x
        points_y = np.sin(points_l) * use_radii[1] + y
        new_pos = np.stack([points_x, points_y], axis=1)
        if colinear or pos.shape[0] == 3:
            tri = Delaunay(np.concatenate([pos, new_pos], axis=0))
            return new_pos, mask_pos, tri
    tri.add_points(new_pos)
    return new_pos, mask_pos, tri


class _GridData:
    """Unstructured (x,y) data interpolator.

    This class allows optimized interpolation by computing parameters
    for a fixed set of true points, and allowing the values at those points
    to be set independently.
    """

    def __init__(self, pos, image_interp, extrapolate, origin, radii, border):
        # in principle this works in N dimensions, not just 2
        assert pos.ndim == 2 and pos.shape[1] == 2, pos.shape
        _validate_type(border, ("numeric", str), "border")

        # check that border, if string, is correct
        if isinstance(border, str):
            _check_option("border", border, ("mean",), extra="when a string")

        # Adding points outside the extremes helps the interpolators
        outer_pts, mask_pts, tri = _get_extra_points(pos, extrapolate, origin, radii)
        self.n_extra = outer_pts.shape[0]
        self.mask_pts = mask_pts
        self.border = border
        self.tri = tri
        self.interp = {
            "cubic": CloughTocher2DInterpolator,
            "nearest": NearestNDInterpolator,  # used only for anim
            "linear": LinearNDInterpolator,
        }[image_interp]

    def set_values(self, v):
        """Set the values at interpolation points."""
        # Rbf with thin-plate is what we used to use, but it's slower and
        # looks about the same:
        #
        #     zi = Rbf(x, y, v, function='multiquadric', smooth=0)(xi, yi)
        #
        # Eventually we could also do set_values with this class if we want,
        # see scipy/interpolate/rbf.py, especially the self.nodes one-liner.
        if isinstance(self.border, str):
            # we've already checked that border = 'mean'
            n_points = v.shape[0]
            v_extra = np.zeros(self.n_extra)
            indices, indptr = self.tri.vertex_neighbor_vertices
            rng = range(n_points, n_points + self.n_extra)
            used = np.zeros(len(rng), bool)
            for idx, extra_idx in enumerate(rng):
                ngb = indptr[indices[extra_idx] : indices[extra_idx + 1]]
                ngb = ngb[ngb < n_points]
                if len(ngb) > 0:
                    used[idx] = True
                    v_extra[idx] = v[ngb].mean()
            if not used.all() and used.any():
                # Eventually we might want to use the value of the nearest
                # point or something, but this case should hopefully be
                # rare so for now just use the average value of all extras
                v_extra[~used] = np.mean(v_extra[used])
        else:
            v_extra = np.full(self.n_extra, self.border, dtype=float)

        v = np.concatenate((v, v_extra))
        self.interpolator = self.interp(self.tri, v)
        return self

    def set_locations(self, Xi, Yi):
        """Set locations for easier (delayed) calling."""
        self.Xi = Xi
        self.Yi = Yi
        return self

    def __call__(self, *args):
        """Evaluate the interpolator."""
        if len(args) == 0:
            args = [self.Xi, self.Yi]
        return self.interpolator(*args)


def _topomap_plot_sensors(pos_x, pos_y, sensors, ax):
    """Plot sensors."""
    if sensors is True:
        ax.scatter(
            pos_x,
            pos_y,
            s=0.25,
            marker="o",
            edgecolor=["k"] * len(pos_x),
            facecolor="none",
        )
    else:
        ax.plot(pos_x, pos_y, sensors)


def _get_pos_outlines(info, picks, sphere, to_sphere=True):
    ch_type = _get_plot_ch_type(pick_info(_simplify_info(info), picks), None)
    orig_sphere = sphere
    sphere, clip_origin = _adjust_meg_sphere(sphere, info, ch_type)
    logger.debug(
        "Generating pos outlines with sphere "
        f"{sphere} from {orig_sphere} for {ch_type}"
    )
    pos = _find_topomap_coords(
        info, picks, ignore_overlap=True, to_sphere=to_sphere, sphere=sphere
    )
    outlines = _make_head_outlines(sphere, pos, "head", clip_origin)
    return pos, outlines


@fill_doc
def plot_topomap(
    data,
    pos,
    *,
    ch_type="eeg",
    sensors=True,
    names=None,
    mask=None,
    mask_params=None,
    contours=6,
    outlines="head",
    sphere=None,
    image_interp=_INTERPOLATION_DEFAULT,
    extrapolate=_EXTRAPOLATE_DEFAULT,
    border=_BORDER_DEFAULT,
    res=64,
    size=1,
    cmap=None,
    vlim=(None, None),
    cnorm=None,
    axes=None,
    show=True,
    onselect=None,
):
    """Plot a topographic map as image.

    Parameters
    ----------
    data : array, shape (n_chan,)
        The data values to plot.
    %(pos_topomap)s
        If an :class:`~mne.Info` object it must contain only one channel type
        and exactly ``len(data)`` channels; the x/y coordinates will
        be inferred from the montage in the :class:`~mne.Info` object.
    %(ch_type_topomap)s

        .. versionadded:: 0.21
    %(sensors_topomap)s
    %(names_topomap)s
    %(mask_topomap)s
    %(mask_params_topomap)s
    %(contours_topomap)s
    %(outlines_topomap)s
    %(sphere_topomap_auto)s
    %(image_interp_topomap)s
    %(extrapolate_topomap)s

        .. versionadded:: 0.18

        .. versionchanged:: 0.21

           - The default was changed to ``'local'`` for MEG sensors.
           - ``'local'`` was changed to use a convex hull mask
           - ``'head'`` was changed to extrapolate out to the clipping circle.
    %(border_topomap)s

        .. versionadded:: 0.20
    %(res_topomap)s
    %(size_topomap)s
    %(cmap_topomap_simple)s
    %(vlim_plot_topomap)s

        .. versionadded:: 1.2
    %(cnorm)s

        .. versionadded:: 0.24
    %(axes_plot_topomap)s

        .. versionchanged:: 1.2
           If ``axes=None``, a new :class:`~matplotlib.figure.Figure` is
           created instead of plotting into the current axes.
    %(show)s
    onselect : callable | None
        A function to be called when the user selects a set of channels by
        click-dragging (uses a matplotlib
        :class:`~matplotlib.widgets.RectangleSelector`). If ``None``
        interactive channel selection is disabled. Defaults to ``None``.

    Returns
    -------
    im : matplotlib.image.AxesImage
        The interpolated data.
    cn : matplotlib.contour.ContourSet
        The fieldlines.
    """
    import matplotlib.pyplot as plt
    from matplotlib.colors import Normalize

    if axes is None:
        _, axes = plt.subplots(figsize=(size, size))
    sphere = _check_sphere(sphere, pos if isinstance(pos, Info) else None)
    _validate_type(cnorm, (Normalize, None), "cnorm")
    if cnorm is not None and (vlim[0] is not None or vlim[1] is not None):
        warn(
            f"Provided cnorm implicitly defines vmin={cnorm.vmin} and "
            f"vmax={cnorm.vmax}; ignoring additional vlim/vmin/vmax params."
        )
    return _plot_topomap(
        data,
        pos,
        vmin=vlim[0],
        vmax=vlim[1],
        cmap=cmap,
        sensors=sensors,
        res=res,
        axes=axes,
        names=names,
        mask=mask,
        mask_params=mask_params,
        outlines=outlines,
        contours=contours,
        image_interp=image_interp,
        show=show,
        onselect=onselect,
        extrapolate=extrapolate,
        sphere=sphere,
        border=border,
        ch_type=ch_type,
        cnorm=cnorm,
    )[:2]


def _setup_interp(pos, res, image_interp, extrapolate, outlines, border):
    if image_interp not in ("cubic", "linear", "nearest"):
        raise RuntimeError(
            "`image_interp` must be `cubic`, `linear` or `nearest`, got "
            f"{image_interp}. Previously, `image_interp` controlled "
            "the matplotlib image interpolation after an original cubic "
            "interpolation but this was changed to control the first "
            "interpolation instead for simplicity. To change the "
            "matplotlib image interpolation, use "
            "`im.set_interpolation(...)"
        )
    logger.debug(
        f"Interpolation mode {image_interp}, "
        f"extrapolation mode {extrapolate} to {border}"
    )
    xlim = (
        np.inf,
        -np.inf,
    )
    ylim = (
        np.inf,
        -np.inf,
    )
    mask_ = np.c_[outlines["mask_pos"]]
    clip_radius = outlines["clip_radius"]
    clip_origin = outlines.get("clip_origin", (0.0, 0.0))
    xmin, xmax = (
        np.min(np.r_[xlim[0], mask_[:, 0], clip_origin[0] - clip_radius[0]]),
        np.max(np.r_[xlim[1], mask_[:, 0], clip_origin[0] + clip_radius[0]]),
    )
    ymin, ymax = (
        np.min(np.r_[ylim[0], mask_[:, 1], clip_origin[1] - clip_radius[1]]),
        np.max(np.r_[ylim[1], mask_[:, 1], clip_origin[1] + clip_radius[1]]),
    )
    xi = np.linspace(xmin, xmax, res)
    yi = np.linspace(ymin, ymax, res)
    Xi, Yi = np.meshgrid(xi, yi)
    interp = _GridData(pos, image_interp, extrapolate, clip_origin, clip_radius, border)
    extent = (xmin, xmax, ymin, ymax)
    return extent, Xi, Yi, interp


_VORONOI_CIRCLE_RES = 100


def _voronoi_topomap(data, pos, outlines, ax, cmap, norm, extent, res):
    """Make a Voronoi diagram on a topomap."""
    # we need an image axis object so first empty image to plot over
    im = ax.imshow(
        np.zeros((res, res)) * np.nan,
        cmap=cmap,
        origin="lower",
        aspect="equal",
        extent=extent,
        norm=norm,
    )
    rx, ry = outlines["clip_radius"]
    cx, cy = outlines.get("clip_origin", (0.0, 0.0))
    # add points on the circle to make boundaries, expand out to
    # ensure regions extend to the edge of the topomap
    vor = Voronoi(
        np.concatenate(
            [
                pos,
                [
                    (
                        rx * 1.5 * np.cos(2 * np.pi / _VORONOI_CIRCLE_RES * t),
                        ry * 1.5 * np.sin(2 * np.pi / _VORONOI_CIRCLE_RES * t),
                    )
                    for t in range(_VORONOI_CIRCLE_RES)
                ],
            ]
        )
    )
    for point_idx, region_idx in enumerate(vor.point_region[:-_VORONOI_CIRCLE_RES]):
        if -1 in vor.regions[region_idx]:
            continue
        polygon = list()
        for i in vor.regions[region_idx]:
            x, y = vor.vertices[i]
            if (x - cx) ** 2 / rx**2 + (y - cy) ** 2 / ry**2 < 1:
                polygon.append((x, y))
            else:
                x *= rx / np.linalg.norm(vor.vertices[i])
                y *= ry / np.linalg.norm(vor.vertices[i])
                polygon.append((x, y))
        ax.fill(*zip(*polygon), color=cmap(norm(data[point_idx])))
    return im


def _get_patch(outlines, extrapolate, interp, ax):
    from matplotlib import patches

    clip_radius = outlines["clip_radius"]
    clip_origin = outlines.get("clip_origin", (0.0, 0.0))
    _use_default_outlines = any(k.startswith("head") for k in outlines)
    patch_ = None
    if "patch" in outlines:
        patch_ = outlines["patch"]
        patch_ = patch_() if callable(patch_) else patch_
        patch_.set_clip_on(False)
        ax.add_patch(patch_)
        ax.set_transform(ax.transAxes)
        ax.set_clip_path(patch_)
    if _use_default_outlines:
        if extrapolate == "local":
            patch_ = patches.Polygon(
                interp.mask_pts, clip_on=True, transform=ax.transData
            )
        else:
            patch_ = patches.Ellipse(
                clip_origin,
                2 * clip_radius[0],
                2 * clip_radius[1],
                clip_on=True,
                transform=ax.transData,
            )
    return patch_


def _plot_topomap(
    data,
    pos,
    axes,
    *,
    ch_type="eeg",
    sensors=True,
    names=None,
    mask=None,
    mask_params=None,
    contours=6,
    outlines="head",
    sphere=None,
    image_interp=_INTERPOLATION_DEFAULT,
    extrapolate=_EXTRAPOLATE_DEFAULT,
    border=_BORDER_DEFAULT,
    res=64,
    cmap=None,
    vmin=None,
    vmax=None,
    cnorm=None,
    show=True,
    onselect=None,
):
    from matplotlib.colors import Normalize
    from matplotlib.widgets import RectangleSelector
    from ..channels.layout import (
        _find_topomap_coords,
        _merge_ch_data,
        _pair_grad_sensors,
    )

    data = np.asarray(data)
    logger.debug(f"Plotting topomap for {ch_type} data shape {data.shape}")

    if isinstance(pos, Info):  # infer pos from Info object
        picks = _pick_data_channels(pos, exclude=())  # pick only data channels
        pos = pick_info(pos, picks)

        # check if there is only 1 channel type, and n_chans matches the data
        ch_type = pos.get_channel_types(picks=None, unique=True)
        info_help = (
            "Pick Info with e.g. mne.pick_info and " "mne.channel_indices_by_type."
        )
        if len(ch_type) > 1:
            raise ValueError("Multiple channel types in Info structure. " + info_help)
        elif len(pos["chs"]) != data.shape[0]:
            raise ValueError(
                "Number of channels in the Info object (%s) and "
                "the data array (%s) do not match. " % (len(pos["chs"]), data.shape[0])
                + info_help
            )
        else:
            ch_type = ch_type.pop()

        if any(type_ in ch_type for type_ in ("planar", "grad")):
            # deal with grad pairs
            picks = _pair_grad_sensors(pos, topomap_coords=False)
            pos = _find_topomap_coords(pos, picks=picks[::2], sphere=sphere)
            data, _ = _merge_ch_data(data[picks], ch_type, [])
            data = data.reshape(-1)
        else:
            picks = list(range(data.shape[0]))
            pos = _find_topomap_coords(pos, picks=picks, sphere=sphere)

    extrapolate = _check_extrapolate(extrapolate, ch_type)
    if data.ndim > 1:
        raise ValueError(
            "Data needs to be array of shape (n_sensors,); got "
            "shape %s." % str(data.shape)
        )

    # Give a helpful error message for common mistakes regarding the position
    # matrix.
    pos_help = (
        "Electrode positions should be specified as a 2D array with "
        "shape (n_channels, 2). Each row in this matrix contains the "
        "(x, y) position of an electrode."
    )
    if pos.ndim != 2:
        error = (
            "{ndim}D array supplied as electrode positions, where a 2D "
            "array was expected"
        ).format(ndim=pos.ndim)
        raise ValueError(error + " " + pos_help)
    elif pos.shape[1] == 3:
        error = (
            "The supplied electrode positions matrix contains 3 columns. "
            "Are you trying to specify XYZ coordinates? Perhaps the "
            "mne.channels.create_eeg_layout function is useful for you."
        )
        raise ValueError(error + " " + pos_help)
    # No error is raised in case of pos.shape[1] == 4. In this case, it is
    # assumed the position matrix contains both (x, y) and (width, height)
    # values, such as Layout.pos.
    elif pos.shape[1] == 1 or pos.shape[1] > 4:
        raise ValueError(pos_help)
    pos = pos[:, :2]

    if len(data) != len(pos):
        raise ValueError(
            "Data and pos need to be of same length. Got data of "
            "length %s, pos of length %s" % (len(data), len(pos))
        )

    norm = min(data) >= 0
    vmin, vmax = _setup_vmin_vmax(data, vmin, vmax, norm)
    if cmap is None:
        cmap = "Reds" if norm else "RdBu_r"
    cmap = _get_cmap(cmap)

    outlines = _make_head_outlines(sphere, pos, outlines, (0.0, 0.0))
    assert isinstance(outlines, dict)

    _prepare_topomap(pos, axes)

    mask_params = _handle_default("mask_params", mask_params)

    # find mask limits and setup interpolation
    extent, Xi, Yi, interp = _setup_interp(
        pos, res, image_interp, extrapolate, outlines, border
    )
    interp.set_values(data)
    Zi = interp.set_locations(Xi, Yi)()

    # plot outline
    patch_ = _get_patch(outlines, extrapolate, interp, axes)

    # get colormap normalization
    if cnorm is None:
        cnorm = Normalize(vmin=vmin, vmax=vmax)

    # plot interpolated map
    if image_interp == "nearest":  # plot over with Voronoi, more accurate
        im = _voronoi_topomap(
            data,
            pos=pos,
            outlines=outlines,
            ax=axes,
            cmap=cmap,
            norm=cnorm,
            extent=extent,
            res=res,
        )
    else:
        im = axes.imshow(
            Zi,
            cmap=cmap,
            origin="lower",
            aspect="equal",
            extent=extent,
            interpolation="bilinear",
            norm=cnorm,
        )

    # gh-1432 had a workaround for no contours here, but we'll remove it
    # because mpl has probably fixed it
    linewidth = mask_params["markeredgewidth"]
    cont = True
    if isinstance(contours, (np.ndarray, list)):
        pass
    elif contours == 0 or ((Zi == Zi[0, 0]) | np.isnan(Zi)).all():
        cont = None  # can't make contours for constant-valued functions
    if cont:
        with warnings.catch_warnings(record=True):
            warnings.simplefilter("ignore")
            cont = axes.contour(
                Xi, Yi, Zi, contours, colors="k", linewidths=linewidth / 2.0
            )

    if patch_ is not None:
        im.set_clip_path(patch_)
        if cont is not None:
            for col in _cont_collections(cont):
                col.set_clip_path(patch_)

    pos_x, pos_y = pos.T
    mask = mask.astype(bool, copy=False) if mask is not None else None
    if sensors is not False and mask is None:
        _topomap_plot_sensors(pos_x, pos_y, sensors=sensors, ax=axes)
    elif sensors and mask is not None:
        idx = np.where(mask)[0]
        axes.plot(pos_x[idx], pos_y[idx], **mask_params)
        idx = np.where(~mask)[0]
        _topomap_plot_sensors(pos_x[idx], pos_y[idx], sensors=sensors, ax=axes)
    elif not sensors and mask is not None:
        idx = np.where(mask)[0]
        axes.plot(pos_x[idx], pos_y[idx], **mask_params)

    if isinstance(outlines, dict):
        _draw_outlines(axes, outlines)

    if names is not None:
        show_idx = np.arange(len(names)) if mask is None else np.where(mask)[0]
        for ii, (_pos, _name) in enumerate(zip(pos, names)):
            if ii not in show_idx:
                continue
            axes.text(
                _pos[0],
                _pos[1],
                _name,
                horizontalalignment="center",
                verticalalignment="center",
                size="x-small",
            )

    if not axes.figure.get_constrained_layout():
        axes.figure.subplots_adjust(top=0.95)

    if onselect is not None:
        lim = axes.dataLim
        x0, y0, width, height = lim.x0, lim.y0, lim.width, lim.height
        axes.RS = RectangleSelector(axes, onselect=onselect)
        axes.set(xlim=[x0, x0 + width], ylim=[y0, y0 + height])
    plt_show(show)
    return im, cont, interp


def _plot_ica_topomap(
    ica,
    idx=0,
    ch_type=None,
    res=64,
    vmin=None,
    vmax=None,
    cmap="RdBu_r",
    colorbar=False,
    title=None,
    show=True,
    outlines="head",
    contours=6,
    image_interp=_INTERPOLATION_DEFAULT,
    axes=None,
    sensors=True,
    allow_ref_meg=False,
    extrapolate=_EXTRAPOLATE_DEFAULT,
    sphere=None,
    border=_BORDER_DEFAULT,
):
    """Plot single ica map to axes."""
    from matplotlib.axes import Axes

    if ica.info is None:
        raise RuntimeError(
            "The ICA's measurement info is missing. Please "
            "fit the ICA or add the corresponding info object."
        )
    sphere = _check_sphere(sphere, ica.info)
    if not isinstance(axes, Axes):
        raise ValueError(
            "axis has to be an instance of matplotlib Axes, "
            "got %s instead." % type(axes)
        )
    ch_type = _get_plot_ch_type(ica, ch_type, allow_ref_meg=ica.allow_ref_meg)
    if ch_type == "ref_meg":
        logger.info("Cannot produce topographies for MEG reference channels.")
        return

    data = ica.get_components()[:, idx]
    (
        data_picks,
        pos,
        merge_channels,
        names,
        _,
        sphere,
        clip_origin,
    ) = _prepare_topomap_plot(ica, ch_type, sphere=sphere)
    data = data[data_picks]
    outlines = _make_head_outlines(sphere, pos, outlines, clip_origin)

    if merge_channels:
        data, names = _merge_ch_data(data, ch_type, names)

    topo_title = ica._ica_names[idx]
    if len(set(ica.get_channel_types())) > 1:
        topo_title += f" ({ch_type})"
    axes.set_title(topo_title, fontsize=12)
    vlim = _setup_vmin_vmax(data, vmin, vmax)
    im = plot_topomap(
        data.ravel(),
        pos,
        vlim=vlim,
        res=res,
        axes=axes,
        cmap=cmap,
        outlines=outlines,
        contours=contours,
        sensors=sensors,
        image_interp=image_interp,
        show=show,
        extrapolate=extrapolate,
        sphere=sphere,
        border=border,
        ch_type=ch_type,
    )[0]
    if colorbar:
        cbar, cax = _add_colorbar(axes, im, cmap, pad=0.05, title="AU", format="%3.2f")
        cbar.ax.tick_params(labelsize=12)
        cbar.set_ticks(vlim)
    _hide_frame(axes)


@verbose
def plot_ica_components(
    ica,
    picks=None,
    ch_type=None,
    *,
    inst=None,
    plot_std=True,
    reject="auto",
    sensors=True,
    show_names=False,
    contours=6,
    outlines="head",
    sphere=None,
    image_interp=_INTERPOLATION_DEFAULT,
    extrapolate=_EXTRAPOLATE_DEFAULT,
    border=_BORDER_DEFAULT,
    res=64,
    size=1,
    cmap="RdBu_r",
    vlim=(None, None),
    cnorm=None,
    colorbar=False,
    cbar_fmt="%3.2f",
    axes=None,
    title=None,
    nrows="auto",
    ncols="auto",
    show=True,
    image_args=None,
    psd_args=None,
    verbose=None,
):
    """Project mixing matrix on interpolated sensor topography.

    Parameters
    ----------
    ica : instance of mne.preprocessing.ICA
        The ICA solution.
    %(picks_ica)s
    %(ch_type_topomap)s
    inst : Raw | Epochs | None
        To be able to see component properties after clicking on component
        topomap you need to pass relevant data - instances of Raw or Epochs
        (for example the data that ICA was trained on). This takes effect
        only when running matplotlib in interactive mode.
    plot_std : bool | float
        Whether to plot standard deviation in ERP/ERF and spectrum plots.
        Defaults to True, which plots one standard deviation above/below.
        If set to float allows to control how many standard deviations are
        plotted. For example 2.5 will plot 2.5 standard deviation above/below.
    reject : ``'auto'`` | dict | None
        Allows to specify rejection parameters used to drop epochs
        (or segments if continuous signal is passed as inst).
        If None, no rejection is applied. The default is 'auto',
        which applies the rejection parameters used when fitting
        the ICA object.
    %(sensors_topomap)s
    %(show_names_topomap)s
    %(contours_topomap)s
    %(outlines_topomap)s
    %(sphere_topomap_auto)s
    %(image_interp_topomap)s
    %(extrapolate_topomap)s

        .. versionadded:: 1.3
    %(border_topomap)s

        .. versionadded:: 1.3
    %(res_topomap)s
    %(size_topomap)s

        .. versionadded:: 1.3
    %(cmap_topomap)s
    %(vlim_plot_topomap)s

        .. versionadded:: 1.3
    %(cnorm)s

        .. versionadded:: 1.3
    %(colorbar_topomap)s
    %(cbar_fmt_topomap)s
    axes : Axes | array of Axes | None
        The subplot(s) to plot to. Either a single Axes or an iterable of Axes
        if more than one subplot is needed. The number of subplots must match
        the number of selected components. If None, new figures will be created
        with the number of subplots per figure controlled by ``nrows`` and
        ``ncols``.
    title : str | None
        The title of the generated figure. If ``None`` (default) and
        ``axes=None``, a default title of "ICA Components" will be used.
    %(nrows_ncols_ica_components)s

        .. versionadded:: 1.3
    %(show)s
    image_args : dict | None
        Dictionary of arguments to pass to :func:`~mne.viz.plot_epochs_image`
        in interactive mode. Ignored if ``inst`` is not supplied. If ``None``,
        nothing is passed. Defaults to ``None``.
    psd_args : dict | None
        Dictionary of arguments to pass to :meth:`~mne.Epochs.compute_psd` in
        interactive  mode. Ignored if ``inst`` is not supplied. If ``None``,
        nothing is passed. Defaults to ``None``.
    %(verbose)s

    Returns
    -------
    fig : instance of matplotlib.figure.Figure | list of matplotlib.figure.Figure
        The figure object(s).

    Notes
    -----
    When run in interactive mode, ``plot_ica_components`` allows to reject
    components by clicking on their title label. The state of each component
    is indicated by its label color (gray: rejected; black: retained). It is
    also possible to open component properties by clicking on the component
    topomap (this option is only available when the ``inst`` argument is
    supplied).
    """  # noqa E501
    from matplotlib.pyplot import Axes
    from ..io import BaseRaw
    from ..epochs import BaseEpochs

    if ica.info is None:
        raise RuntimeError(
            "The ICA's measurement info is missing. Please "
            "fit the ICA or add the corresponding info object."
        )

    # for backward compat, nrow='auto' ncol='auto' should yield 4 rows 5 cols
    # and create multiple figures if more than 20 components requested
    if nrows == "auto" and ncols == "auto":
        ncols = 5
        max_subplots = 20
    elif nrows == "auto" or ncols == "auto":
        # user provided incomplete row/col spec; put all in one figure
        max_subplots = ica.n_components_
    else:
        max_subplots = nrows * ncols

    # handle ch_type=None
    ch_type = _get_plot_ch_type(ica, ch_type)

    figs = []
    if picks is None:
        cut_points = range(max_subplots, ica.n_components_, max_subplots)
        pick_groups = np.split(range(ica.n_components_), cut_points)
    else:
        pick_groups = [_picks_to_idx(ica.n_components_, picks, picks_on="components")]

    axes = axes.flatten() if isinstance(axes, np.ndarray) else axes
    for k, picks in enumerate(pick_groups):
        try:  # either an iterable, 1D numpy array or others
            _axes = axes[k * max_subplots : (k + 1) * max_subplots]
        except TypeError:  # None or Axes
            _axes = axes

        (
            data_picks,
            pos,
            merge_channels,
            names,
            ch_type,
            sphere,
            clip_origin,
        ) = _prepare_topomap_plot(ica, ch_type, sphere=sphere)

        cmap = _setup_cmap(cmap, n_axes=len(picks))
        names = _prepare_sensor_names(names, show_names)
        outlines = _make_head_outlines(sphere, pos, outlines, clip_origin)

        data = np.dot(
            ica.mixing_matrix_[:, picks].T, ica.pca_components_[: ica.n_components_]
        )
        data = np.atleast_2d(data)
        data = data[:, data_picks]

        if title is None:
            title = "ICA components"
        user_passed_axes = _axes is not None
        if not user_passed_axes:
            fig, _axes, _, _ = _prepare_trellis(len(data), ncols=ncols, nrows=nrows)
            fig.suptitle(title)
        else:
            _axes = [_axes] if isinstance(_axes, Axes) else _axes
            fig = _axes[0].get_figure()

        subplot_titles = list()
        for ii, data_, ax in zip(picks, data, _axes):
            kwargs = dict(color="gray") if ii in ica.exclude else dict()
            comp_title = ica._ica_names[ii]
            if len(set(ica.get_channel_types())) > 1:
                comp_title += f" ({ch_type})"
            subplot_titles.append(ax.set_title(comp_title, fontsize=12, **kwargs))
            if merge_channels:
                data_, names_ = _merge_ch_data(data_, ch_type, copy.copy(names))
            # ↓↓↓ NOTE: we intentionally use the default norm=False here, so that
            # ↓↓↓ we get vlims that are symmetric-about-zero, even if the data for
            # ↓↓↓ a given component happens to be one-sided.
            _vlim = _setup_vmin_vmax(data_, *vlim)
            im = plot_topomap(
                data_.flatten(),
                pos,
                ch_type=ch_type,
                sensors=sensors,
                names=names,
                contours=contours,
                outlines=outlines,
                sphere=sphere,
                image_interp=image_interp,
                extrapolate=extrapolate,
                border=border,
                res=res,
                size=size,
                cmap=cmap[0],
                vlim=_vlim,
                cnorm=cnorm,
                axes=ax,
                show=False,
            )[0]

            im.axes.set_label(ica._ica_names[ii])
            if colorbar:
                cbar, cax = _add_colorbar(
                    ax, im, cmap, title="AU", side="right", pad=0.05, format=cbar_fmt
                )
                cbar.ax.tick_params(labelsize=12)
                cbar.set_ticks(_vlim)
            _hide_frame(ax)
        del pos
        if not user_passed_axes:
            tight_layout(fig=fig)
            fig.subplots_adjust(top=0.88, bottom=0.0)
        fig.canvas.draw()

        # add title selection interactivity
        def onclick_title(event, ica=ica, titles=subplot_titles, fig=fig):
            # check if any title was pressed
            title_pressed = None
            for title in titles:
                if title.contains(event)[0]:
                    title_pressed = title
                    break
            # title was pressed -> identify the IC
            if title_pressed is not None:
                label = title_pressed.get_text()
                ic = int(label.split(" ")[0][-3:])
                # add or remove IC from exclude depending on current state
                if ic in ica.exclude:
                    ica.exclude.remove(ic)
                    title_pressed.set_color("k")
                else:
                    ica.exclude.append(ic)
                    title_pressed.set_color("gray")
                fig.canvas.draw()

        fig.canvas.mpl_connect("button_press_event", onclick_title)

        # add plot_properties interactivity only if inst was passed
        if isinstance(inst, (BaseRaw, BaseEpochs)):
            topomap_args = dict(
                sensors=sensors,
                contours=contours,
                outlines=outlines,
                sphere=sphere,
                image_interp=image_interp,
                extrapolate=extrapolate,
                border=border,
                res=res,
                cmap=cmap[0],
                vmin=vlim[0],
                vmax=vlim[1],
            )

            def onclick_topo(event, ica=ica, inst=inst):
                # check which component to plot
                if event.inaxes is not None:
                    label = event.inaxes.get_label()
                    if label.startswith("ICA"):
                        ic = int(label.split(" ")[0][-3:])
                        ica.plot_properties(
                            inst,
                            picks=ic,
                            show=True,
                            plot_std=plot_std,
                            topomap_args=topomap_args,
                            image_args=image_args,
                            psd_args=psd_args,
                            reject=reject,
                        )

            fig.canvas.mpl_connect("button_press_event", onclick_topo)
        figs.append(fig)

    plt_show(show)
    return figs[0] if len(figs) == 1 else figs


@fill_doc
def plot_tfr_topomap(
    tfr,
    tmin=None,
    tmax=None,
    fmin=0.0,
    fmax=np.inf,
    *,
    ch_type=None,
    baseline=None,
    mode="mean",
    sensors=True,
    show_names=False,
    mask=None,
    mask_params=None,
    contours=6,
    outlines="head",
    sphere=None,
    image_interp=_INTERPOLATION_DEFAULT,
    extrapolate=_EXTRAPOLATE_DEFAULT,
    border=_BORDER_DEFAULT,
    res=64,
    size=2,
    cmap=None,
    vlim=(None, None),
    cnorm=None,
    colorbar=True,
    cbar_fmt="%1.1e",
    units=None,
    axes=None,
    show=True,
):
    """Plot topographic maps of specific time-frequency intervals of TFR data.

    Parameters
    ----------
    tfr : AverageTFR
        The AverageTFR object.
    %(tmin_tmax_psd)s
    %(fmin_fmax_psd)s
    %(ch_type_topomap_psd)s
    baseline : tuple or list of length 2
        The time interval to apply rescaling / baseline correction. If None do
        not apply it. If baseline is (a, b) the interval is between "a (s)" and
        "b (s)". If a is None the beginning of the data is used and if b is
        None then b is set to the end of the interval. If baseline is equal to
        (None, None) the whole time interval is used.
    mode : 'mean' | 'ratio' | 'logratio' | 'percent' | 'zscore' | 'zlogratio' | None
        Perform baseline correction by

          - subtracting the mean baseline power ('mean')
          - dividing by the mean baseline power ('ratio')
          - dividing by the mean baseline power and taking the log ('logratio')
          - subtracting the mean baseline power followed by dividing by the
            mean baseline power ('percent')
          - subtracting the mean baseline power and dividing by the standard
            deviation of the baseline power ('zscore')
          - dividing by the mean baseline power, taking the log, and dividing
            by the standard deviation of the baseline power ('zlogratio')

        If None no baseline correction is applied.
    %(sensors_topomap)s
    %(show_names_topomap)s
    %(mask_evoked_topomap)s
    %(mask_params_topomap)s
    %(contours_topomap)s
    %(outlines_topomap)s
    %(sphere_topomap_auto)s
    %(image_interp_topomap)s
    %(extrapolate_topomap)s

        .. versionchanged:: 0.21

           - The default was changed to ``'local'`` for MEG sensors.
           - ``'local'`` was changed to use a convex hull mask
           - ``'head'`` was changed to extrapolate out to the clipping circle.
    %(border_topomap)s

        .. versionadded:: 0.20
    %(res_topomap)s
    %(size_topomap)s
    %(cmap_topomap)s
    %(vlim_plot_topomap)s

        .. versionadded:: 1.2
    %(cnorm)s

        .. versionadded:: 1.2
    %(colorbar_topomap)s
    %(cbar_fmt_topomap)s
    %(units_topomap)s
    %(axes_plot_topomap)s
    %(show)s

    Returns
    -------
    fig : matplotlib.figure.Figure
        The figure containing the topography.
    """  # noqa: E501
    import matplotlib.pyplot as plt

    ch_type = _get_plot_ch_type(tfr, ch_type)

    picks, pos, merge_channels, names, _, sphere, clip_origin = _prepare_topomap_plot(
        tfr, ch_type, sphere=sphere
    )
    outlines = _make_head_outlines(sphere, pos, outlines, clip_origin)

    data = tfr.data[picks, :, :]

    # merging grads before rescaling makes ERDs visible
    if merge_channels:
        data, names = _merge_ch_data(data, ch_type, names, method="mean")

    data = rescale(data, tfr.times, baseline, mode, copy=True)

    if np.iscomplexobj(data):
        data = np.sqrt((data * data.conj()).real)

    # crop time
    itmin, itmax = None, None
    idx = np.where(_time_mask(tfr.times, tmin, tmax))[0]
    if tmin is not None:
        itmin = idx[0]
    if tmax is not None:
        itmax = idx[-1] + 1

    # crop freqs
    ifmin, ifmax = None, None
    idx = np.where(_time_mask(tfr.freqs, fmin, fmax))[0]
    ifmin = idx[0]
    ifmax = idx[-1] + 1

    data = data[:, ifmin:ifmax, itmin:itmax]
    data = np.mean(np.mean(data, axis=2), axis=1)[:, np.newaxis]

    norm = False if np.min(data) < 0 else True
    vlim = _setup_vmin_vmax(data, *vlim, norm)
    cmap = _setup_cmap(cmap, norm=norm)

    axes = plt.subplots(figsize=(size, size))[1] if axes is None else axes
    fig = axes.figure

    _hide_frame(axes)

    locator = None
    if not isinstance(contours, (list, np.ndarray)):
        locator, contours = _set_contour_locator(*vlim, contours)

    fig_wrapper = list()
    selection_callback = partial(
        _onselect,
        tfr=tfr,
        pos=pos,
        ch_type=ch_type,
        itmin=itmin,
        itmax=itmax,
        ifmin=ifmin,
        ifmax=ifmax,
        cmap=cmap[0],
        fig=fig_wrapper,
    )

    if not isinstance(contours, (list, np.ndarray)):
        _, contours = _set_contour_locator(*vlim, contours)

    names = _prepare_sensor_names(names, show_names)

    im, _ = plot_topomap(
        data[:, 0],
        pos,
        ch_type=ch_type,
        sensors=sensors,
        names=names,
        mask=mask,
        mask_params=mask_params,
        contours=contours,
        outlines=outlines,
        sphere=sphere,
        image_interp=image_interp,
        extrapolate=extrapolate,
        border=border,
        res=res,
        size=size,
        cmap=cmap[0],
        vlim=vlim,
        cnorm=cnorm,
        axes=axes,
        show=False,
        onselect=selection_callback,
    )

    if colorbar:
        from matplotlib import ticker

        units = _handle_default("units", units)["misc"]
        cbar, cax = _add_colorbar(axes, im, cmap, title=units, format=cbar_fmt)
        if locator is None:
            locator = ticker.MaxNLocator(nbins=5)
        cbar.locator = locator
        cbar.update_ticks()
        cbar.ax.tick_params(labelsize=12)

    plt_show(show)
    return fig


@fill_doc
def plot_evoked_topomap(
    evoked,
    times="auto",
    *,
    average=None,
    ch_type=None,
    scalings=None,
    proj=False,
    sensors=True,
    show_names=False,
    mask=None,
    mask_params=None,
    contours=6,
    outlines="head",
    sphere=None,
    image_interp=_INTERPOLATION_DEFAULT,
    extrapolate=_EXTRAPOLATE_DEFAULT,
    border=_BORDER_DEFAULT,
    res=64,
    size=1,
    cmap=None,
    vlim=(None, None),
    cnorm=None,
    colorbar=True,
    cbar_fmt="%3.1f",
    units=None,
    axes=None,
    time_unit="s",
    time_format=None,
    nrows=1,
    ncols="auto",
    show=True,
):
    """Plot topographic maps of specific time points of evoked data.

    Parameters
    ----------
    evoked : Evoked
        The Evoked object.
    times : float | array of float | "auto" | "peaks" | "interactive"
        The time point(s) to plot. If "auto", the number of ``axes`` determines
        the amount of time point(s). If ``axes`` is also None, at most 10
        topographies will be shown with a regular time spacing between the
        first and last time instant. If "peaks", finds time points
        automatically by checking for local maxima in global field power. If
        "interactive", the time can be set interactively at run-time by using a
        slider.
    %(average_plot_evoked_topomap)s
    %(ch_type_topomap)s
    %(scalings_topomap)s
    %(proj_plot)s
    %(sensors_topomap)s
    %(show_names_topomap)s
    %(mask_evoked_topomap)s
    %(mask_params_topomap)s
    %(contours_topomap)s
    %(outlines_topomap)s
    %(sphere_topomap_auto)s
    %(image_interp_topomap)s
    %(extrapolate_topomap)s

        .. versionadded:: 0.18

        .. versionchanged:: 0.21

           - The default was changed to ``'local'`` for MEG sensors.
           - ``'local'`` was changed to use a convex hull mask
           - ``'head'`` was changed to extrapolate out to the clipping circle.
    %(border_topomap)s

        .. versionadded:: 0.20
    %(res_topomap)s
    %(size_topomap)s
    %(cmap_topomap)s
    %(vlim_plot_topomap_psd)s

        .. versionadded:: 1.2
    %(cnorm)s

        .. versionadded:: 1.2
    %(colorbar_topomap)s
    %(cbar_fmt_topomap)s
    %(units_topomap_evoked)s
    %(axes_evoked_plot_topomap)s
    time_unit : str
        The units for the time axis, can be "ms" or "s" (default).

        .. versionadded:: 0.16
    time_format : str | None
        String format for topomap values. Defaults (None) to "%%01d ms" if
        ``time_unit='ms'``, "%%0.3f s" if ``time_unit='s'``, and
        "%%g" otherwise. Can be an empty string to omit the time label.
    %(nrows_ncols_topomap)s Ignored when times == 'interactive'.

        .. versionadded:: 0.20
    %(show)s

    Returns
    -------
    fig : instance of matplotlib.figure.Figure
       The figure.

    Notes
    -----
    When existing ``axes`` are provided and ``colorbar=True``, note that the
    colorbar scale will only accurately reflect topomaps that are generated in
    the same call as the colorbar. Note also that the colorbar will not be
    resized automatically when ``axes`` are provided; use Matplotlib's
    :meth:`axes.set_position() <matplotlib.axes.Axes.set_position>` method or
    :doc:`gridspec <matplotlib:tutorials/intermediate/arranging_axes>`
    interface to adjust the colorbar size yourself.

    When ``time=="interactive"``, the figure will publish and subscribe to the
    following events:

    * :class:`~mne.viz.ui_events.TimeChange` whenever a new time is selected.
    """
    import matplotlib.pyplot as plt
    from matplotlib.gridspec import GridSpec
    from matplotlib.widgets import Slider
    from ..evoked import Evoked

    _validate_type(evoked, Evoked, "evoked")
    _validate_type(colorbar, bool, "colorbar")
    evoked = evoked.copy()  # make a copy, since we'll be picking
    ch_type = _get_plot_ch_type(evoked, ch_type)
    # time units / formatting
    time_unit, _ = _check_time_unit(time_unit, evoked.times)
    scaling_time = 1.0 if time_unit == "s" else 1e3
    _validate_type(time_format, (None, str), "time_format")
    if time_format is None:
        time_format = "%0.3f s" if time_unit == "s" else "%01d ms"
    del time_unit
    # mask_params defaults
    mask_params = _handle_default("mask_params", mask_params)
    mask_params["markersize"] *= size / 2.0
    mask_params["markeredgewidth"] *= size / 2.0
    # setup various parameters, and prepare outlines
    (
        picks,
        pos,
        merge_channels,
        names,
        ch_type,
        sphere,
        clip_origin,
    ) = _prepare_topomap_plot(evoked, ch_type, sphere=sphere)
    outlines = _make_head_outlines(sphere, pos, outlines, clip_origin)
    # check interactive
    axes_given = axes is not None
    interactive = isinstance(times, str) and times == "interactive"
    if interactive and axes_given:
        raise ValueError("User-provided axes not allowed when " "times='interactive'.")
    # units, scalings
    key = "grad" if ch_type.startswith("planar") else ch_type
    default_scaling = _handle_default("scalings", None)[key]
    scaling = _handle_default("scalings", scalings)[key]
    # if non-default scaling, fall back to "AU" if unit wasn't given by user
    key = "misc" if scaling != default_scaling else key
    unit = _handle_default("units", units)[key]
    # ch_names (required for NIRS)
    ch_names = names
    names = _prepare_sensor_names(names, show_names)
    # apply projections before picking. NOTE: the `if proj is True`
    # anti-pattern is needed here to exclude proj='interactive'
    _check_option("proj", proj, (True, False, "interactive", "reconstruct"))
    if proj is True and not evoked.proj:
        evoked.apply_proj()
    elif proj == "reconstruct":
        evoked._reconstruct_proj()
    data = evoked.data

    # remove compensation matrices (safe: only plotting & already made copy)
    with evoked.info._unlock():
        evoked.info["comps"] = []
    evoked = evoked._pick_drop_channels(picks, verbose=False)
    # determine which times to plot
    if isinstance(axes, plt.Axes):
        axes = [axes]
    n_peaks = len(axes) - int(colorbar) if axes_given else None
    times = _process_times(evoked, times, n_peaks)
    n_times = len(times)
    space = 1 / (2.0 * evoked.info["sfreq"])
    if max(times) > max(evoked.times) + space or min(times) < min(evoked.times) - space:
        raise ValueError(
            f"Times should be between {evoked.times[0]:0.3} and "
            f"{evoked.times[-1]:0.3}."
        )
    # create axes
    want_axes = n_times + int(colorbar)
    if interactive:
        height_ratios = [5, 1]
        nrows = 2
        ncols = want_axes
        width = size * ncols
        height = size + max(0, 0.1 * (4 - size))
        fig = figure_nobar(figsize=(width * 1.5, height * 1.5))
        g_kwargs = {"left": 0.2, "right": 0.8, "bottom": 0.05, "top": 0.9}
        gs = GridSpec(nrows, ncols, height_ratios=height_ratios, **g_kwargs)
        axes = []
        for ax_idx in range(n_times):
            axes.append(plt.subplot(gs[0, ax_idx]))
    elif axes is None:
        fig, axes, ncols, nrows = _prepare_trellis(
            n_times, ncols=ncols, nrows=nrows, colorbar=colorbar, size=size
        )
    else:
        nrows, ncols = None, None  # Deactivate ncols when axes were passed
        fig = axes[0].get_figure()
        # check: enough space for colorbar?
        if len(axes) != want_axes:
            cbar_err = " plus one for the colorbar" if colorbar else ""
            raise RuntimeError(
                f"You must provide {want_axes} axes (one for "
                f"each time{cbar_err}), got {len(axes)}."
            )
    # figure margins
    if not fig.get_constrained_layout():
        side_margin = plt.rcParams["figure.subplot.wspace"] / (2 * want_axes)
        top_margin = max(0.05, 0.2 / size)
        fig.subplots_adjust(
            left=side_margin, right=1 - side_margin, bottom=0, top=1 - top_margin
        )
    # find first index that's >= (to rounding error) to each time point
    time_idx = [
        np.where(
            _time_mask(evoked.times, tmin=t, tmax=None, sfreq=evoked.info["sfreq"])
        )[0][0]
        for t in times
    ]
    # do averaging if requested
    avg_err = (
        '"average" must be `None`, a positive number of seconds, or '
        "an array-like object of the previous"
    )

    averaged_times = []
    if average is None:
        average = np.array([None] * n_times)
        data = data[np.ix_(picks, time_idx)]
    else:
        if _is_numeric(average):
            average = np.array([average] * n_times)
        elif np.array(average).ndim == 0:
            # It should be an array-like object
            raise TypeError(f"{avg_err}; got type: {type(average)}.")
        else:
            average = np.array(average)

        if len(average) != n_times:
            raise ValueError(
                f"You requested to plot topographic maps for {n_times} time "
                f"points, but provided {len(average)} periods for "
                f"averaging. The number of time points and averaging periods "
                f"must be equal."
            )
        data_ = np.zeros((len(picks), len(time_idx)))

        for average_idx, (this_average, this_time, this_time_idx) in enumerate(
            zip(average, evoked.times[time_idx], time_idx)
        ):
            if (_is_numeric(this_average) and this_average <= 0) or (
                not _is_numeric(this_average) and this_average is not None
            ):
                if len(average) == 1:
                    msg = f"{avg_err}; got {this_average}"
                else:
                    msg = f"{avg_err}; got {this_average} in {average}"
                raise ValueError(msg)

            if this_average is None:
                data_[:, average_idx] = data[picks][:, this_time_idx]
                averaged_times.append([this_time])
            else:
                tmin_ = this_time - this_average / 2
                tmax_ = this_time + this_average / 2
                time_mask = (tmin_ < evoked.times) & (evoked.times < tmax_)
                data_[:, average_idx] = data[picks][:, time_mask].mean(-1)
                averaged_times.append(evoked.times[time_mask])
        data = data_

    # apply scalings and merge channels
    data *= scaling
    if merge_channels:
        data, ch_names = _merge_ch_data(data, ch_type, ch_names)
        if ch_type in _fnirs_types:
            merge_channels = False
    # apply mask if requested
    if mask is not None:
        mask = mask.astype(bool, copy=False)
        if ch_type == "grad":
            mask_ = (
                mask[np.ix_(picks[::2], time_idx)] | mask[np.ix_(picks[1::2], time_idx)]
            )
        else:  # mag, eeg, planar1, planar2
            mask_ = mask[np.ix_(picks, time_idx)]
    # set up colormap
    _vlim = [
        _setup_vmin_vmax(data[:, i], *vlim, norm=merge_channels) for i in range(n_times)
    ]
    _vlim = (np.min(_vlim), np.max(_vlim))
    cmap = _setup_cmap(cmap, n_axes=n_times, norm=_vlim[0] >= 0)
    # set up contours
    if not isinstance(contours, (list, np.ndarray)):
        _, contours = _set_contour_locator(*_vlim, contours)
    # prepare for main loop over times
    kwargs = dict(
        sensors=sensors,
        res=res,
        names=names,
        cmap=cmap[0],
        cnorm=cnorm,
        mask_params=mask_params,
        outlines=outlines,
        contours=contours,
        image_interp=image_interp,
        show=False,
        extrapolate=extrapolate,
        sphere=sphere,
        border=border,
        ch_type=ch_type,
    )
    images, contours_ = [], []
    # loop over times
    for average_idx, (time, this_average) in enumerate(zip(times, average)):
        adjust_for_cbar = colorbar and ncols is not None and average_idx >= ncols - 1
        ax_idx = average_idx + 1 if adjust_for_cbar else average_idx
        tp, cn, interp = _plot_topomap(
            data[:, average_idx],
            pos,
            axes=axes[ax_idx],
            mask=mask_[:, average_idx] if mask is not None else None,
            vmin=_vlim[0],
            vmax=_vlim[1],
            **kwargs,
        )

        images.append(tp)
        if cn is not None:
            contours_.append(cn)
        if time_format != "":
            if this_average is None:
                axes_title = time_format % (time * scaling_time)
            else:
                tmin_ = averaged_times[average_idx][0]
                tmax_ = averaged_times[average_idx][-1]
                from_time = time_format % (tmin_ * scaling_time)
                from_time = from_time.split(" ")[0]  # Remove unit
                to_time = time_format % (tmax_ * scaling_time)
                axes_title = f"{from_time} – {to_time}"
                del from_time, to_time, tmin_, tmax_
            axes[ax_idx].set_title(axes_title)

    if interactive:
        # Add a slider to the figure and start publishing and subscribing to time_change
        # events.
        kwargs.update(vlim=_vlim)
        axes.append(plt.subplot(gs[1, :-1]))
        slider = Slider(
            axes[-1],
            "Time",
            evoked.times[0],
            evoked.times[-1],
            valinit=times[0],
            valfmt="%1.2fs",
        )
        slider.vline.remove()  # remove initial point indicator
        func = _merge_ch_data if merge_channels else lambda x: x

        def _slider_changed(val):
            publish(fig, TimeChange(time=val))

        slider.on_changed(_slider_changed)
        ts = np.tile(evoked.times, len(evoked.data)).reshape(evoked.data.shape)
        axes[-1].plot(ts, evoked.data, color="k")
        axes[-1].slider = slider

        subscribe(
            fig,
            "time_change",
            partial(
                _on_time_change,
                fig=fig,
                data=evoked.data,
                times=evoked.times,
                pos=pos,
                scaling=scaling,
                func=func,
                time_format=time_format,
                scaling_time=scaling_time,
                slider=slider,
                kwargs=kwargs,
            ),
        )

    if colorbar:
        if interactive:
            cax = plt.subplot(gs[0, -1])
            _resize_cbar(cax, ncols, size)
        elif nrows is None or ncols is None:
            # axes were given by the user, so don't resize the colorbar
            cax = axes[-1]
        else:  # use the entire last column
            cax = axes[ncols - 1]
            _resize_cbar(cax, ncols, size)

        if unit is not None:
            cax.set_title(unit)
        cbar = fig.colorbar(images[-1], ax=cax, cax=cax, format=cbar_fmt)
        if cn is not None:
            cbar.set_ticks(contours)
        cbar.ax.tick_params(labelsize=7)
        if cmap[1]:
            for im in images:
                im.axes.CB = DraggableColorbar(cbar, im)

    if proj == "interactive":
        _check_delayed_ssp(evoked)
        params = dict(
            evoked=evoked,
            fig=fig,
            projs=evoked.info["projs"],
            picks=picks,
            images=images,
            contours_=contours_,
            pos=pos,
            time_idx=time_idx,
            res=res,
            plot_update_proj_callback=_plot_update_evoked_topomap,
            merge_channels=merge_channels,
            scale=scaling,
            axes=axes[: len(axes) - bool(interactive)],
            contours=contours,
            interp=interp,
            extrapolate=extrapolate,
        )
        _draw_proj_checkbox(None, params)
        # This is mostly for testing purposes, but it's also consistent with
        # raw.plot, so maybe not a bad thing in principle either
        from mne.viz._figure import BrowserParams

        fig.mne = BrowserParams(proj_checkboxes=params["proj_checks"])

    plt_show(show, block=False)
    if axes_given:
        fig.canvas.draw()
    return fig


def _resize_cbar(cax, n_fig_axes, size=1):
    """Resize colorbar."""
    cpos = cax.get_position()
    if size <= 1:
        cpos.x0 = 1 - (0.7 + 0.1 / size) / n_fig_axes
    cpos.x1 = cpos.x0 + 0.1 / n_fig_axes
    cpos.y0 = 0.2
    cpos.y1 = 0.7
    cax.set_position(cpos)


def _on_time_change(
    event,
    fig,
    data,
    times,
    pos,
    scaling,
    func,
    time_format,
    scaling_time,
    slider,
    kwargs,
):
    """Handle updating topomap to show a new time."""
    idx = np.argmin(np.abs(times - event.time))
    data = func(data[:, idx]).ravel() * scaling
    ax = fig.axes[0]
    ax.clear()
    im, _ = plot_topomap(data, pos, axes=ax, **kwargs)
    if hasattr(ax, "CB"):
        ax.CB.mappable = im
        _resize_cbar(ax.CB.cbar.ax, 2)
    if time_format is not None:
        ax.set_title(time_format % (event.time * scaling_time))
    # Updating the slider will generate a new time_change event. To prevent an
    # infinite loop, only update the slider if the time has actually changed.
    if event.time != slider.val:
        slider.set_val(event.time)
    ax.figure.canvas.draw_idle()


def _plot_topomap_multi_cbar(
    data,
    pos,
    ax,
    *,
    vlim,
    title,
    unit,
    cmap,
    outlines,
    colorbar,
    cbar_fmt,
    sphere,
    ch_type,
    sensors,
    names,
    mask,
    mask_params,
    contours,
    image_interp,
    extrapolate,
    border,
    res,
    size,
    cnorm,
):
    _hide_frame(ax)
    _vlim = (
        np.min(data) if vlim[0] is None else vlim[0],
        np.max(data) if vlim[1] is None else vlim[1],
    )
    # this definition of "norm" allows non-diverging colormap for cases
    # where min & vmax are both negative (e.g., when they are power in dB)
    signs = np.sign(_vlim)
    norm = len(set(signs)) == 1 or np.any(signs == 0)

    _cmap = _setup_cmap(cmap, norm=norm)
    if title is not None:
        ax.set_title(title, fontsize=10)
    im, _ = plot_topomap(
        data,
        pos,
        ch_type=ch_type,
        sensors=sensors,
        names=names,
        mask=mask,
        mask_params=mask_params,
        contours=contours,
        outlines=outlines,
        sphere=sphere,
        image_interp=image_interp,
        extrapolate=extrapolate,
        border=border,
        res=res,
        size=size,
        cmap=_cmap[0],
        vlim=_vlim,
        cnorm=cnorm,
        axes=ax,
        show=False,
        onselect=None,
    )

    if colorbar:
        cbar, cax = _add_colorbar(
            ax, im, cmap, pad=0.25, title=None, size="10%", format=cbar_fmt
        )
        cbar.set_ticks(_vlim)
        if unit is not None:
            cbar.ax.set_ylabel(unit, fontsize=8)
        cbar.ax.tick_params(labelsize=8)


@legacy(alt="Epochs.compute_psd().plot_topomap()")
@verbose
def plot_epochs_psd_topomap(
    epochs,
    bands=None,
    tmin=None,
    tmax=None,
    proj=False,
    *,
    bandwidth=None,
    adaptive=False,
    low_bias=True,
    normalization="length",
    ch_type=None,
    normalize=False,
    agg_fun=None,
    dB=False,
    sensors=True,
    names=None,
    mask=None,
    mask_params=None,
    contours=0,
    outlines="head",
    sphere=None,
    image_interp=_INTERPOLATION_DEFAULT,
    extrapolate=_EXTRAPOLATE_DEFAULT,
    border=_BORDER_DEFAULT,
    res=64,
    size=1,
    cmap=None,
    vlim=(None, None),
    cnorm=None,
    colorbar=True,
    cbar_fmt="auto",
    units=None,
    axes=None,
    show=True,
    n_jobs=None,
    verbose=None,
):
    """Plot the topomap of the power spectral density across epochs.

    Parameters
    ----------
    epochs : instance of Epochs
        The epochs object.
    %(bands_psd_topo)s
    %(tmin_tmax_psd)s
    %(proj_psd)s
    bandwidth : float
        The bandwidth of the multi taper windowing function in Hz. The default
        value is a window half-bandwidth of 4 Hz.
    adaptive : bool
        Use adaptive weights to combine the tapered spectra into PSD
        (slow, use n_jobs >> 1 to speed up computation).
    low_bias : bool
        Only use tapers with more than 90%% spectral concentration within
        bandwidth.
    %(normalization)s
    %(ch_type_topomap_psd)s
    %(normalize_psd_topo)s
    %(agg_fun_psd_topo)s
    %(dB_plot_topomap)s
    %(sensors_topomap)s
    %(names_topomap)s
    %(mask_evoked_topomap)s
    %(mask_params_topomap)s
    %(contours_topomap)s
    %(outlines_topomap)s
    %(sphere_topomap_auto)s
    %(image_interp_topomap)s
    %(extrapolate_topomap)s

        .. versionchanged:: 0.21

           - The default was changed to ``'local'`` for MEG sensors.
           - ``'local'`` was changed to use a convex hull mask
           - ``'head'`` was changed to extrapolate out to the clipping circle.
    %(border_topomap)s

        .. versionadded:: 0.20
    %(res_topomap)s
    %(size_topomap)s
    %(cmap_topomap)s
    %(vlim_plot_topomap_psd)s

        .. versionadded:: 0.21
    %(cnorm)s

        .. versionadded:: 1.2
    %(colorbar_topomap)s
    %(cbar_fmt_topomap_psd)s
    %(units_topomap)s
    %(axes_spectrum_plot_topomap)s
    %(show)s
    %(n_jobs)s
    %(verbose)s

    Returns
    -------
    fig : instance of Figure
        Figure showing one scalp topography per frequency band.
    """
    from ..channels import rename_channels
    from ..time_frequency import Spectrum

    init_kw, plot_kw = _split_psd_kwargs(plot_fun=Spectrum.plot_topomap)
    spectrum = epochs.compute_psd(**init_kw)
    plot_kw.setdefault("show_names", False)
    if names is not None:
        rename_channels(
            spectrum.info, dict(zip(spectrum.ch_names, names)), verbose=verbose
        )
        plot_kw["show_names"] = True
    return spectrum.plot_topomap(**plot_kw)


@fill_doc
def plot_psds_topomap(
    psds,
    freqs,
    pos,
    *,
    bands=None,
    ch_type="eeg",
    normalize=False,
    agg_fun=None,
    dB=True,
    sensors=True,
    names=None,
    mask=None,
    mask_params=None,
    contours=0,
    outlines="head",
    sphere=None,
    image_interp=_INTERPOLATION_DEFAULT,
    extrapolate=_EXTRAPOLATE_DEFAULT,
    border=_BORDER_DEFAULT,
    res=64,
    size=1,
    cmap=None,
    vlim=(None, None),
    cnorm=None,
    colorbar=True,
    cbar_fmt="auto",
    unit=None,
    axes=None,
    show=True,
):
    """Plot spatial maps of PSDs.

    Parameters
    ----------
    psds : array of float, shape (n_channels, n_freqs)
        Power spectral densities.
    freqs : array of float, shape (n_freqs,)
        Frequencies used to compute psds.
    %(pos_topomap_psd)s
    %(bands_psd_topo)s
    %(ch_type_topomap)s
    %(normalize_psd_topo)s
    %(agg_fun_psd_topo)s
    %(dB_plot_topomap)s
    %(sensors_topomap)s
    %(names_topomap)s
    %(mask_evoked_topomap)s
    %(mask_params_topomap)s
    %(contours_topomap)s
    %(outlines_topomap)s
    %(sphere_topomap_auto)s
    %(image_interp_topomap)s
    %(extrapolate_topomap)s

        .. versionchanged:: 0.21

           - The default was changed to ``'local'`` for MEG sensors.
           - ``'local'`` was changed to use a convex hull mask
           - ``'head'`` was changed to extrapolate out to the clipping circle.
    %(border_topomap)s

        .. versionadded:: 0.20
    %(res_topomap)s
    %(size_topomap)s
    %(cmap_topomap)s
    %(vlim_plot_topomap_psd)s

        .. versionadded:: 0.21
    %(cnorm)s

        .. versionadded:: 1.2
    %(colorbar_topomap)s
    %(cbar_fmt_topomap_psd)s
    unit : str | None
        Measurement unit to be displayed with the colorbar. If ``None``, no
        unit is displayed (only "power" or "dB" as appropriate).
    %(axes_spectrum_plot_topomap)s
    %(show)s

    Returns
    -------
    fig : instance of matplotlib.figure.Figure
        Figure with a topomap subplot for each band.
    """
    import matplotlib.pyplot as plt
    from matplotlib.axes import Axes

    # handle some defaults
    sphere = _check_sphere(sphere)
    if cbar_fmt == "auto":
        cbar_fmt = "%0.1f" if dB else "%0.3f"
    # make sure `bands` is a dict
    if bands is None:
        bands = {
            "Delta (0-4 Hz)": (0, 4),
            "Theta (4-8 Hz)": (4, 8),
            "Alpha (8-12 Hz)": (8, 12),
            "Beta (12-30 Hz)": (12, 30),
            "Gamma (30-45 Hz)": (30, 45),
        }
    elif not hasattr(bands, "keys"):
        # convert legacy list-of-tuple input to a dict
        bands = {band[-1]: band[:-1] for band in bands}
        logger.info(
            "converting legacy list-of-tuples input to a dict for the "
            "`bands` parameter"
        )
    # upconvert single freqs to band upper/lower edges as needed
    bin_spacing = np.diff(freqs)[0]
    bin_edges = np.array([0, bin_spacing]) - bin_spacing / 2
    for band, _edges in bands.items():
        if not hasattr(_edges, "__len__"):
            _edges = (_edges,)
        if len(_edges) == 1:
            bands[band] = tuple(bin_edges + freqs[np.argmin(np.abs(freqs - _edges[0]))])
    # normalize data (if requested)
    if normalize:
        psds /= psds.sum(axis=-1, keepdims=True)
        assert np.allclose(psds.sum(axis=-1), 1.0)
    # aggregate within bands
    if agg_fun is None:
        agg_fun = np.sum if normalize else np.mean
    freq_masks = list()
    for band, (fmin, fmax) in bands.items():
        _mask = (fmin < freqs) & (freqs < fmax)
        # make sure no bands are empty
        if _mask.sum() == 0:
            raise RuntimeError(f'No frequencies in band "{band}" ({fmin}, {fmax})')
        freq_masks.append(_mask)
    band_data = [agg_fun(psds[:, _mask], axis=1) for _mask in freq_masks]
    if dB and not normalize:
        band_data = [10 * np.log10(_d) for _d in band_data]
    # handle vmin/vmax
    joint_vlim = vlim == "joint"
    if joint_vlim:
        vlim = (np.array(band_data).min(), np.array(band_data).max())
    # unit label
    if unit is None:
        unit = "dB" if dB and not normalize else "power"
    else:
        _dB = dB and not normalize
        unit = _format_units_psd(unit, dB=_dB)
    # set up figure / axes
    n_axes = len(bands)
    user_passed_axes = axes is not None
    if user_passed_axes:
        if isinstance(axes, Axes):
            axes = [axes]
        _validate_if_list_of_axes(axes, n_axes)
        fig = axes[0].figure
    else:
        fig, axes = plt.subplots(1, n_axes, figsize=(2 * n_axes, 1.5))
        if n_axes == 1:
            axes = [axes]
    # loop over subplots/frequency bands
    for ax, _mask, _data, (title, (fmin, fmax)) in zip(
        axes, freq_masks, band_data, bands.items()
    ):
        colorbar = (not joint_vlim) or ax == axes[-1]
        _plot_topomap_multi_cbar(
            _data,
            pos,
            ax,
            title=title,
            vlim=vlim,
            cmap=cmap,
            outlines=outlines,
            colorbar=colorbar,
            unit=unit,
            cbar_fmt=cbar_fmt,
            sphere=sphere,
            ch_type=ch_type,
            sensors=sensors,
            names=names,
            mask=mask,
            mask_params=mask_params,
            contours=contours,
            image_interp=image_interp,
            extrapolate=extrapolate,
            border=border,
            res=res,
            size=size,
            cnorm=cnorm,
        )

    if not user_passed_axes:
        tight_layout(fig=fig)
        fig.canvas.draw()
        plt_show(show)
    return fig


@fill_doc
def plot_layout(layout, picks=None, show_axes=False, show=True):
    """Plot the sensor positions.

    Parameters
    ----------
    layout : None | Layout
        Layout instance specifying sensor positions.
    %(picks_nostr)s
    show_axes : bool
            Show layout axes if True. Defaults to False.
    show : bool
        Show figure if True. Defaults to True.

    Returns
    -------
    fig : instance of Figure
        Figure containing the sensor topography.

    Notes
    -----
    .. versionadded:: 0.12.0
    """
    import matplotlib.pyplot as plt

    fig = plt.figure(figsize=(max(plt.rcParams["figure.figsize"]),) * 2)
    ax = fig.add_subplot(111)
    fig.subplots_adjust(left=0, bottom=0, right=1, top=1, wspace=None, hspace=None)
    ax.set(xticks=[], yticks=[], aspect="equal")
    outlines = dict(border=([0, 1, 1, 0, 0], [0, 0, 1, 1, 0]))
    _draw_outlines(ax, outlines)
    picks = _picks_to_idx(len(layout.names), picks)
    pos = layout.pos[picks]
    names = np.array(layout.names)[picks]
    for ii, (p, ch_id) in enumerate(zip(pos, names)):
        center_pos = np.array((p[0] + p[2] / 2.0, p[1] + p[3] / 2.0))
        ax.annotate(
            ch_id,
            xy=center_pos,
            horizontalalignment="center",
            verticalalignment="center",
            size="x-small",
        )
        if show_axes:
            x1, x2, y1, y2 = p[0], p[0] + p[2], p[1], p[1] + p[3]
            ax.plot([x1, x1, x2, x2, x1], [y1, y2, y2, y1, y1], color="k")
    ax.axis("off")
    tight_layout(fig=fig, pad=0, w_pad=0, h_pad=0)
    plt_show(show)
    return fig


def _onselect(
    eclick,
    erelease,
    tfr,
    pos,
    ch_type,
    itmin,
    itmax,
    ifmin,
    ifmax,
    cmap,
    fig,
    layout=None,
):
    """Handle drawing average tfr over channels called from topomap."""
    import matplotlib.pyplot as plt
    from matplotlib.collections import PathCollection
    from ..channels.layout import _pair_grad_sensors

    ax = eclick.inaxes
    xmin = min(eclick.xdata, erelease.xdata)
    xmax = max(eclick.xdata, erelease.xdata)
    ymin = min(eclick.ydata, erelease.ydata)
    ymax = max(eclick.ydata, erelease.ydata)
    indices = (
        (pos[:, 0] < xmax)
        & (pos[:, 0] > xmin)
        & (pos[:, 1] < ymax)
        & (pos[:, 1] > ymin)
    )
    colors = ["r" if ii else "k" for ii in indices]
    indices = np.where(indices)[0]
    for collection in ax.collections:
        if isinstance(collection, PathCollection):  # this is our "scatter"
            collection.set_color(colors)
    ax.figure.canvas.draw()
    if len(indices) == 0:
        return
    data = tfr.data
    if ch_type == "mag":
        picks = pick_types(tfr.info, meg=ch_type, ref_meg=False)
        data = np.mean(data[indices, ifmin:ifmax, itmin:itmax], axis=0)
        chs = [tfr.ch_names[picks[x]] for x in indices]
    elif ch_type == "grad":
        grads = _pair_grad_sensors(tfr.info, layout=layout, topomap_coords=False)
        idxs = list()
        for idx in indices:
            idxs.append(grads[idx * 2])
            idxs.append(grads[idx * 2 + 1])  # pair of grads
        data = np.mean(data[idxs, ifmin:ifmax, itmin:itmax], axis=0)
        chs = [tfr.ch_names[x] for x in idxs]
    elif ch_type == "eeg":
        picks = pick_types(tfr.info, meg=False, eeg=True, ref_meg=False)
        data = np.mean(data[indices, ifmin:ifmax, itmin:itmax], axis=0)
        chs = [tfr.ch_names[picks[x]] for x in indices]
    logger.info("Averaging TFR over channels " + str(chs))
    if len(fig) == 0:
        fig.append(figure_nobar())
    if not plt.fignum_exists(fig[0].number):
        fig[0] = figure_nobar()
    ax = fig[0].add_subplot(111)
    itmax = len(tfr.times) - 1 if itmax is None else min(itmax, len(tfr.times) - 1)
    ifmax = len(tfr.freqs) - 1 if ifmax is None else min(ifmax, len(tfr.freqs) - 1)
    if itmin is None:
        itmin = 0
    if ifmin is None:
        ifmin = 0
    extent = (
        tfr.times[itmin] * 1e3,
        tfr.times[itmax] * 1e3,
        tfr.freqs[ifmin],
        tfr.freqs[ifmax],
    )

    title = "Average over %d %s channels." % (len(chs), ch_type)
    ax.set_title(title)
    ax.set_xlabel("Time (ms)")
    ax.set_ylabel("Frequency (Hz)")
    img = ax.imshow(data, extent=extent, aspect="auto", origin="lower", cmap=cmap)
    if len(fig[0].get_axes()) < 2:
        fig[0].get_axes()[1].cbar = fig[0].colorbar(mappable=img)
    else:
        fig[0].get_axes()[1].cbar.on_mappable_changed(mappable=img)
    fig[0].canvas.draw()
    plt.figure(fig[0].number)
    plt_show(True)


def _prepare_topomap(pos, ax, check_nonzero=True):
    """Prepare the topomap axis and check positions.

    Hides axis frame and check that position information is present.
    """
    _hide_frame(ax)
    if check_nonzero and not pos.any():
        raise RuntimeError(
            "No position information found, cannot compute " "geometries for topomap."
        )


def _hide_frame(ax):
    """Hide axis frame for topomaps."""
    ax.get_yticks()
    ax.xaxis.set_ticks([])
    ax.yaxis.set_ticks([])
    ax.set_frame_on(False)


def _check_extrapolate(extrapolate, ch_type):
    _check_option("extrapolate", extrapolate, ("box", "local", "head", "auto"))
    if extrapolate == "auto":
        extrapolate = "local" if ch_type in _MEG_CH_TYPES_SPLIT else "head"
    return extrapolate


@verbose
def _init_anim(
    ax,
    ax_line,
    ax_cbar,
    params,
    merge_channels,
    sphere,
    ch_type,
    image_interp,
    extrapolate,
    verbose,
):
    """Initialize animated topomap."""
    logger.info("Initializing animation...")
    data = params["data"]
    items = list()
    vmin = params["vmin"] if "vmin" in params else None
    vmax = params["vmax"] if "vmax" in params else None
    if params["butterfly"]:
        all_times = params["all_times"]
        for idx in range(len(data)):
            ax_line.plot(all_times, data[idx], color="k", lw=1)
        vmin, vmax = _setup_vmin_vmax(data, vmin, vmax)
        ax_line.set(
            yticks=np.around(np.linspace(vmin, vmax, 5), -1), xlim=all_times[[0, -1]]
        )
        params["line"] = ax_line.axvline(all_times[0], color="r")
        items.append(params["line"])
    if merge_channels:
        from mne.channels.layout import _merge_ch_data

        data, _ = _merge_ch_data(data, "grad", [])
    norm = True if np.min(data) > 0 else False
    cmap = "Reds" if norm else "RdBu_r"

    vmin, vmax = _setup_vmin_vmax(data, vmin, vmax, norm)

    outlines = _make_head_outlines(sphere, params["pos"], "head", params["clip_origin"])

    _hide_frame(ax)
    extent, Xi, Yi, interp = _setup_interp(
        pos=params["pos"],
        res=64,
        image_interp=image_interp,
        extrapolate=extrapolate,
        outlines=outlines,
        border=0,
    )

    patch_ = _get_patch(outlines, extrapolate, interp, ax)

    params["Zis"] = list()
    for frame in params["frames"]:
        params["Zis"].append(interp.set_values(data[:, frame])(Xi, Yi))
    Zi = params["Zis"][0]
    zi_min = np.nanmin(params["Zis"])
    zi_max = np.nanmax(params["Zis"])
    cont_lims = np.linspace(zi_min, zi_max, 7, endpoint=False)[1:]
    params.update(
        {
            "vmin": vmin,
            "vmax": vmax,
            "Xi": Xi,
            "Yi": Yi,
            "Zi": Zi,
            "extent": extent,
            "cmap": cmap,
            "cont_lims": cont_lims,
        }
    )
    # plot map and contour
    im = ax.imshow(
        Zi,
        cmap=cmap,
        vmin=vmin,
        vmax=vmax,
        origin="lower",
        aspect="equal",
        extent=extent,
        interpolation="bilinear",
    )
    ax.autoscale(enable=True, tight=True)
    ax.figure.colorbar(im, cax=ax_cbar)
    cont = ax.contour(Xi, Yi, Zi, levels=cont_lims, colors="k", linewidths=1)

    im.set_clip_path(patch_)
    text = ax.text(0.55, 0.95, "", transform=ax.transAxes, va="center", ha="right")
    params["text"] = text
    items.append(im)
    items.append(text)
    cont_collections = _cont_collections(cont)
    for col in cont_collections:
        col.set_clip_path(patch_)

    outlines_ = _draw_outlines(ax, outlines)

    params.update({"patch": patch_, "outlines": outlines_})
    tight_layout(fig=ax.figure)
    return tuple(items) + cont_collections


def _animate(frame, ax, ax_line, params):
    """Update animated topomap."""
    if params["pause"]:
        frame = params["frame"]
    time_idx = params["frames"][frame]

    if params["time_unit"] == "ms":
        title = "%6.0f ms" % (params["times"][frame] * 1e3,)
    else:
        title = "%6.3f s" % (params["times"][frame],)
    if params["blit"]:
        text = params["text"]
    else:
        ax.cla()  # Clear old contours.
        text = ax.text(0.45, 1.15, "", transform=ax.transAxes)
        for k, (x, y) in params["outlines"].items():
            if "mask" in k:
                continue
            ax.plot(x, y, color="k", linewidth=1, clip_on=False)

    _hide_frame(ax)
    text.set_text(title)

    vmin = params["vmin"]
    vmax = params["vmax"]
    Xi = params["Xi"]
    Yi = params["Yi"]
    Zi = params["Zis"][frame]
    extent = params["extent"]
    cmap = params["cmap"]
    patch = params["patch"]

    im = ax.imshow(
        Zi,
        cmap=cmap,
        vmin=vmin,
        vmax=vmax,
        origin="lower",
        aspect="equal",
        extent=extent,
        interpolation="bilinear",
    )
    cont_lims = params["cont_lims"]
    with warnings.catch_warnings(record=True):
        warnings.simplefilter("ignore")
        cont = ax.contour(Xi, Yi, Zi, levels=cont_lims, colors="k", linewidths=1)

    im.set_clip_path(patch)
    cont_collections = _cont_collections(cont)
    for col in cont_collections:
        col.set_clip_path(patch)

    items = [im, text]
    if params["butterfly"]:
        all_times = params["all_times"]
        line = params["line"]
        line.remove()
        ylim = ax_line.get_ylim()
        params["line"] = ax_line.axvline(all_times[time_idx], color="r")
        ax_line.set_ylim(ylim)
        items.append(params["line"])
    params["frame"] = frame
    return tuple(items) + cont_collections


def _pause_anim(event, params):
    """Pause or continue the animation on mouse click."""
    params["pause"] = not params["pause"]


def _key_press(event, params):
    """Handle key presses for the animation."""
    if event.key == "left":
        params["pause"] = True
        params["frame"] = max(params["frame"] - 1, 0)
    elif event.key == "right":
        params["pause"] = True
        params["frame"] = min(params["frame"] + 1, len(params["frames"]) - 1)


def _topomap_animation(
    evoked,
    ch_type,
    times,
    frame_rate,
    butterfly,
    blit,
    show,
    time_unit,
    sphere,
    image_interp,
    extrapolate,
    *,
    vmin,
    vmax,
    verbose=None,
):
    """Make animation of evoked data as topomap timeseries.

    See mne.evoked.Evoked.animate_topomap.
    """
    from matplotlib import pyplot as plt, animation

    if ch_type is None:
        ch_type = _picks_by_type(evoked.info)[0][0]
    if ch_type not in (
        "mag",
        "grad",
        "eeg",
        "hbo",
        "hbr",
        "fnirs_od",
        "fnirs_cw_amplitude",
    ):
        raise ValueError(
            "Channel type not supported. Supported channel "
            "types include 'mag', 'grad', 'eeg'. 'hbo', 'hbr', "
            "'fnirs_cw_amplitude', and 'fnirs_od'."
        )
    time_unit, _ = _check_time_unit(time_unit, evoked.times)
    if times is None:
        times = np.linspace(evoked.times[0], evoked.times[-1], 10)
    times = np.array(times)

    if times.ndim != 1:
        raise ValueError("times must be 1D, got %d dimensions" % times.ndim)
    if max(times) > evoked.times[-1] or min(times) < evoked.times[0]:
        raise ValueError("All times must be inside the evoked time series.")
    frames = [np.abs(evoked.times - time).argmin() for time in times]

    picks, pos, merge_channels, _, ch_type, sphere, clip_origin = _prepare_topomap_plot(
        evoked, ch_type, sphere=sphere
    )
    data = evoked.data[picks, :]
    data *= _handle_default("scalings")[ch_type]

    norm = np.min(data) >= 0
    vmin, vmax = _setup_vmin_vmax(data, vmin, vmax, norm)

    fig = plt.figure(figsize=(6, 5))
    shape = (8, 12)
    colspan = shape[1] - 1
    rowspan = shape[0] - bool(butterfly)
    ax = plt.subplot2grid(shape, (0, 0), rowspan=rowspan, colspan=colspan)
    if butterfly:
        ax_line = plt.subplot2grid(shape, (rowspan, 0), colspan=colspan)
    else:
        ax_line = None
    if isinstance(frames, Integral):
        frames = np.linspace(0, len(evoked.times) - 1, frames).astype(int)
    ax_cbar = plt.subplot2grid(shape, (0, colspan), rowspan=rowspan)
    ax_cbar.set_title(_handle_default("units")[ch_type], fontsize=10)
    extrapolate = _check_extrapolate(extrapolate, ch_type)

    params = dict(
        data=data,
        pos=pos,
        all_times=evoked.times,
        frame=0,
        frames=frames,
        butterfly=butterfly,
        blit=blit,
        pause=False,
        times=times,
        time_unit=time_unit,
        clip_origin=clip_origin,
        vmin=vmin,
        vmax=vmax,
    )
    init_func = partial(
        _init_anim,
        ax=ax,
        ax_cbar=ax_cbar,
        ax_line=ax_line,
        params=params,
        merge_channels=merge_channels,
        sphere=sphere,
        ch_type=ch_type,
        image_interp=image_interp,
        extrapolate=extrapolate,
        verbose=verbose,
    )
    animate_func = partial(_animate, ax=ax, ax_line=ax_line, params=params)
    pause_func = partial(_pause_anim, params=params)
    fig.canvas.mpl_connect("button_press_event", pause_func)
    key_press_func = partial(_key_press, params=params)
    fig.canvas.mpl_connect("key_press_event", key_press_func)
    if frame_rate is None:
        frame_rate = evoked.info["sfreq"] / 10.0
    interval = 1000 / frame_rate  # interval is in ms
    anim = animation.FuncAnimation(
        fig,
        animate_func,
        init_func=init_func,
        frames=len(frames),
        interval=interval,
        blit=blit,
    )
    fig.mne_animation = anim  # to make sure anim is not garbage collected
    plt_show(show, block=False)
    if "line" in params:
        # Finally remove the vertical line so it does not appear in saved fig.
        params["line"].remove()

    return fig, anim


def _set_contour_locator(vmin, vmax, contours):
    """Set correct contour levels."""
    locator = None
    if isinstance(contours, Integral) and contours > 0:
        from matplotlib import ticker

        # nbins = ticks - 1, since 2 of the ticks are vmin and vmax, the
        # correct number of bins is equal to contours + 1.
        locator = ticker.MaxNLocator(nbins=contours + 1)
        contours = locator.tick_values(vmin, vmax)
    return locator, contours


def _plot_corrmap(
    data,
    subjs,
    indices,
    ch_type,
    ica,
    label,
    *,
    show,
    outlines,
    cmap,
    contours,
    sensors=False,
    template=False,
    sphere=None,
    image_interp=_INTERPOLATION_DEFAULT,
    extrapolate=_EXTRAPOLATE_DEFAULT,
    border=_BORDER_DEFAULT,
    show_names=False,
):
    """Customize ica.plot_components for corrmap."""
    from ..channels.layout import _merge_ch_data

    if not template:
        title = "Detected components"
        if label is not None:
            title += " of type " + label
    else:
        title = "Supplied template"

    picks = list(range(len(data)))

    p = 20
    if len(picks) > p:  # plot components by sets of 20
        n_components = len(picks)
        figs = [
            _plot_corrmap(
                data[k : k + p],
                subjs[k : k + p],
                indices[k : k + p],
                ch_type,
                ica,
                label,
                show=show,
                outlines=outlines,
                cmap=cmap,
                contours=contours,
                sensors=sensors,
                image_interp=image_interp,
                extrapolate=extrapolate,
                border=border,
                show_names=show_names,
            )
            for k in range(0, n_components, p)
        ]
        return figs
    elif np.isscalar(picks):
        picks = [picks]

    (
        data_picks,
        pos,
        merge_channels,
        names,
        _,
        sphere,
        clip_origin,
    ) = _prepare_topomap_plot(ica, ch_type, sphere=sphere)
    names = _prepare_sensor_names(names, show_names)
    outlines = _make_head_outlines(sphere, pos, outlines, clip_origin)

    data = np.atleast_2d(data)
    data = data[:, data_picks]

    # prepare data for iteration
    fig, axes, _, _ = _prepare_trellis(len(picks), ncols=5)
    fig.suptitle(title)

    for ii, data_, ax, subject, idx in zip(picks, data, axes, subjs, indices):
        if template:
            ttl = "Subj. {}, {}".format(subject, ica._ica_names[idx])
            ax.set_title(ttl, fontsize=12)
        else:
            ax.set_title("Subj. {}".format(subject))
        if merge_channels:
            data_, _ = _merge_ch_data(data_, ch_type, [])
        _vlim = _setup_vmin_vmax(data_, None, None)
        plot_topomap(
            data_.flatten(),
            pos,
            vlim=_vlim,
            names=names,
            res=64,
            axes=ax,
            cmap=cmap,
            outlines=outlines,
            contours=contours,
            show=False,
            sensors=sensors,
            image_interp=image_interp,
            extrapolate=extrapolate,
            border=border,
        )
        _hide_frame(ax)
    tight_layout(fig=fig)
    fig.subplots_adjust(top=0.8)
    fig.canvas.draw()
    plt_show(show)
    return fig


def _trigradient(x, y, z):
    """Take gradients of z on a mesh."""
    from matplotlib.tri import CubicTriInterpolator, Triangulation

    with warnings.catch_warnings():  # catch matplotlib warnings
        warnings.filterwarnings("ignore", category=DeprecationWarning)
        tri = Triangulation(x, y)
        tci = CubicTriInterpolator(tri, z)
        dx, dy = tci.gradient(tri.x, tri.y)
    return dx, dy


@fill_doc
def plot_arrowmap(
    data,
    info_from,
    info_to=None,
    scale=3e-10,
    vlim=(None, None),
    cnorm=None,
    cmap=None,
    sensors=True,
    res=64,
    axes=None,
    show_names=False,
    mask=None,
    mask_params=None,
    outlines="head",
    contours=6,
    image_interp=_INTERPOLATION_DEFAULT,
    show=True,
    onselect=None,
    extrapolate=_EXTRAPOLATE_DEFAULT,
    sphere=None,
):
    """Plot arrow map.

    Compute arrowmaps, based upon the Hosaka-Cohen transformation
    :footcite:`CohenHosaka1976`, these arrows represents an estimation of the
    current flow underneath the MEG sensors. They are a poor man's MNE.

    Since planar gradiometers takes gradients along latitude and longitude,
    they need to be projected to the flattened manifold span by magnetometer
    or radial gradiometers before taking the gradients in the 2D Cartesian
    coordinate system for visualization on the 2D topoplot. You can use the
    ``info_from`` and ``info_to`` parameters to interpolate from
    gradiometer data to magnetometer data.

    Parameters
    ----------
    data : array, shape (n_channels,)
        The data values to plot.
    info_from : instance of Info
        The measurement info from data to interpolate from.
    info_to : instance of Info | None
        The measurement info to interpolate to. If None, it is assumed
        to be the same as info_from.
    scale : float, default 3e-10
        To scale the arrows.
    %(vlim_plot_topomap)s

        .. versionadded:: 1.2
    %(cnorm)s

        .. versionadded:: 1.2
    %(cmap_topomap_simple)s
    %(sensors_topomap)s
    %(res_topomap)s
    %(axes_plot_topomap)s
    %(show_names_topomap)s
        If ``True``, a list of names must be provided (see ``names`` keyword).
    %(mask_topomap)s
    %(mask_params_topomap)s
    %(outlines_topomap)s
    %(contours_topomap)s
    %(image_interp_topomap)s
    %(show)s
    onselect : callable | None
        Handle for a function that is called when the user selects a set of
        channels by rectangle selection (matplotlib ``RectangleSelector``). If
        None interactive selection is disabled. Defaults to None.
    %(extrapolate_topomap)s

        .. versionadded:: 0.18

        .. versionchanged:: 0.21

           - The default was changed to ``'local'`` for MEG sensors.
           - ``'local'`` was changed to use a convex hull mask
           - ``'head'`` was changed to extrapolate out to the clipping circle.
    %(sphere_topomap_auto)s

    Returns
    -------
    fig : matplotlib.figure.Figure
        The Figure of the plot.

    Notes
    -----
    .. versionadded:: 0.17

    References
    ----------
    .. footbibliography::
    """
    from matplotlib import pyplot as plt
    from ..forward import _map_meg_or_eeg_channels

    sphere = _check_sphere(sphere, info_from)
    ch_type = _picks_by_type(info_from)

    if len(ch_type) > 1:
        raise ValueError(
            "Multiple channel types are not supported."
            "All channels must either be of type 'grad' "
            "or 'mag'."
        )
    else:
        ch_type = ch_type[0][0]

    if ch_type not in ("mag", "grad"):
        raise ValueError(
            "Channel type '%s' not supported. Supported channel "
            "types are 'mag' and 'grad'." % ch_type
        )

    if info_to is None and ch_type == "mag":
        info_to = info_from
    else:
        ch_type = _picks_by_type(info_to)
        if len(ch_type) > 1:
            raise ValueError("Multiple channel types are not supported.")
        else:
            ch_type = ch_type[0][0]

        if ch_type != "mag":
            raise ValueError(
                "only 'mag' channel type is supported. " "Got %s" % ch_type
            )

    if info_to is not info_from:
        info_to = pick_info(info_to, pick_types(info_to, meg=True))
        info_from = pick_info(info_from, pick_types(info_from, meg=True))
        # XXX should probably support the "origin" argument
        mapping = _map_meg_or_eeg_channels(
            info_from, info_to, origin=(0.0, 0.0, 0.04), mode="accurate"
        )
        data = np.dot(mapping, data)

    _, pos, _, _, _, sphere, clip_origin = _prepare_topomap_plot(
        info_to, "mag", sphere=sphere
    )
    outlines = _make_head_outlines(sphere, pos, outlines, clip_origin)
    if axes is None:
        fig, axes = plt.subplots()
    else:
        fig = axes.figure
    plot_topomap(
        data,
        pos,
        axes=axes,
        vlim=vlim,
        cmap=cmap,
        cnorm=cnorm,
        sensors=sensors,
        res=res,
        mask=mask,
        mask_params=mask_params,
        outlines=outlines,
        contours=contours,
        image_interp=image_interp,
        show=False,
        onselect=onselect,
        extrapolate=extrapolate,
        sphere=sphere,
        ch_type=ch_type,
    )
    x, y = tuple(pos.T)
    dx, dy = _trigradient(x, y, data)
    dxx = dy.data
    dyy = -dx.data
    axes.quiver(x, y, dxx, dyy, scale=scale, color="k", lw=1, clip_on=False)
    axes.figure.canvas.draw_idle()
    with warnings.catch_warnings(record=True):
        warnings.simplefilter("ignore")
        tight_layout(fig=fig)
    plt_show(show)

    return fig


@fill_doc
def plot_bridged_electrodes(
    info, bridged_idx, ed_matrix, title=None, topomap_args=None
):
    """Topoplot electrode distance matrix with bridged electrodes connected.

    Parameters
    ----------
    %(info_not_none)s
    bridged_idx : list of tuple
        The indices of channels marked as bridged with each bridged
        pair stored as a tuple.
        Can be generated via
        :func:`mne.preprocessing.compute_bridged_electrodes`.
    ed_matrix : array of float, shape (n_channels, n_channels)
        The electrical distance matrix for each pair of EEG electrodes.
        Can be generated via
        :func:`mne.preprocessing.compute_bridged_electrodes`.
    title : str
        A title to add to the plot.
    topomap_args : dict | None
        Arguments to pass to :func:`mne.viz.plot_topomap`.

    Returns
    -------
    fig : instance of matplotlib.figure.Figure
        The topoplot figure handle.

    See Also
    --------
    mne.preprocessing.compute_bridged_electrodes
    """
    import matplotlib.pyplot as plt
    from ..channels.layout import _find_topomap_coords

    if topomap_args is None:
        topomap_args = dict()
    else:
        topomap_args = topomap_args.copy()  # don't change original
    picks = pick_types(info, eeg=True)
    topomap_args.setdefault("image_interp", "nearest")
    topomap_args.setdefault("cmap", "summer_r")
    topomap_args.setdefault("names", pick_info(info, picks).ch_names)
    topomap_args.setdefault("contours", False)
    sphere = topomap_args.get("sphere", _check_sphere(None))
    if "axes" not in topomap_args:
        fig, ax = plt.subplots()
        topomap_args["axes"] = ax
    else:
        fig = None
    # handle colorbar here instead of in plot_topomap
    colorbar = topomap_args.pop("colorbar", True)
    if ed_matrix.shape[1:] != (picks.size, picks.size):
        raise RuntimeError(
            f"Expected {(ed_matrix.shape[0], picks.size, picks.size)} "
            f"shaped `ed_matrix`, got {ed_matrix.shape}"
        )
    # fill in lower triangular
    ed_matrix = ed_matrix.copy()
    tril_idx = np.tril_indices(picks.size)
    for epo_idx in range(ed_matrix.shape[0]):
        ed_matrix[epo_idx][tril_idx] = ed_matrix[epo_idx].T[tril_idx]
    elec_dists = np.median(np.nanmin(ed_matrix, axis=1), axis=0)

    im, cn = plot_topomap(elec_dists, pick_info(info, picks), **topomap_args)
    fig = im.figure if fig is None else fig
    # add bridged connections
    for idx0, idx1 in bridged_idx:
        pos = _find_topomap_coords(info, [idx0, idx1], sphere=sphere)
        im.axes.plot([pos[0, 0], pos[1, 0]], [pos[0, 1], pos[1, 1]], color="r")
    if title is not None:
        im.axes.set_title(title)
    if colorbar:
        cax = fig.colorbar(im)
        cax.set_label(r"Electrical Distance ($\mu$$V^2$)")
    return fig


def plot_ch_adjacency(info, adjacency, ch_names, kind="2d", edit=False):
    """Plot channel adjacency.

    Parameters
    ----------
    info : instance of Info
        Info object with channel locations.
    adjacency : array
        Array of channels x channels shape. Defines which channels are adjacent
        to each other. Note that if you edit adjacencies
        (via ``edit=True``), this array will be modified in place.
    ch_names : list of str
        Names of successive channels in the ``adjacency`` matrix.
    kind : str
        How to plot the adjacency. Can be either ``'3d'`` or ``'2d'``.
    edit : bool
        Whether to allow interactive editing of the adjacency matrix via
        clicking respective channel pairs. Once clicked, the channel is
        "activated" and turns green. Clicking on another channel adds or
        removes adjacency relation between the activated and newly clicked
        channel (depending on whether the channels are already adjacent or
        not); the newly clicked channel now becomes activated. Clicking on
        an activated channel deactivates it. Editing is currently only
        supported for ``kind='2d'``.

    Returns
    -------
    fig : Figure
        The :class:`~matplotlib.figure.Figure` instance where the channel
        adjacency is plotted.

    See Also
    --------
    mne.channels.get_builtin_ch_adjacencies
    mne.channels.read_ch_adjacency
    mne.channels.find_ch_adjacency

    Notes
    -----
    .. versionadded:: 1.1
    """
    import matplotlib as mpl
    import matplotlib.pyplot as plt

    _validate_type(info, Info, "info")
    _validate_type(adjacency, (np.ndarray, csr_matrix), "adjacency")
    has_sparse = isinstance(adjacency, csr_matrix)

    if edit and kind == "3d":
        raise ValueError("Editing a 3d adjacency plot is not supported.")

    # select relevant channels
    sel = pick_channels(info.ch_names, ch_names, ordered=True)
    info = pick_info(info, sel)

    # make sure adjacency is correct size wrt to inst:
    n_channels = len(info.ch_names)
    if adjacency.shape[0] != n_channels:
        raise ValueError(
            "``adjacency`` must have the same number of rows "
            "as the number of channels in ``info``. Found "
            f"{adjacency.shape[0]} channels for ``adjacency`` and"
            f" {n_channels} for ``inst``."
        )

    if kind == "3d":
        with plt.rc_context({"toolbar": "None"}):
            fig = plot_sensors(info, kind=kind, show=False)
        _set_3d_axes_equal(fig.axes[0])
    elif kind == "2d":
        with plt.rc_context({"toolbar": "None"}):
            fig = plot_sensors(info, kind="topomap", show=False)
        fig.axes[0].axis("equal")

    path_collection = fig.axes[0].findobj(mpl.collections.PathCollection)
    path_collection[0].set_linewidths(0.0)

    if kind == "2d":
        path_collection[0].set_alpha(0.7)
        pos = path_collection[0].get_offsets()

        # make sure nodes are on top
        path_collection[0].set_zorder(10)

        # scale node size with number of connections
        n_connections = [np.sum(adjacency[i]) - 1 for i in range(adjacency.shape[0])]
        node_size = [max(x, 3) ** 2.5 for x in n_connections]
        path_collection[0].set_sizes(node_size)
    else:
        # plotting channel positions via mne.viz.plot_sensors(info) and using
        # the coordinates from info['chs'][ch_idx]['loc][:3] gives different
        # positions. Also .get_offsets gives 2d projections even for 3d points
        # so we use the private _offsets3d property...
        pos = path_collection[0]._offsets3d
        pos = np.stack([pos[0].data, pos[1].data, pos[2]], axis=1)

    ax = fig.axes[0]
    lines = dict()
    n_channels = adjacency.shape[0]
    for ch_idx in range(n_channels):
        # make sure we don't repeat channels
        row = adjacency[ch_idx, ch_idx + 1 :]
        if has_sparse:
            ch_neighbours = row.nonzero()[1]
        else:
            ch_neighbours = np.where(row)[0]

        if len(ch_neighbours) == 0:
            continue

        ch_neighbours += ch_idx + 1

        for ngb_idx in ch_neighbours:
            this_pos = pos[[ch_idx, ngb_idx], :]
            ch_pair = tuple([ch_idx, ngb_idx])
            lines[ch_pair] = ax.plot(*this_pos.T, color=(0.55, 0.55, 0.55), lw=0.75)[0]

    if edit:
        # allow interactivity in 2d plots
        highlighted = dict()
        this_onpick = partial(
            _onpick_ch_adjacency,
            axes=ax,
            positions=pos,
            highlighted=highlighted,
            line_dict=lines,
            adjacency=adjacency,
            node_size=node_size,
            path_collection=path_collection,
        )
        fig.canvas.mpl_connect("pick_event", this_onpick)

    return fig


def _onpick_ch_adjacency(
    event,
    axes=None,
    positions=None,
    highlighted=None,
    line_dict=None,
    adjacency=None,
    node_size=None,
    path_collection=None,
):
    """Handle interactivity in plot_ch_adjacency."""
    node_ind = event.ind[0]

    if node_ind in highlighted:
        # de-select node, change its color back to normal
        highlighted[node_ind].remove()
        del highlighted[node_ind]
        axes.figure.canvas.draw()
    else:
        # new node selected
        if len(highlighted) == 0:
            # no highlighted nodes yet
            size = max(node_size[node_ind] * 2, 100)
            # add current node
            dots = axes.scatter(
                *positions[node_ind, :].T, color="tab:green", s=size, zorder=15
            )
            highlighted[node_ind] = dots
            axes.figure.canvas.draw()  # make sure it renders
        else:
            # one previously highlighted - add or remove line
            key = list(highlighted.keys())[0]
            both_nodes = [key, node_ind]
            both_nodes.sort()
            both_nodes = tuple(both_nodes)

            if both_nodes in line_dict.keys():
                # remove line
                n_conn_change = -1
                line_dict[both_nodes].remove()
                # remove line_dict entry
                del line_dict[both_nodes]

                # clear adjacency matrix entry
                _set_adjacency(adjacency, both_nodes, False)
            else:
                # add line
                n_conn_change = +1
                selected_pos = positions[both_nodes, :]
                line = axes.plot(*selected_pos.T, color="tab:green")[0]
                # add line to line_dict
                line_dict[both_nodes] = line

                # modify adjacency matrix
                _set_adjacency(adjacency, both_nodes, True)

            # de-highlight previous
            highlighted[key].remove()
            del highlighted[key]

            # update node sizes
            n_connections = [
                np.sum(adjacency[idx]) - 1 + n_conn_change for idx in both_nodes
            ]
            for idx, n_conn in zip(both_nodes, n_connections):
                node_size[idx] = max(n_conn, 3) ** 2.5
            path_collection[0].set_sizes(node_size)

            # highlight new node
            size = max(node_size[node_ind] * 2, 100)
            dots = axes.scatter(
                *positions[node_ind, :].T, color="tab:green", s=size, zorder=15
            )
            highlighted[node_ind] = dots
            axes.figure.canvas.draw()


def _set_adjacency(adjacency, both_nodes, value):
    """Set adjacency for given node pair, caching errors for sparse arrays."""
    import warnings

    with warnings.catch_warnings(record=True):
        adjacency[both_nodes, both_nodes[::-1]] = value


@fill_doc
def plot_regression_weights(
    model,
    *,
    ch_type=None,
    sensors=True,
    show_names=False,
    mask=None,
    mask_params=None,
    contours=6,
    outlines="head",
    sphere=None,
    image_interp=_INTERPOLATION_DEFAULT,
    extrapolate=_EXTRAPOLATE_DEFAULT,
    border=_BORDER_DEFAULT,
    res=64,
    size=1,
    cmap=None,
    vlim=(None, None),
    cnorm=None,
    axes=None,
    colorbar=True,
    cbar_fmt="%1.1e",
    title=None,
    show=True,
):
    """Plot the regression weights of a fitted EOGRegression model.

    Parameters
    ----------
    model : EOGRegression
        The fitted EOGRegression model whose weights will be plotted.
    %(ch_type_topomap)s
    %(sensors_topomap)s
    %(show_names_topomap)s
    %(mask_topomap)s
    %(mask_params_topomap)s
    %(contours_topomap)s
    %(outlines_topomap)s
    %(sphere_topomap_auto)s
    %(image_interp_topomap)s
    %(extrapolate_topomap)s

        .. versionchanged:: 0.21

           - The default was changed to ``'local'`` for MEG sensors.
           - ``'local'`` was changed to use a convex hull mask
           - ``'head'`` was changed to extrapolate out to the clipping circle.
    %(border_topomap)s

        .. versionadded:: 0.20
    %(res_topomap)s
    %(size_topomap)s
    %(cmap_topomap)s
    %(vlim_plot_topomap)s
    %(cnorm)s
    %(axes_evoked_plot_topomap)s
    %(colorbar_topomap)s
    %(cbar_fmt_topomap)s
    %(title_none)s
    %(show)s

    Returns
    -------
    fig : instance of matplotlib.figure.Figure
        Figure with a topomap subplot for each channel type.

    Notes
    -----
    .. versionadded:: 1.2
    """
    import matplotlib
    import matplotlib.pyplot as plt
    from ..channels.layout import _merge_ch_data

    sphere = _check_sphere(sphere)
    if ch_type is None:
        ch_types = model.info_.get_channel_types(unique=True, only_data_chs=True)
    else:
        ch_types = [ch_type]
    del ch_type

    nrows = model.coef_.shape[1]
    ncols = len(ch_types)

    axes_was_none = axes is None
    if axes_was_none:
        fig, axes = plt.subplots(
            nrows, ncols, squeeze=False, figsize=(ncols * 2, nrows * 1.5 + 1)
        )
        axes = axes.T.ravel()
    else:
        if isinstance(axes, matplotlib.axes.Axes):
            axes = [axes]
        fig = axes[0].get_figure()
    if len(axes) != nrows * ncols:
        raise ValueError(
            f"axes must be a list of {nrows * ncols} axes, got "
            f"length {len(axes)} ({axes})."
        )
    axes = iter(axes)

    data_picks = _picks_to_idx(model.info_, model.picks, exclude=model.exclude)
    data_info = pick_info(model.info_, data_picks)
    artifact_ch_names = [
        model.info_["chs"][idx]["ch_name"]
        for idx in _picks_to_idx(model.info_, model.picks_artifact)
    ]

    for ch_type in ch_types:
        (
            data_picks,
            pos,
            merge_channels,
            names,
            ch_type,
            sphere,
            clip_origin,
        ) = _prepare_topomap_plot(data_info, ch_type=ch_type, sphere=sphere)
        outlines = _make_head_outlines(
            sphere, pos, outlines=outlines, clip_origin=clip_origin
        )
        coef = model.coef_[data_picks]
        for data, ch_name in zip(coef.T, artifact_ch_names):
            if merge_channels:
                data, names = _merge_ch_data(data, ch_type, names)
            ax = next(axes)
            names = _prepare_sensor_names(data_info.ch_names, show_names)

            _plot_topomap_multi_cbar(
                data,
                pos,
                ax,
                title=f"{ch_type}/{ch_name}",
                vlim=vlim,
                cmap=cmap,
                outlines=outlines,
                colorbar=colorbar,
                unit="",
                cbar_fmt=cbar_fmt,
                sphere=sphere,
                ch_type=ch_type,
                sensors=sensors,
                names=names,
                mask=mask,
                mask_params=mask_params,
                contours=contours,
                image_interp=image_interp,
                extrapolate=extrapolate,
                border=border,
                res=res,
                size=size,
                cnorm=cnorm,
            )
    if axes_was_none:
        fig.suptitle(title)
        fig.subplots_adjust(
            top=0.88, bottom=0.06, left=0.025, right=0.911, hspace=0.2, wspace=0.5
        )
    plt_show(show)
    return fig<|MERGE_RESOLUTION|>--- conflicted
+++ resolved
@@ -77,11 +77,8 @@
     _check_type_projs,
     _format_units_psd,
     _prepare_sensor_names,
-<<<<<<< HEAD
     _get_plot_ch_type,
-=======
     plot_sensors,
->>>>>>> e4f43880
 )
 from ..defaults import _handle_default
 from ..transforms import apply_trans, invert_transform
