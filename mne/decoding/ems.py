# Author: Denis Engemann <denis.engemann@gmail.com>
#         Alexandre Gramfort <alexandre.gramfort@inria.fr>
#         Jean-Remi King <jeanremi.king@gmail.com>
#
# License: BSD-3-Clause

from collections import Counter

import numpy as np

from .mixin import TransformerMixin, EstimatorMixin
from .base import _set_cv
<<<<<<< HEAD
from ..io.pick import _picks_to_idx, pick_types, pick_info
=======
from .._fiff.pick import _picks_to_idx
>>>>>>> 1e3206b2
from ..parallel import parallel_func
from ..utils import logger, verbose


class EMS(TransformerMixin, EstimatorMixin):
    """Transformer to compute event-matched spatial filters.

    This version of EMS :footcite:`SchurgerEtAl2013` operates on the entire
    time course. No time
    window needs to be specified. The result is a spatial filter at each
    time point and a corresponding time course. Intuitively, the result
    gives the similarity between the filter at each time point and the
    data vector (sensors) at that time point.

    .. note:: EMS only works for binary classification.

    Attributes
    ----------
    filters_ : ndarray, shape (n_channels, n_times)
        The set of spatial filters.
    classes_ : ndarray, shape (n_classes,)
        The target classes.

    References
    ----------
    .. footbibliography::
    """

    def __repr__(self):  # noqa: D105
        if hasattr(self, "filters_"):
            return "<EMS: fitted with %i filters on %i classes.>" % (
                len(self.filters_),
                len(self.classes_),
            )
        else:
            return "<EMS: not fitted.>"

    def fit(self, X, y):
        """Fit the spatial filters.

        .. note : EMS is fitted on data normalized by channel type before the
                  fitting of the spatial filters.

        Parameters
        ----------
        X : array, shape (n_epochs, n_channels, n_times)
            The training data.
        y : array of int, shape (n_epochs)
            The target classes.

        Returns
        -------
        self : instance of EMS
            Returns self.
        """
        classes = np.unique(y)
        if len(classes) != 2:
            raise ValueError("EMS only works for binary classification.")
        self.classes_ = classes
        filters = X[y == classes[0]].mean(0) - X[y == classes[1]].mean(0)
        filters /= np.linalg.norm(filters, axis=0)[None, :]
        self.filters_ = filters
        return self

    def transform(self, X):
        """Transform the data by the spatial filters.

        Parameters
        ----------
        X : array, shape (n_epochs, n_channels, n_times)
            The input data.

        Returns
        -------
        X : array, shape (n_epochs, n_times)
            The input data transformed by the spatial filters.
        """
        Xt = np.sum(X * self.filters_, axis=1)
        return Xt


@verbose
def compute_ems(
    epochs, conditions=None, picks=None, n_jobs=None, cv=None, verbose=None
):
    """Compute event-matched spatial filter on epochs.

    This version of EMS :footcite:`SchurgerEtAl2013` operates on the entire
    time course. No time
    window needs to be specified. The result is a spatial filter at each
    time point and a corresponding time course. Intuitively, the result
    gives the similarity between the filter at each time point and the
    data vector (sensors) at that time point.

    .. note : EMS only works for binary classification.

    .. note : The present function applies a leave-one-out cross-validation,
              following Schurger et al's paper. However, we recommend using
              a stratified k-fold cross-validation. Indeed, leave-one-out tends
              to overfit and cannot be used to estimate the variance of the
              prediction within a given fold.

    .. note : Because of the leave-one-out, this function needs an equal
              number of epochs in each of the two conditions.

    Parameters
    ----------
    epochs : instance of mne.Epochs
        The epochs.
    conditions : list of str | None, default None
        If a list of strings, strings must match the epochs.event_id's key as
        well as the number of conditions supported by the objective_function.
        If None keys in epochs.event_id are used.
    %(picks_good_data)s
    %(n_jobs)s
    cv : cross-validation object | str | None, default LeaveOneOut
        The cross-validation scheme.
    %(verbose)s

    Returns
    -------
    surrogate_trials : ndarray, shape (n_trials // 2, n_times)
        The trial surrogates.
    mean_spatial_filter : ndarray, shape (n_channels, n_times)
        The set of spatial filters.
    conditions : ndarray, shape (n_classes,)
        The conditions used. Values correspond to original event ids.

    References
    ----------
    .. footbibliography::
    """
    logger.info("...computing surrogate time series. This can take some time")

    # Default to leave-one-out cv
    cv = "LeaveOneOut" if cv is None else cv
    picks = _picks_to_idx(epochs.info, picks)

    if not len(set(Counter(epochs.events[:, 2]).values())) == 1:
        raise ValueError(
            "The same number of epochs is required by "
            "this function. Please consider "
            "`epochs.equalize_event_counts`"
        )

    if conditions is None:
        conditions = epochs.event_id.keys()
        epochs = epochs.copy()
    else:
        epochs = epochs[conditions]

    epochs.drop_bad()

    if len(conditions) != 2:
        raise ValueError(
            "Currently this function expects exactly 2 "
            "conditions but you gave me %i" % len(conditions)
        )

    ev = epochs.events[:, 2]
    # Special care to avoid path dependent mappings and orders
    conditions = list(sorted(conditions))
    cond_idx = [np.where(ev == epochs.event_id[k])[0] for k in conditions]

    info = pick_info(epochs.info, picks)
    data = epochs.get_data(picks=picks)

    # Scale (z-score) the data by channel type
    # XXX the z-scoring is applied outside the CV, which is not standard.
    for ch_type in ["mag", "grad", "eeg"]:
        if ch_type in epochs:
            # FIXME should be applied to all sort of data channels
            if ch_type == "eeg":
                this_picks = pick_types(info, meg=False, eeg=True)
            else:
                this_picks = pick_types(info, meg=ch_type, eeg=False)
            data[:, this_picks] /= np.std(data[:, this_picks])

    # Setup cross-validation. Need to use _set_cv to deal with sklearn
    # deprecation of cv objects.
    y = epochs.events[:, 2]
    _, cv_splits = _set_cv(cv, "classifier", X=y, y=y)

    parallel, p_func, n_jobs = parallel_func(_run_ems, n_jobs=n_jobs)
    # FIXME this parallelization should be removed.
    #   1) it's numpy computation so it's already efficient,
    #   2) it duplicates the data in RAM,
    #   3) the computation is already super fast.
    out = parallel(
        p_func(_ems_diff, data, cond_idx, train, test) for train, test in cv_splits
    )

    surrogate_trials, spatial_filter = zip(*out)
    surrogate_trials = np.array(surrogate_trials)
    spatial_filter = np.mean(spatial_filter, axis=0)

    return surrogate_trials, spatial_filter, epochs.events[:, 2]


def _ems_diff(data0, data1):
    """Compute the default diff objective function."""
    return np.mean(data0, axis=0) - np.mean(data1, axis=0)


def _run_ems(objective_function, data, cond_idx, train, test):
    """Run EMS."""
    d = objective_function(*(data[np.intersect1d(c, train)] for c in cond_idx))
    d /= np.sqrt(np.sum(d**2, axis=0))[None, :]
    # compute surrogates
    return np.sum(data[test[0]] * d, axis=0), d<|MERGE_RESOLUTION|>--- conflicted
+++ resolved
@@ -10,11 +10,7 @@
 
 from .mixin import TransformerMixin, EstimatorMixin
 from .base import _set_cv
-<<<<<<< HEAD
-from ..io.pick import _picks_to_idx, pick_types, pick_info
-=======
-from .._fiff.pick import _picks_to_idx
->>>>>>> 1e3206b2
+from .._fiff.pick import _picks_to_idx, pick_types, pick_info
 from ..parallel import parallel_func
 from ..utils import logger, verbose
 
