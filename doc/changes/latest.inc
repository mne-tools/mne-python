.. NOTE: we are now using links to highlight new functions and classes.
   Please follow the examples below like :func:`mne.stats.f_mway_rm`, so the
   whats_new page will have a link to the function/class documentation.

.. NOTE: there are 3 separate sections for changes, based on type:
   - "Enhancements" for new features
   - "Bugs" for bug fixes
   - "API changes" for backward-incompatible changes

.. NOTE: changes from first-time contributors should be added to the TOP of
   the relevant section (Enhancements / Bugs / API changes), and should look
   like this (where xxxx is the pull request number):
   - description of enhancement/bugfix/API change (:gh:`xxxx` **by new contributor** |Firstname Lastname|_)

.. _current:

Current (0.23.dev0)
-------------------

.. |New Contributor| replace:: **New Contributor**

.. |Jack Zhang| replace:: **Jack Zhang**

.. |Sumalyo Datta| replace:: **Sumalyo Datta**

.. |Anna Padee| replace:: **Anna Padee**

.. |Richard Koehler| replace:: **Richard Koehler**

.. |Zhi Zhang| replace:: **Zhi Zhang**

.. |Rotem Falach| replace:: **Rotem Falach**

.. |Andres Rodriguez| replace:: **Andres Rodriguez**

.. |Matt Sanderson| replace:: **Matt Sanderson**

.. |Enrico Varano| replace:: **Enrico Varano**

.. |Dominik Welke| replace:: **Dominik Welke**

.. |Judy D Zhu| replace:: **Judy D Zhu**

.. |Valerii Chirkov| replace:: **Valerii Chirkov**

.. |Matteo Anelli| replace:: **Matteo Anelli**

.. |Apoorva Karekal| replace:: **Apoorva Karekal**

.. |Cora Kim| replace:: **Cora Kim**

.. |Silvia Cotroneo| replace:: **Silvia Cotroneo**

.. |Ram Pari| replace:: **Ram Pari**

.. |Erica Peterson| replace:: **Erica Peterson**

.. |Maggie Clarke| replace:: **Maggie Clarke**

Enhancements
~~~~~~~~~~~~
- Add CSV, TSV, and XYZ support to :func:`mne.channels.read_custom_montage` (:gh:`9203` **by new contributor** |Jack Zhang|_)

- Add HTML representation for `~mne.Epochs` in Jupyter Notebooks (:gh:`9174` by |Valerii Chirkov|_)

- Speed up :func:`mne.viz.plot_ica_properties` by refactoring (:gh:`9174` **by new contributor** |Valerii Chirkov|_)

- Add ``apply_function`` method to epochs and evoked objects (:gh:`9088` **by new contributor** |Erica Peterson|_ and `Victoria Peterson`_)

- New tutorial for function :func:`mne.make_fixed_length_epochs` (:gh:`9156` **by new contributor** |Erica Peterson|_)

- Add different colors for each volume source space in :func:`mne.viz.plot_alignment` (:gh:`9043` **by new contributor** |Valerii Chirkov|_)

- Add ``overlap`` parameter to :func:`mne.make_fixed_length_epochs` to allow creating overlapping fixed length epochs (:gh:`9096` **by new contributor** |Silvia Cotroneo|_)

- Add :meth:`mne.Dipole.to_mni` for more convenient  dipole.pos to MNI conversion (:gh:`9043` **by new contributor** |Valerii Chirkov|_)

- Update citations in maxwell.py (:gh:`9043` **by new contributor** |Valerii Chirkov|_)

- New Tutorial for analyzing frequency-tagging data (:gh:`8867` **by new contributor** |Dominik Welke|_ and `kalenkovich`_)

- Add dbs as new channel type for deep brain stimulation (DBS) recordings (:gh:`8739` **by new contributor** |Richard Koehler|_)

- Add some preprocessing functions to the EEGLAB migration guide (:gh:`9169` **by new contributor** |Apoorva Karekal|_)

- Add :func:`mne.chpi.extract_chpi_locs_kit` to read cHPI coil locations from KIT/Yokogawa data (:gh:`` **by new contributor** |Matt Sanderson|_, `Robert Seymour`_, and `Eric Larson`_)

- Add ``match_alias`` parameter to :meth:`mne.io.Raw.set_montage` and related functions to match unrecognized channel location names to known aliases (:gh`8799` **by new contributor** |Zhi Zhang|_)

- Update the ``notebook`` 3d backend to use ``ipyvtk_simple`` for a better integration within ``Jupyter`` (:gh:`8503` by `Guillaume Favelier`_)

- Remove the 15-character limitation for channel names when writing to FIF format. If you need the old 15-character names, you can use something like ``raw.rename_channels({n: n[:13] for n in raw.ch_names}, allow_duplicates=True)``, by `Eric Larson`_ (:gh:`8346`)

- Add channel-specific annotation support to :class:`mne.Annotations` via ``ch_names`` parameter (:gh:`8896` by `Eric Larson`_)

- Add toggle-all button to :class:`mne.Report` HTML and ``width`` argument to :meth:`mne.Report.add_bem_to_section` (:gh:`8723` by `Eric Larson`_)

- Add infant template MRI dataset downloader :func:`mne.datasets.fetch_infant_template` (:gh:`8738` by `Eric Larson`_ and `Christian O'Reilly`_)

- Add digitizer information to :func:`mne.io.read_raw_egi` (:gh:`8789` by `Christian Brodbeck`_)

- Add support for reading some incomplete raw FIF files in :func:`mne.io.read_raw_fif` (:gh:`9268` by `Eric Larson`_)

- Allow reading digitization from files other than ``*.fif`` in the coregistration GUI (:gh:`8790` by `Christian Brodbeck`_)

- Speed up :func:`mne.inverse_sparse.tf_mixed_norm` using STFT/ISTFT linearity (:gh:`8697` by `Eric Larson`_)

- Reduce memory consumption of `mne.io.Raw` and speed up epoching when thousands of events are present for `mne.Epochs` (:gh:`8801` by `Eric Larson`_)

- Speed up ``import mne`` by reducing function creation overhead (:gh:`8829` by `Eric Larson`_)

- `mne.Report.parse_folder` now processes supported non-FIFF files by default, too (:gh:`8744` by `Richard Höchenberger`_)

- `mne.Report` has gained the new methods `~mne.Report.add_custom_js` and `~mne.Report.add_custom_css` for adding user-defined JavaScript and styles (:gh:`8762`, :gh:`9037` by `Richard Höchenberger`_)

- Add option to control appearance of opaque inside surface of the head to :ref:`mne coreg` (:gh:`8793` by `Eric Larson`_)

- Add option to disable projection using ``--projoff`` in :ref:`mne browse_raw` (:gh:`9262` by `Eric Larson`_)

- Add keypress to toggle projection using ``shift+j`` in :meth:`mne.io.Raw.plot` and :ref:`mne browse_raw` (:gh:`9262` by `Eric Larson`_)

- Add support for non-FIF files in :ref:`mne browse_raw` using :func:`mne.io.read_raw` (:gh:`8806` by `Eric Larson`_)

- Add :func:`mne.io.read_raw_nedf` for reading StarStim / enobio NEDF files (:gh:`8734` by `Tristan Stenner`_)

- Add :meth:`raw.describe() <mne.io.Raw.describe>` to display (or return) descriptive statistics for each channel (:gh:`8760` by `Clemens Brunner`_)

- Add :meth:`annotations.to_data_frame() <mne.Annotations.to_data_frame>` to return annotations as a pandas dataframe (:gh:`8783` by `Robert Luke`_)

- Add :func:`mne.preprocessing.compute_maxwell_basis` to compute the SSS basis function (:gh:`8822` by `Eric Larson`_)

- Add the ``silhouette`` parameter to :class:`mne.viz.Brain` to display sharp edges and improve perception (:gh:`8771` by `Guillaume Favelier`_)

- Add warning to :func:`mne.cov.compute_whitener` when an explicit ``rank`` parameter leads to a large increase in condition number (:gh:`8805` by `Eric Larson`_)

- Add parameter ``align=True`` to `mne.viz.Brain.show_view` to make views relative to the closest canonical (MNI) axes rather than the native MRI surface RAS coordinates (:gh:`8794` by `Eric Larson`_)

- Add ``auto_close`` to `mne.Report.add_figs_to_section` and `mne.Report.add_slider_to_section` to manage closing figures (:gh`8730` by `Guillaume Favelier`_)

- Add :func:`mne.write_head_bem` to support writing head surface files (:gh:`8841` by `Yu-Han Luo`_)

- The signal of ``resp`` (respiratory) channels is now assumed to be in the unit Volt  (:gh:`8858` by `Richard Höchenberger`_)

- Static type checkers like Pylance (comes with VS Code) now display the parameters of many more functions correctly, largely improving overall usability for VS Code users (:gh:`8862` by `Richard Höchenberger`_)

- Support new EEGLAB file format (:gh:`8874` by `Clemens Brunner`_)

- Reading and writing FIFF files whose filenames end with ``_meg.fif.gz``, ``_eeg.fif(.gz)``, and ``_ieeg.fif(.gz)`` doesn't emit a warning anymore; this improves interobaility with BIDS-formatted datasets (:gh:`8868` by `Richard Höchenberger`_)

- On macOS, we now set the environment variable ``QT_MAC_WANTS_LAYER`` to ``"1"`` if it hasn't been set explicitly by the user, in order to ensure that `~mne.SourceEstimate` plots work on macOS 11 with older versions of Qt and PyQt (:gh:`8959` by `Richard Höchenberger`_)

- :func:`mne.time_frequency.EpochsTFR.average` now allows different ways of averaging, such as "median", or callable functions (:gh:`8879` by `Adam Li`_)

- `~mne.Epochs` metadata can now be generated automatically from events using `mne.epochs.make_metadata` (:gh:`8834` by `Richard Höchenberger`_)

- Interactions with sliders in `mne.Report` will now continuously update the linked content (it was updated only on mouse button release before) (:gh:`9023` by `Richard Höchenberger`_)

- `mne.viz.plot_drop_log` and :meth:`mne.Epochs.plot_drop_log` now omit displaying the subject name in the title if ``subject=None`` is passed (:gh:`9015` by `Richard Höchenberger`_)

- Plot ECoG tutorial now uses a real epilepsy seizure dataset and visualizes the seizure onset (:gh:`9087` by `Eric Larson`_, `Adam Li`_, `Alex Rockhill`_ and `Liberty Hamilton`_)

- Improve documentation of Report-Class (:gh:`9113` by `Martin Schulz`_)

- Add :func:`mne.channels.DigMontage.add_estimated_fiducials` which will add LPA, RPA and Nasion fiducial points to the ``DigMontage`` object in ``mri`` coordinate frame (:gh:`9118` by `Adam Li`_)

- :func:`mne.io.anonymize_info` now anonymizes also sex and hand fields when ``keep_his`` is ``False`` (:gh:`9103`, :gh:`9175` by |Rotem Falach|_ and `Richard Höchenberger`_)

- Add parameter ``theme`` to :class:`mne.viz.Brain` for optional Dark-Mode (:gh:`9149` by `Martin Schulz`_, `Guillaume Favelier`_)

- Add first_samp support for raw simulations with `mne.simulation.simulate_raw` and `mne.simulation.SourceSimulator` (:gh:`9166` by `Steven Bierer`_)

- `~mne.Evoked` gained a ``baseline`` attribute that is automatically assembled based on the baseline of the averaged `~mne.Epochs` (:gh:`9210` by `Richard Höchenberger`_)

- Add ``units`` parameter to :meth:`mne.io.Raw.get_data` to return data in the desired unit (:gh:`9136` by `Johann Benerradi`_ and `Stefan Appelhoff`_)

- Add :func:`mne.preprocessing.equalize_bads` to interpolate bad channels in a list of `~mne.Evoked`, `~mne.Epochs` or `~mne.io.Raw` having different sets of bad channels (:gh:`9241` by `Alex Gramfort`_)

- :meth:`mne.Epochs.equalize_event_counts` can now be called without providing a list of event names, and will equalize the counts of **all** event types present in the `~mne.Epochs` (:gh:`9261` by `Richard Höchenberger`_)

Bugs
~~~~
- Fix bug with :func:`mne.viz.plot_evoked_topo` where set ylim parameters gets swapped across channel types. (:gh:`9207` by |Ram Pari|_)

- Fix bug with :func:`mne.io.read_raw_edf` where µV was not correctly recognized (:gh:`9187` **by new contributor** |Sumalyo Datta|_)

- Fix bug with :func:`mne.viz.plot_compare_evokeds` did not check type of combine. (:gh:`9151` **by new contributor** |Matteo Anelli|_)

- Fix bug with :func:`mne.viz.plot_evoked_topo` where ``ylim`` was only being applied to the first channel in the dataset (:gh:`9162` **by new contributor** |Ram Pari|_ )

- Fix bug with :func:`mne.Epochs.plot_image` allowing interactive zoom to work properly (:gh:`9152` by **by new contributor** |Maggie Clarke|_ and `Daniel McCloy`_)

- Fix bug with :func:`mne.Epochs.plot_image` where the ``x_label`` was different depending on the evoked parameter (:gh:`9115` **by new contributor** |Matteo Anelli|_)

- Fix bug with restricting :func:`mne.io.Raw.save` saving options to .fif and .fif.gz extensions (:gh:`9062` by |Valerii Chirkov|_)

- Fix bug with :func:`mne.io.read_raw_kit` where missing marker coils were not handled (:gh:`8989` **by new contributor** |Judy D Zhu|_)

- Fix bug with `mne.connectivity.spectral_connectivity` where time axis in Epochs data object was dropped. (:gh:`8839` **by new contributor** |Anna Padee|_)

- Fix bug with `mne.io.Raw.resample` to allow passing ``stim_picks='misc'`` (:gh:`8844` **by new contributor** |Enrico Varano|_ and `Eric Larson`_)

- Fix bugs with `mne.io.read_raw_persyst` where multiple ``Comments`` with the same name are allowed, and ``Comments`` with a "," character are now allowed (:gh:`8311` and :gh:`8806` **by new contributor** |Andres Rodriguez|_ and `Adam Li`_)

- Fix zen mode and scalebar toggling for :meth:`raw.plot() <mne.io.Raw.plot>` when using the ``macosx`` matplotlib backend (:gh:`8688` by `Daniel McCloy`_)

- Fix bug with :func:`mne.viz.snapshot_brain_montage` where the positions were incorrect (:gh:`8983` by `Eric Larson`_)

- Fix bug with :func:`mne.preprocessing.maxwell_filter` where the eSSS basis had to exactly match the good channels instead of being a superset (:gh:`8675` by `Eric Larson`_)

- Fix bug with :meth:`mne.Report.add_bem_to_section` where ``n_jobs != 1`` would cause ``n_jobs`` subsets of MRI images in some orientations to be flipped (:gh:`8713` by `Eric Larson`_)

- Fix bug with :meth:`raw.plot() <mne.io.Raw.plot>` where annotations didn't immediately appear when changing window duration (:gh:`8689` by `Daniel McCloy`_)

- Fix bug with :meth:`raw.plot() <mne.io.Raw.plot>` where ``scalings='auto'`` did not compute scalings using the full range of data (:gh:`8806` by `Eric Larson`_)

- Fix bug with :meth:`raw.plot() <mne.io.Raw.plot>` where setting a ``lowpass`` could lead to non-data-channels not plotting (:gh:`8954` by `Eric Larson`_)

- Fix bug with :meth:`mne.io.Raw.load_data` and :meth:`mne.Epochs.drop_bad` where ``verbose`` logging was not handled properly (:gh:`8884` by `Eric Larson`_)

- Fix bug with :func:`mne.io.read_raw_nicolet` where header type values such as num_sample and duration_in_sec where not parsed properly (:gh:`8712` by `Alex Gramfort`_)

- Fix bug with :func:`mne.preprocessing.read_ica_eeglab` when reading decompositions using PCA dimensionality reduction (:gh:`8780` by `Alex Gramfort`_ and `Eric Larson`_)

- Fix bug with :func:`mne.minimum_norm.make_inverse_operator` where ``depth`` was errantly restricted to be less than or equal to 1. (:gh:`8804` by `Eric Larson`_)

- Fix bug with :func:`mne.stats.permutation_cluster_1samp_test` and related clustering functions when ``adjacency=None`` and ``out_type='indices'`` (:gh:`#8842` by `Eric Larson`_)

- Fix bug with :func:`mne.viz.plot_alignment` where plotting a sphere model could ignore the ``brain`` argument (:gh:`8857` by `Eric Larson`_)

- Fix bug with :meth:`mne.Annotations.save` where files could be overwritten accidentally, it can now be controlled via the ``overwrite`` argument (:gh:`8896` by `Eric Larson`_)

- Fix bug with ``replace`` argument of :meth:`mne.Report.add_bem_to_section` and :meth:`mne.Report.add_slider_to_section` (:gh:`8723` by `Eric Larson`_)

- Fix bug with :func:`mne.chpi.compute_chpi_locs` where all cHPI coils being off would lead to an empty array of the wrong dimensionality (:gh:`8956` by `Eric Larson`_)

- Fix compatibility bugs with :mod:`mne_realtime` (:gh:`8845` by `Eric Larson`_)

- Fix bug with `mne.viz.Brain` where non-inflated surfaces had an X-offset imposed by default (:gh:`8794` by `Eric Larson`_)

- Fix bug with :ref:`mne coreg` where nasion values were not updated when clicking (:gh:`8793` by `Eric Larson`_)

- Fix bug with matplotlib-based 3D plotting where ``Axes3D`` were not properly initialized in :func:`mne.viz.plot_source_estimates` (:gh:`8811` by `Chris Bailey`_)

- Allow sEEG channel types in :meth:`mne.Evoked.plot_joint` (:gh:`8736` by `Daniel McCloy`_)

- Fix bug where hidden annotations could be deleted interactively in :meth:`mne.io.Raw.plot` windows (:gh:`8831` by `Daniel McCloy`_)

- Function :func:`mne.set_bipolar_reference` was not working when passing ``Epochs`` constructed with some ``picks`` (:gh:`8728` by `Alex Gramfort`_)

- Fix anonymization issue of FIF files after IO round trip (:gh:`8731` by `Alex Gramfort`_)

- Fix bug in `mne.preprocessing.ICA.plot_sources` where right-clicking component names could yield `~mne.preprocessing.ICA.plot_properties` windows for the wrong component if ``picks`` had been specified (:gh:`8996` by `Daniel McCloy`_)

- Fix title not shown in :func:`mne.viz.plot_montage` (:gh:`8752` by `Clemens Brunner`_)

- `mne.io.read_raw_egi` now correctly handles `pathlib.Path` filenames (:gh:`8759` by `Richard Höchenberger`_)

- `mne.viz.plot_evoked` and `mne.Evoked.plot` now correctly plot global field power (GFP) for EEG data when ``gfp=True`` or ``gfp='only'`` is passed (used to plot RMS). For MEG data, we continue to plot the RMS, but now label it correctly as such (:gh:`8775` by `Richard Höchenberger`_)

- Fix bug with :ref:`mne make_scalp_surfaces` where ``--overwrite`` was not functional (:gh:`8800` by `Yu-Han Luo`_)

- Fix bug with :func:`mne.viz.plot_topomap` when plotting gradiometers with a missing channel in a pair (:gh:`8817` by `Alex Gramfort`_)

- :meth:`epochs.crop() <mne.Epochs.crop>` now also adjusts the ``reject_tmin`` and ``reject_tmax`` attributes if necessary (:gh:`8821` by `Richard Höchenberger`_)

- When creating `~mne.Epochs`, we now ensure that ``reject_tmin`` and ``reject_tmax`` cannot fall outside of the epochs' time interval anymore (:gh:`8821` by `Richard Höchenberger`_)

- `~mne.io.read_raw_bti` erroneously treated response channels as respiratory channels (:gh:`8855` by `Richard Höchenberger`_)

- The RMS trace shown in the time viewer of `~mne.SourceEstimate` plots is now correctly labeled as ``RMS`` (was ``GFP`` before) (:gh:`8965` by `Richard Höchenberger`_)

- Fix bug with :meth:`mne.SourceEstimate.plot` and related functions where the scalars were not interactively updated properly (:gh:`8985` by `Eric Larson`_)

- Fix bug with mne.channels.find_ch_adjacency() returning wrong adjacency for Neuromag122-Data (:gh:`8891` by `Martin Schulz`_)

- Fix :func:`mne.read_dipole` yielding :class:`mne.Dipole` objects that could not be indexed (:gh:`8963` by `Marijn van Vliet`_)

- Fix bug when setting n_jobs > 1 in :meth:`mne.Report.parse_folder` (:gh:`9109` by `Martin Schulz`_)

- Fix bug with :meth:`mne.Evoked.plot_image` where an incorrect clim parameter did not raise any error (:gh:`9115` **by new contributor** |Matteo Anelli|_)

- Fix bug with ``mne.io.Raw.pick`` where incorrect fnirs types were returned (:gh:`9178` by `Robert Luke`_)

- Fix bug when passing both axes and picks to `mne.viz.plot_compare_evokeds` (:gh:`9252` by `Daniel McCloy`_)

- Improved string representation of `~mne.Epochs` containing multiple event types; improved (and more mathematically correct) ``evoked.comment`` in the `mne.combine_evoked` output; and better (and often more concise) legend labels in the figures created via `~mne.viz.plot_compare_evokeds` (:gh:`9027` by `Richard Höchenberger`_)

- :func:`mne.preprocessing.find_ecg_events` now correctly handles situation where no ECG activity could be detected, and correctly returns an empty array of ECG events (:gh:`9236` by `Richard Höchenberger`_)

<<<<<<< HEAD
- Fix bug with ``picks`` attribute for `~mne.Epochs` after calling :meth:`mne.Epochs.add_channels` (:gh:`9246` by `Alex Gramfort`_)
=======
- `mne.preprocessing.compute_proj_eog` and `mne.preprocessing.compute_proj_ecg` now return empty lists if no EOG or ECG events, respectively, could be found. Previously, we'd return ``None`` in these situations, which does not match the documented behavior of returning a list of projectors (:gh:`9277` by `Richard Höchenberger`_)
>>>>>>> eaeef191

API changes
~~~~~~~~~~~
- Introduced new ``'auto'`` settings for ``ICA.max_iter``. The old default ``max_iter=200`` will be removed in MNE-Python 0.24 (:gh:`9099` **by new contributor** |Cora Kim|_)

- `mne.viz.plot_sensors_connectivity` now allows setting the colorbar label via the ``cbar_label`` parameter (:gh:`9248` by `Daniel McCloy`_)

- ``mne.read_selection`` has been deprecated in favor of `mne.read_vectorview_selection`. ``mne.read_selection`` will be removed in MNE-Python 0.24 (:gh:`8870` by `Richard Höchenberger`_)

- ``mne.beamformer.tf_dics`` has been deprecated and will be removed in MNE-Python 0.24 (:gh:`9122` by `Britta Westner`_)

- Fitting `~mne.preprocessing.ICA` on baseline-corrected `~mne.Epochs`, and / or applying it on baseline-corrected `~mne.Epochs` or `~mne.Evoked` data will now display a warning. Users are advised to only baseline correct their data after cleaning is completed (:gh:`9033` by `Richard Höchenberger`_)<|MERGE_RESOLUTION|>--- conflicted
+++ resolved
@@ -287,11 +287,9 @@
 
 - :func:`mne.preprocessing.find_ecg_events` now correctly handles situation where no ECG activity could be detected, and correctly returns an empty array of ECG events (:gh:`9236` by `Richard Höchenberger`_)
 
-<<<<<<< HEAD
 - Fix bug with ``picks`` attribute for `~mne.Epochs` after calling :meth:`mne.Epochs.add_channels` (:gh:`9246` by `Alex Gramfort`_)
-=======
+
 - `mne.preprocessing.compute_proj_eog` and `mne.preprocessing.compute_proj_ecg` now return empty lists if no EOG or ECG events, respectively, could be found. Previously, we'd return ``None`` in these situations, which does not match the documented behavior of returning a list of projectors (:gh:`9277` by `Richard Höchenberger`_)
->>>>>>> eaeef191
 
 API changes
 ~~~~~~~~~~~
