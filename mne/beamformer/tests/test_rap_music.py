# Authors: Yousra Bekhti <yousra.bekhti@gmail.com>
#          Alexandre Gramfort <alexandre.gramfort@inria.fr>
#
# License: BSD-3-Clause

import pytest
import numpy as np
from scipy import linalg
from numpy.testing import assert_allclose

import mne
from mne.beamformer import rap_music
from mne.cov import regularize
from mne.datasets import testing
from mne.minimum_norm.tests.test_inverse import assert_var_exp_log
from mne.utils import catch_logging


data_path = testing.data_path(download=False)
fname_ave = data_path / "MEG" / "sample" / "sample_audvis-ave.fif"
fname_cov = data_path / "MEG" / "sample" / "sample_audvis_trunc-cov.fif"
fname_fwd = data_path / "MEG" / "sample" / "sample_audvis_trunc-meg-eeg-oct-4-fwd.fif"


def _get_data(ch_decim=1):
    """Read in data used in tests."""
    # Read evoked
    evoked = mne.read_evokeds(fname_ave, 0, baseline=(None, 0))
    evoked.info["bads"] = ["MEG 2443"]
    with evoked.info._unlock():
        evoked.info["lowpass"] = 16  # fake for decim
    evoked.decimate(12)
    evoked.crop(0.0, 0.3)
    picks = mne.pick_types(evoked.info, meg=True, eeg=False)
    picks = picks[::ch_decim]
    evoked.pick_channels([evoked.ch_names[pick] for pick in picks])
    evoked.info.normalize_proj()

    noise_cov = mne.read_cov(fname_cov)
    noise_cov["projs"] = []
    noise_cov = regularize(noise_cov, evoked.info, rank="full", proj=False)
    return evoked, noise_cov


def simu_data(evoked, forward, noise_cov, times, nave=1):
    """Simulate an evoked dataset with 2 sources.

    One source is put in each hemisphere.
    """
    # Generate the two dipoles data
    mu, sigma = 0.1, 0.005
    s1 = (
        1
        / (sigma * np.sqrt(2 * np.pi))
        * np.exp(-((times - mu) ** 2) / (2 * sigma**2))
    )

    mu, sigma = 0.075, 0.008
    s2 = (
        -1
        / (sigma * np.sqrt(2 * np.pi))
        * np.exp(-((times - mu) ** 2) / (2 * sigma**2))
    )
    data = np.array([s1, s2]) * 1e-9

    src = forward["src"]
    rng = np.random.RandomState(42)

    rndi = rng.randint(len(src[0]["vertno"]))
    lh_vertno = src[0]["vertno"][[rndi]]

    rndi = rng.randint(len(src[1]["vertno"]))
    rh_vertno = src[1]["vertno"][[rndi]]

    vertices = [lh_vertno, rh_vertno]
    tmin, tstep = times.min(), 1 / evoked.info["sfreq"]
    stc = mne.SourceEstimate(data, vertices=vertices, tmin=tmin, tstep=tstep)

    sim_evoked = mne.simulation.simulate_evoked(
        forward, stc, evoked.info, noise_cov, nave=nave, random_state=rng
    )

    return sim_evoked, stc


<<<<<<< HEAD
def _check_dipoles(dipoles, fwd, stc, evoked, residual=None,
                   rel_tol=0.02, ori_check=0.99):
    src = fwd['src']
    pos1 = fwd['source_rr'][np.where(src[0]['vertno'] ==
                                     stc.vertices[0])]
    pos2 = fwd['source_rr'][np.where(src[1]['vertno'] ==
                                     stc.vertices[1])[0] +
                            len(src[0]['vertno'])]
=======
def _check_dipoles(dipoles, fwd, stc, evoked, residual=None):
    src = fwd["src"]
    pos1 = fwd["source_rr"][np.where(src[0]["vertno"] == stc.vertices[0])]
    pos2 = fwd["source_rr"][
        np.where(src[1]["vertno"] == stc.vertices[1])[0] + len(src[0]["vertno"])
    ]
>>>>>>> fdd56d5c

    # Check the position of the two dipoles
    assert dipoles[0].pos[0] in np.array([pos1, pos2])
    assert dipoles[1].pos[0] in np.array([pos1, pos2])

    ori1 = fwd["source_nn"][np.where(src[0]["vertno"] == stc.vertices[0])[0]][0]
    ori2 = fwd["source_nn"][
        np.where(src[1]["vertno"] == stc.vertices[1])[0] + len(src[0]["vertno"])
    ][0]

    # Check the orientation of the dipoles
<<<<<<< HEAD
    assert (np.max(np.abs(np.dot(dipoles[0].ori[0],
                                 np.array([ori1, ori2]).T))) > ori_check)

    assert (np.max(np.abs(np.dot(dipoles[1].ori[0],
                                 np.array([ori1, ori2]).T))) > ori_check)

    if residual is not None:
        picks_grad = mne.pick_types(residual.info, meg='grad')
        picks_mag = mne.pick_types(residual.info, meg='mag')
=======
    assert np.max(np.abs(np.dot(dipoles[0].ori[0], np.array([ori1, ori2]).T))) > 0.99

    assert np.max(np.abs(np.dot(dipoles[1].ori[0], np.array([ori1, ori2]).T))) > 0.99

    if residual is not None:
        picks_grad = mne.pick_types(residual.info, meg="grad")
        picks_mag = mne.pick_types(residual.info, meg="mag")
        rel_tol = 0.02
>>>>>>> fdd56d5c
        for picks in [picks_grad, picks_mag]:
            assert linalg.norm(residual.data[picks], ord="fro") < rel_tol * linalg.norm(
                evoked.data[picks], ord="fro"
            )


@testing.requires_testing_data
def test_rap_music_simulated():
    """Test RAP-MUSIC with simulated evoked."""
    evoked, noise_cov = _get_data(ch_decim=16)
    forward = mne.read_forward_solution(fname_fwd)
    forward = mne.pick_channels_forward(forward, evoked.ch_names)
    forward_surf_ori = mne.convert_forward_solution(forward, surf_ori=True)
    forward_fixed = mne.convert_forward_solution(
        forward, force_fixed=True, surf_ori=True, use_cps=True
    )

    n_dipoles = 2
<<<<<<< HEAD
    sim_evoked, stc = simu_data(evoked, forward_fixed, noise_cov,
                                evoked.times, nave=evoked.nave)
=======
    sim_evoked, stc = simu_data(
        evoked, forward_fixed, noise_cov, n_dipoles, evoked.times, nave=evoked.nave
    )
>>>>>>> fdd56d5c
    # Check dipoles for fixed ori
    with catch_logging() as log:
        dipoles = rap_music(
            sim_evoked, forward_fixed, noise_cov, n_dipoles=n_dipoles, verbose=True
        )
    assert_var_exp_log(log.getvalue(), 89, 91)
    _check_dipoles(dipoles, forward_fixed, stc, sim_evoked)
    assert 97 < dipoles[0].gof.max() < 100
    assert 91 < dipoles[1].gof.max() < 93
    assert dipoles[0].gof.min() >= 0.0

    nave = 100000  # add a tiny amount of noise to the simulated evokeds
<<<<<<< HEAD
    sim_evoked, stc = simu_data(evoked, forward_fixed, noise_cov,
                                evoked.times, nave=nave)
    dipoles, residual = rap_music(sim_evoked, forward_fixed, noise_cov,
                                  n_dipoles=n_dipoles, return_residual=True)
=======
    sim_evoked, stc = simu_data(
        evoked, forward_fixed, noise_cov, n_dipoles, evoked.times, nave=nave
    )
    dipoles, residual = rap_music(
        sim_evoked, forward_fixed, noise_cov, n_dipoles=n_dipoles, return_residual=True
    )
>>>>>>> fdd56d5c
    _check_dipoles(dipoles, forward_fixed, stc, sim_evoked, residual)

    # Check dipoles for free ori
    dipoles, residual = rap_music(
        sim_evoked, forward, noise_cov, n_dipoles=n_dipoles, return_residual=True
    )
    _check_dipoles(dipoles, forward_fixed, stc, sim_evoked, residual)

    # Check dipoles for free surface ori
    dipoles, residual = rap_music(
        sim_evoked,
        forward_surf_ori,
        noise_cov,
        n_dipoles=n_dipoles,
        return_residual=True,
    )
    _check_dipoles(dipoles, forward_fixed, stc, sim_evoked, residual)


@pytest.mark.slowtest
@testing.requires_testing_data
def test_rap_music_sphere():
    """Test RAP-MUSIC with real data, sphere model, MEG only."""
    evoked, noise_cov = _get_data(ch_decim=8)
    sphere = mne.make_sphere_model(r0=(0.0, 0.0, 0.04))
    src = mne.setup_volume_source_space(
        subject=None,
        pos=10.0,
        sphere=(0.0, 0.0, 40, 65.0),
        mindist=5.0,
        exclude=0.0,
        sphere_units="mm",
    )
    forward = mne.make_forward_solution(evoked.info, trans=None, src=src, bem=sphere)

    with catch_logging() as log:
        dipoles = rap_music(evoked, forward, noise_cov, n_dipoles=2, verbose=True)
    assert_var_exp_log(log.getvalue(), 47, 49)
    # Test that there is one dipole on each hemisphere
    pos = np.array([dip.pos[0] for dip in dipoles])
    assert pos.shape == (2, 3)
    assert (pos[:, 0] < 0).sum() == 1
    assert (pos[:, 0] > 0).sum() == 1
    # Check the amplitude scale
    assert 1e-10 < dipoles[0].amplitude[0] < 1e-7
    # Check the orientation
    dip_fit = mne.fit_dipole(evoked, noise_cov, sphere)[0]
    assert np.max(np.abs(np.dot(dip_fit.ori, dipoles[0].ori[0]))) > 0.99
    assert np.max(np.abs(np.dot(dip_fit.ori, dipoles[1].ori[0]))) > 0.99
    idx = dip_fit.gof.argmax()
    dist = np.linalg.norm(dipoles[0].pos[idx] - dip_fit.pos[idx])
    assert 0.004 <= dist < 0.007
    assert_allclose(dipoles[0].gof[idx], dip_fit.gof[idx], atol=3)


@testing.requires_testing_data
def test_rap_music_picks():
    """Test RAP-MUSIC with picking."""
    evoked = mne.read_evokeds(fname_ave, condition="Right Auditory", baseline=(None, 0))
    evoked.crop(tmin=0.05, tmax=0.15)  # select N100
    evoked.pick_types(meg=True, eeg=False)
    forward = mne.read_forward_solution(fname_fwd)
    noise_cov = mne.read_cov(fname_cov)
    dipoles = rap_music(evoked, forward, noise_cov, n_dipoles=2)
    assert len(dipoles) == 2<|MERGE_RESOLUTION|>--- conflicted
+++ resolved
@@ -83,23 +83,12 @@
     return sim_evoked, stc
 
 
-<<<<<<< HEAD
-def _check_dipoles(dipoles, fwd, stc, evoked, residual=None,
-                   rel_tol=0.02, ori_check=0.99):
-    src = fwd['src']
-    pos1 = fwd['source_rr'][np.where(src[0]['vertno'] ==
-                                     stc.vertices[0])]
-    pos2 = fwd['source_rr'][np.where(src[1]['vertno'] ==
-                                     stc.vertices[1])[0] +
-                            len(src[0]['vertno'])]
-=======
 def _check_dipoles(dipoles, fwd, stc, evoked, residual=None):
     src = fwd["src"]
     pos1 = fwd["source_rr"][np.where(src[0]["vertno"] == stc.vertices[0])]
     pos2 = fwd["source_rr"][
         np.where(src[1]["vertno"] == stc.vertices[1])[0] + len(src[0]["vertno"])
     ]
->>>>>>> fdd56d5c
 
     # Check the position of the two dipoles
     assert dipoles[0].pos[0] in np.array([pos1, pos2])
@@ -111,26 +100,15 @@
     ][0]
 
     # Check the orientation of the dipoles
-<<<<<<< HEAD
-    assert (np.max(np.abs(np.dot(dipoles[0].ori[0],
-                                 np.array([ori1, ori2]).T))) > ori_check)
+    assert np.max(np.abs(np.dot(dipoles[0].ori[0], np.array([ori1, ori2]).T))) > 0.99
 
     assert (np.max(np.abs(np.dot(dipoles[1].ori[0],
-                                 np.array([ori1, ori2]).T))) > ori_check)
-
-    if residual is not None:
-        picks_grad = mne.pick_types(residual.info, meg='grad')
-        picks_mag = mne.pick_types(residual.info, meg='mag')
-=======
-    assert np.max(np.abs(np.dot(dipoles[0].ori[0], np.array([ori1, ori2]).T))) > 0.99
-
-    assert np.max(np.abs(np.dot(dipoles[1].ori[0], np.array([ori1, ori2]).T))) > 0.99
+                                 np.array([ori1, ori2]).T))) > 0.99)
 
     if residual is not None:
         picks_grad = mne.pick_types(residual.info, meg="grad")
         picks_mag = mne.pick_types(residual.info, meg="mag")
         rel_tol = 0.02
->>>>>>> fdd56d5c
         for picks in [picks_grad, picks_mag]:
             assert linalg.norm(residual.data[picks], ord="fro") < rel_tol * linalg.norm(
                 evoked.data[picks], ord="fro"
@@ -149,14 +127,9 @@
     )
 
     n_dipoles = 2
-<<<<<<< HEAD
-    sim_evoked, stc = simu_data(evoked, forward_fixed, noise_cov,
-                                evoked.times, nave=evoked.nave)
-=======
     sim_evoked, stc = simu_data(
         evoked, forward_fixed, noise_cov, n_dipoles, evoked.times, nave=evoked.nave
     )
->>>>>>> fdd56d5c
     # Check dipoles for fixed ori
     with catch_logging() as log:
         dipoles = rap_music(
@@ -169,19 +142,12 @@
     assert dipoles[0].gof.min() >= 0.0
 
     nave = 100000  # add a tiny amount of noise to the simulated evokeds
-<<<<<<< HEAD
-    sim_evoked, stc = simu_data(evoked, forward_fixed, noise_cov,
-                                evoked.times, nave=nave)
-    dipoles, residual = rap_music(sim_evoked, forward_fixed, noise_cov,
-                                  n_dipoles=n_dipoles, return_residual=True)
-=======
     sim_evoked, stc = simu_data(
         evoked, forward_fixed, noise_cov, n_dipoles, evoked.times, nave=nave
     )
     dipoles, residual = rap_music(
         sim_evoked, forward_fixed, noise_cov, n_dipoles=n_dipoles, return_residual=True
     )
->>>>>>> fdd56d5c
     _check_dipoles(dipoles, forward_fixed, stc, sim_evoked, residual)
 
     # Check dipoles for free ori
