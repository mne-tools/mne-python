--- conflicted
+++ resolved
@@ -1286,7 +1286,6 @@
     _assert_annotations_equal(raw_2.annotations, annot_pruned)
 
 
-<<<<<<< HEAD
 def test_annotation_rename():
     """Test annotation renaming works."""
     a = Annotations([1, 2, 3], [5, 5, 8], ["a", "b", "c"])
@@ -1336,7 +1335,8 @@
         a.rename(["wrong"])
     with pytest.raises(TypeError, match="dict, got <class 'set'> instead"):
         a.rename({"wrong"})
-=======
+
+
 def test_annotation_duration_setting():
     """Test annotation duration setting works."""
     a = Annotations([1, 2, 3], [5, 5, 8], ["a", "b", "c"])
@@ -1364,5 +1364,4 @@
     with pytest.raises(ValueError, match="mapping missing from data"):
         a.set_durations({"aaa": 2.2})
     with pytest.raises(ValueError, match="<class 'set'> was provided"):
-        a.set_durations({"aaa", 2.2})
->>>>>>> 032d6112
+        a.set_durations({"aaa", 2.2})