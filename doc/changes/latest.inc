--- conflicted
+++ resolved
@@ -65,14 +65,11 @@
 - :class:`~mne.Epochs` metadata tables are now included in :class:`mne.Report` (:gh:`10166` by `Richard Höchenberger`_)
 
 - :func:`mne.get_head_surf` and :func:`mne.dig_mri_distances` gained a new parameter, ``on_defects``, controlling how to handle surfaces with topological defects (:gh:`10175` by `Richard Höchenberger`_)
-
-<<<<<<< HEAD
-- Annotations from a :class:`~mne.io.Raw` object are now preserved by the :class:`~mne.Epochs` constructor and are supported when saving Epochs (:gh:`9969` and :gh:`10019` by `Adam Li`_)
   
-=======
 - :meth:`mne.Report.add_epochs` gained a new parameter, ``drop_log_ignore``, to control which drop reasons to omit when creating the drop log plot (:gh:`10182` by `Richard Höchenberger`_)
 
->>>>>>> 4679e87e
+- Annotations from a :class:`~mne.io.Raw` object are now preserved by the :class:`~mne.Epochs` constructor and are supported when saving Epochs (:gh:`9969` and :gh:`10019` by `Adam Li`_)
+
 Bugs
 ~~~~
 
