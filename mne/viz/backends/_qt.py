"""Qt implementation of _Renderer and GUI."""

# Authors: Guillaume Favelier <guillaume.favelier@gmail.com>
#          Eric Larson <larson.eric.d@gmail.com>
#
# License: Simplified BSD

from contextlib import contextmanager
from functools import partial

import pyvista

from PyQt5.QtCore import Qt, pyqtSignal, QLocale
from PyQt5.QtGui import QIcon, QImage, QPixmap
from PyQt5.QtWidgets import (QComboBox, QDockWidget, QDoubleSpinBox, QGroupBox,
                             QHBoxLayout, QLabel, QToolButton, QMenuBar,
                             QSlider, QSpinBox, QVBoxLayout, QWidget,
                             QSizePolicy, QScrollArea, QStyle, QProgressBar,
                             QStyleOptionSlider, QLayout)

from ._pyvista import _PyVistaRenderer
from ._pyvista import (_close_all, _close_3d_figure, _check_3d_figure,  # noqa: F401,E501 analysis:ignore
                       _set_3d_view, _set_3d_title, _take_3d_screenshot)  # noqa: F401,E501 analysis:ignore
from ._abstract import (_AbstractDock, _AbstractToolBar, _AbstractMenuBar,
                        _AbstractStatusBar, _AbstractLayout, _AbstractWidget,
                        _AbstractWindow, _AbstractMplCanvas, _AbstractPlayback,
                        _AbstractBrainMplCanvas, _AbstractMplInterface)
<<<<<<< HEAD
from ._utils import _init_qt_resources
from ..utils import _save_ndarray_img
=======
from ._utils import _init_qt_resources, _qt_disable_paint
from ..utils import _save_ndarray_img, logger
>>>>>>> 2c888c5e


class _QtLayout(_AbstractLayout):
    def _layout_initialize(self, max_width):
        pass

    def _layout_add_widget(self, layout, widget, max_width=None):
        if isinstance(widget, QLayout):
            layout.addLayout(widget)
        else:
            layout.addWidget(widget)


class _QtDock(_AbstractDock, _QtLayout):
    def _dock_initialize(self, window=None):
        window = self._window if window is None else window
        self.dock, self.dock_layout = _create_dock_widget(
            self._window, "Controls", Qt.LeftDockWidgetArea)
        window.setCorner(Qt.BottomLeftCorner, Qt.LeftDockWidgetArea)

    def _dock_finalize(self):
        self.dock.setMinimumSize(self.dock.sizeHint().width(), 0)
        self._dock_add_stretch(self.dock_layout)

    def _dock_show(self):
        self.dock.show()

    def _dock_hide(self):
        self.dock.hide()

    def _dock_add_stretch(self, layout):
        layout.addStretch()

    def _dock_add_layout(self, vertical=True):
        layout = QVBoxLayout() if vertical else QHBoxLayout()
        return layout

    def _dock_add_label(self, value, align=False, layout=None):
        layout = self.dock_layout if layout is None else layout
        widget = QLabel()
        if align:
            widget.setAlignment(Qt.AlignCenter)
        widget.setText(value)
        self._layout_add_widget(layout, widget)
        return _QtWidget(widget)

    def _dock_add_button(self, name, callback, layout=None):
        layout = self.dock_layout if layout is None else layout
        # If we want one with text instead of an icon, we should use
        # QPushButton(name)
        widget = QToolButton()
        widget.clicked.connect(callback)
        widget.setText(name)
        self._layout_add_widget(layout, widget)
        return _QtWidget(widget)

    def _dock_named_layout(self, name, layout, compact):
        layout = self.dock_layout if layout is None else layout
        if name is not None:
            hlayout = self._dock_add_layout(not compact)
            self._dock_add_label(
                value=name, align=not compact, layout=hlayout)
            self._layout_add_widget(layout, hlayout)
            layout = hlayout
        return layout

    def _dock_add_slider(self, name, value, rng, callback,
                         compact=True, double=False, layout=None,
                         stretch=0):
        layout = self._dock_named_layout(name, layout, compact)
        slider_class = QFloatSlider if double else QSlider
        cast = float if double else int
        widget = slider_class(Qt.Horizontal)
        widget.setMinimum(cast(rng[0]))
        widget.setMaximum(cast(rng[1]))
        widget.setValue(cast(value))
        widget.valueChanged.connect(callback)
        self._layout_add_widget(layout, widget)
        return _QtWidget(widget)

    def _dock_add_spin_box(self, name, value, rng, callback,
                           compact=True, double=True, layout=None):
        layout = self._dock_named_layout(name, layout, compact)
        value = value if double else int(value)
        widget = QDoubleSpinBox() if double else QSpinBox()
        widget.setAlignment(Qt.AlignCenter)
        widget.setMinimum(rng[0])
        widget.setMaximum(rng[1])
        inc = (rng[1] - rng[0]) / 20.
        inc = max(int(round(inc)), 1) if not double else inc
        widget.setKeyboardTracking(False)
        widget.setSingleStep(inc)
        widget.setValue(value)
        widget.valueChanged.connect(callback)
        self._layout_add_widget(layout, widget)
        return _QtWidget(widget)

    def _dock_add_combo_box(self, name, value, rng,
                            callback, compact=True, layout=None):
        layout = self._dock_named_layout(name, layout, compact)
        widget = QComboBox()
        widget.addItems(rng)
        widget.setCurrentText(value)
        widget.currentTextChanged.connect(callback)
        widget.setSizeAdjustPolicy(QComboBox.AdjustToContents)
        self._layout_add_widget(layout, widget)
        return _QtWidget(widget)

    def _dock_add_group_box(self, name, layout=None):
        layout = self.dock_layout if layout is None else layout
        hlayout = QVBoxLayout()
        widget = QGroupBox(name)
        widget.setLayout(hlayout)
        self._layout_add_widget(layout, widget)
        return hlayout


class QFloatSlider(QSlider):
    """Slider that handles float values."""

    valueChanged = pyqtSignal(float)

    def __init__(self, ori, parent=None):
        """Initialize the slider."""
        super().__init__(ori, parent)
        self._opt = QStyleOptionSlider()
        self.initStyleOption(self._opt)
        self._gr = self.style().subControlRect(
            QStyle.CC_Slider, self._opt, QStyle.SC_SliderGroove, self)
        self._sr = self.style().subControlRect(
            QStyle.CC_Slider, self._opt, QStyle.SC_SliderHandle, self)
        self._precision = 10000
        super().valueChanged.connect(self._convert)

    def _convert(self, value):
        self.valueChanged.emit(value / self._precision)

    def minimum(self):
        """Get the minimum."""
        return super().minimum() / self._precision

    def setMinimum(self, value):
        """Set the minimum."""
        super().setMinimum(int(value * self._precision))

    def maximum(self):
        """Get the maximum."""
        return super().maximum() / self._precision

    def setMaximum(self, value):
        """Set the maximum."""
        super().setMaximum(int(value * self._precision))

    def value(self):
        """Get the current value."""
        return super().value() / self._precision

    def setValue(self, value):
        """Set the current value."""
        super().setValue(int(value * self._precision))

    # Adapted from:
    # https://stackoverflow.com/questions/52689047/moving-qslider-to-mouse-click-position  # noqa: E501
    def mousePressEvent(self, event):
        """Add snap-to-location handling."""
        opt = QStyleOptionSlider()
        self.initStyleOption(opt)
        sr = self.style().subControlRect(
            QStyle.CC_Slider, opt, QStyle.SC_SliderHandle, self)
        if (event.button() != Qt.LeftButton or sr.contains(event.pos())):
            super().mousePressEvent(event)
            return
        if self.orientation() == Qt.Vertical:
            half = (0.5 * sr.height()) + 0.5
            max_ = self.height()
            pos = max_ - event.y()
        else:
            half = (0.5 * sr.width()) + 0.5
            max_ = self.width()
            pos = event.x()
        max_ = max_ - 2 * half
        pos = min(max(pos - half, 0), max_) / max_
        val = self.minimum() + (self.maximum() - self.minimum()) * pos
        val = (self.maximum() - val) if self.invertedAppearance() else val
        self.setValue(val)
        event.accept()
        # Process afterward so it's seen as a drag
        super().mousePressEvent(event)


class _QtToolBar(_AbstractToolBar, _QtLayout):
    def _tool_bar_load_icons(self):
        _init_qt_resources()
        self.icons = dict()
        self.icons["help"] = QIcon(":/help.svg")
        self.icons["play"] = QIcon(":/play.svg")
        self.icons["pause"] = QIcon(":/pause.svg")
        self.icons["reset"] = QIcon(":/reset.svg")
        self.icons["scale"] = QIcon(":/scale.svg")
        self.icons["clear"] = QIcon(":/clear.svg")
        self.icons["movie"] = QIcon(":/movie.svg")
        self.icons["restore"] = QIcon(":/restore.svg")
        self.icons["screenshot"] = QIcon(":/screenshot.svg")
        self.icons["visibility_on"] = QIcon(":/visibility_on.svg")
        self.icons["visibility_off"] = QIcon(":/visibility_off.svg")

    def _tool_bar_initialize(self, name="default", window=None):
        self.actions = dict()
        window = self._window if window is None else window
        self.tool_bar = window.addToolBar(name)

    def _tool_bar_add_button(self, name, desc, func, icon_name=None,
                             shortcut=None):
        icon_name = name if icon_name is None else icon_name
        icon = self.icons[icon_name]
        self.actions[name] = self.tool_bar.addAction(icon, desc, func)
        if shortcut is not None:
            self.actions[name].setShortcut(shortcut)

    def _tool_bar_update_button_icon(self, name, icon_name):
        self.actions[name].setIcon(self.icons[icon_name])

    def _tool_bar_add_text(self, name, value, placeholder):
        pass

    def _tool_bar_add_spacer(self):
        spacer = QWidget()
        spacer.setSizePolicy(QSizePolicy.Expanding, QSizePolicy.Preferred)
        self.tool_bar.addWidget(spacer)

    def _tool_bar_add_screenshot_button(self, name, desc, func):
        def _screenshot():
            img = func()
            try:
                from pyvista.plotting.qt_plotting import FileDialog
            except ImportError:
                from pyvistaqt.plotting import FileDialog
            FileDialog(
                self.plotter.app_window,
                callback=partial(_save_ndarray_img, img=img),
            )

        self._tool_bar_add_button(
            name=name,
            desc=desc,
            func=_screenshot,
        )

    def _tool_bar_set_theme(self, theme):
        if theme == 'auto':
            theme = _detect_theme()

        if theme == 'dark':
            for icon_key in self.icons:
                icon = self.icons[icon_key]
                image = icon.pixmap(80).toImage()
                image.invertPixels(mode=QImage.InvertRgb)
                self.icons[icon_key] = QIcon(QPixmap.fromImage(image))


class _QtMenuBar(_AbstractMenuBar):
    def _menu_initialize(self, window=None):
        self._menus = dict()
        self._menu_actions = dict()
        self.menu_bar = QMenuBar()
        self.menu_bar.setNativeMenuBar(False)
        window = self._window if window is None else window
        window.setMenuBar(self.menu_bar)

    def _menu_add_submenu(self, name, desc):
        self._menus[name] = self.menu_bar.addMenu(desc)

    def _menu_add_button(self, menu_name, name, desc, func):
        menu = self._menus[menu_name]
        self._menu_actions[name] = menu.addAction(desc, func)


class _QtStatusBar(_AbstractStatusBar):
    def _status_bar_initialize(self, window=None):
        window = self._window if window is None else window
        self.status_bar = window.statusBar()

    def _status_bar_add_label(self, value, stretch=0):
        widget = QLabel(value)
        self.status_bar.layout().addWidget(widget, stretch)
        return widget

    def _status_bar_add_progress_bar(self, stretch=0):
        widget = QProgressBar()
        self.status_bar.layout().addWidget(widget, stretch)
        return widget


class _QtPlayback(_AbstractPlayback):
    def _playback_initialize(self, func, timeout):
        self.figure.viewer.add_callback(func, timeout)


class _QtMplInterface(_AbstractMplInterface):
    def _mpl_initialize(self):
        from PyQt5 import QtWidgets
        from matplotlib.backends.backend_qt5agg import FigureCanvasQTAgg
        self.canvas = FigureCanvasQTAgg(self.fig)
        FigureCanvasQTAgg.setSizePolicy(
            self.canvas,
            QtWidgets.QSizePolicy.Expanding,
            QtWidgets.QSizePolicy.Expanding
        )
        FigureCanvasQTAgg.updateGeometry(self.canvas)


class _QtMplCanvas(_AbstractMplCanvas, _QtMplInterface):
    def __init__(self, width, height, dpi):
        super().__init__(width, height, dpi)
        self._mpl_initialize()


class _QtBrainMplCanvas(_AbstractBrainMplCanvas, _QtMplInterface):
    def __init__(self, brain, width, height, dpi):
        super().__init__(brain, width, height, dpi)
        self._mpl_initialize()
        if brain.separate_canvas:
            self.canvas.setParent(None)
        else:
            self.canvas.setParent(brain._renderer._window)
        self._connect()


class _QtWindow(_AbstractWindow):
<<<<<<< HEAD
    def _window_initialize(self, func=None):
        self._window = self.figure.plotter._window
        self._interactor = self.figure.viewer.interactor
        self._mplcanvas = None
        self._show_traces = None
        self._separate_canvas = None
        self._splitter = None
        self._interactor_fraction = None
        if func is not None:
            self._window.signal_close.connect(func)
=======
    def _window_initialize(self):
        super()._window_initialize()
        self._interactor = self.figure.plotter.interactor
        self._window = self.figure.plotter.app_window
        self._window.setLocale(QLocale(QLocale.Language.English))

    def _window_close_connect(self, func):
        self._window.signal_close.connect(func)
>>>>>>> 2c888c5e

    def _window_get_dpi(self):
        return self._window.windowHandle().screen().logicalDotsPerInch()

    def _window_get_size(self):
        w = self._interactor.geometry().width()
        h = self._interactor.geometry().height()
        return (w, h)

    def _window_get_simple_canvas(self, width, height, dpi):
        return _QtMplCanvas(width, height, dpi)

    def _window_get_mplcanvas(self, brain, interactor_fraction, show_traces,
                              separate_canvas):
        w, h = self._window_get_mplcanvas_size(interactor_fraction)
        self._interactor_fraction = interactor_fraction
        self._show_traces = show_traces
        self._separate_canvas = separate_canvas
        self._mplcanvas = _QtBrainMplCanvas(
            brain, w, h, self._window_get_dpi())
        return self._mplcanvas

    def _window_adjust_mplcanvas_layout(self):
        canvas = self._mplcanvas.canvas
<<<<<<< HEAD
        layout = self._window.centralWidget().layout()
        layout.addWidget(canvas, self.figure._nrows, 0, -1, -1)
=======
        dock, dock_layout = _create_dock_widget(
            self._window, "Traces", Qt.BottomDockWidgetArea)
        dock_layout.addWidget(canvas)
>>>>>>> 2c888c5e

    def _window_get_cursor(self):
        return self._interactor.cursor()

    def _window_set_cursor(self, cursor):
        self._interactor.setCursor(cursor)

<<<<<<< HEAD
    def _window_show(self, sz):
        self.figure.plotter.resize_content(*sz)
        self.show()
=======
    @contextmanager
    def _window_ensure_minimum_sizes(self):
        sz = self.figure.store['window_size']
        adjust_mpl = (self._show_traces and not self._separate_canvas)
        # plotter:            pyvista.plotting.qt_plotting.BackgroundPlotter
        # plotter.interactor: vtk.qt.QVTKRenderWindowInteractor.QVTKRenderWindowInteractor -> QWidget  # noqa
        # plotter.app_window: pyvista.plotting.qt_plotting.MainWindow -> QMainWindow  # noqa
        # plotter.frame:      QFrame with QVBoxLayout with plotter.interactor as centralWidget  # noqa
        # plotter.ren_win:    vtkXOpenGLRenderWindow
        self._interactor.setMinimumSize(*sz)
        if adjust_mpl:
            mpl_h = int(round((sz[1] * self._interactor_fraction) /
                              (1 - self._interactor_fraction)))
            self._mplcanvas.canvas.setMinimumSize(sz[0], mpl_h)
        try:
            yield  # show
        finally:
            # 1. Process events
            self._process_events()
            self._process_events()
            # 2. Get the window and interactor sizes that work
            win_sz = self._window.size()
            ren_sz = self._interactor.size()
            # 3. Undo the min size setting and process events
            self._interactor.setMinimumSize(0, 0)
            if adjust_mpl:
                self._mplcanvas.canvas.setMinimumSize(0, 0)
            self._process_events()
            self._process_events()
            # 4. Resize the window and interactor to the correct size
            #    (not sure why, but this is required on macOS at least)
            self._interactor.window_size = (win_sz.width(), win_sz.height())
            self._interactor.resize(ren_sz.width(), ren_sz.height())
            self._process_events()
            self._process_events()

    def _window_set_theme(self, theme):
        if theme == 'auto':
            theme = _detect_theme()

        if theme == 'dark':
            try:
                import qdarkstyle
            except ModuleNotFoundError:
                logger.info('For Dark-Mode "qdarkstyle" has to be installed! '
                            'You can install it with `pip install qdarkstyle`')
                stylesheet = None
            else:
                stylesheet = qdarkstyle.load_stylesheet()
        elif theme != 'light':
            with open(theme, 'r') as file:
                stylesheet = file.read()
        else:
            stylesheet = None

        self._window.setStyleSheet(stylesheet)
>>>>>>> 2c888c5e


class _QtWidget(_AbstractWidget):
    def set_value(self, value):
        if hasattr(self._widget, "setValue"):
            self._widget.setValue(value)
        elif hasattr(self._widget, "setCurrentText"):
            self._widget.setCurrentText(value)
        else:
            assert hasattr(self._widget, "setText")
            self._widget.setText(value)

    def get_value(self):
        if hasattr(self._widget, "value"):
            return self._widget.value()
        elif hasattr(self._widget, "currentText"):
            return self._widget.currentText()
        elif hasattr(self._widget, "text"):
            return self._widget.text()


class _Renderer(_PyVistaRenderer, _QtDock, _QtToolBar, _QtMenuBar,
                _QtStatusBar, _QtWindow, _QtPlayback):
    def __init__(self, *args, **kwargs):
        super().__init__(*args, **kwargs)
        self._window_initialize()

    def show(self):
        super().show()
        with _qt_disable_paint(self.plotter):
            with self._window_ensure_minimum_sizes():
                self.plotter.app_window.show()
        self.plotter.update()


def _create_dock_widget(window, name, area):
    dock = QDockWidget()
    scroll = QScrollArea(dock)
    dock.setWidget(scroll)
    widget = QWidget(scroll)
    scroll.setWidget(widget)
    scroll.setWidgetResizable(True)
    dock.setAllowedAreas(area)
    dock.setTitleBarWidget(QLabel(name))
    window.addDockWidget(area, dock)
    dock_layout = QVBoxLayout()
    widget.setLayout(dock_layout)
    # Fix resize grip size
    # https://stackoverflow.com/a/65050468/2175965
    dock.setStyleSheet("QDockWidget { margin: 4px; }")
    return dock, dock_layout


def _detect_theme():
    try:
        import darkdetect
        return darkdetect.theme().lower()
    except Exception:
        return 'light'


@contextmanager
def _testing_context(interactive):
    from . import renderer
    orig_offscreen = pyvista.OFF_SCREEN
    orig_testing = renderer.MNE_3D_BACKEND_TESTING
    orig_interactive = renderer.MNE_3D_BACKEND_INTERACTIVE
    renderer.MNE_3D_BACKEND_TESTING = True
    if interactive:
        pyvista.OFF_SCREEN = False
        renderer.MNE_3D_BACKEND_INTERACTIVE = True
    else:
        pyvista.OFF_SCREEN = True
        renderer.MNE_3D_BACKEND_INTERACTIVE = False
    try:
        yield
    finally:
        pyvista.OFF_SCREEN = orig_offscreen
        renderer.MNE_3D_BACKEND_TESTING = orig_testing
        renderer.MNE_3D_BACKEND_INTERACTIVE = orig_interactive<|MERGE_RESOLUTION|>--- conflicted
+++ resolved
@@ -25,13 +25,8 @@
                         _AbstractStatusBar, _AbstractLayout, _AbstractWidget,
                         _AbstractWindow, _AbstractMplCanvas, _AbstractPlayback,
                         _AbstractBrainMplCanvas, _AbstractMplInterface)
-<<<<<<< HEAD
-from ._utils import _init_qt_resources
-from ..utils import _save_ndarray_img
-=======
 from ._utils import _init_qt_resources, _qt_disable_paint
 from ..utils import _save_ndarray_img, logger
->>>>>>> 2c888c5e
 
 
 class _QtLayout(_AbstractLayout):
@@ -361,27 +356,14 @@
 
 
 class _QtWindow(_AbstractWindow):
-<<<<<<< HEAD
-    def _window_initialize(self, func=None):
-        self._window = self.figure.plotter._window
-        self._interactor = self.figure.viewer.interactor
-        self._mplcanvas = None
-        self._show_traces = None
-        self._separate_canvas = None
-        self._splitter = None
-        self._interactor_fraction = None
-        if func is not None:
-            self._window.signal_close.connect(func)
-=======
     def _window_initialize(self):
         super()._window_initialize()
-        self._interactor = self.figure.plotter.interactor
-        self._window = self.figure.plotter.app_window
+        self._interactor = self.figure.viewer.interactor
+        self._window = self.figure.plotter._window
         self._window.setLocale(QLocale(QLocale.Language.English))
 
     def _window_close_connect(self, func):
         self._window.signal_close.connect(func)
->>>>>>> 2c888c5e
 
     def _window_get_dpi(self):
         return self._window.windowHandle().screen().logicalDotsPerInch()
@@ -406,14 +388,9 @@
 
     def _window_adjust_mplcanvas_layout(self):
         canvas = self._mplcanvas.canvas
-<<<<<<< HEAD
-        layout = self._window.centralWidget().layout()
-        layout.addWidget(canvas, self.figure._nrows, 0, -1, -1)
-=======
         dock, dock_layout = _create_dock_widget(
             self._window, "Traces", Qt.BottomDockWidgetArea)
         dock_layout.addWidget(canvas)
->>>>>>> 2c888c5e
 
     def _window_get_cursor(self):
         return self._interactor.cursor()
@@ -421,11 +398,6 @@
     def _window_set_cursor(self, cursor):
         self._interactor.setCursor(cursor)
 
-<<<<<<< HEAD
-    def _window_show(self, sz):
-        self.figure.plotter.resize_content(*sz)
-        self.show()
-=======
     @contextmanager
     def _window_ensure_minimum_sizes(self):
         sz = self.figure.store['window_size']
@@ -482,7 +454,6 @@
             stylesheet = None
 
         self._window.setStyleSheet(stylesheet)
->>>>>>> 2c888c5e
 
 
 class _QtWidget(_AbstractWidget):
@@ -512,10 +483,10 @@
 
     def show(self):
         super().show()
-        with _qt_disable_paint(self.plotter):
+        with _qt_disable_paint(self._interactor):
             with self._window_ensure_minimum_sizes():
-                self.plotter.app_window.show()
-        self.plotter.update()
+                self._window.show()
+        self._update()
 
 
 def _create_dock_widget(window, name, area):
