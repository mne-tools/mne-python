--- conflicted
+++ resolved
@@ -543,12 +543,8 @@
 
 FIFF.FIFFV_COIL_MAGNES_MAG         = 4001  # Magnes WH magnetometer
 FIFF.FIFFV_COIL_MAGNES_GRAD        = 4002  # Magnes WH gradiometer
-<<<<<<< HEAD
-FIFF.FIFFV_COIL_CTF_GRAD           = 5001  # CTF axial gradiometer
-FIFF.FIFFV_COIL_KIT_GRAD           = 6001  # KIT system axial gradiometer
-=======
 FIFF.FIFFV_COIL_MAGNES_R_MAG       = 4003  # Magnes WH reference magnetometer
 FIFF.FIFFV_COIL_MAGNES_R_GRAD_DIA  = 4004  # Magnes WH reference diagonal gradioometer
 FIFF.FIFFV_COIL_MAGNES_R_GRAD_OFF  = 4005  # Magnes WH reference off-diagonal gradiometer
 FIFF.FIFFV_COIL_CTF_GRAD           = 5001  # CTF axial gradiometer
->>>>>>> 69172a3b
+FIFF.FIFFV_COIL_KIT_GRAD           = 6001  # KIT system axial gradiometer