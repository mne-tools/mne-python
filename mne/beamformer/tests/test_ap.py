--- conflicted
+++ resolved
@@ -36,19 +36,12 @@
     dipoles, _, _, var_exp = alternating_projections(
         sim_evoked, forward_fixed, n_sources, noise_cov, verbose=True
     )
-<<<<<<< HEAD
     assert 88 < var_exp < 96
     _check_dipoles(
         dipoles, forward_fixed, stc, sim_evoked
     )
     assert 90 < dipoles[0].gof.max() < 100
     assert 90 < dipoles[1].gof.max() < 100
-=======
-    assert 90 < var_exp < 96
-    _check_dipoles(dipoles, forward_fixed, stc, sim_evoked)
-    assert 97 < dipoles[0].gof.max() < 100
-    assert 97 < dipoles[1].gof.max() < 100
->>>>>>> 124a1d41
     assert dipoles[0].gof.min() >= 0.0
     assert dipoles[1].gof.min() >= 0.0
 
