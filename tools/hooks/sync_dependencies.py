--- conflicted
+++ resolved
@@ -96,14 +96,9 @@
         skip = False
     if not skip:
         out_lines.append(line)
-<<<<<<< HEAD
-
-README_PATH.resolve().write_text("\n".join(out_lines) + "\n", encoding="utf-8")
-=======
 new = "\n".join(out_lines) + "\n"
 old = README_PATH.read_text("utf-8")
 if new != old:
     diff = "\n".join(difflib.unified_diff(old.splitlines(), new.splitlines()))
     print(f"Updating {README_PATH} with diff:\n{diff}")
-    README_PATH.write_text(new, encoding="utf-8")
->>>>>>> 637c231f
+    README_PATH.write_text(new, encoding="utf-8")