"""Compute a Recursively Applied and Projected MUltiple Signal Classification (RAP-MUSIC)."""  # noqa

# Authors: Yousra Bekhti <yousra.bekhti@gmail.com>
#          Alexandre Gramfort <alexandre.gramfort@inria.fr>
#
# License: BSD-3-Clause

import numpy as np
from scipy import linalg

from ..fixes import _safe_svd
from ..forward import is_fixed_orient, convert_forward_solution
from ..io.pick import pick_info, pick_channels_forward
from ..inverse_sparse.mxne_inverse import _make_dipoles_sparse
from ..minimum_norm.inverse import _log_exp_var
from ..utils import logger, verbose, _check_info_inv, fill_doc
from ._compute_beamformer import _prepare_beamformer_input


@fill_doc
def _apply_rap_music(
    data, info, times, forward, noise_cov, n_dipoles=2, picks=None, use_trap=False
):
    """RAP-MUSIC or TRAP-MUSIC for evoked data.

    Parameters
    ----------
    data : array, shape (n_channels, n_times)
        Evoked data.
    %(info_not_none)s
    times : array
        Times.
    forward : instance of Forward
        Forward operator.
    noise_cov : instance of Covariance
        The noise covariance.
    n_dipoles : int
        The number of dipoles to estimate. The default value is 2.
    picks : list of int
        Caller ensures this is a list of int.
    use_trap : bool
        Use the TRAP-MUSIC variant if True (default False).

    Returns
    -------
    dipoles : list of instances of Dipole
        The dipole fits.
    explained_data : array | None
        Data explained by the dipoles using a least square fitting with the
        selected active dipoles and their estimated orientation.
    """
    info = pick_info(info, picks)
    del picks
    # things are much simpler if we avoid surface orientation
    align = forward["source_nn"].copy()
    if forward["surf_ori"] and not is_fixed_orient(forward):
        forward = convert_forward_solution(forward, surf_ori=False)
    is_free_ori, info, _, _, G, whitener, _, _ = _prepare_beamformer_input(
        info, forward, noise_cov=noise_cov, rank=None
    )
    forward = pick_channels_forward(forward, info["ch_names"], ordered=True)
    del info

    # whiten the data (leadfield already whitened)
    M = np.dot(whitener, data)
    del data

    _, eig_vectors = linalg.eigh(np.dot(M, M.T))
    phi_sig = eig_vectors[:, -n_dipoles:]

    n_orient = 3 if is_free_ori else 1
    G.shape = (G.shape[0], -1, n_orient)
    gain = forward["sol"]["data"].copy()
    gain.shape = G.shape
    n_channels = G.shape[0]
    A = np.empty((n_channels, n_dipoles))
    gain_dip = np.empty((n_channels, n_dipoles))
    oris = np.empty((n_dipoles, 3))
    poss = np.empty((n_dipoles, 3))

    G_proj = G.copy()
    phi_sig_proj = phi_sig.copy()

    idxs = list()
    for k in range(n_dipoles):
        subcorr_max = -1.0
        source_idx, source_ori, source_pos = 0, [0, 0, 0], [0, 0, 0]
        for i_source in range(G.shape[1]):
            Gk = G_proj[:, i_source]
            subcorr, ori = _compute_subcorr(Gk, phi_sig_proj)
            if subcorr > subcorr_max:
                subcorr_max = subcorr
                source_idx = i_source
                source_ori = ori
                source_pos = forward["source_rr"][i_source]
                if n_orient == 3 and align is not None:
                    surf_normal = forward["source_nn"][3 * i_source + 2]
                    # make sure ori is aligned to the surface orientation
                    source_ori *= np.sign(source_ori @ surf_normal) or 1.0
                if n_orient == 1:
                    source_ori = forward["source_nn"][i_source]

        idxs.append(source_idx)
        if n_orient == 3:
            Ak = np.dot(G[:, source_idx], source_ori)
        else:
            Ak = G[:, source_idx, 0]
        A[:, k] = Ak
        oris[k] = source_ori
        poss[k] = source_pos

        logger.info("source %s found: p = %s" % (k + 1, source_idx))
        if n_orient == 3:
            logger.info("ori = %s %s %s" % tuple(oris[k]))

        projection = _compute_proj(A[:, : k + 1])
        G_proj = np.einsum("ab,bso->aso", projection, G)
        phi_sig_proj = np.dot(projection, phi_sig)
        if use_trap:
            phi_sig_proj = phi_sig_proj[:, -(n_dipoles - k) :]
    del G, G_proj

    sol = linalg.lstsq(A, M)[0]
    if n_orient == 3:
        X = sol[:, np.newaxis] * oris[:, :, np.newaxis]
        X.shape = (-1, len(times))
    else:
        X = sol

    gain_active = gain[:, idxs]
    if n_orient == 3:
        gain_dip = (oris * gain_active).sum(-1)
        idxs = np.array(idxs)
        active_set = np.array([[3 * idxs, 3 * idxs + 1, 3 * idxs + 2]]).T.ravel()
    else:
        gain_dip = gain_active[:, :, 0]
        active_set = idxs
    gain_active = whitener @ gain_active.reshape(gain.shape[0], -1)
    assert gain_active.shape == (n_channels, X.shape[0])

    explained_data = gain_dip @ sol
    M_estimate = whitener @ explained_data
    _log_exp_var(M, M_estimate)
    tstep = np.median(np.diff(times)) if len(times) > 1 else 1.0
    dipoles = _make_dipoles_sparse(
        X, active_set, forward, times[0], tstep, M, gain_active, active_is_idx=True
    )
    for dipole, ori in zip(dipoles, oris):
        signs = np.sign((dipole.ori * ori).sum(-1, keepdims=True))
        dipole.ori *= signs
        dipole.amplitude *= signs[:, 0]
    logger.info("[done]")
    return dipoles, explained_data


def _compute_subcorr(G, phi_sig):
    """Compute the subspace correlation."""
<<<<<<< HEAD
    Ug, Sg, Vg = linalg.svd(G, full_matrices=False)
=======
    Ug, Sg, Vg = _safe_svd(G, full_matrices=False)
>>>>>>> 2188c25a
    # Now we look at the actual rank of the forward fields
    # in G and handle the fact that it might be rank defficient
    # eg. when using MEG and a sphere model for which the
    # radial component will be truly 0.
    rank = np.sum(Sg > (Sg[0] * 1e-6))
    if rank == 0:
        return 0, np.zeros(len(G))
    rank = max(rank, 2)  # rank cannot be 1
    Ug, Sg, Vg = Ug[:, :rank], Sg[:rank], Vg[:rank]
    tmp = np.dot(Ug.T.conjugate(), phi_sig)
    Uc, Sc, _ = _safe_svd(tmp, full_matrices=False)
    X = np.dot(Vg.T / Sg[None, :], Uc[:, 0])  # subcorr
    return Sc[0], X / np.linalg.norm(X)


def _compute_proj(A):
    """Compute the orthogonal projection operation for a manifold vector A."""
<<<<<<< HEAD
    U, _, _ = linalg.svd(A, full_matrices=False)
=======
    U, _, _ = _safe_svd(A, full_matrices=False)
>>>>>>> 2188c25a
    return np.identity(A.shape[0]) - np.dot(U, U.T.conjugate())


def _rap_music(evoked, forward, noise_cov, n_dipoles, return_residual, use_trap):
    """RAP-/TRAP-MUSIC implementation."""
    info = evoked.info
    data = evoked.data
    times = evoked.times

    picks = _check_info_inv(info, forward, data_cov=None, noise_cov=noise_cov)

    data = data[picks]

    dipoles, explained_data = _apply_rap_music(
        data, info, times, forward, noise_cov, n_dipoles, picks, use_trap
    )

    if return_residual:
        residual = evoked.copy().pick([info["ch_names"][p] for p in picks])
        residual.data -= explained_data
        active_projs = [p for p in residual.info["projs"] if p["active"]]
        for p in active_projs:
            p["active"] = False
        residual.add_proj(active_projs, remove_existing=True)
        residual.apply_proj()
        return dipoles, residual
    else:
        return dipoles


@verbose
def rap_music(
    evoked,
    forward,
    noise_cov,
    n_dipoles=5,
    return_residual=False,
    *,
    verbose=None,
):
    """RAP-MUSIC source localization method.

    Compute Recursively Applied and Projected MUltiple SIgnal Classification
    (RAP-MUSIC) :footcite:`MosherLeahy1999,MosherLeahy1996` on evoked data.

    .. note:: The goodness of fit (GOF) of all the returned dipoles is the
              same and corresponds to the GOF of the full set of dipoles.

    Parameters
    ----------
    evoked : instance of Evoked
        Evoked data to localize.
    forward : instance of Forward
        Forward operator.
    noise_cov : instance of Covariance
        The noise covariance.
    n_dipoles : int
        The number of dipoles to look for. The default value is 5.
    return_residual : bool
        If True, the residual is returned as an Evoked instance.
    %(verbose)s

    Returns
    -------
    dipoles : list of instance of Dipole
        The dipole fits.
    residual : instance of Evoked
        The residual a.k.a. data not explained by the dipoles.
        Only returned if return_residual is True.

    See Also
    --------
    mne.fit_dipole
    mne.beamformer.trap_music

    Notes
    -----
    .. versionadded:: 0.9.0

    References
    ----------
    .. footbibliography::
    """
    return _rap_music(evoked, forward, noise_cov, n_dipoles, return_residual, False)


@verbose
def trap_music(
    evoked,
    forward,
    noise_cov,
    n_dipoles=5,
    return_residual=False,
    *,
    verbose=None,
):
    """TRAP-MUSIC source localization method.

    Compute Truncated Recursively Applied and Projected MUltiple SIgnal Classification
    (TRAP-MUSIC) :footcite:`Makela2018` on evoked data.

    .. note:: The goodness of fit (GOF) of all the returned dipoles is the
              same and corresponds to the GOF of the full set of dipoles.

    Parameters
    ----------
    evoked : instance of Evoked
        Evoked data to localize.
    forward : instance of Forward
        Forward operator.
    noise_cov : instance of Covariance
        The noise covariance.
    n_dipoles : int
        The number of dipoles to look for. The default value is 5.
    return_residual : bool
        If True, the residual is returned as an Evoked instance.
    %(verbose)s

    Returns
    -------
    dipoles : list of instance of Dipole
        The dipole fits.
    residual : instance of Evoked
        The residual a.k.a. data not explained by the dipoles.
        Only returned if return_residual is True.

    See Also
    --------
    mne.fit_dipole
    mne.beamformer.rap_music

    Notes
    -----
    .. versionadded:: 1.4

    References
    ----------
    .. footbibliography::
    """
    return _rap_music(evoked, forward, noise_cov, n_dipoles, return_residual, True)<|MERGE_RESOLUTION|>--- conflicted
+++ resolved
@@ -155,11 +155,7 @@
 
 def _compute_subcorr(G, phi_sig):
     """Compute the subspace correlation."""
-<<<<<<< HEAD
-    Ug, Sg, Vg = linalg.svd(G, full_matrices=False)
-=======
     Ug, Sg, Vg = _safe_svd(G, full_matrices=False)
->>>>>>> 2188c25a
     # Now we look at the actual rank of the forward fields
     # in G and handle the fact that it might be rank defficient
     # eg. when using MEG and a sphere model for which the
@@ -177,11 +173,7 @@
 
 def _compute_proj(A):
     """Compute the orthogonal projection operation for a manifold vector A."""
-<<<<<<< HEAD
-    U, _, _ = linalg.svd(A, full_matrices=False)
-=======
     U, _, _ = _safe_svd(A, full_matrices=False)
->>>>>>> 2188c25a
     return np.identity(A.shape[0]) - np.dot(U, U.T.conjugate())
 
 
