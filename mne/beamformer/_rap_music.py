"""Compute a Recursively Applied and Projected MUltiple Signal Classification (RAP-MUSIC)."""  # noqa

# Authors: Yousra Bekhti <yousra.bekhti@gmail.com>
#          Alexandre Gramfort <alexandre.gramfort@telecom-paristech.fr>
#
# License: BSD (3-clause)

import numpy as np
from scipy import linalg

from ..io.pick import pick_channels_evoked
from ..cov import compute_whitener
from ..utils import logger, verbose
from ..dipole import DipoleFixed
from ._lcmv import _prepare_beamformer_input, _setup_picks


<<<<<<< HEAD
def _apply_rap_music(data, info, times, forward, noise_cov, nave, aspect_kind,
                     first, last, comment, verbose, n_dipoles=2, picks=None,
                     return_explained_data=False):
=======
def _apply_rap_music(data, info, times, forward, noise_cov, n_dipoles=2,
                     picks=None):
>>>>>>> aa4e1894
    """RAP-MUSIC for evoked data.

    Parameters
    ----------
    data : array, shape (n_channels, n_times)
        Evoked data.
    info : dict
        Measurement info.
    times : array
        Times.
    forward : instance of Forward
        Forward operator.
    noise_cov : instance of Covariance
        The noise covariance.
    nave : int
        Number of averages.
    aspect_kind : int
        The kind of data.
    first : int
        First sample.
    last : int
        Last sample.
    comment : str
        The dipole comment.
    verbose : bool, str, int, or None
        If not None, override default verbose level
    n_dipoles : int
        The number of dipoles to estimate. The default value is 2.
    picks : array-like of int | None
        Indices (in info) of data channels. If None, MEG and EEG data channels
        (without bad channels) will be used.

    Returns
    -------
    dipoles : list of instances of DipoleFixed
        The dipole fits.
    explained_data : array | None
        Data explained by the dipoles using a least square fitting with the
        selected active dipoles and their estimated orientation.
        Computed only if return_explained_data is True.
    """
    is_free_ori, ch_names, proj, vertno, G = _prepare_beamformer_input(
        info, forward, label=None, picks=picks, pick_ori=None)

    gain = G.copy()

    # Handle whitening + data covariance
    whitener, _ = compute_whitener(noise_cov, info, picks)
    if info['projs']:
        whitener = np.dot(whitener, proj)

    # whiten the leadfield and the data
    G = np.dot(whitener, G)
    data = np.dot(whitener, data)

    eig_values, eig_vectors = linalg.eigh(np.dot(data, data.T))
    phi_sig = eig_vectors[:, -n_dipoles:]

    n_orient = 3 if is_free_ori else 1
    n_channels = G.shape[0]
    A = np.empty((n_channels, n_dipoles))
    gain_dip = np.empty((n_channels, n_dipoles))
    oris = np.empty((n_dipoles, 3))
    poss = np.empty((n_dipoles, 3))

    G_proj = G.copy()
    phi_sig_proj = phi_sig.copy()

    for k in range(n_dipoles):
        subcorr_max = -1.
        for i_source in range(G.shape[1] // n_orient):
            idx_k = slice(n_orient * i_source, n_orient * (i_source + 1))
            Gk = G_proj[:, idx_k]
            if n_orient == 3:
                Gk = np.dot(Gk, forward['source_nn'][idx_k])

            subcorr, ori = _compute_subcorr(Gk, phi_sig_proj)
            if subcorr > subcorr_max:
                subcorr_max = subcorr
                source_idx = i_source
                source_ori = ori
                if n_orient == 3 and source_ori[-1] < 0:
                    # make sure ori is relative to surface ori
                    source_ori *= -1  # XXX

                source_pos = forward['source_rr'][i_source]
                if n_orient == 1:
                    source_ori = forward['source_nn'][i_source]

        idx_k = slice(n_orient * source_idx, n_orient * (source_idx + 1))
        Ak = G[:, idx_k]
        if n_orient == 3:
            Ak = np.dot(Ak, np.dot(forward['source_nn'][idx_k], source_ori))

        A[:, k] = Ak.ravel()

        gain_k = gain[:, idx_k]
        if n_orient == 3:
            gain_k = np.dot(gain_k,
                            np.dot(forward['source_nn'][idx_k],
                                   source_ori))
        gain_dip[:, k] = gain_k.ravel()

        oris[k] = source_ori
        poss[k] = source_pos

        logger.info("source %s found: p = %s" % (k + 1, source_idx))
        if n_orient == 3:
            logger.info("ori = %s %s %s" % tuple(oris[k]))

        projection = _compute_proj(A[:, :k + 1])
        G_proj = np.dot(projection, G)
        phi_sig_proj = np.dot(projection, phi_sig)

    sol = linalg.lstsq(A, data)[0]

<<<<<<< HEAD
    gof, explained_data = [], None
    if return_explained_data:
        explained_data = np.dot(gain_dip, sol)
        gof = (linalg.norm(np.dot(whitener, explained_data)) /
               linalg.norm(data))

    return _make_dipoles(data, info, times, poss, oris, sol, gof, nave, aspect_kind, first,
                         last, comment, verbose), explained_data
=======
    explained_data = np.dot(gain_dip, sol)
    residual = data - np.dot(whitener, explained_data)
    gof = 1. - np.sum(residual ** 2, axis=0) / np.sum(data ** 2, axis=0)
    return _make_dipoles(times, poss,
                         oris, sol, gof), explained_data
>>>>>>> aa4e1894


def _make_dipoles(data, info, times, poss, oris, sol, gof, nave, aspect_kind,
                  first, last, comment, verbose):
    """Instantiate a list of DipoleFixed.

    Parameters
    ----------
    data : array, shape (n_channels, n_times)
        The dipole data.
    info : instance of Info
        The measurement info.
    times : array, shape (n_times,)
        The time instants.
    poss : array, shape (n_dipoles, 3)
        The dipoles' positions.
    oris : array, shape (n_dipoles, 3)
        The dipoles' orientations.
    sol : array, shape (n_times,)
        The dipoles' amplitudes over time.
    gof : array, shape (n_times,)
        The goodness of fit of the dipoles.
        Shared between all dipoles.
    nave : int
        Number of averages.
    aspect_kind : int
        The kind of data.
    first : int
        First sample.
    last : int
        Last sample.
    comment : str
        The dipole comment.
    verbose : bool, str, int, or None
        If not None, override default verbose level

    Returns
    -------
    dipoles : list
        The list of DipoleFixed instances.
    """

    oris = np.array(oris)

    dipoles = []
    for i_dip in range(poss.shape[0]):
        i_pos = poss[i_dip][np.newaxis, :].repeat(len(times), axis=0)
        i_ori = oris[i_dip][np.newaxis, :].repeat(len(times), axis=0)
        dipoles.append(DipoleFixed(info, data, times, nave, aspect_kind,
                                   first, last, comment, verbose=verbose))

    return dipoles


def _compute_subcorr(G, phi_sig):
    """Compute the subspace correlation."""
    Ug, Sg, Vg = linalg.svd(G, full_matrices=False)
    # Now we look at the actual rank of the forward fields
    # in G and handle the fact that it might be rank defficient
    # eg. when using MEG and a sphere model for which the
    # radial component will be truly 0.
    rank = np.sum(Sg > (Sg[0] * 1e-12))
    if rank == 0:
        return 0, np.zeros(len(G))
    rank = max(rank, 2)  # rank cannot be 1
    Ug, Sg, Vg = Ug[:, :rank], Sg[:rank], Vg[:rank]
    tmp = np.dot(Ug.T.conjugate(), phi_sig)
    Uc, Sc, _ = linalg.svd(tmp, full_matrices=False)
    X = np.dot(Vg.T / Sg[None, :], Uc[:, 0])  # subcorr
    return Sc[0], X / linalg.norm(X)


def _compute_proj(A):
    """Compute the orthogonal projection operation for a manifold vector A."""
    U, _, _ = linalg.svd(A, full_matrices=False)
    return np.identity(A.shape[0]) - np.dot(U, U.T.conjugate())


@verbose
def rap_music(evoked, forward, noise_cov, n_dipoles=5, return_residual=False,
              picks=None, verbose=None):
    """RAP-MUSIC source localization method.

    Compute Recursively Applied and Projected MUltiple SIgnal Classification
    (RAP-MUSIC) on evoked data.

    .. note:: The goodness of fit (GOF) of all the returned dipoles is the
              same and corresponds to the GOF of the full set of dipoles.

    Parameters
    ----------
    evoked : instance of Evoked
        Evoked data to localize.
    forward : instance of Forward
        Forward operator.
    noise_cov : instance of Covariance
        The noise covariance.
    n_dipoles : int
        The number of dipoles to look for. The default value is 5.
    return_residual : bool
        If True, the residual is returned as an Evoked instance.
    picks : array-like of int | None
        Indices (in info) of data channels. If None, MEG and EEG data channels
        (without bad channels) will be used.
    verbose : bool, str, int, or None
        If not None, override default verbose level (see :func:`mne.verbose`
        and :ref:`Logging documentation <tut_logging>` for more).

    Returns
    -------
    dipoles : list of instance of DipoleFixed
        The dipole fits.
    residual : instance of Evoked
        The residual a.k.a. data not explained by the dipoles.
        Only returned if return_residual is True.

    See Also
    --------
    mne.fit_dipole

    Notes
    -----
    The references are:

        J.C. Mosher and R.M. Leahy. 1999. Source localization using recursively
        applied and projected (RAP) MUSIC. Signal Processing, IEEE Trans. 47, 2
        (February 1999), 332-340.
        DOI=10.1109/78.740118 http://dx.doi.org/10.1109/78.740118

        Mosher, J.C.; Leahy, R.M., EEG and MEG source localization using
        recursively applied (RAP) MUSIC, Signals, Systems and Computers, 1996.
        pp.1201,1207 vol.2, 3-6 Nov. 1996
        doi: 10.1109/ACSSC.1996.599135

    .. versionadded:: 0.9.0
    """
    info = evoked.info
    data = evoked.data
    times = evoked.times
    nave = evoked.nave
    aspect_kind = evoked._aspect_kind
    first = evoked.first
    last = evoked.last
    comment = evoked.comment
    verbose = evoked.verbose

    picks = _setup_picks(picks, info, forward, noise_cov)

    data = data[picks]

    dipoles, explained_data = _apply_rap_music(data, info, times, forward,
<<<<<<< HEAD
                                               noise_cov, nave, aspect_kind,
                                               first, last, comment, verbose,
                                               n_dipoles, picks,
                                               return_residual)
=======
                                               noise_cov, n_dipoles,
                                               picks)
>>>>>>> aa4e1894

    if return_residual:
        residual = evoked.copy()
        selection = [info['ch_names'][p] for p in picks]

        residual = pick_channels_evoked(residual,
                                        include=selection)
        residual.data -= explained_data
        active_projs = [p for p in residual.info['projs'] if p['active']]
        for p in active_projs:
            p['active'] = False
        residual.add_proj(active_projs, remove_existing=True)
        residual.apply_proj()
        return dipoles, residual
    else:
        return dipoles<|MERGE_RESOLUTION|>--- conflicted
+++ resolved
@@ -15,14 +15,9 @@
 from ._lcmv import _prepare_beamformer_input, _setup_picks
 
 
-<<<<<<< HEAD
 def _apply_rap_music(data, info, times, forward, noise_cov, nave, aspect_kind,
                      first, last, comment, verbose, n_dipoles=2, picks=None,
                      return_explained_data=False):
-=======
-def _apply_rap_music(data, info, times, forward, noise_cov, n_dipoles=2,
-                     picks=None):
->>>>>>> aa4e1894
     """RAP-MUSIC for evoked data.
 
     Parameters
@@ -138,23 +133,11 @@
         phi_sig_proj = np.dot(projection, phi_sig)
 
     sol = linalg.lstsq(A, data)[0]
-
-<<<<<<< HEAD
-    gof, explained_data = [], None
-    if return_explained_data:
-        explained_data = np.dot(gain_dip, sol)
-        gof = (linalg.norm(np.dot(whitener, explained_data)) /
-               linalg.norm(data))
-
-    return _make_dipoles(data, info, times, poss, oris, sol, gof, nave, aspect_kind, first,
-                         last, comment, verbose), explained_data
-=======
     explained_data = np.dot(gain_dip, sol)
     residual = data - np.dot(whitener, explained_data)
     gof = 1. - np.sum(residual ** 2, axis=0) / np.sum(data ** 2, axis=0)
-    return _make_dipoles(times, poss,
-                         oris, sol, gof), explained_data
->>>>>>> aa4e1894
+    return _make_dipoles(data, info, times, poss, oris, sol, gof, nave, aspect_kind, first,
+                         last, comment, verbose), explained_data
 
 
 def _make_dipoles(data, info, times, poss, oris, sol, gof, nave, aspect_kind,
@@ -306,15 +289,10 @@
     data = data[picks]
 
     dipoles, explained_data = _apply_rap_music(data, info, times, forward,
-<<<<<<< HEAD
                                                noise_cov, nave, aspect_kind,
                                                first, last, comment, verbose,
                                                n_dipoles, picks,
                                                return_residual)
-=======
-                                               noise_cov, n_dipoles,
-                                               picks)
->>>>>>> aa4e1894
 
     if return_residual:
         residual = evoked.copy()
