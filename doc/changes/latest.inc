--- conflicted
+++ resolved
@@ -28,11 +28,8 @@
 Bugs
 ~~~~
 - Fix bug with :func:`mne.forward.restrict_forward_to_label` where cortical patch information was not adjusted (:gh:`11694` by `Eric Larson`_)
-<<<<<<< HEAD
+- Fix hanging interpreter with matplotlib figures using ``mne/viz/_mpl_figure.py`` in spyder console and jupyter notebooks`(:gh:`11696` by `Mathieu Scheltienne`_)
 - Fix bug with overlapping text for :meth:`mne.Evoked.plot` (:gh:`11698` by `Alex Rockhill`_)
-=======
-- Fix hanging interpreter with matplotlib figures using ``mne/viz/_mpl_figure.py`` in spyder console and jupyter notebooks`(:gh:`11696` by `Mathieu Scheltienne`_)
->>>>>>> d8cbed2c
 
 API changes
 ~~~~~~~~~~~
