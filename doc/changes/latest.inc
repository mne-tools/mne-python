.. NOTE: we are now using links to highlight new functions and classes.
   Please follow the examples below like :func:`mne.stats.f_mway_rm`, so the
   whats_new page will have a link to the function/class documentation.

.. NOTE: there are 3 separate sections for changes, based on type:
   - "Enhancements" for new features
   - "Bugs" for bug fixes
   - "API changes" for backward-incompatible changes

.. _current:

Current (0.22.dev0)
-------------------

.. |Eduard Ort| replace:: **Eduard Ort**

Enhancements
~~~~~~~~~~~~

- Add ``n_pca_components`` argument to :func:`mne.viz.plot_ica_overlay` by `Eric Larson`_ (:gh:`8351`)

- Add :func:`mne.stc_near_sensors` to facilitate plotting ECoG data by `Eric Larson`_ (:gh:`8190`)

- Add ``proj`` argument to :func:`mne.make_fixed_length_epochs` by `Eric Larson`_ (:gh:`8351`)

- Reduce memory usage of volume source spaces by `Eric Larson`_ (:gh:`8379`)

- Speed up :class:`mne.decoding.TimeDelayingRidge` with edge correction using Numba by `Eric Larson`_ (:gh:`8323`)

Bugs
~~~~
- Fix bug with reading split files that have dashes in the filename **by new contributor** |Eduard Ort|_ (:gh:`8339`)

- Fix bug with `~mne.viz.plot_epochs_image` when ``order`` is supplied and multiple conditions are plotted by `Daniel McCloy`_ (:gh:`8377`)

- Fix bug with :func:`mne.viz.plot_source_estimates` when using the PyVista backend where singleton time points were not handled properly by `Eric Larson`_ (:gh:`8285`)

- Fix bug when passing ``axes`` to plotting functions, :func:`matplotlib.pyplot.tight_layout` will not be called when the figure was created using a constrained layout by `Eric Larson`_ (:gh:`8344`)

- Fix bug with compensated CTF data when picking channels without preload by `Eric Larson`_ (:gh:`8318`)

- Fix bug when merging fNIRS channels in :func:`mne.viz.plot_evoked_topomap` and related functions by `Robert Luke`_ (:gh:`8306`)

- :func:`mne.io.read_raw_edf` now supports EDF files with invalid recording dates by `Clemens Brunner`_ (:gh:`8283`)

- Fix bug with :class:`mne.preprocessing.ICA` where ``n_pca_components`` as a :class:`python:float` would give the number of components that explained less than or equal to the given variance. It now gives greater than the given number for better usability and consistency with :class:`sklearn.decomposition.PCA`. Generally this will mean that one more component will be included, by `Eric Larson`_ (:gh:`8326`)

- Fix bug with :class:`mne.preprocessing.ICA` where projections were not tracked properly by `Eric Larson`_

- Fix bug with :func:`mne.preprocessing.read_ica_eeglab` where full-rank data were not handled properly by `Eric Larson`_ (:gh:`8326`)

- Fix bug with :ref:`somato-dataset` where the BEM was not included by `Eric Larson`_ (:gh:`8317`)

- Fix missing documentation of :func:`mne.io.read_raw_nihon` in :ref:`tut-imorting-eeg-data` by `Adam Li`_ (:gh`8320`)

- Fix bug with :func:`mne.add_reference_channels` when :func:`mne.io.Raw.reorder_channels` or related methods are used afterward by `Eric Larson`_ (:gh:`8303`)

- Fix bug where the ``verbose`` arguments to :meth:`mne.Evoked.apply_baseline` and :meth:`mne.Epochs.apply_baseline` were not keyword-only by `Eric Larson`_ (:gh:`8349`)

- ``ICA.max_pca_components`` will not be altered by calling `~mne.preprocessing.ICA.fit` anymore. Instead, the new attribute ``ICA.max_pca_components_`` will be set, by `Richard Höchenberger`_ (:gh:`8321`)

- Fix bug that `~mne.viz.plot_ica_overlay` would sometimes not create red traces, by `Richard Höchenberger`_ (:gh:`8341`)

- Fix bug with :class:`~mne.preprocessing.ICA` where ``n_components=None, n_pca_components=None`` could lead to unstable unmixing matrix inversion by making ``n_components=None`` also use the lesser of ``n_components=0.999999`` and ``n_components=n_pca_components`` by `Eric Larson`_ (:gh:`8351`)

- The ``ica.n_pca_components`` property is no longer be updated during :meth:`mne.preprocessing.ICA.fit`, instead ``ica.n_components_`` will be added to the instance by `Eric Larson`_ (:gh:`8351`)

- Pass ``rank`` everyhwere in forward preparation for source imaging. This bug affected sparse solvers when using maxfilter data, by `Alex Gramfort`_ (:gh:`8368`)

<<<<<<< HEAD
- Fix :func:`mne.io.read_raw_curry` to deal with Curry datasets that have channels that are listed in the labels file, but which are absent from the saved data file (e.g. 'Ref' channel).  Also now populates info['meas_date'] if possible by `Tod Flak` _ (:gh:`8400`)
=======
- Fix bug in :func:`mne.viz.plot_alignment` where ECoG and sEEG channels were not plotted and fNIRS channels were always plotted in the head coordinate frame by `Eric Larson`_ (:gh:`8393`)
>>>>>>> f4077c05

API changes
~~~~~~~~~~~

- Minimum required versions were increased for core dependencies NumPy (1.15.4), SciPy (1.1.0), and Matplotlib (3.0) and for the optional dependencies scikit-learn (0.20.2) and pandas (0.23.4), by `Eric Larson`_

- The parameter ``on_split_missing`` has been added to :func:`mne.io.read_raw_fif` and its default will change from ``'warn'`` to ``'raise'`` in 0.23, by `Eric Larson`_ (:gh:`8357`)

- The ``max_pca_components`` argument of :class:`~mne.preprocessing.ICA` has been deprecated, use ``n_components`` during initialization and ``n_pca_components`` in :meth:`~mne.preprocessing.ICA.apply` instead by `Eric Larson`_ (:gh:`8351`)

- The ``n_pca_components`` argument of :class:`~mne.preprocessing.ICA` has been deprecated, use ``n_pca_components`` in :meth:`~mne.preprocessing.ICA.apply` by `Eric Larson`_ (:gh:`8356`)

- The ``trans`` argument of :func:`mne.extract_label_time_course` is deprecated and will be removed in 0.23 as it is no longer necessary by `Eric Larson`_

- Update the ``backend`` parameter of :func:`mne.viz.plot_source_estimates` to integrate ``pyvista`` by `Guillaume Favelier`_<|MERGE_RESOLUTION|>--- conflicted
+++ resolved
@@ -67,11 +67,9 @@
 
 - Pass ``rank`` everyhwere in forward preparation for source imaging. This bug affected sparse solvers when using maxfilter data, by `Alex Gramfort`_ (:gh:`8368`)
 
-<<<<<<< HEAD
 - Fix :func:`mne.io.read_raw_curry` to deal with Curry datasets that have channels that are listed in the labels file, but which are absent from the saved data file (e.g. 'Ref' channel).  Also now populates info['meas_date'] if possible by `Tod Flak` _ (:gh:`8400`)
-=======
+
 - Fix bug in :func:`mne.viz.plot_alignment` where ECoG and sEEG channels were not plotted and fNIRS channels were always plotted in the head coordinate frame by `Eric Larson`_ (:gh:`8393`)
->>>>>>> f4077c05
 
 API changes
 ~~~~~~~~~~~
