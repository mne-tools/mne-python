--- conflicted
+++ resolved
@@ -59,13 +59,9 @@
 
 Enhancements
 ~~~~~~~~~~~~
-<<<<<<< HEAD
-- Add HTML representation for `~mne.Epochs` and `~mne.Evoked` in Jupyter Notebooks (:gh:`9174` by |Valerii Chirkov|_)
-=======
+- Add HTML representation for `~mne.Epochs` and `~mne.Evoked` in Jupyter Notebooks (:gh:`9220` by |Valerii Chirkov|_)
+
 - Add CSV, TSV, and XYZ support to :func:`mne.channels.read_custom_montage` (:gh:`9203` **by new contributor** |Jack Zhang|_)
-
-- Add HTML representation for `~mne.Epochs` in Jupyter Notebooks (:gh:`9174` by |Valerii Chirkov|_)
->>>>>>> dcdbd071
 
 - Speed up :func:`mne.viz.plot_ica_properties` by refactoring (:gh:`9174` **by new contributor** |Valerii Chirkov|_)
 
