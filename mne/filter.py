--- conflicted
+++ resolved
@@ -2,11 +2,7 @@
 import numpy as np
 from scipy.fftpack import fft, ifft
 from scipy.signal import freqz
-<<<<<<< HEAD
-from scipy.signal import resample as sp_resample
-=======
 from scipy import signal
->>>>>>> 97149fb6
 
 from .utils import firwin2  # back port for old scipy
 
@@ -408,11 +404,7 @@
     return xf
 
 
-<<<<<<< HEAD
-def resample(x, up, down, npad=50, axis=0, window='flat'):
-=======
 def resample(x, up, down, npad=100, axis=0, window='boxcar'):
->>>>>>> 97149fb6
     """Resample the array x.
 
     Parameters
@@ -438,13 +430,9 @@
     Notes
     -----
     This uses (hopefully) intelligent edge padding and frequency-domain
-<<<<<<< HEAD
-    windowing improve scipy.signal.resample's resampling.
-=======
     windowing improve scipy.signal.resample's resampling. Choices of
     npad and window have important consequences, and these choices should
     work well for most natural signals.
->>>>>>> 97149fb6
 
     Resampling arguments are broken into "up" and "down" components for future
     compatibility in case we decide to use an upfirdn implementation. The
@@ -453,25 +441,6 @@
 
     """
     # make sure our arithmetic will work
-<<<<<<< HEAD
-    ratio = np.float(up) / np.float(down)
-
-    # add some padding at beginning and end to make scipy's FFT
-    # method work a little cleaner
-    pad_shape = np.array(x.shape, dtype='int64')
-    pad_shape[axis] = npad
-    x_len = x.shape[axis]
-    keep = np.zeros((x_len), dtype='bool')
-    # set the start pad to the first value
-    keep[0] = True
-    pad_start = np.ones(pad_shape) * np.compress(keep, x, axis=axis)
-    # set the end pad to the last value
-    keep[0] = False
-    keep[-1] = True
-    pad_end = np.ones(pad_shape) * np.compress(keep, x, axis=axis)
-    # do the padding
-    x_padded = np.concatenate((pad_start, x, pad_end), axis=axis)
-=======
     ratio = float(up) / down
 
     # add some padding at beginning and end to make scipy's FFT
@@ -485,16 +454,11 @@
     pad = np.ones(pad_shape) * np.compress(keep, x, axis=axis)
     # do the padding
     x_padded = np.concatenate((pad, x, pad), axis=axis)
->>>>>>> 97149fb6
     new_len = ratio*x_padded.shape[axis]
 
     # do the resampling using scipy's FFT-based resample function
     # use of the 'flat' window is recommended for minimal ringing
-<<<<<<< HEAD
-    y = sp_resample(x_padded, new_len, axis=axis, window=window)
-=======
     y = signal.resample(x_padded, new_len, axis=axis, window=window)
->>>>>>> 97149fb6
 
     # now let's trim it back to the correct size (if there was padding)
     to_remove = np.round(ratio*npad)
