--- conflicted
+++ resolved
@@ -27,11 +27,8 @@
 
 Bugs
 ~~~~
-<<<<<<< HEAD
 - Fix bug that required curv.*h files to create Brain object (:gh:`11704` by :newcontrib:`Aaron Earle-Richardson`)
-=======
 - Extended test to highlight bug in :func:`mne.stats.permutation_t_test` (:gh:`11575` by :newcontrib:`Joshua Calder-Travis`)
->>>>>>> 52fde5b8
 - Fix bug with :func:`mne.forward.restrict_forward_to_label` where cortical patch information was not adjusted (:gh:`11694` by `Eric Larson`_)
 - Fix hanging interpreter with matplotlib figures using ``mne/viz/_mpl_figure.py`` in spyder console and jupyter notebooks`(:gh:`11696` by `Mathieu Scheltienne`_)
 - Fix bug with overlapping text for :meth:`mne.Evoked.plot` (:gh:`11698` by `Alex Rockhill`_)
