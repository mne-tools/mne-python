--- conflicted
+++ resolved
@@ -31,13 +31,8 @@
                      plot_alignment, plot_volume_source_estimates,
                      plot_sensors_connectivity, plot_brain_colorbar)
 from mne.viz.utils import _fake_click
-<<<<<<< HEAD
 from mne.utils import (requires_pysurfer, run_tests_if_main,
-                       requires_nibabel, check_version,
-=======
-from mne.utils import (requires_mayavi, requires_pysurfer, run_tests_if_main,
                        requires_nibabel, check_version, requires_dipy,
->>>>>>> 1325c1ab
                        traits_test, requires_version, catch_logging)
 from mne.datasets import testing
 from mne.source_space import read_source_spaces
