--- conflicted
+++ resolved
@@ -466,14 +466,8 @@
     assert (repr(report))
 
 
-<<<<<<< HEAD
-@testing.requires_testing_data
-def test_add_slider_to_section(tmpdir):
-    """Test adding a slider with a series of images to mne report."""
-=======
 def test_multiple_figs(tmpdir):
-    """Test adding a slider with a series of figures to mne report."""
->>>>>>> dd5ca5b7
+    """Test adding a slider with a series of figures to a Report."""
     tempdir = str(tmpdir)
     report = Report(info_fname=raw_fname,
                     subject='sample', subjects_dir=subjects_dir)
