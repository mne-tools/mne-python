"""Tools for working with epoched data."""

# Authors: Alexandre Gramfort <alexandre.gramfort@inria.fr>
#          Matti Hämäläinen <msh@nmr.mgh.harvard.edu>
#          Daniel Strohmeier <daniel.strohmeier@tu-ilmenau.de>
#          Denis Engemann <denis.engemann@gmail.com>
#          Mainak Jas <mainak@neuro.hut.fi>
#          Stefan Appelhoff <stefan.appelhoff@mailbox.org>
#
# License: BSD-3-Clause

import json
import operator
import os.path as op
from collections import Counter
from copy import deepcopy
from functools import partial

import numpy as np
from scipy.interpolate import interp1d

from ._fiff.constants import FIFF
from ._fiff.meas_info import (
    ContainsMixin,
    SetChannelsMixin,
    _ensure_infos_match,
    read_meas_info,
    write_meas_info,
)
from ._fiff.open import _get_next_fname, fiff_open
from ._fiff.pick import (
    _DATA_CH_TYPES_SPLIT,
    _pick_data_channels,
    _picks_to_idx,
    channel_indices_by_type,
    channel_type,
    pick_channels,
    pick_info,
)
from ._fiff.proj import ProjMixin, setup_proj
from ._fiff.tag import read_tag, read_tag_info
from ._fiff.tree import dir_tree_find
from ._fiff.utils import _make_split_fnames
from ._fiff.write import (
    _NEXT_FILE_BUFFER,
    INT32_MAX,
    _get_split_size,
    end_block,
    start_and_end_file,
    start_block,
    write_complex_double_matrix,
    write_complex_float_matrix,
    write_double_matrix,
    write_float,
    write_float_matrix,
    write_id,
    write_int,
    write_string,
)
from .annotations import (
    EpochAnnotationsMixin,
    _read_annotations_fif,
    _write_annotations,
)
from .baseline import _check_baseline, _log_rescale, rescale
from .bem import _check_origin
from .channels.channels import InterpolationMixin, ReferenceMixin, UpdateChannelsMixin
from .event import _read_events_fif, make_fixed_length_events, match_event_names
from .evoked import EvokedArray
from .filter import FilterMixin, _check_fun, detrend
from .fixes import rng_uniform
from .html_templates import _get_html_template
from .parallel import parallel_func
from .time_frequency.spectrum import EpochsSpectrum, SpectrumMixin, _validate_method
from .utils import (
    ExtendedTimeMixin,
    GetEpochsMixin,
    SizeMixin,
    _build_data_frame,
    _check_combine,
    _check_event_id,
    _check_fname,
    _check_option,
    _check_pandas_index_arguments,
    _check_pandas_installed,
    _check_preload,
    _check_time_format,
    _convert_times,
    _ensure_events,
    _gen_events,
    _on_missing,
    _path_like,
    _pl,
    _prepare_read_metadata,
    _prepare_write_metadata,
    _scale_dataframe_data,
    _validate_type,
    check_fname,
    check_random_state,
    copy_function_doc_to_method_doc,
    logger,
    object_size,
    repr_html,
    sizeof_fmt,
    verbose,
    warn,
)
from .utils.docs import fill_doc
from .viz import plot_drop_log, plot_epochs, plot_epochs_image, plot_topo_image_epochs


def _pack_reject_params(epochs):
    reject_params = dict()
    for key in ("reject", "flat", "reject_tmin", "reject_tmax"):
        val = getattr(epochs, key, None)
        if val is not None:
            reject_params[key] = val
    return reject_params


def _save_split(epochs, split_fnames, part_idx, n_parts, fmt, overwrite):
    """Split epochs.

    Anything new added to this function also needs to be added to
    BaseEpochs.save to account for new file sizes.
    """
    # insert index in filename
    this_fname = split_fnames[part_idx]
    _check_fname(this_fname, overwrite=overwrite)

    next_fname, next_idx = None, None
    if part_idx < n_parts - 1:
        next_idx = part_idx + 1
        next_fname = split_fnames[next_idx]

    with start_and_end_file(this_fname) as fid:
        _save_part(fid, epochs, fmt, n_parts, next_fname, next_idx)


def _save_part(fid, epochs, fmt, n_parts, next_fname, next_idx):
    info = epochs.info
    meas_id = info["meas_id"]

    start_block(fid, FIFF.FIFFB_MEAS)
    write_id(fid, FIFF.FIFF_BLOCK_ID)
    if info["meas_id"] is not None:
        write_id(fid, FIFF.FIFF_PARENT_BLOCK_ID, info["meas_id"])

    # Write measurement info
    write_meas_info(fid, info)

    # One or more evoked data sets
    start_block(fid, FIFF.FIFFB_PROCESSED_DATA)
    start_block(fid, FIFF.FIFFB_MNE_EPOCHS)

    # write events out after getting data to ensure bad events are dropped
    data = epochs.get_data()

    _check_option("fmt", fmt, ["single", "double"])

    if np.iscomplexobj(data):
        if fmt == "single":
            write_function = write_complex_float_matrix
        elif fmt == "double":
            write_function = write_complex_double_matrix
    else:
        if fmt == "single":
            write_function = write_float_matrix
        elif fmt == "double":
            write_function = write_double_matrix

    # Epoch annotations are written if there are any
    annotations = getattr(epochs, "annotations", [])
    if annotations is not None and len(annotations):
        _write_annotations(fid, annotations)

    # write Epoch event windows
    start_block(fid, FIFF.FIFFB_MNE_EVENTS)
    write_int(fid, FIFF.FIFF_MNE_EVENT_LIST, epochs.events.T)
    write_string(fid, FIFF.FIFF_DESCRIPTION, _event_id_string(epochs.event_id))
    end_block(fid, FIFF.FIFFB_MNE_EVENTS)

    # Metadata
    if epochs.metadata is not None:
        start_block(fid, FIFF.FIFFB_MNE_METADATA)
        metadata = _prepare_write_metadata(epochs.metadata)
        write_string(fid, FIFF.FIFF_DESCRIPTION, metadata)
        end_block(fid, FIFF.FIFFB_MNE_METADATA)

    # First and last sample
    first = int(round(epochs.tmin * info["sfreq"]))  # round just to be safe
    last = first + len(epochs.times) - 1
    write_int(fid, FIFF.FIFF_FIRST_SAMPLE, first)
    write_int(fid, FIFF.FIFF_LAST_SAMPLE, last)

    # write raw original sampling rate
    write_float(fid, FIFF.FIFF_MNE_EPOCHS_RAW_SFREQ, epochs._raw_sfreq)

    # save baseline
    if epochs.baseline is not None:
        bmin, bmax = epochs.baseline
        write_float(fid, FIFF.FIFF_MNE_BASELINE_MIN, bmin)
        write_float(fid, FIFF.FIFF_MNE_BASELINE_MAX, bmax)

    # The epochs itself
    decal = np.empty(info["nchan"])
    for k in range(info["nchan"]):
        decal[k] = 1.0 / (info["chs"][k]["cal"] * info["chs"][k].get("scale", 1.0))

    data *= decal[np.newaxis, :, np.newaxis]

    write_function(fid, FIFF.FIFF_EPOCH, data)

    # undo modifications to data
    data /= decal[np.newaxis, :, np.newaxis]

    write_string(fid, FIFF.FIFF_MNE_EPOCHS_DROP_LOG, json.dumps(epochs.drop_log))

    reject_params = _pack_reject_params(epochs)
    if reject_params:
        write_string(fid, FIFF.FIFF_MNE_EPOCHS_REJECT_FLAT, json.dumps(reject_params))

    write_int(fid, FIFF.FIFF_MNE_EPOCHS_SELECTION, epochs.selection)

    # And now write the next file info in case epochs are split on disk
    if next_fname is not None and n_parts > 1:
        start_block(fid, FIFF.FIFFB_REF)
        write_int(fid, FIFF.FIFF_REF_ROLE, FIFF.FIFFV_ROLE_NEXT_FILE)
        write_string(fid, FIFF.FIFF_REF_FILE_NAME, op.basename(next_fname))
        if meas_id is not None:
            write_id(fid, FIFF.FIFF_REF_FILE_ID, meas_id)
        write_int(fid, FIFF.FIFF_REF_FILE_NUM, next_idx)
        end_block(fid, FIFF.FIFFB_REF)

    end_block(fid, FIFF.FIFFB_MNE_EPOCHS)
    end_block(fid, FIFF.FIFFB_PROCESSED_DATA)
    end_block(fid, FIFF.FIFFB_MEAS)


def _event_id_string(event_id):
    return ";".join([k + ":" + str(v) for k, v in event_id.items()])


def _merge_events(events, event_id, selection):
    """Merge repeated events."""
    event_id = event_id.copy()
    new_events = events.copy()
    event_idxs_to_delete = list()
    unique_events, counts = np.unique(events[:, 0], return_counts=True)
    for ev in unique_events[counts > 1]:
        # indices at which the non-unique events happened
        idxs = (events[:, 0] == ev).nonzero()[0]

        # Figure out new value for events[:, 1]. Set to 0, if mixed vals exist
        unique_priors = np.unique(events[idxs, 1])
        new_prior = unique_priors[0] if len(unique_priors) == 1 else 0

        # If duplicate time samples have same event val, "merge" == "drop"
        # and no new event_id key will be created
        ev_vals = np.unique(events[idxs, 2])
        if len(ev_vals) <= 1:
            new_event_val = ev_vals[0]

        # Else, make a new event_id for the merged event
        else:
            # Find all event_id keys involved in duplicated events. These
            # keys will be merged to become a new entry in "event_id"
            event_id_keys = list(event_id.keys())
            event_id_vals = list(event_id.values())
            new_key_comps = [
                event_id_keys[event_id_vals.index(value)] for value in ev_vals
            ]

            # Check if we already have an entry for merged keys of duplicate
            # events ... if yes, reuse it
            for key in event_id:
                if set(key.split("/")) == set(new_key_comps):
                    new_event_val = event_id[key]
                    break

            # Else, find an unused value for the new key and make an entry into
            # the event_id dict
            else:
                ev_vals = np.unique(
                    np.concatenate(
                        (list(event_id.values()), events[:, 1:].flatten()), axis=0
                    )
                )
                if ev_vals[0] > 1:
                    new_event_val = 1
                else:
                    diffs = np.diff(ev_vals)
                    idx = np.where(diffs > 1)[0]
                    idx = -1 if len(idx) == 0 else idx[0]
                    new_event_val = ev_vals[idx] + 1

                new_event_id_key = "/".join(sorted(new_key_comps))
                event_id[new_event_id_key] = int(new_event_val)

        # Replace duplicate event times with merged event and remember which
        # duplicate indices to delete later
        new_events[idxs[0], 1] = new_prior
        new_events[idxs[0], 2] = new_event_val
        event_idxs_to_delete.extend(idxs[1:])

    # Delete duplicate event idxs
    new_events = np.delete(new_events, event_idxs_to_delete, 0)
    new_selection = np.delete(selection, event_idxs_to_delete, 0)

    return new_events, event_id, new_selection


def _handle_event_repeated(events, event_id, event_repeated, selection, drop_log):
    """Handle repeated events.

    Note that drop_log will be modified inplace
    """
    assert len(events) == len(selection)
    selection = np.asarray(selection)

    unique_events, u_ev_idxs = np.unique(events[:, 0], return_index=True)

    # Return early if no duplicates
    if len(unique_events) == len(events):
        return events, event_id, selection, drop_log

    # Else, we have duplicates. Triage ...
    _check_option("event_repeated", event_repeated, ["error", "drop", "merge"])
    drop_log = list(drop_log)
    if event_repeated == "error":
        raise RuntimeError(
            "Event time samples were not unique. Consider "
            'setting the `event_repeated` parameter."'
        )

    elif event_repeated == "drop":
        logger.info(
            "Multiple event values for single event times found. "
            "Keeping the first occurrence and dropping all others."
        )
        new_events = events[u_ev_idxs]
        new_selection = selection[u_ev_idxs]
        drop_ev_idxs = np.setdiff1d(selection, new_selection)
        for idx in drop_ev_idxs:
            drop_log[idx] = drop_log[idx] + ("DROP DUPLICATE",)
        selection = new_selection
    elif event_repeated == "merge":
        logger.info(
            "Multiple event values for single event times found. "
            "Creating new event value to reflect simultaneous events."
        )
        new_events, event_id, new_selection = _merge_events(events, event_id, selection)
        drop_ev_idxs = np.setdiff1d(selection, new_selection)
        for idx in drop_ev_idxs:
            drop_log[idx] = drop_log[idx] + ("MERGE DUPLICATE",)
        selection = new_selection
    drop_log = tuple(drop_log)

    # Remove obsolete kv-pairs from event_id after handling
    keys = new_events[:, 1:].flatten()
    event_id = {k: v for k, v in event_id.items() if v in keys}

    return new_events, event_id, selection, drop_log


@fill_doc
class BaseEpochs(
    ProjMixin,
    ContainsMixin,
    UpdateChannelsMixin,
    ReferenceMixin,
    SetChannelsMixin,
    InterpolationMixin,
    FilterMixin,
    ExtendedTimeMixin,
    SizeMixin,
    GetEpochsMixin,
    EpochAnnotationsMixin,
    SpectrumMixin,
):
    """Abstract base class for `~mne.Epochs`-type classes.

    .. note::
        This class should not be instantiated directly via
        ``mne.BaseEpochs(...)``. Instead, use one of the functions listed in
        the See Also section below.

    Parameters
    ----------
    %(info_not_none)s
    data : ndarray | None
        If ``None``, data will be read from the Raw object. If ndarray, must be
        of shape (n_epochs, n_channels, n_times).
    %(events_epochs)s
    %(event_id)s
    %(epochs_tmin_tmax)s
    %(baseline_epochs)s
        Defaults to ``(None, 0)``, i.e. beginning of the the data until
        time point zero.
    %(raw_epochs)s
    %(picks_all)s
    %(reject_epochs)s
    %(flat)s
    %(decim)s
    %(epochs_reject_tmin_tmax)s
    %(detrend_epochs)s
    %(proj_epochs)s
    %(on_missing_epochs)s
    preload_at_end : bool
        %(epochs_preload)s
    %(selection)s

        .. versionadded:: 0.16
    %(drop_log)s
    filename : str | None
        The filename (if the epochs are read from disk).
    %(metadata_epochs)s
    %(event_repeated_epochs)s
    %(raw_sfreq)s
    annotations : instance of mne.Annotations | None
        Annotations to set.
    %(verbose)s

    See Also
    --------
    Epochs
    EpochsArray
    make_fixed_length_epochs

    Notes
    -----
    The ``BaseEpochs`` class is public to allow for stable type-checking in
    user code (i.e., ``isinstance(my_epochs, BaseEpochs)``) but should not be
    used as a constructor for Epochs objects (use instead :class:`mne.Epochs`).
    """

    @verbose
    def __init__(
        self,
        info,
        data,
        events,
        event_id=None,
        tmin=-0.2,
        tmax=0.5,
        baseline=(None, 0),
        raw=None,
        picks=None,
        reject=None,
        flat=None,
        decim=1,
        reject_tmin=None,
        reject_tmax=None,
        detrend=None,
        proj=True,
        on_missing="raise",
        preload_at_end=False,
        selection=None,
        drop_log=None,
        filename=None,
        metadata=None,
        event_repeated="error",
        *,
        raw_sfreq=None,
        annotations=None,
        verbose=None,
    ):  # noqa: D102
        if events is not None:  # RtEpochs can have events=None
            events = _ensure_events(events)
            # Allow reading empty epochs (ToDo: Maybe not anymore in the future)
            if len(events) == 0:
                self._allow_empty = True
                selection = None
            else:
                self._allow_empty = False
                events_max = events.max()
                if events_max > INT32_MAX:
                    raise ValueError(
                        f"events array values must not exceed {INT32_MAX}, "
                        f"got {events_max}"
                    )
        event_id = _check_event_id(event_id, events)
        self.event_id = event_id
        del event_id

        if events is not None:  # RtEpochs can have events=None
            for key, val in self.event_id.items():
                if val not in events[:, 2]:
                    msg = "No matching events found for %s " "(event id %i)" % (
                        key,
                        val,
                    )
                    _on_missing(on_missing, msg)

            # ensure metadata matches original events size
            self.selection = np.arange(len(events))
            self.events = events

            # same as self.metadata = metadata, but suppress log in favor
            # of logging below (after setting self.selection)
            GetEpochsMixin.metadata.fset(self, metadata, verbose=False)
            del events

            values = list(self.event_id.values())
            selected = np.where(np.isin(self.events[:, 2], values))[0]
            if selection is None:
                selection = selected
            else:
                selection = np.array(selection, int)
            if selection.shape != (len(selected),):
                raise ValueError(
                    "selection must be shape %s got shape %s"
                    % (selected.shape, selection.shape)
                )
            self.selection = selection
            if drop_log is None:
                self.drop_log = tuple(
                    () if k in self.selection else ("IGNORED",)
                    for k in range(max(len(self.events), max(self.selection) + 1))
                )
            else:
                self.drop_log = drop_log

            self.events = self.events[selected]

            (
                self.events,
                self.event_id,
                self.selection,
                self.drop_log,
            ) = _handle_event_repeated(
                self.events,
                self.event_id,
                event_repeated,
                self.selection,
                self.drop_log,
            )

            # then subselect
            sub = np.where(np.isin(selection, self.selection))[0]
            if isinstance(metadata, list):
                metadata = [metadata[s] for s in sub]
            elif metadata is not None:
                metadata = metadata.iloc[sub]

            # Remove temporarily set metadata from above, and set
            # again to get the correct log ("adding metadata", instead of
            # "replacing existing metadata")
            GetEpochsMixin.metadata.fset(self, None, verbose=False)
            self.metadata = metadata
            del metadata

            n_events = len(self.events)
            if n_events > 1:
                if np.diff(self.events.astype(np.int64)[:, 0]).min() <= 0:
                    warn(
                        "The events passed to the Epochs constructor are not "
                        "chronologically ordered.",
                        RuntimeWarning,
                    )

            if n_events > 0:
                logger.info("%d matching events found" % n_events)
            else:
                # Allow reading empty epochs (ToDo: Maybe not anymore in the future)
                if not self._allow_empty:
                    raise ValueError("No desired events found.")
        else:
            self.drop_log = tuple()
            self.selection = np.array([], int)
            self.metadata = metadata
            # do not set self.events here, let subclass do it

        if (detrend not in [None, 0, 1]) or isinstance(detrend, bool):
            raise ValueError("detrend must be None, 0, or 1")
        self.detrend = detrend

        self._raw = raw
        info._check_consistency()
        self.picks = _picks_to_idx(
            info, picks, none="all", exclude=(), allow_empty=False
        )
        self.info = pick_info(info, self.picks)
        del info
        self._current = 0

        if data is None:
            self.preload = False
            self._data = None
            self._do_baseline = True
        else:
            assert decim == 1
            if (
                data.ndim != 3
                or data.shape[2] != round((tmax - tmin) * self.info["sfreq"]) + 1
            ):
                raise RuntimeError("bad data shape")
            if data.shape[0] != len(self.events):
                raise ValueError(
                    "The number of epochs and the number of events must match"
                )
            self.preload = True
            self._data = data
            self._do_baseline = False
        self._offset = None

        if tmin > tmax:
            raise ValueError("tmin has to be less than or equal to tmax")

        # Handle times
        sfreq = float(self.info["sfreq"])
        start_idx = int(round(tmin * sfreq))
        self._raw_times = np.arange(start_idx, int(round(tmax * sfreq)) + 1) / sfreq
        self._set_times(self._raw_times)

        # check reject_tmin and reject_tmax
        if reject_tmin is not None:
            if np.isclose(reject_tmin, tmin):
                # adjust for potential small deviations due to sampling freq
                reject_tmin = self.tmin
            elif reject_tmin < tmin:
                raise ValueError(
                    f"reject_tmin needs to be None or >= tmin " f"(got {reject_tmin})"
                )

        if reject_tmax is not None:
            if np.isclose(reject_tmax, tmax):
                # adjust for potential small deviations due to sampling freq
                reject_tmax = self.tmax
            elif reject_tmax > tmax:
                raise ValueError(
                    f"reject_tmax needs to be None or <= tmax " f"(got {reject_tmax})"
                )

        if (reject_tmin is not None) and (reject_tmax is not None):
            if reject_tmin >= reject_tmax:
                raise ValueError(
                    f"reject_tmin ({reject_tmin}) needs to be "
                    f" < reject_tmax ({reject_tmax})"
                )

        self.reject_tmin = reject_tmin
        self.reject_tmax = reject_tmax

        # decimation
        self._decim = 1
        self.decimate(decim)

        # baseline correction: replace `None` tuple elements  with actual times
        self.baseline = _check_baseline(
            baseline, times=self.times, sfreq=self.info["sfreq"]
        )
        if self.baseline is not None and self.baseline != baseline:
            logger.info(
                f"Setting baseline interval to "
                f"[{self.baseline[0]}, {self.baseline[1]}] s"
            )

        logger.info(_log_rescale(self.baseline))

        # setup epoch rejection
        self.reject = None
        self.flat = None
        self._reject_setup(reject, flat)

        # do the rest
        valid_proj = [True, "delayed", False]
        if proj not in valid_proj:
            raise ValueError('"proj" must be one of %s, not %s' % (valid_proj, proj))
        if proj == "delayed":
            self._do_delayed_proj = True
            logger.info("Entering delayed SSP mode.")
        else:
            self._do_delayed_proj = False
        activate = False if self._do_delayed_proj else proj
        self._projector, self.info = setup_proj(self.info, False, activate=activate)
        if preload_at_end:
            assert self._data is None
            assert self.preload is False
            self.load_data()  # this will do the projection
        elif proj is True and self._projector is not None and data is not None:
            # let's make sure we project if data was provided and proj
            # requested
            # we could do this with np.einsum, but iteration should be
            # more memory safe in most instances
            for ii, epoch in enumerate(self._data):
                self._data[ii] = np.dot(self._projector, epoch)
        self._filename = str(filename) if filename is not None else filename
        if raw_sfreq is None:
            raw_sfreq = self.info["sfreq"]
        self._raw_sfreq = raw_sfreq
        self._check_consistency()
        self.set_annotations(annotations, on_missing="ignore")

    def _check_consistency(self):
        """Check invariants of epochs object."""
        if hasattr(self, "events"):
            assert len(self.selection) == len(self.events)
            assert len(self.drop_log) >= len(self.events)
        assert len(self.selection) == sum((len(dl) == 0 for dl in self.drop_log))
        assert hasattr(self, "_times_readonly")
        assert not self.times.flags["WRITEABLE"]
        assert isinstance(self.drop_log, tuple)
        assert all(isinstance(log, tuple) for log in self.drop_log)
        assert all(isinstance(s, str) for log in self.drop_log for s in log)

    def reset_drop_log_selection(self):
        """Reset the drop_log and selection entries.

        This method will simplify ``self.drop_log`` and ``self.selection``
        so that they are meaningless (tuple of empty tuples and increasing
        integers, respectively). This can be useful when concatenating
        many Epochs instances, as ``drop_log`` can accumulate many entries
        which can become problematic when saving.
        """
        self.selection = np.arange(len(self.events))
        self.drop_log = (tuple(),) * len(self.events)
        self._check_consistency()

    def load_data(self):
        """Load the data if not already preloaded.

        Returns
        -------
        epochs : instance of Epochs
            The epochs object.

        Notes
        -----
        This function operates in-place.

        .. versionadded:: 0.10.0
        """
        if self.preload:
            return self
        self._data = self._get_data()
        self.preload = True
        self._do_baseline = False
        self._decim_slice = slice(None, None, None)
        self._decim = 1
        self._raw_times = self.times
        assert self._data.shape[-1] == len(self.times)
        self._raw = None  # shouldn't need it anymore
        return self

    @verbose
    def apply_baseline(self, baseline=(None, 0), *, verbose=None):
        """Baseline correct epochs.

        Parameters
        ----------
        %(baseline_epochs)s
            Defaults to ``(None, 0)``, i.e. beginning of the the data until
            time point zero.
        %(verbose)s

        Returns
        -------
        epochs : instance of Epochs
            The baseline-corrected Epochs object.

        Notes
        -----
        Baseline correction can be done multiple times, but can never be
        reverted once the data has been loaded.

        .. versionadded:: 0.10.0
        """
        baseline = _check_baseline(baseline, times=self.times, sfreq=self.info["sfreq"])

        if self.preload:
            if self.baseline is not None and baseline is None:
                raise RuntimeError(
                    "You cannot remove baseline correction "
                    "from preloaded data once it has been "
                    "applied."
                )
            self._do_baseline = True
            picks = self._detrend_picks
            rescale(self._data, self.times, baseline, copy=False, picks=picks)
            self._do_baseline = False
        else:  # logging happens in "rescale" in "if" branch
            logger.info(_log_rescale(baseline))
            # For EpochsArray and Epochs, this is already True:
            # assert self._do_baseline is True
            # ... but for EpochsFIF it's not, so let's set it explicitly
            self._do_baseline = True
        self.baseline = baseline
        return self

    def _reject_setup(self, reject, flat):
        """Set self._reject_time and self._channel_type_idx."""
        idx = channel_indices_by_type(self.info)
        reject = deepcopy(reject) if reject is not None else dict()
        flat = deepcopy(flat) if flat is not None else dict()
        for rej, kind in zip((reject, flat), ("reject", "flat")):
            if not isinstance(rej, dict):
                raise TypeError(
                    "reject and flat must be dict or None, not %s" % type(rej)
                )
            bads = set(rej.keys()) - set(idx.keys())
            if len(bads) > 0:
                raise KeyError("Unknown channel types found in %s: %s" % (kind, bads))

        for key in idx.keys():
            # don't throw an error if rejection/flat would do nothing
            if len(idx[key]) == 0 and (
                np.isfinite(reject.get(key, np.inf)) or flat.get(key, -1) >= 0
            ):
                # This is where we could eventually add e.g.
                # self.allow_missing_reject_keys check to allow users to
                # provide keys that don't exist in data
                raise ValueError(
                    "No %s channel found. Cannot reject based on "
                    "%s." % (key.upper(), key.upper())
                )

        # check for invalid values
        for rej, kind in zip((reject, flat), ("Rejection", "Flat")):
            for key, val in rej.items():
                if val is None or val < 0:
                    raise ValueError(
                        '%s value must be a number >= 0, not "%s"' % (kind, val)
                    )

        # now check to see if our rejection and flat are getting more
        # restrictive
        old_reject = self.reject if self.reject is not None else dict()
        old_flat = self.flat if self.flat is not None else dict()
        bad_msg = (
            '{kind}["{key}"] == {new} {op} {old} (old value), new '
            "{kind} values must be at least as stringent as "
            "previous ones"
        )

        # copy thresholds for channel types that were used previously, but not
        # passed this time
        for key in set(old_reject) - set(reject):
            reject[key] = old_reject[key]
        # make sure new thresholds are at least as stringent as the old ones
        for key in reject:
            if key in old_reject and reject[key] > old_reject[key]:
                raise ValueError(
                    bad_msg.format(
                        kind="reject",
                        key=key,
                        new=reject[key],
                        old=old_reject[key],
                        op=">",
                    )
                )

        # same for flat thresholds
        for key in set(old_flat) - set(flat):
            flat[key] = old_flat[key]
        for key in flat:
            if key in old_flat and flat[key] < old_flat[key]:
                raise ValueError(
                    bad_msg.format(
                        kind="flat", key=key, new=flat[key], old=old_flat[key], op="<"
                    )
                )

        # after validation, set parameters
        self._bad_dropped = False
        self._channel_type_idx = idx
        self.reject = reject if len(reject) > 0 else None
        self.flat = flat if len(flat) > 0 else None

        if (self.reject_tmin is None) and (self.reject_tmax is None):
            self._reject_time = None
        else:
            if self.reject_tmin is None:
                reject_imin = None
            else:
                idxs = np.nonzero(self.times >= self.reject_tmin)[0]
                reject_imin = idxs[0]
            if self.reject_tmax is None:
                reject_imax = None
            else:
                idxs = np.nonzero(self.times <= self.reject_tmax)[0]
                reject_imax = idxs[-1]
            self._reject_time = slice(reject_imin, reject_imax)

    @verbose  # verbose is used by mne-realtime
    def _is_good_epoch(self, data, verbose=None):
        """Determine if epoch is good."""
        if isinstance(data, str):
            return False, (data,)
        if data is None:
            return False, ("NO_DATA",)
        n_times = len(self.times)
        if data.shape[1] < n_times:
            # epoch is too short ie at the end of the data
            return False, ("TOO_SHORT",)
        if self.reject is None and self.flat is None:
            return True, None
        else:
            if self._reject_time is not None:
                data = data[:, self._reject_time]

            return _is_good(
                data,
                self.ch_names,
                self._channel_type_idx,
                self.reject,
                self.flat,
                full_report=True,
                ignore_chs=self.info["bads"],
            )

    @verbose
    def _detrend_offset_decim(self, epoch, picks, verbose=None):
        """Aux Function: detrend, baseline correct, offset, decim.

        Note: operates inplace
        """
        if (epoch is None) or isinstance(epoch, str):
            return epoch

        # Detrend
        if self.detrend is not None:
            # We explicitly detrend just data channels (not EMG, ECG, EOG which
            # are processed by baseline correction)
            use_picks = _pick_data_channels(self.info, exclude=())
            epoch[use_picks] = detrend(epoch[use_picks], self.detrend, axis=1)

        # Baseline correct
        if self._do_baseline:
            rescale(
                epoch,
                self._raw_times,
                self.baseline,
                picks=picks,
                copy=False,
                verbose=False,
            )

        # Decimate if necessary (i.e., epoch not preloaded)
        epoch = epoch[:, self._decim_slice]

        # handle offset
        if self._offset is not None:
            epoch += self._offset

        return epoch

    def iter_evoked(self, copy=False):
        """Iterate over epochs as a sequence of Evoked objects.

        The Evoked objects yielded will each contain a single epoch (i.e., no
        averaging is performed).

        This method resets the object iteration state to the first epoch.

        Parameters
        ----------
        copy : bool
            If False copies of data and measurement info will be omitted
            to save time.
        """
        self.__iter__()

        while True:
            try:
                out = self.__next__(True)
            except StopIteration:
                break
            data, event_id = out
            tmin = self.times[0]
            info = self.info
            if copy:
                info = deepcopy(self.info)
                data = data.copy()

            yield EvokedArray(data, info, tmin, comment=str(event_id))

    def subtract_evoked(self, evoked=None):
        """Subtract an evoked response from each epoch.

        Can be used to exclude the evoked response when analyzing induced
        activity, see e.g. [1]_.

        Parameters
        ----------
        evoked : instance of Evoked | None
            The evoked response to subtract. If None, the evoked response
            is computed from Epochs itself.

        Returns
        -------
        self : instance of Epochs
            The modified instance (instance is also modified inplace).

        References
        ----------
        .. [1] David et al. "Mechanisms of evoked and induced responses in
               MEG/EEG", NeuroImage, vol. 31, no. 4, pp. 1580-1591, July 2006.
        """
        logger.info("Subtracting Evoked from Epochs")
        if evoked is None:
            picks = _pick_data_channels(self.info, exclude=[])
            evoked = self.average(picks)

        # find the indices of the channels to use
        picks = pick_channels(evoked.ch_names, include=self.ch_names, ordered=False)

        # make sure the omitted channels are not data channels
        if len(picks) < len(self.ch_names):
            sel_ch = [evoked.ch_names[ii] for ii in picks]
            diff_ch = list(set(self.ch_names).difference(sel_ch))
            diff_idx = [self.ch_names.index(ch) for ch in diff_ch]
            diff_types = [channel_type(self.info, idx) for idx in diff_idx]
            bad_idx = [
                diff_types.index(t) for t in diff_types if t in _DATA_CH_TYPES_SPLIT
            ]
            if len(bad_idx) > 0:
                bad_str = ", ".join([diff_ch[ii] for ii in bad_idx])
                raise ValueError(
                    "The following data channels are missing "
                    "in the evoked response: %s" % bad_str
                )
            logger.info(
                "    The following channels are not included in the "
                "subtraction: %s" % ", ".join(diff_ch)
            )

        # make sure the times match
        if (
            len(self.times) != len(evoked.times)
            or np.max(np.abs(self.times - evoked.times)) >= 1e-7
        ):
            raise ValueError(
                "Epochs and Evoked object do not contain " "the same time points."
            )

        # handle SSPs
        if not self.proj and evoked.proj:
            warn("Evoked has SSP applied while Epochs has not.")
        if self.proj and not evoked.proj:
            evoked = evoked.copy().apply_proj()

        # find the indices of the channels to use in Epochs
        ep_picks = [self.ch_names.index(evoked.ch_names[ii]) for ii in picks]

        # do the subtraction
        if self.preload:
            self._data[:, ep_picks, :] -= evoked.data[picks][None, :, :]
        else:
            if self._offset is None:
                self._offset = np.zeros(
                    (len(self.ch_names), len(self.times)), dtype=np.float64
                )
            self._offset[ep_picks] -= evoked.data[picks]
        logger.info("[done]")

        return self

    @fill_doc
    def average(self, picks=None, method="mean", by_event_type=False):
        """Compute an average over epochs.

        Parameters
        ----------
        %(picks_all_data)s
        method : str | callable
            How to combine the data. If "mean"/"median", the mean/median
            are returned.
            Otherwise, must be a callable which, when passed an array of shape
            (n_epochs, n_channels, n_time) returns an array of shape
            (n_channels, n_time).
            Note that due to file type limitations, the kind for all
            these will be "average".
        %(by_event_type)s

        Returns
        -------
        %(evoked_by_event_type_returns)s

        Notes
        -----
        Computes an average of all epochs in the instance, even if
        they correspond to different conditions. To average by condition,
        do ``epochs[condition].average()`` for each condition separately.

        When picks is None and epochs contain only ICA channels, no channels
        are selected, resulting in an error. This is because ICA channels
        are not considered data channels (they are of misc type) and only data
        channels are selected when picks is None.

        The ``method`` parameter allows e.g. robust averaging.
        For example, one could do:

            >>> from scipy.stats import trim_mean  # doctest:+SKIP
            >>> trim = lambda x: trim_mean(x, 0.1, axis=0)  # doctest:+SKIP
            >>> epochs.average(method=trim)  # doctest:+SKIP

        This would compute the trimmed mean.
        """
        self._handle_empty("raise", "average")
        if by_event_type:
            evokeds = list()
            for event_type in self.event_id.keys():
                ev = self[event_type]._compute_aggregate(picks=picks, mode=method)
                ev.comment = event_type
                evokeds.append(ev)
        else:
            evokeds = self._compute_aggregate(picks=picks, mode=method)
        return evokeds

    @fill_doc
    def standard_error(self, picks=None, by_event_type=False):
        """Compute standard error over epochs.

        Parameters
        ----------
        %(picks_all_data)s
        %(by_event_type)s

        Returns
        -------
        %(std_err_by_event_type_returns)s
        """
        return self.average(picks=picks, method="std", by_event_type=by_event_type)

    def _compute_aggregate(self, picks, mode="mean"):
        """Compute the mean, median, or std over epochs and return Evoked."""
        # if instance contains ICA channels they won't be included unless picks
        # is specified
        if picks is None:
            check_ICA = [x.startswith("ICA") for x in self.ch_names]
            if np.all(check_ICA):
                raise TypeError(
                    "picks must be specified (i.e. not None) for " "ICA channel data"
                )
            elif np.any(check_ICA):
                warn(
                    "ICA channels will not be included unless explicitly "
                    "selected in picks"
                )

        n_channels = len(self.ch_names)
        n_times = len(self.times)

        if self.preload:
            n_events = len(self.events)
            fun = _check_combine(mode, valid=("mean", "median", "std"))
            data = fun(self._data)
            assert len(self.events) == len(self._data)
            if data.shape != self._data.shape[1:]:
                raise RuntimeError(
                    "You passed a function that resulted n data of shape {}, "
                    "but it should be {}.".format(data.shape, self._data.shape[1:])
                )
        else:
            if mode not in {"mean", "std"}:
                raise ValueError(
                    "If data are not preloaded, can only compute "
                    "mean or standard deviation."
                )
            data = np.zeros((n_channels, n_times))
            n_events = 0
            for e in self:
                if np.iscomplexobj(e):
                    data = data.astype(np.complex128)
                data += e
                n_events += 1

            if n_events > 0:
                data /= n_events
            else:
                data.fill(np.nan)

            # convert to stderr if requested, could do in one pass but do in
            # two (slower) in case there are large numbers
            if mode == "std":
                data_mean = data.copy()
                data.fill(0.0)
                for e in self:
                    data += (e - data_mean) ** 2
                data = np.sqrt(data / n_events)

        if mode == "std":
            kind = "standard_error"
            data /= np.sqrt(n_events)
        else:
            kind = "average"

        return self._evoked_from_epoch_data(
            data, self.info, picks, n_events, kind, self._name
        )

    @property
    def _name(self):
        """Give a nice string representation based on event ids."""
        return self._get_name()

    def _get_name(self, count="frac", ms="×", sep="+"):
        """Generate human-readable name for epochs and evokeds from event_id.

        Parameters
        ----------
        count : 'frac' | 'total'
            Whether to include the fraction or total number of epochs that each
            event type contributes to the number of all epochs.
            Ignored if only one event type is present.
        ms : str | None
            The multiplication sign to use. Pass ``None`` to omit the sign.
            Ignored if only one event type is present.
        sep : str
            How to separate the different events names. Ignored if only one
            event type is present.
        """
        _check_option("count", value=count, allowed_values=["frac", "total"])

        if len(self.event_id) == 1:
            comment = next(iter(self.event_id.keys()))
        else:
            counter = Counter(self.events[:, 2])
            comments = list()

            # Take care of padding
            if ms is None:
                ms = " "
            else:
                ms = f" {ms} "

            for event_name, event_code in self.event_id.items():
                if count == "frac":
                    frac = float(counter[event_code]) / len(self.events)
                    comment = f"{frac:.2f}{ms}{event_name}"
                else:  # 'total'
                    comment = f"{counter[event_code]}{ms}{event_name}"
                comments.append(comment)

            comment = f" {sep} ".join(comments)
        return comment

    def _evoked_from_epoch_data(self, data, info, picks, n_events, kind, comment):
        """Create an evoked object from epoch data."""
        info = deepcopy(info)
        # don't apply baseline correction; we'll set evoked.baseline manually
        evoked = EvokedArray(
            data,
            info,
            tmin=self.times[0],
            comment=comment,
            nave=n_events,
            kind=kind,
            baseline=None,
        )
        evoked.baseline = self.baseline

        # the above constructor doesn't recreate the times object precisely
        # due to numerical precision issues
        evoked._set_times(self.times.copy())

        # pick channels
        picks = _picks_to_idx(self.info, picks, "data_or_ica", ())
        ch_names = [evoked.ch_names[p] for p in picks]
        evoked.pick(ch_names)

        if len(evoked.info["ch_names"]) == 0:
            raise ValueError("No data channel found when averaging.")

        if evoked.nave < 1:
            warn("evoked object is empty (based on less than 1 epoch)")

        return evoked

    @property
    def ch_names(self):
        """Channel names."""
        return self.info["ch_names"]

    @copy_function_doc_to_method_doc(plot_epochs)
    def plot(
        self,
        picks=None,
        scalings=None,
        n_epochs=20,
        n_channels=20,
        title=None,
        events=False,
        event_color=None,
        order=None,
        show=True,
        block=False,
        decim="auto",
        noise_cov=None,
        butterfly=False,
        show_scrollbars=True,
        show_scalebars=True,
        epoch_colors=None,
        event_id=None,
        group_by="type",
        precompute=None,
        use_opengl=None,
        *,
        theme=None,
        overview_mode=None,
    ):
        return plot_epochs(
            self,
            picks=picks,
            scalings=scalings,
            n_epochs=n_epochs,
            n_channels=n_channels,
            title=title,
            events=events,
            event_color=event_color,
            order=order,
            show=show,
            block=block,
            decim=decim,
            noise_cov=noise_cov,
            butterfly=butterfly,
            show_scrollbars=show_scrollbars,
            show_scalebars=show_scalebars,
            epoch_colors=epoch_colors,
            event_id=event_id,
            group_by=group_by,
            precompute=precompute,
            use_opengl=use_opengl,
            theme=theme,
            overview_mode=overview_mode,
        )

    @copy_function_doc_to_method_doc(plot_topo_image_epochs)
    def plot_topo_image(
        self,
        layout=None,
        sigma=0.0,
        vmin=None,
        vmax=None,
        colorbar=None,
        order=None,
        cmap="RdBu_r",
        layout_scale=0.95,
        title=None,
        scalings=None,
        border="none",
        fig_facecolor="k",
        fig_background=None,
        font_color="w",
        show=True,
    ):
        return plot_topo_image_epochs(
            self,
            layout=layout,
            sigma=sigma,
            vmin=vmin,
            vmax=vmax,
            colorbar=colorbar,
            order=order,
            cmap=cmap,
            layout_scale=layout_scale,
            title=title,
            scalings=scalings,
            border=border,
            fig_facecolor=fig_facecolor,
            fig_background=fig_background,
            font_color=font_color,
            show=show,
        )

    @verbose
    def drop_bad(self, reject="existing", flat="existing", verbose=None):
        """Drop bad epochs without retaining the epochs data.

        Should be used before slicing operations.

        .. warning:: This operation is slow since all epochs have to be read
                     from disk. To avoid reading epochs from disk multiple
                     times, use :meth:`mne.Epochs.load_data()`.

        .. note:: To constrain the time period used for estimation of signal
                  quality, set ``epochs.reject_tmin`` and
                  ``epochs.reject_tmax``, respectively.

        Parameters
        ----------
        %(reject_drop_bad)s
        %(flat_drop_bad)s
        %(verbose)s

        Returns
        -------
        epochs : instance of Epochs
            The epochs with bad epochs dropped. Operates in-place.

        Notes
        -----
        Dropping bad epochs can be done multiple times with different
        ``reject`` and ``flat`` parameters. However, once an epoch is
        dropped, it is dropped forever, so if more lenient thresholds may
        subsequently be applied, `epochs.copy <mne.Epochs.copy>` should be
        used.
        """
        if reject == "existing":
            if flat == "existing" and self._bad_dropped:
                return
            reject = self.reject
        if flat == "existing":
            flat = self.flat
        if any(isinstance(rej, str) and rej != "existing" for rej in (reject, flat)):
            raise ValueError('reject and flat, if strings, must be "existing"')
        self._reject_setup(reject, flat)
        self._get_data(out=False, verbose=verbose)
        return self

    def drop_log_stats(self, ignore=("IGNORED",)):
        """Compute the channel stats based on a drop_log from Epochs.

        Parameters
        ----------
        ignore : list
            The drop reasons to ignore.

        Returns
        -------
        perc : float
            Total percentage of epochs dropped.

        See Also
        --------
        plot_drop_log
        """
        return _drop_log_stats(self.drop_log, ignore)

    @copy_function_doc_to_method_doc(plot_drop_log)
    def plot_drop_log(
        self,
        threshold=0,
        n_max_plot=20,
        subject=None,
        color=(0.9, 0.9, 0.9),
        width=0.8,
        ignore=("IGNORED",),
        show=True,
    ):
        if not self._bad_dropped:
            raise ValueError(
                "You cannot use plot_drop_log since bad "
                "epochs have not yet been dropped. "
                "Use epochs.drop_bad()."
            )
        return plot_drop_log(
            self.drop_log,
            threshold,
            n_max_plot,
            subject,
            color=color,
            width=width,
            ignore=ignore,
            show=show,
        )

    @copy_function_doc_to_method_doc(plot_epochs_image)
    def plot_image(
        self,
        picks=None,
        sigma=0.0,
        vmin=None,
        vmax=None,
        colorbar=True,
        order=None,
        show=True,
        units=None,
        scalings=None,
        cmap=None,
        fig=None,
        axes=None,
        overlay_times=None,
        combine=None,
        group_by=None,
        evoked=True,
        ts_args=None,
        title=None,
        clear=False,
    ):
        return plot_epochs_image(
            self,
            picks=picks,
            sigma=sigma,
            vmin=vmin,
            vmax=vmax,
            colorbar=colorbar,
            order=order,
            show=show,
            units=units,
            scalings=scalings,
            cmap=cmap,
            fig=fig,
            axes=axes,
            overlay_times=overlay_times,
            combine=combine,
            group_by=group_by,
            evoked=evoked,
            ts_args=ts_args,
            title=title,
            clear=clear,
        )

    @verbose
    def drop(self, indices, reason="USER", verbose=None):
        """Drop epochs based on indices or boolean mask.

        .. note:: The indices refer to the current set of undropped epochs
                  rather than the complete set of dropped and undropped epochs.
                  They are therefore not necessarily consistent with any
                  external indices (e.g., behavioral logs). To drop epochs
                  based on external criteria, do not use the ``preload=True``
                  flag when constructing an Epochs object, and call this
                  method before calling the :meth:`mne.Epochs.drop_bad` or
                  :meth:`mne.Epochs.load_data` methods.

        Parameters
        ----------
        indices : array of int or bool
            Set epochs to remove by specifying indices to remove or a boolean
            mask to apply (where True values get removed). Events are
            correspondingly modified.
        reason : str
            Reason for dropping the epochs ('ECG', 'timeout', 'blink' etc).
            Default: 'USER'.
        %(verbose)s

        Returns
        -------
        epochs : instance of Epochs
            The epochs with indices dropped. Operates in-place.
        """
        indices = np.atleast_1d(indices)

        if indices.ndim > 1:
            raise ValueError("indices must be a scalar or a 1-d array")

        if indices.dtype == bool:
            indices = np.where(indices)[0]
        try_idx = np.where(indices < 0, indices + len(self.events), indices)

        out_of_bounds = (try_idx < 0) | (try_idx >= len(self.events))
        if out_of_bounds.any():
            first = indices[out_of_bounds][0]
            raise IndexError("Epoch index %d is out of bounds" % first)
        keep = np.setdiff1d(np.arange(len(self.events)), try_idx)
        self._getitem(keep, reason, copy=False, drop_event_id=False)
        count = len(try_idx)
        logger.info(
            "Dropped %d epoch%s: %s"
            % (count, _pl(count), ", ".join(map(str, np.sort(try_idx))))
        )

        return self

    def _get_epoch_from_raw(self, idx, verbose=None):
        """Get a given epoch from disk."""
        raise NotImplementedError

    def _project_epoch(self, epoch):
        """Process a raw epoch based on the delayed param."""
        # whenever requested, the first epoch is being projected.
        if (epoch is None) or isinstance(epoch, str):
            # can happen if t < 0 or reject based on annotations
            return epoch
        proj = self._do_delayed_proj or self.proj
        if self._projector is not None and proj is True:
            epoch = np.dot(self._projector, epoch)
        return epoch

    def _handle_empty(self, on_empty, meth):
        if len(self.events) == 0:
            msg = (
                f"epochs.{meth}() can't run because this Epochs-object is empty. "
                f"You might want to check Epochs.drop_log or Epochs.plot_drop_log()"
                f" to see why epochs were dropped."
            )
            _on_missing(on_empty, msg, error_klass=RuntimeError)

    @verbose
    def _get_data(
        self,
        out=True,
        picks=None,
        item=None,
        *,
        units=None,
        tmin=None,
        tmax=None,
        copy=True,
        on_empty="warn",
        verbose=None,
    ):
        """Load all data, dropping bad epochs along the way.

        Parameters
        ----------
        out : bool
            Return the data. Setting this to False is used to reject bad
            epochs without caching all the data, which saves memory.
        %(picks_all)s
        item : slice | array-like | str | list | None
            See docstring of get_data method.
        %(units)s
        tmin : int | float | None
            Start time of data to get in seconds.
        tmax : int | float | None
            End time of data to get in seconds.
        %(verbose)s
        """
        from .io.base import _get_ch_factors

        # Handle empty epochs
        self._handle_empty(on_empty, "_get_data")
        # if called with 'out=False', the call came from 'drop_bad()'
        # if no reasons to drop, just declare epochs as good and return
        if not out:
            # make sure first and last epoch not out of bounds of raw
            in_bounds = self.preload or (
                self._get_epoch_from_raw(idx=0) is not None
                and self._get_epoch_from_raw(idx=-1) is not None
            )
            # might be BaseEpochs or Epochs, only the latter has the attribute
            reject_by_annotation = getattr(self, "reject_by_annotation", False)
            if (
                self.reject is None
                and self.flat is None
                and in_bounds
                and self._reject_time is None
                and not reject_by_annotation
            ):
                logger.debug("_get_data is a noop, returning")
                self._bad_dropped = True
                return None
        start, stop = self._handle_tmin_tmax(tmin, tmax)

        if item is None:
            item = slice(None)
        elif not self._bad_dropped:
            raise ValueError(
                "item must be None in epochs.get_data() unless bads have been "
                "dropped. Consider using epochs.drop_bad()."
            )
        select = self._item_to_select(item)  # indices or slice
        use_idx = np.arange(len(self.events))[select]
        n_events = len(use_idx)
        # in case there are no good events
        if self.preload:
            # we will store our result in our existing array
            data = self._data
        else:
            # we start out with an empty array, allocate only if necessary
            data = np.empty((0, len(self.info["ch_names"]), len(self.times)))
            msg = (
                f"for {n_events} events and {len(self._raw_times)} "
                "original time points"
            )
            if self._decim > 1:
                msg += " (prior to decimation)"
            if getattr(self._raw, "preload", False):
                logger.info(f"Using data from preloaded Raw {msg} ...")
            else:
                logger.info(f"Loading data {msg} ...")

        orig_picks = picks
        if orig_picks is None:
            picks = _picks_to_idx(self.info, picks, "all", exclude=())
        else:
            picks = _picks_to_idx(self.info, picks)

        # handle units param only if we are going to return data (out==True)
        if (units is not None) and out:
            ch_factors = _get_ch_factors(self, units, picks)

        if copy:
            data = data.copy()

        if self._bad_dropped:
            if not out:
                return
            if self.preload:
                data = data[select]
                if orig_picks is not None:
                    data = data[:, picks]
                if units is not None:
                    data *= ch_factors[:, np.newaxis]
                if start != 0 or stop != self.times.size:
                    data = data[..., start:stop]
                return data

            # we need to load from disk, drop, and return data
            detrend_picks = self._detrend_picks
            for ii, idx in enumerate(use_idx):
                # faster to pre-allocate memory here
                epoch_noproj = self._get_epoch_from_raw(idx)
                epoch_noproj = self._detrend_offset_decim(epoch_noproj, detrend_picks)
                if self._do_delayed_proj:
                    epoch_out = epoch_noproj
                else:
                    epoch_out = self._project_epoch(epoch_noproj)
                if ii == 0:
                    data = np.empty(
                        (n_events, len(self.ch_names), len(self.times)),
                        dtype=epoch_out.dtype,
                    )
                data[ii] = epoch_out
        else:
            # bads need to be dropped, this might occur after a preload
            # e.g., when calling drop_bad w/new params
            good_idx = []
            n_out = 0
            drop_log = list(self.drop_log)
            assert n_events == len(self.selection)
            if not self.preload:
                detrend_picks = self._detrend_picks
            for idx, sel in enumerate(self.selection):
                if self.preload:  # from memory
                    if self._do_delayed_proj:
                        epoch_noproj = self._data[idx]
                        epoch = self._project_epoch(epoch_noproj)
                    else:
                        epoch_noproj = None
                        epoch = self._data[idx]
                else:  # from disk
                    epoch_noproj = self._get_epoch_from_raw(idx)
                    epoch_noproj = self._detrend_offset_decim(
                        epoch_noproj, detrend_picks
                    )
                    epoch = self._project_epoch(epoch_noproj)

                epoch_out = epoch_noproj if self._do_delayed_proj else epoch
                is_good, bad_tuple = self._is_good_epoch(epoch, verbose=verbose)
                if not is_good:
                    assert isinstance(bad_tuple, tuple)
                    assert all(isinstance(x, str) for x in bad_tuple)
                    drop_log[sel] = drop_log[sel] + bad_tuple
                    continue
                good_idx.append(idx)

                # store the epoch if there is a reason to (output or update)
                if out or self.preload:
                    # faster to pre-allocate, then trim as necessary
                    if n_out == 0 and not self.preload:
                        data = np.empty(
                            (n_events, epoch_out.shape[0], epoch_out.shape[1]),
                            dtype=epoch_out.dtype,
                            order="C",
                        )
                    data[n_out] = epoch_out
                    n_out += 1
            self.drop_log = tuple(drop_log)
            del drop_log

            self._bad_dropped = True
            n_bads_dropped = n_events - len(good_idx)
            logger.info(f"{n_bads_dropped} bad epochs dropped")

            if n_bads_dropped == n_events:
                warn(
                    "All epochs were dropped!\n"
                    "You might need to alter reject/flat-criteria "
                    "or drop bad channels to avoid this. "
                    "You can use Epochs.plot_drop_log() to see which "
                    "channels are responsible for the dropping of epochs."
                )

            # adjust the data size if there is a reason to (output or update)
            if out or self.preload:
                if data.flags["OWNDATA"] and data.flags["C_CONTIGUOUS"]:
                    data.resize((n_out,) + data.shape[1:], refcheck=False)
                else:
                    data = data[:n_out]
                    if self.preload:
                        self._data = data

            # Now update our properties (excepd data, which is already fixed)
            self._getitem(
                good_idx, None, copy=False, drop_event_id=False, select_data=False
            )

        if out:
            if orig_picks is not None:
                data = data[:, picks]
            if units is not None:
                data *= ch_factors[:, np.newaxis]
            if start != 0 or stop != self.times.size:
                data = data[..., start:stop]
            return data
        else:
            return None

    @property
    def _detrend_picks(self):
        if self._do_baseline:
            return _pick_data_channels(
                self.info, with_ref_meg=True, with_aux=True, exclude=()
            )
        else:
            return []

    @fill_doc
    def get_data(self, picks=None, item=None, units=None, tmin=None, tmax=None, copy=True):
        """Get all epochs as a 3D array.

        Parameters
        ----------
        %(picks_all)s
        item : slice | array-like | str | list | None
            The items to get. See :meth:`mne.Epochs.__getitem__` for
            a description of valid options. This can be substantially faster
            for obtaining an ndarray than :meth:`~mne.Epochs.__getitem__`
            for repeated access on large Epochs objects.
            None (default) is an alias for ``slice(None)``.

            .. versionadded:: 0.20
        %(units)s

            .. versionadded:: 0.24
        tmin : int | float | None
            Start time of data to get in seconds.

            .. versionadded:: 0.24.0
        tmax : int | float | None
            End time of data to get in seconds.

            .. versionadded:: 0.24.0
        copy : bool
            If true (default) then the object is copied. Otherwise, a 
            view is returned if all the requirements are satisfied. If
            picks, item, tmin or tmax are not None, a copy is returned.

        Returns
        -------
        data : array of shape (n_epochs, n_channels, n_times)
            A view on epochs data.
        """
<<<<<<< HEAD
        warn(
            "The result from get_data() can be a view on the Epochs data, which means that modifying it in-place will modify the data in the Epochs object, making it incorrect."
        )
        return self._get_data(picks=picks, item=item, units=units, tmin=tmin, tmax=tmax)
=======
        return self._get_data(picks=picks, item=item, units=units, tmin=tmin, tmax=tmax, copy=copy)
>>>>>>> 272ed8b2

    @verbose
    def apply_function(
        self,
        fun,
        picks=None,
        dtype=None,
        n_jobs=None,
        channel_wise=True,
        verbose=None,
        **kwargs,
    ):
        """Apply a function to a subset of channels.

        %(applyfun_summary_epochs)s

        Parameters
        ----------
        %(fun_applyfun)s
        %(picks_all_data_noref)s
        %(dtype_applyfun)s
        %(n_jobs)s Ignored if ``channel_wise=False`` as the workload
            is split across channels.
        %(channel_wise_applyfun_epo)s
        %(verbose)s
        %(kwargs_fun)s

        Returns
        -------
        self : instance of Epochs
            The epochs object with transformed data.
        """
        _check_preload(self, "epochs.apply_function")
        picks = _picks_to_idx(self.info, picks, exclude=(), with_ref_meg=False)

        if not callable(fun):
            raise ValueError("fun needs to be a function")

        data_in = self._data
        if dtype is not None and dtype != self._data.dtype:
            self._data = self._data.astype(dtype)

        if channel_wise:
            parallel, p_fun, n_jobs = parallel_func(_check_fun, n_jobs)
            if n_jobs == 1:
                _fun = partial(_check_fun, fun, **kwargs)
                # modify data inplace to save memory
                for idx in picks:
                    self._data[:, idx, :] = np.apply_along_axis(
                        _fun, -1, data_in[:, idx, :]
                    )
            else:
                # use parallel function
                data_picks_new = parallel(
                    p_fun(fun, data_in[:, p, :], **kwargs) for p in picks
                )
                for pp, p in enumerate(picks):
                    self._data[:, p, :] = data_picks_new[pp]
        else:
            self._data = _check_fun(fun, data_in, **kwargs)

        return self

    @property
    def filename(self):
        """The filename."""
        return self._filename

    def __repr__(self):
        """Build string representation."""
        s = " %s events " % len(self.events)
        s += "(all good)" if self._bad_dropped else "(good & bad)"
        s += ", %g – %g s" % (self.tmin, self.tmax)
        s += ", baseline "
        if self.baseline is None:
            s += "off"
        else:
            s += f"{self.baseline[0]:g} – {self.baseline[1]:g} s"
            if self.baseline != _check_baseline(
                self.baseline,
                times=self.times,
                sfreq=self.info["sfreq"],
                on_baseline_outside_data="adjust",
            ):
                s += " (baseline period was cropped after baseline correction)"

        s += ", ~%s" % (sizeof_fmt(self._size),)
        s += ", data%s loaded" % ("" if self.preload else " not")
        s += ", with metadata" if self.metadata is not None else ""
        max_events = 10
        counts = [
            "%r: %i" % (k, sum(self.events[:, 2] == v))
            for k, v in list(self.event_id.items())[:max_events]
        ]
        if len(self.event_id) > 0:
            s += "," + "\n ".join([""] + counts)
        if len(self.event_id) > max_events:
            not_shown_events = len(self.event_id) - max_events
            s += f"\n and {not_shown_events} more events ..."
        class_name = self.__class__.__name__
        class_name = "Epochs" if class_name == "BaseEpochs" else class_name
        return "<%s | %s>" % (class_name, s)

    @repr_html
    def _repr_html_(self):
        if self.baseline is None:
            baseline = "off"
        else:
            baseline = tuple([f"{b:.3f}" for b in self.baseline])
            baseline = f"{baseline[0]} – {baseline[1]} s"

        if isinstance(self.event_id, dict):
            event_strings = []
            for k, v in sorted(self.event_id.items()):
                n_events = sum(self.events[:, 2] == v)
                event_strings.append(f"{k}: {n_events}")
        elif isinstance(self.event_id, list):
            event_strings = []
            for k in self.event_id:
                n_events = sum(self.events[:, 2] == k)
                event_strings.append(f"{k}: {n_events}")
        elif isinstance(self.event_id, int):
            n_events = len(self.events[:, 2])
            event_strings = [f"{self.event_id}: {n_events}"]
        else:
            event_strings = None

        t = _get_html_template("repr", "epochs.html.jinja")
        t = t.render(epochs=self, baseline=baseline, events=event_strings)
        return t

    @verbose
    def crop(self, tmin=None, tmax=None, include_tmax=True, verbose=None):
        """Crop a time interval from the epochs.

        Parameters
        ----------
        tmin : float | None
            Start time of selection in seconds.
        tmax : float | None
            End time of selection in seconds.
        %(include_tmax)s
        %(verbose)s

        Returns
        -------
        epochs : instance of Epochs
            The cropped epochs object, modified in-place.

        Notes
        -----
        %(notes_tmax_included_by_default)s
        """
        # XXX this could be made to work on non-preloaded data...
        _check_preload(self, "Modifying data of epochs")

        super().crop(tmin=tmin, tmax=tmax, include_tmax=include_tmax)

        # Adjust rejection period
        if self.reject_tmin is not None and self.reject_tmin < self.tmin:
            logger.info(
                f"reject_tmin is not in epochs time interval. "
                f"Setting reject_tmin to epochs.tmin ({self.tmin} s)"
            )
            self.reject_tmin = self.tmin
        if self.reject_tmax is not None and self.reject_tmax > self.tmax:
            logger.info(
                f"reject_tmax is not in epochs time interval. "
                f"Setting reject_tmax to epochs.tmax ({self.tmax} s)"
            )
            self.reject_tmax = self.tmax
        return self

    def copy(self):
        """Return copy of Epochs instance.

        Returns
        -------
        epochs : instance of Epochs
            A copy of the object.
        """
        return deepcopy(self)

    def __deepcopy__(self, memodict):
        """Make a deepcopy."""
        cls = self.__class__
        result = cls.__new__(cls)
        for k, v in self.__dict__.items():
            # drop_log is immutable and _raw is private (and problematic to
            # deepcopy)
            if k in ("drop_log", "_raw", "_times_readonly"):
                memodict[id(v)] = v
            else:
                v = deepcopy(v, memodict)
            result.__dict__[k] = v
        return result

    @verbose
    def save(
        self,
        fname,
        split_size="2GB",
        fmt="single",
        overwrite=False,
        split_naming="neuromag",
        verbose=None,
    ):
        """Save epochs in a fif file.

        Parameters
        ----------
        fname : path-like
            The name of the file, which should end with ``-epo.fif`` or
            ``-epo.fif.gz``.
        split_size : str | int
            Large raw files are automatically split into multiple pieces. This
            parameter specifies the maximum size of each piece. If the
            parameter is an integer, it specifies the size in Bytes. It is
            also possible to pass a human-readable string, e.g., 100MB.
            Note: Due to FIFF file limitations, the maximum split size is 2GB.

            .. versionadded:: 0.10.0
        fmt : str
            Format to save data. Valid options are 'double' or
            'single' for 64- or 32-bit float, or for 128- or
            64-bit complex numbers respectively. Note: Data are processed with
            double precision. Choosing single-precision, the saved data
            will slightly differ due to the reduction in precision.

            .. versionadded:: 0.17
        %(overwrite)s
            To overwrite original file (the same one that was loaded),
            data must be preloaded upon reading. This defaults to True in 0.18
            but will change to False in 0.19.

            .. versionadded:: 0.18
        %(split_naming)s

            .. versionadded:: 0.24
        %(verbose)s

        Notes
        -----
        Bad epochs will be dropped before saving the epochs to disk.
        """
        check_fname(
            fname, "epochs", ("-epo.fif", "-epo.fif.gz", "_epo.fif", "_epo.fif.gz")
        )

        # check for file existence and expand `~` if present
        fname = str(_check_fname(fname=fname, overwrite=overwrite))

        split_size_bytes = _get_split_size(split_size)

        _check_option("fmt", fmt, ["single", "double"])

        # to know the length accurately. The get_data() call would drop
        # bad epochs anyway
        self.drop_bad()
        # total_size tracks sizes that get split
        # over_size tracks overhead (tags, things that get written to each)
        if len(self) == 0:
            warn("Saving epochs with no data")
            total_size = 0
        else:
            d = self[0].get_data()
            # this should be guaranteed by subclasses
            assert d.dtype in (">f8", "<f8", ">c16", "<c16")
            total_size = d.nbytes * len(self)
        self._check_consistency()
        over_size = 0
        if fmt == "single":
            total_size //= 2  # 64bit data converted to 32bit before writing.
        over_size += 32  # FIF tags
        # Account for all the other things we write, too
        # 1. meas_id block plus main epochs block
        over_size += 132
        # 2. measurement info (likely slight overestimate, but okay)
        over_size += object_size(self.info) + 16 * len(self.info)
        # 3. events and event_id in its own block
        total_size += self.events.size * 4
        over_size += len(_event_id_string(self.event_id)) + 72
        # 4. Metadata in a block of its own
        if self.metadata is not None:
            total_size += len(_prepare_write_metadata(self.metadata))
        over_size += 56
        # 5. first sample, last sample, baseline
        over_size += 40 * (self.baseline is not None) + 40
        # 6. drop log: gets written to each, with IGNORE for ones that are
        #    not part of it. So make a fake one with all having entries.
        drop_size = len(json.dumps(self.drop_log)) + 16
        drop_size += 8 * (len(self.selection) - 1)  # worst case: all but one
        over_size += drop_size
        # 7. reject params
        reject_params = _pack_reject_params(self)
        if reject_params:
            over_size += len(json.dumps(reject_params)) + 16
        # 8. selection
        total_size += self.selection.size * 4
        over_size += 16
        # 9. end of file tags
        over_size += _NEXT_FILE_BUFFER
        logger.debug(f"    Overhead size:   {str(over_size).rjust(15)}")
        logger.debug(f"    Splittable size: {str(total_size).rjust(15)}")
        logger.debug(f"    Split size:      {str(split_size_bytes).rjust(15)}")
        # need at least one per
        n_epochs = len(self)
        n_per = total_size // n_epochs if n_epochs else 0
        min_size = n_per + over_size
        if split_size_bytes < min_size:
            raise ValueError(
                f"The split size {split_size} is too small to safely write "
                "the epochs contents, minimum split size is "
                f"{sizeof_fmt(min_size)} ({min_size} bytes)"
            )

        # This is like max(int(ceil(total_size / split_size)), 1) but cleaner
        n_parts = max((total_size - 1) // (split_size_bytes - over_size) + 1, 1)
        assert n_parts >= 1, n_parts
        if n_parts > 1:
            logger.info(f"Splitting into {n_parts} parts")
            if n_parts > 100:  # This must be an error
                raise ValueError(
                    f"Split size {split_size} would result in writing "
                    f"{n_parts} files"
                )

        if len(self.drop_log) > 100000:
            warn(
                f"epochs.drop_log contains {len(self.drop_log)} entries "
                f"which will incur up to a {sizeof_fmt(drop_size)} writing "
                f"overhead (per split file), consider using "
                f"epochs.reset_drop_log_selection() prior to writing"
            )

        epoch_idxs = np.array_split(np.arange(n_epochs), n_parts)

        _check_option("split_naming", split_naming, ("neuromag", "bids"))
        split_fnames = _make_split_fnames(fname, n_parts, split_naming)
        for part_idx, epoch_idx in enumerate(epoch_idxs):
            this_epochs = self[epoch_idx] if n_parts > 1 else self
            # avoid missing event_ids in splits
            this_epochs.event_id = self.event_id

            _save_split(this_epochs, split_fnames, part_idx, n_parts, fmt, overwrite)

    @verbose
    def export(self, fname, fmt="auto", *, overwrite=False, verbose=None):
        """Export Epochs to external formats.

        %(export_fmt_support_epochs)s

        %(export_warning)s

        Parameters
        ----------
        %(fname_export_params)s
        %(export_fmt_params_epochs)s
        %(overwrite)s

            .. versionadded:: 0.24.1
        %(verbose)s

        Notes
        -----
        .. versionadded:: 0.24

        %(export_warning_note_epochs)s
        %(export_eeglab_note)s
        """
        from .export import export_epochs

        export_epochs(fname, self, fmt, overwrite=overwrite, verbose=verbose)

    def equalize_event_counts(self, event_ids=None, method="mintime"):
        """Equalize the number of trials in each condition.

        It tries to make the remaining epochs occurring as close as possible in
        time. This method works based on the idea that if there happened to be
        some time-varying (like on the scale of minutes) noise characteristics
        during a recording, they could be compensated for (to some extent) in
        the equalization process. This method thus seeks to reduce any of
        those effects by minimizing the differences in the times of the events
        within a `~mne.Epochs` instance. For example, if one event type
        occurred at time points ``[1, 2, 3, 4, 120, 121]`` and the another one
        at ``[3.5, 4.5, 120.5, 121.5]``, this method would remove the events at
        times ``[1, 2]`` for the first event type – and not the events at times
        ``[120, 121]``.

        Parameters
        ----------
        event_ids : None | list | dict
            The event types to equalize.

            If ``None`` (default), equalize the counts of **all** event types
            present in the `~mne.Epochs` instance.

            If a list, each element can either be a string (event name) or a
            list of strings. In the case where one of the entries is a list of
            strings, event types in that list will be grouped together before
            equalizing trial counts across conditions.

            If a dictionary, the keys are considered as the event names whose
            counts to equalize, i.e., passing ``dict(A=1, B=2)`` will have the
            same effect as passing ``['A', 'B']``. This is useful if you intend
            to pass an ``event_id`` dictionary that was used when creating
            `~mne.Epochs`.

            In the case where partial matching is used (using ``/`` in
            the event names), the event types will be matched according to the
            provided tags, that is, processing works as if the ``event_ids``
            matched by the provided tags had been supplied instead.
            The ``event_ids`` must identify non-overlapping subsets of the
            epochs.
        method : str
            If ``'truncate'``, events will be truncated from the end of each
            type of events. If ``'mintime'``, timing differences between each
            event type will be minimized.

        Returns
        -------
        epochs : instance of Epochs
            The modified instance. It is modified in-place.
        indices : array of int
            Indices from the original events list that were dropped.

        Notes
        -----
        For example (if ``epochs.event_id`` was ``{'Left': 1, 'Right': 2,
        'Nonspatial':3}``:

            epochs.equalize_event_counts([['Left', 'Right'], 'Nonspatial'])

        would equalize the number of trials in the ``'Nonspatial'`` condition
        with the total number of trials in the ``'Left'`` and ``'Right'``
        conditions combined.

        If multiple indices are provided (e.g. ``'Left'`` and ``'Right'`` in
        the example above), it is not guaranteed that after equalization the
        conditions will contribute equally. E.g., it is possible to end up
        with 70 ``'Nonspatial'`` epochs, 69 ``'Left'`` and 1 ``'Right'``.

        .. versionchanged:: 0.23
            Default to equalizing all events in the passed instance if no
            event names were specified explicitly.
        """
        from collections.abc import Iterable

        _validate_type(
            event_ids,
            types=(Iterable, None),
            item_name="event_ids",
            type_name="list-like or None",
        )
        if isinstance(event_ids, str):
            raise TypeError(
                f"event_ids must be list-like or None, but "
                f"received a string: {event_ids}"
            )

        if event_ids is None:
            event_ids = list(self.event_id)
        elif not event_ids:
            raise ValueError("event_ids must have at least one element")

        if not self._bad_dropped:
            self.drop_bad()
        # figure out how to equalize
        eq_inds = list()

        # deal with hierarchical tags
        ids = self.event_id
        orig_ids = list(event_ids)
        tagging = False
        if "/" in "".join(ids):
            # make string inputs a list of length 1
            event_ids = [[x] if isinstance(x, str) else x for x in event_ids]
            for ids_ in event_ids:  # check if tagging is attempted
                if any([id_ not in ids for id_ in ids_]):
                    tagging = True
            # 1. treat everything that's not in event_id as a tag
            # 2a. for tags, find all the event_ids matched by the tags
            # 2b. for non-tag ids, just pass them directly
            # 3. do this for every input
            event_ids = [
                [
                    k for k in ids if all((tag in k.split("/") for tag in id_))
                ]  # ids matching all tags
                if all(id__ not in ids for id__ in id_)
                else id_  # straight pass for non-tag inputs
                for id_ in event_ids
            ]
            for ii, id_ in enumerate(event_ids):
                if len(id_) == 0:
                    raise KeyError(
                        f"{orig_ids[ii]} not found in the epoch " "object's event_id."
                    )
                elif len({sub_id in ids for sub_id in id_}) != 1:
                    err = (
                        "Don't mix hierarchical and regular event_ids"
                        " like in '%s'." % ", ".join(id_)
                    )
                    raise ValueError(err)

            # raise for non-orthogonal tags
            if tagging is True:
                events_ = [set(self[x].events[:, 0]) for x in event_ids]
                doubles = events_[0].intersection(events_[1])
                if len(doubles):
                    raise ValueError(
                        "The two sets of epochs are "
                        "overlapping. Provide an "
                        "orthogonal selection."
                    )

        for eq in event_ids:
            eq_inds.append(self._keys_to_idx(eq))

        event_times = [self.events[e, 0] for e in eq_inds]
        indices = _get_drop_indices(event_times, method)
        # need to re-index indices
        indices = np.concatenate([e[idx] for e, idx in zip(eq_inds, indices)])
        self.drop(indices, reason="EQUALIZED_COUNT")
        # actually remove the indices
        return self, indices

    @verbose
    def compute_psd(
        self,
        method="multitaper",
        fmin=0,
        fmax=np.inf,
        tmin=None,
        tmax=None,
        picks=None,
        proj=False,
        remove_dc=True,
        exclude=(),
        *,
        n_jobs=1,
        verbose=None,
        **method_kw,
    ):
        """Perform spectral analysis on sensor data.

        Parameters
        ----------
        %(method_psd)s
            Default is ``'multitaper'``.
        %(fmin_fmax_psd)s
        %(tmin_tmax_psd)s
        %(picks_good_data_noref)s
        %(proj_psd)s
        %(remove_dc)s
        %(exclude_psd)s
        %(n_jobs)s
        %(verbose)s
        %(method_kw_psd)s

        Returns
        -------
        spectrum : instance of EpochsSpectrum
            The spectral representation of each epoch.

        Notes
        -----
        .. versionadded:: 1.2

        References
        ----------
        .. footbibliography::
        """
        method = _validate_method(method, type(self).__name__)
        self._set_legacy_nfft_default(tmin, tmax, method, method_kw)

        return EpochsSpectrum(
            self,
            method=method,
            fmin=fmin,
            fmax=fmax,
            tmin=tmin,
            tmax=tmax,
            picks=picks,
            exclude=exclude,
            proj=proj,
            remove_dc=remove_dc,
            n_jobs=n_jobs,
            verbose=verbose,
            **method_kw,
        )

    @verbose
    def plot_psd(
        self,
        fmin=0,
        fmax=np.inf,
        tmin=None,
        tmax=None,
        picks=None,
        proj=False,
        *,
        method="auto",
        average=False,
        dB=True,
        estimate="auto",
        xscale="linear",
        area_mode="std",
        area_alpha=0.33,
        color="black",
        line_alpha=None,
        spatial_colors=True,
        sphere=None,
        exclude="bads",
        ax=None,
        show=True,
        n_jobs=1,
        verbose=None,
        **method_kw,
    ):
        """%(plot_psd_doc)s.

        Parameters
        ----------
        %(fmin_fmax_psd)s
        %(tmin_tmax_psd)s
        %(picks_good_data_noref)s
        %(proj_psd)s
        %(method_plot_psd_auto)s
        %(average_plot_psd)s
        %(dB_plot_psd)s
        %(estimate_plot_psd)s
        %(xscale_plot_psd)s
        %(area_mode_plot_psd)s
        %(area_alpha_plot_psd)s
        %(color_plot_psd)s
        %(line_alpha_plot_psd)s
        %(spatial_colors_psd)s
        %(sphere_topomap_auto)s

            .. versionadded:: 0.22.0
        exclude : list of str | 'bads'
            Channels names to exclude from being shown. If 'bads', the bad
            channels are excluded. Pass an empty list to plot all channels
            (including channels marked "bad", if any).

            .. versionadded:: 0.24.0
        %(ax_plot_psd)s
        %(show)s
        %(n_jobs)s
        %(verbose)s
        %(method_kw_psd)s

        Returns
        -------
        fig : instance of Figure
            Figure with frequency spectra of the data channels.

        Notes
        -----
        %(notes_plot_psd_meth)s
        """
        return super().plot_psd(
            fmin=fmin,
            fmax=fmax,
            tmin=tmin,
            tmax=tmax,
            picks=picks,
            proj=proj,
            reject_by_annotation=False,
            method=method,
            average=average,
            dB=dB,
            estimate=estimate,
            xscale=xscale,
            area_mode=area_mode,
            area_alpha=area_alpha,
            color=color,
            line_alpha=line_alpha,
            spatial_colors=spatial_colors,
            sphere=sphere,
            exclude=exclude,
            ax=ax,
            show=show,
            n_jobs=n_jobs,
            verbose=verbose,
            **method_kw,
        )

    @verbose
    def to_data_frame(
        self,
        picks=None,
        index=None,
        scalings=None,
        copy=True,
        long_format=False,
        time_format=None,
        *,
        verbose=None,
    ):
        """Export data in tabular structure as a pandas DataFrame.

        Channels are converted to columns in the DataFrame. By default,
        additional columns "time", "epoch" (epoch number), and "condition"
        (epoch event description) are added, unless ``index`` is not ``None``
        (in which case the columns specified in ``index`` will be used to form
        the DataFrame's index instead).

        Parameters
        ----------
        %(picks_all)s
        %(index_df_epo)s
            Valid string values are 'time', 'epoch', and 'condition'.
            Defaults to ``None``.
        %(scalings_df)s
        %(copy_df)s
        %(long_format_df_epo)s
        %(time_format_df)s

            .. versionadded:: 0.20
        %(verbose)s

        Returns
        -------
        %(df_return)s
        """
        # check pandas once here, instead of in each private utils function
        pd = _check_pandas_installed()  # noqa
        # arg checking
        valid_index_args = ["time", "epoch", "condition"]
        valid_time_formats = ["ms", "timedelta"]
        index = _check_pandas_index_arguments(index, valid_index_args)
        time_format = _check_time_format(time_format, valid_time_formats)
        # get data
        picks = _picks_to_idx(self.info, picks, "all", exclude=())
        data = self._get_data(on_empty="raise")[:, picks, :]
        times = self.times
        n_epochs, n_picks, n_times = data.shape
        data = np.hstack(data).T  # (time*epochs) x signals
        if copy:
            data = data.copy()
        data = _scale_dataframe_data(self, data, picks, scalings)
        # prepare extra columns / multiindex
        mindex = list()
        times = np.tile(times, n_epochs)
        times = _convert_times(self, times, time_format)
        mindex.append(("time", times))
        rev_event_id = {v: k for k, v in self.event_id.items()}
        conditions = [rev_event_id[k] for k in self.events[:, 2]]
        mindex.append(("condition", np.repeat(conditions, n_times)))
        mindex.append(("epoch", np.repeat(self.selection, n_times)))
        assert all(len(mdx) == len(mindex[0]) for mdx in mindex)
        # build DataFrame
        df = _build_data_frame(
            self,
            data,
            picks,
            long_format,
            mindex,
            index,
            default_index=["condition", "epoch", "time"],
        )
        return df

    def as_type(self, ch_type="grad", mode="fast"):
        """Compute virtual epochs using interpolated fields.

        .. Warning:: Using virtual epochs to compute inverse can yield
            unexpected results. The virtual channels have ``'_v'`` appended
            at the end of the names to emphasize that the data contained in
            them are interpolated.

        Parameters
        ----------
        ch_type : str
            The destination channel type. It can be 'mag' or 'grad'.
        mode : str
            Either ``'accurate'`` or ``'fast'``, determines the quality of the
            Legendre polynomial expansion used. ``'fast'`` should be sufficient
            for most applications.

        Returns
        -------
        epochs : instance of mne.EpochsArray
            The transformed epochs object containing only virtual channels.

        Notes
        -----
        This method returns a copy and does not modify the data it
        operates on. It also returns an EpochsArray instance.

        .. versionadded:: 0.20.0
        """
        from .forward import _as_meg_type_inst

        self._handle_empty("raise", "as_type")
        return _as_meg_type_inst(self, ch_type=ch_type, mode=mode)


def _drop_log_stats(drop_log, ignore=("IGNORED",)):
    """Compute drop log stats.

    Parameters
    ----------
    drop_log : list of list
        Epoch drop log from Epochs.drop_log.
    ignore : list
        The drop reasons to ignore.

    Returns
    -------
    perc : float
        Total percentage of epochs dropped.
    """
    if (
        not isinstance(drop_log, tuple)
        or not all(isinstance(d, tuple) for d in drop_log)
        or not all(isinstance(s, str) for d in drop_log for s in d)
    ):
        raise TypeError("drop_log must be a tuple of tuple of str")
    perc = 100 * np.mean(
        [len(d) > 0 for d in drop_log if not any(r in ignore for r in d)]
    )
    return perc


def make_metadata(
    events,
    event_id,
    tmin,
    tmax,
    sfreq,
    row_events=None,
    keep_first=None,
    keep_last=None,
):
    """Generate metadata from events for use with `mne.Epochs`.

    This function mimics the epoching process (it constructs time windows
    around time-locked "events of interest") and collates information about
    any other events that occurred within those time windows. The information
    is returned as a :class:`pandas.DataFrame` suitable for use as
    `~mne.Epochs` metadata: one row per time-locked event, and columns
    indicating presence/absence and latency of each ancillary event type.

    The function will also return a new ``events`` array and ``event_id``
    dictionary that correspond to the generated metadata.

    Parameters
    ----------
    events : array, shape (m, 3)
        The :term:`events array <events>`. By default, the returned metadata
        :class:`~pandas.DataFrame` will have as many rows as the events array.
        To create rows for only a subset of events, pass the ``row_events``
        parameter.
    event_id : dict
        A mapping from event names (keys) to event IDs (values). The event
        names will be incorporated as columns of the returned metadata
        :class:`~pandas.DataFrame`.
    tmin, tmax : float
        Start and end of the time interval for metadata generation in seconds,
        relative to the time-locked event of the respective time window.

        .. note::
           If you are planning to attach the generated metadata to
           `~mne.Epochs` and intend to include only events that fall inside
           your epochs time interval, pass the same ``tmin`` and ``tmax``
           values here as you use for your epochs.

    sfreq : float
        The sampling frequency of the data from which the events array was
        extracted.
    row_events : list of str | str | None
        Event types around which to create the time windows / for which to
        create **rows** in the returned metadata :class:`pandas.DataFrame`. If
        provided, the string(s) must be keys of ``event_id``. If ``None``
        (default), rows are created for **all** event types present in
        ``event_id``.
    keep_first : str | list of str | None
        Specify subsets of :term:`hierarchical event descriptors` (HEDs,
        inspired by :footcite:`BigdelyShamloEtAl2013`) matching events of which
        the **first occurrence** within each time window shall be stored in
        addition to the original events.

        .. note::
           There is currently no way to retain **all** occurrences of a
           repeated event. The ``keep_first`` parameter can be used to specify
           subsets of HEDs, effectively creating a new event type that is the
           union of all events types described by the matching HED pattern.
           Only the very first event of this set will be kept.

        For example, you might have two response events types,
        ``response/left`` and ``response/right``; and in trials with both
        responses occurring, you want to keep only the first response. In this
        case, you can pass ``keep_first='response'``. This will add two new
        columns to the metadata: ``response``, indicating at what **time** the
        event  occurred, relative to the time-locked event; and
        ``first_response``, stating which **type** (``'left'`` or ``'right'``)
        of event occurred.
        To match specific subsets of HEDs describing different sets of events,
        pass a list of these subsets, e.g.
        ``keep_first=['response', 'stimulus']``. If ``None`` (default), no
        event aggregation will take place and no new columns will be created.

        .. note::
           By default, this function will always retain  the first instance
           of any event in each time window. For example, if a time window
           contains two ``'response'`` events, the generated ``response``
           column will automatically refer to the first of the two events. In
           this specific case, it is therefore **not** necessary to make use of
           the ``keep_first`` parameter – unless you need to differentiate
           between two types of responses, like in the example above.

    keep_last : list of str | None
        Same as ``keep_first``, but for keeping only the **last**  occurrence
        of matching events. The column indicating the **type** of an event
        ``myevent`` will be named ``last_myevent``.

    Returns
    -------
    metadata : pandas.DataFrame
        Metadata for each row event, with the following columns:

        - ``event_name``, with strings indicating the name of the time-locked
          event ("row event") for that specific time window

        - one column per event type in ``event_id``, with the same name; floats
          indicating the latency of the event in seconds, relative to the
          time-locked event

        - if applicable, additional columns named after the ``keep_first`` and
          ``keep_last`` event types; floats indicating the latency  of the
          event in seconds, relative to the time-locked event

        - if applicable, additional columns ``first_{event_type}`` and
          ``last_{event_type}`` for ``keep_first`` and ``keep_last`` event
          types, respetively; the values will be strings indicating which event
          types were matched by the provided HED patterns

    events : array, shape (n, 3)
        The events corresponding to the generated metadata, i.e. one
        time-locked event per row.
    event_id : dict
        The event dictionary corresponding to the new events array. This will
        be identical to the input dictionary unless ``row_events`` is supplied,
        in which case it will only contain the events provided there.

    Notes
    -----
    The time window used for metadata generation need not correspond to the
    time window used to create the `~mne.Epochs`, to which the metadata will
    be attached; it may well be much shorter or longer, or not overlap at all,
    if desired. The can be useful, for example, to include events that occurred
    before or after an epoch, e.g. during the inter-trial interval.

    .. versionadded:: 0.23

    References
    ----------
    .. footbibliography::
    """
    pd = _check_pandas_installed()

    _validate_type(event_id, types=(dict,), item_name="event_id")
    _validate_type(row_events, types=(None, str, list, tuple), item_name="row_events")
    _validate_type(keep_first, types=(None, str, list, tuple), item_name="keep_first")
    _validate_type(keep_last, types=(None, str, list, tuple), item_name="keep_last")

    if not event_id:
        raise ValueError("event_id dictionary must contain at least one entry")

    def _ensure_list(x):
        if x is None:
            return []
        elif isinstance(x, str):
            return [x]
        else:
            return list(x)

    row_events = _ensure_list(row_events)
    keep_first = _ensure_list(keep_first)
    keep_last = _ensure_list(keep_last)

    keep_first_and_last = set(keep_first) & set(keep_last)
    if keep_first_and_last:
        raise ValueError(
            f"The event names in keep_first and keep_last must "
            f"be mutually exclusive. Specified in both: "
            f'{", ".join(sorted(keep_first_and_last))}'
        )
    del keep_first_and_last

    for param_name, values in dict(keep_first=keep_first, keep_last=keep_last).items():
        for first_last_event_name in values:
            try:
                match_event_names(event_id, [first_last_event_name])
            except KeyError:
                raise ValueError(
                    f'Event "{first_last_event_name}", specified in '
                    f"{param_name}, cannot be found in event_id dictionary"
                )

    event_name_diff = sorted(set(row_events) - set(event_id.keys()))
    if event_name_diff:
        raise ValueError(
            f"Present in row_events, but missing from event_id: "
            f'{", ".join(event_name_diff)}'
        )
    del event_name_diff

    # First and last sample of each epoch, relative to the time-locked event
    # This follows the approach taken in mne.Epochs
    start_sample = int(round(tmin * sfreq))
    stop_sample = int(round(tmax * sfreq)) + 1

    # Make indexing easier
    # We create the DataFrame before subsetting the events so we end up with
    # indices corresponding to the original event indices. Not used for now,
    # but might come in handy sometime later
    events_df = pd.DataFrame(events, columns=("sample", "prev_id", "id"))
    id_to_name_map = {v: k for k, v in event_id.items()}

    # Only keep events that are of interest
    events = events[np.isin(events[:, 2], list(event_id.values()))]
    events_df = events_df.loc[events_df["id"].isin(event_id.values()), :]

    # Prepare & condition the metadata DataFrame

    # Avoid column name duplications if the exact same event name appears in
    # event_id.keys() and keep_first / keep_last simultaneously
    keep_first_cols = [col for col in keep_first if col not in event_id]
    keep_last_cols = [col for col in keep_last if col not in event_id]
    first_cols = [f"first_{col}" for col in keep_first_cols]
    last_cols = [f"last_{col}" for col in keep_last_cols]

    columns = [
        "event_name",
        *event_id.keys(),
        *keep_first_cols,
        *keep_last_cols,
        *first_cols,
        *last_cols,
    ]

    data = np.empty((len(events_df), len(columns)))
    metadata = pd.DataFrame(data=data, columns=columns, index=events_df.index)

    # Event names
    metadata.iloc[:, 0] = ""

    # Event times
    start_idx = 1
    stop_idx = start_idx + len(event_id.keys()) + len(keep_first_cols + keep_last_cols)
    metadata.iloc[:, start_idx:stop_idx] = np.nan

    # keep_first and keep_last names
    start_idx = stop_idx
    metadata.iloc[:, start_idx:] = None

    # We're all set, let's iterate over all eventns and fill in in the
    # respective cells in the metadata. We will subset this to include only
    # `row_events` later
    for row_event in events_df.itertuples(name="RowEvent"):
        row_idx = row_event.Index
        metadata.loc[row_idx, "event_name"] = id_to_name_map[row_event.id]

        # Determine which events fall into the current epoch
        window_start_sample = row_event.sample + start_sample
        window_stop_sample = row_event.sample + stop_sample
        events_in_window = events_df.loc[
            (events_df["sample"] >= window_start_sample)
            & (events_df["sample"] <= window_stop_sample),
            :,
        ]

        assert not events_in_window.empty

        # Store the metadata
        for event in events_in_window.itertuples(name="Event"):
            event_sample = event.sample - row_event.sample
            event_time = event_sample / sfreq
            event_time = 0 if np.isclose(event_time, 0) else event_time
            event_name = id_to_name_map[event.id]

            if not np.isnan(metadata.loc[row_idx, event_name]):
                # Event already exists in current time window!
                assert metadata.loc[row_idx, event_name] <= event_time

                if event_name not in keep_last:
                    continue

            metadata.loc[row_idx, event_name] = event_time

            # Handle keep_first and keep_last event aggregation
            for event_group_name in keep_first + keep_last:
                if event_name not in match_event_names(event_id, [event_group_name]):
                    continue

                if event_group_name in keep_first:
                    first_last_col = f"first_{event_group_name}"
                else:
                    first_last_col = f"last_{event_group_name}"

                old_time = metadata.loc[row_idx, event_group_name]
                if not np.isnan(old_time):
                    if (event_group_name in keep_first and old_time <= event_time) or (
                        event_group_name in keep_last and old_time >= event_time
                    ):
                        continue

                if event_group_name not in event_id:
                    # This is an HED. Strip redundant information from the
                    # event name
                    name = (
                        event_name.replace(event_group_name, "")
                        .replace("//", "/")
                        .strip("/")
                    )
                    metadata.loc[row_idx, first_last_col] = name
                    del name

                metadata.loc[row_idx, event_group_name] = event_time

    # Only keep rows of interest
    if row_events:
        event_id_timelocked = {
            name: val for name, val in event_id.items() if name in row_events
        }
        events = events[np.isin(events[:, 2], list(event_id_timelocked.values()))]
        metadata = metadata.loc[metadata["event_name"].isin(event_id_timelocked)]
        assert len(events) == len(metadata)
        event_id = event_id_timelocked

    return metadata, events, event_id


@fill_doc
class Epochs(BaseEpochs):
    """Epochs extracted from a Raw instance.

    Parameters
    ----------
    %(raw_epochs)s
    %(events_epochs)s
    %(event_id)s
    %(epochs_tmin_tmax)s
    %(baseline_epochs)s
        Defaults to ``(None, 0)``, i.e. beginning of the the data until
        time point zero.
    %(picks_all)s
    preload : bool
        %(epochs_preload)s
    %(reject_epochs)s
    %(flat)s
    %(proj_epochs)s
    %(decim)s
    %(epochs_reject_tmin_tmax)s
    %(detrend_epochs)s
    %(on_missing_epochs)s
    %(reject_by_annotation_epochs)s
    %(metadata_epochs)s
    %(event_repeated_epochs)s
    %(verbose)s

    Attributes
    ----------
    %(info_not_none)s
    event_id : dict
        Names of conditions corresponding to event_ids.
    ch_names : list of string
        List of channel names.
    selection : array
        List of indices of selected events (not dropped or ignored etc.). For
        example, if the original event array had 4 events and the second event
        has been dropped, this attribute would be np.array([0, 2, 3]).
    preload : bool
        Indicates whether epochs are in memory.
    drop_log : tuple of tuple
        A tuple of the same length as the event array used to initialize the
        Epochs object. If the i-th original event is still part of the
        selection, drop_log[i] will be an empty tuple; otherwise it will be
        a tuple of the reasons the event is not longer in the selection, e.g.:

        - 'IGNORED'
            If it isn't part of the current subset defined by the user
        - 'NO_DATA' or 'TOO_SHORT'
            If epoch didn't contain enough data names of channels that exceeded
            the amplitude threshold
        - 'EQUALIZED_COUNTS'
            See :meth:`~mne.Epochs.equalize_event_counts`
        - 'USER'
            For user-defined reasons (see :meth:`~mne.Epochs.drop`).
    filename : str
        The filename of the object.
    times :  ndarray
        Time vector in seconds. Goes from ``tmin`` to ``tmax``. Time interval
        between consecutive time samples is equal to the inverse of the
        sampling frequency.

    See Also
    --------
    mne.epochs.combine_event_ids
    mne.Epochs.equalize_event_counts

    Notes
    -----
    When accessing data, Epochs are detrended, baseline-corrected, and
    decimated, then projectors are (optionally) applied.

    For indexing and slicing using ``epochs[...]``, see
    :meth:`mne.Epochs.__getitem__`.

    All methods for iteration over objects (using :meth:`mne.Epochs.__iter__`,
    :meth:`mne.Epochs.iter_evoked` or :meth:`mne.Epochs.next`) use the same
    internal state.

    If ``event_repeated`` is set to ``'merge'``, the coinciding events
    (duplicates) will be merged into a single event_id and assigned a new
    id_number as::

        event_id['{event_id_1}/{event_id_2}/...'] = new_id_number

    For example with the event_id ``{'aud': 1, 'vis': 2}`` and the events
    ``[[0, 0, 1], [0, 0, 2]]``, the "merge" behavior will update both event_id
    and events to be: ``{'aud/vis': 3}`` and ``[[0, 0, 3]]`` respectively.

    There is limited support for :class:`~mne.Annotations` in the
    :class:`~mne.Epochs` class. Currently annotations that are present in the
    :class:`~mne.io.Raw` object will be preserved in the resulting
    :class:`~mne.Epochs` object, but:

    1. It is not yet possible to add annotations
       to the Epochs object programmatically (via code) or interactively
       (through the plot window)
    2. Concatenating :class:`~mne.Epochs` objects
       that contain annotations is not supported, and any annotations will
       be dropped when concatenating.
    3. Annotations will be lost on save.
    """

    @verbose
    def __init__(
        self,
        raw,
        events,
        event_id=None,
        tmin=-0.2,
        tmax=0.5,
        baseline=(None, 0),
        picks=None,
        preload=False,
        reject=None,
        flat=None,
        proj=True,
        decim=1,
        reject_tmin=None,
        reject_tmax=None,
        detrend=None,
        on_missing="raise",
        reject_by_annotation=True,
        metadata=None,
        event_repeated="error",
        verbose=None,
    ):  # noqa: D102
        from .io import BaseRaw

        if not isinstance(raw, BaseRaw):
            raise ValueError(
                "The first argument to `Epochs` must be an "
                "instance of mne.io.BaseRaw"
            )
        info = deepcopy(raw.info)

        # proj is on when applied in Raw
        proj = proj or raw.proj

        self.reject_by_annotation = reject_by_annotation

        # keep track of original sfreq (needed for annotations)
        raw_sfreq = raw.info["sfreq"]

        # call BaseEpochs constructor
        super(Epochs, self).__init__(
            info,
            None,
            events,
            event_id,
            tmin,
            tmax,
            metadata=metadata,
            baseline=baseline,
            raw=raw,
            picks=picks,
            reject=reject,
            flat=flat,
            decim=decim,
            reject_tmin=reject_tmin,
            reject_tmax=reject_tmax,
            detrend=detrend,
            proj=proj,
            on_missing=on_missing,
            preload_at_end=preload,
            event_repeated=event_repeated,
            verbose=verbose,
            raw_sfreq=raw_sfreq,
            annotations=raw.annotations,
        )

    @verbose
    def _get_epoch_from_raw(self, idx, verbose=None):
        """Load one epoch from disk.

        Returns
        -------
        data : array | str | None
            If string, it's details on rejection reason.
            If array, it's the data in the desired range (good segment)
            If None, it means no data is available.
        """
        if self._raw is None:
            # This should never happen, as raw=None only if preload=True
            raise ValueError(
                "An error has occurred, no valid raw file found. "
                "Please report this to the mne-python "
                "developers."
            )
        sfreq = self._raw.info["sfreq"]
        event_samp = self.events[idx, 0]
        # Read a data segment from "start" to "stop" in samples
        first_samp = self._raw.first_samp
        start = int(round(event_samp + self._raw_times[0] * sfreq))
        start -= first_samp
        stop = start + len(self._raw_times)

        # reject_tmin, and reject_tmax need to be converted to samples to
        # check the reject_by_annotation boundaries: reject_start, reject_stop
        reject_tmin = self.reject_tmin
        if reject_tmin is None:
            reject_tmin = self._raw_times[0]
        reject_start = int(round(event_samp + reject_tmin * sfreq))
        reject_start -= first_samp

        reject_tmax = self.reject_tmax
        if reject_tmax is None:
            reject_tmax = self._raw_times[-1]
        diff = int(round((self._raw_times[-1] - reject_tmax) * sfreq))
        reject_stop = stop - diff

        logger.debug("    Getting epoch for %d-%d" % (start, stop))
        data = self._raw._check_bad_segment(
            start,
            stop,
            self.picks,
            reject_start,
            reject_stop,
            self.reject_by_annotation,
        )
        return data


@fill_doc
class EpochsArray(BaseEpochs):
    """Epochs object from numpy array.

    Parameters
    ----------
    data : array, shape (n_epochs, n_channels, n_times)
        The channels' time series for each epoch. See notes for proper units of
        measure.
    %(info_not_none)s Consider using :func:`mne.create_info` to populate this
        structure.
    %(events_epochs)s
    %(tmin_epochs)s
    %(event_id)s
    %(reject_epochs)s
    %(flat)s
    %(epochs_reject_tmin_tmax)s
    %(baseline_epochs)s
        Defaults to ``None``, i.e. no baseline correction.
    %(proj_epochs)s
    %(on_missing_epochs)s
    %(metadata_epochs)s
    %(selection)s
    %(drop_log)s

        .. versionadded:: 1.3
    %(raw_sfreq)s

        .. versionadded:: 1.3
    %(verbose)s

    See Also
    --------
    create_info
    EvokedArray
    io.RawArray

    Notes
    -----
    Proper units of measure:

    * V: eeg, eog, seeg, dbs, emg, ecg, bio, ecog
    * T: mag
    * T/m: grad
    * M: hbo, hbr
    * Am: dipole
    * AU: misc

    EpochsArray does not set `Annotations`. If you would like to create
    simulated data with Annotations that are then preserved in the Epochs
    object, you would use `mne.io.RawArray` first and then create an
    `mne.Epochs` object.
    """

    @verbose
    def __init__(
        self,
        data,
        info,
        events=None,
        tmin=0,
        event_id=None,
        reject=None,
        flat=None,
        reject_tmin=None,
        reject_tmax=None,
        baseline=None,
        proj=True,
        on_missing="raise",
        metadata=None,
        selection=None,
        *,
        drop_log=None,
        raw_sfreq=None,
        verbose=None,
    ):  # noqa: D102
        dtype = np.complex128 if np.any(np.iscomplex(data)) else np.float64
        data = np.asanyarray(data, dtype=dtype)
        if data.ndim != 3:
            raise ValueError(
                "Data must be a 3D array of shape (n_epochs, " "n_channels, n_samples)"
            )

        if len(info["ch_names"]) != data.shape[1]:
            raise ValueError("Info and data must have same number of " "channels.")
        if events is None:
            n_epochs = len(data)
            events = _gen_events(n_epochs)
        info = info.copy()  # do not modify original info
        tmax = (data.shape[2] - 1) / info["sfreq"] + tmin

        super(EpochsArray, self).__init__(
            info,
            data,
            events,
            event_id,
            tmin,
            tmax,
            baseline,
            reject=reject,
            flat=flat,
            reject_tmin=reject_tmin,
            reject_tmax=reject_tmax,
            decim=1,
            metadata=metadata,
            selection=selection,
            proj=proj,
            on_missing=on_missing,
            drop_log=drop_log,
            raw_sfreq=raw_sfreq,
            verbose=verbose,
        )
        if self.baseline is not None:
            self._do_baseline = True
        if (
            len(events)
            != np.isin(self.events[:, 2], list(self.event_id.values())).sum()
        ):
            raise ValueError(
                "The events must only contain event numbers from " "event_id"
            )
        detrend_picks = self._detrend_picks
        for e in self._data:
            # This is safe without assignment b/c there is no decim
            self._detrend_offset_decim(e, detrend_picks)
        self.drop_bad()


def combine_event_ids(epochs, old_event_ids, new_event_id, copy=True):
    """Collapse event_ids from an epochs instance into a new event_id.

    Parameters
    ----------
    epochs : instance of Epochs
        The epochs to operate on.
    old_event_ids : str, or list
        Conditions to collapse together.
    new_event_id : dict, or int
        A one-element dict (or a single integer) for the new
        condition. Note that for safety, this cannot be any
        existing id (in epochs.event_id.values()).
    copy : bool
        Whether to return a new instance or modify in place.

    Returns
    -------
    epochs : instance of Epochs
        The modified epochs.

    Notes
    -----
    This For example (if epochs.event_id was ``{'Left': 1, 'Right': 2}``::

        combine_event_ids(epochs, ['Left', 'Right'], {'Directional': 12})

    would create a 'Directional' entry in epochs.event_id replacing
    'Left' and 'Right' (combining their trials).
    """
    epochs = epochs.copy() if copy else epochs
    old_event_ids = np.asanyarray(old_event_ids)
    if isinstance(new_event_id, int):
        new_event_id = {str(new_event_id): new_event_id}
    else:
        if not isinstance(new_event_id, dict):
            raise ValueError("new_event_id must be a dict or int")
        if not len(list(new_event_id.keys())) == 1:
            raise ValueError("new_event_id dict must have one entry")
    new_event_num = list(new_event_id.values())[0]
    new_event_num = operator.index(new_event_num)
    if new_event_num in epochs.event_id.values():
        raise ValueError("new_event_id value must not already exist")
    # could use .pop() here, but if a latter one doesn't exist, we're
    # in trouble, so run them all here and pop() later
    old_event_nums = np.array([epochs.event_id[key] for key in old_event_ids])
    # find the ones to replace
    inds = np.any(
        epochs.events[:, 2][:, np.newaxis] == old_event_nums[np.newaxis, :], axis=1
    )
    # replace the event numbers in the events list
    epochs.events[inds, 2] = new_event_num
    # delete old entries
    for key in old_event_ids:
        epochs.event_id.pop(key)
    # add the new entry
    epochs.event_id.update(new_event_id)
    return epochs


def equalize_epoch_counts(epochs_list, method="mintime"):
    """Equalize the number of trials in multiple Epoch instances.

    Parameters
    ----------
    epochs_list : list of Epochs instances
        The Epochs instances to equalize trial counts for.
    method : str
        If 'truncate', events will be truncated from the end of each event
        list. If 'mintime', timing differences between each event list will be
        minimized.

    Notes
    -----
    This tries to make the remaining epochs occurring as close as possible in
    time. This method works based on the idea that if there happened to be some
    time-varying (like on the scale of minutes) noise characteristics during
    a recording, they could be compensated for (to some extent) in the
    equalization process. This method thus seeks to reduce any of those effects
    by minimizing the differences in the times of the events in the two sets of
    epochs. For example, if one had event times [1, 2, 3, 4, 120, 121] and the
    other one had [3.5, 4.5, 120.5, 121.5], it would remove events at times
    [1, 2] in the first epochs and not [120, 121].

    Examples
    --------
    >>> equalize_epoch_counts([epochs1, epochs2])  # doctest: +SKIP
    """
    if not all(isinstance(e, BaseEpochs) for e in epochs_list):
        raise ValueError("All inputs must be Epochs instances")

    # make sure bad epochs are dropped
    for e in epochs_list:
        if not e._bad_dropped:
            e.drop_bad()
    event_times = [e.events[:, 0] for e in epochs_list]
    indices = _get_drop_indices(event_times, method)
    for e, inds in zip(epochs_list, indices):
        e.drop(inds, reason="EQUALIZED_COUNT")


def _get_drop_indices(event_times, method):
    """Get indices to drop from multiple event timing lists."""
    small_idx = np.argmin([e.shape[0] for e in event_times])
    small_e_times = event_times[small_idx]
    _check_option("method", method, ["mintime", "truncate"])
    indices = list()
    for e in event_times:
        if method == "mintime":
            mask = _minimize_time_diff(small_e_times, e)
        else:
            mask = np.ones(e.shape[0], dtype=bool)
            mask[small_e_times.shape[0] :] = False
        indices.append(np.where(np.logical_not(mask))[0])

    return indices


def _minimize_time_diff(t_shorter, t_longer):
    """Find a boolean mask to minimize timing differences."""
    keep = np.ones((len(t_longer)), dtype=bool)
    # special case: length zero or one
    if len(t_shorter) < 2:  # interp1d won't work
        keep.fill(False)
        if len(t_shorter) == 1:
            idx = np.argmin(np.abs(t_longer - t_shorter))
            keep[idx] = True
        return keep
    scores = np.ones((len(t_longer)))
    x1 = np.arange(len(t_shorter))
    # The first set of keep masks to test
    kwargs = dict(copy=False, bounds_error=False, assume_sorted=True)
    shorter_interp = interp1d(x1, t_shorter, fill_value=t_shorter[-1], **kwargs)
    for ii in range(len(t_longer) - len(t_shorter)):
        scores.fill(np.inf)
        # set up the keep masks to test, eliminating any rows that are already
        # gone
        keep_mask = ~np.eye(len(t_longer), dtype=bool)[keep]
        keep_mask[:, ~keep] = False
        # Check every possible removal to see if it minimizes
        x2 = np.arange(len(t_longer) - ii - 1)
        t_keeps = np.array([t_longer[km] for km in keep_mask])
        longer_interp = interp1d(
            x2, t_keeps, axis=1, fill_value=t_keeps[:, -1], **kwargs
        )
        d1 = longer_interp(x1) - t_shorter
        d2 = shorter_interp(x2) - t_keeps
        scores[keep] = np.abs(d1, d1).sum(axis=1) + np.abs(d2, d2).sum(axis=1)
        keep[np.argmin(scores)] = False
    return keep


@verbose
def _is_good(
    e,
    ch_names,
    channel_type_idx,
    reject,
    flat,
    full_report=False,
    ignore_chs=[],
    verbose=None,
):
    """Test if data segment e is good according to reject and flat.

    If full_report=True, it will give True/False as well as a list of all
    offending channels.
    """
    bad_tuple = tuple()
    has_printed = False
    checkable = np.ones(len(ch_names), dtype=bool)
    checkable[np.array([c in ignore_chs for c in ch_names], dtype=bool)] = False
    for refl, f, t in zip([reject, flat], [np.greater, np.less], ["", "flat"]):
        if refl is not None:
            for key, thresh in refl.items():
                idx = channel_type_idx[key]
                name = key.upper()
                if len(idx) > 0:
                    e_idx = e[idx]
                    deltas = np.max(e_idx, axis=1) - np.min(e_idx, axis=1)
                    checkable_idx = checkable[idx]
                    idx_deltas = np.where(
                        np.logical_and(f(deltas, thresh), checkable_idx)
                    )[0]

                    if len(idx_deltas) > 0:
                        bad_names = [ch_names[idx[i]] for i in idx_deltas]
                        if not has_printed:
                            logger.info(
                                "    Rejecting %s epoch based on %s : "
                                "%s" % (t, name, bad_names)
                            )
                            has_printed = True
                        if not full_report:
                            return False
                        else:
                            bad_tuple += tuple(bad_names)

    if not full_report:
        return True
    else:
        if bad_tuple == ():
            return True, None
        else:
            return False, bad_tuple


def _read_one_epoch_file(f, tree, preload):
    """Read a single FIF file."""
    with f as fid:
        #   Read the measurement info
        info, meas = read_meas_info(fid, tree, clean_bads=True)

        # read in the Annotations if they exist
        annotations = _read_annotations_fif(fid, tree)
        try:
            events, mappings = _read_events_fif(fid, tree)
        except ValueError as e:
            # Allow reading empty epochs (ToDo: Maybe not anymore in the future)
            if str(e) == "Could not find any events":
                events = np.empty((0, 3), dtype=np.int32)
                mappings = dict()
            else:
                raise
        #   Metadata
        metadata = None
        metadata_tree = dir_tree_find(tree, FIFF.FIFFB_MNE_METADATA)
        if len(metadata_tree) > 0:
            for dd in metadata_tree[0]["directory"]:
                kind = dd.kind
                pos = dd.pos
                if kind == FIFF.FIFF_DESCRIPTION:
                    metadata = read_tag(fid, pos).data
                    metadata = _prepare_read_metadata(metadata)
                    break

        #   Locate the data of interest
        processed = dir_tree_find(meas, FIFF.FIFFB_PROCESSED_DATA)
        del meas
        if len(processed) == 0:
            raise ValueError("Could not find processed data")

        epochs_node = dir_tree_find(tree, FIFF.FIFFB_MNE_EPOCHS)
        if len(epochs_node) == 0:
            # before version 0.11 we errantly saved with this tag instead of
            # an MNE tag
            epochs_node = dir_tree_find(tree, FIFF.FIFFB_MNE_EPOCHS)
            if len(epochs_node) == 0:
                epochs_node = dir_tree_find(tree, 122)  # 122 used before v0.11
                if len(epochs_node) == 0:
                    raise ValueError("Could not find epochs data")

        my_epochs = epochs_node[0]

        # Now find the data in the block
        data = None
        data_tag = None
        bmin, bmax = None, None
        baseline = None
        selection = None
        drop_log = None
        raw_sfreq = None
        reject_params = {}
        for k in range(my_epochs["nent"]):
            kind = my_epochs["directory"][k].kind
            pos = my_epochs["directory"][k].pos
            if kind == FIFF.FIFF_FIRST_SAMPLE:
                tag = read_tag(fid, pos)
                first = int(tag.data.item())
            elif kind == FIFF.FIFF_LAST_SAMPLE:
                tag = read_tag(fid, pos)
                last = int(tag.data.item())
            elif kind == FIFF.FIFF_EPOCH:
                # delay reading until later
                fid.seek(pos, 0)
                data_tag = read_tag_info(fid)
                data_tag.pos = pos
                data_tag.type = data_tag.type ^ (1 << 30)
            elif kind in [FIFF.FIFF_MNE_BASELINE_MIN, 304]:
                # Constant 304 was used before v0.11
                tag = read_tag(fid, pos)
                bmin = float(tag.data.item())
            elif kind in [FIFF.FIFF_MNE_BASELINE_MAX, 305]:
                # Constant 305 was used before v0.11
                tag = read_tag(fid, pos)
                bmax = float(tag.data.item())
            elif kind == FIFF.FIFF_MNE_EPOCHS_SELECTION:
                tag = read_tag(fid, pos)
                selection = np.array(tag.data)
            elif kind == FIFF.FIFF_MNE_EPOCHS_DROP_LOG:
                tag = read_tag(fid, pos)
                drop_log = tag.data
                drop_log = json.loads(drop_log)
                drop_log = tuple(tuple(x) for x in drop_log)
            elif kind == FIFF.FIFF_MNE_EPOCHS_REJECT_FLAT:
                tag = read_tag(fid, pos)
                reject_params = json.loads(tag.data)
            elif kind == FIFF.FIFF_MNE_EPOCHS_RAW_SFREQ:
                tag = read_tag(fid, pos)
                raw_sfreq = tag.data

        if bmin is not None or bmax is not None:
            baseline = (bmin, bmax)

        n_samp = last - first + 1
        logger.info("    Found the data of interest:")
        logger.info(
            "        t = %10.2f ... %10.2f ms"
            % (1000 * first / info["sfreq"], 1000 * last / info["sfreq"])
        )
        if info["comps"] is not None:
            logger.info(
                "        %d CTF compensation matrices available" % len(info["comps"])
            )

        # Inspect the data
        if data_tag is None:
            raise ValueError("Epochs data not found")
        epoch_shape = (len(info["ch_names"]), n_samp)
        size_expected = len(events) * np.prod(epoch_shape)
        # on read double-precision is always used
        if data_tag.type == FIFF.FIFFT_FLOAT:
            datatype = np.float64
            fmt = ">f4"
        elif data_tag.type == FIFF.FIFFT_DOUBLE:
            datatype = np.float64
            fmt = ">f8"
        elif data_tag.type == FIFF.FIFFT_COMPLEX_FLOAT:
            datatype = np.complex128
            fmt = ">c8"
        elif data_tag.type == FIFF.FIFFT_COMPLEX_DOUBLE:
            datatype = np.complex128
            fmt = ">c16"
        fmt_itemsize = np.dtype(fmt).itemsize
        assert fmt_itemsize in (4, 8, 16)
        size_actual = data_tag.size // fmt_itemsize - 16 // fmt_itemsize

        if not size_actual == size_expected:
            raise ValueError(
                "Incorrect number of samples (%d instead of %d)"
                % (size_actual, size_expected)
            )

        # Calibration factors
        cals = np.array(
            [
                [info["chs"][k]["cal"] * info["chs"][k].get("scale", 1.0)]
                for k in range(info["nchan"])
            ],
            np.float64,
        )

        # Read the data
        if preload:
            data = read_tag(fid, data_tag.pos).data.astype(datatype)
            data *= cals

        # Put it all together
        tmin = first / info["sfreq"]
        tmax = last / info["sfreq"]
        event_id = (
            {str(e): e for e in np.unique(events[:, 2])}
            if mappings is None
            else mappings
        )
        # In case epochs didn't have a FIFF.FIFF_MNE_EPOCHS_SELECTION tag
        # (version < 0.8):
        if selection is None:
            selection = np.arange(len(events))
        if drop_log is None:
            drop_log = ((),) * len(events)

    return (
        info,
        data,
        data_tag,
        events,
        event_id,
        metadata,
        tmin,
        tmax,
        baseline,
        selection,
        drop_log,
        epoch_shape,
        cals,
        reject_params,
        fmt,
        annotations,
        raw_sfreq,
    )


@verbose
def read_epochs(fname, proj=True, preload=True, verbose=None):
    """Read epochs from a fif file.

    Parameters
    ----------
    %(fname_epochs)s
    %(proj_epochs)s
    preload : bool
        If True, read all epochs from disk immediately. If ``False``, epochs
        will be read on demand.
    %(verbose)s

    Returns
    -------
    epochs : instance of Epochs
        The epochs.
    """
    return EpochsFIF(fname, proj, preload, verbose)


class _RawContainer:
    """Helper for a raw data container."""

    def __init__(
        self, fid, data_tag, event_samps, epoch_shape, cals, fmt
    ):  # noqa: D102
        self.fid = fid
        self.data_tag = data_tag
        self.event_samps = event_samps
        self.epoch_shape = epoch_shape
        self.cals = cals
        self.proj = False
        self.fmt = fmt

    def __del__(self):  # noqa: D105
        self.fid.close()


@fill_doc
class EpochsFIF(BaseEpochs):
    """Epochs read from disk.

    Parameters
    ----------
    %(fname_epochs)s
    %(proj_epochs)s
    preload : bool
        If True, read all epochs from disk immediately. If False, epochs will
        be read on demand.
    %(verbose)s

    See Also
    --------
    mne.Epochs
    mne.epochs.combine_event_ids
    mne.Epochs.equalize_event_counts
    """

    @verbose
    def __init__(self, fname, proj=True, preload=True, verbose=None):  # noqa: D102
        from .io.base import _get_fname_rep

        if _path_like(fname):
            check_fname(
                fname=fname,
                filetype="epochs",
                endings=("-epo.fif", "-epo.fif.gz", "_epo.fif", "_epo.fif.gz"),
            )
            fname = str(_check_fname(fname=fname, must_exist=True, overwrite="read"))
        elif not preload:
            raise ValueError("preload must be used with file-like objects")

        fnames = [fname]
        ep_list = list()
        raw = list()
        for fname in fnames:
            fname_rep = _get_fname_rep(fname)
            logger.info("Reading %s ..." % fname_rep)
            fid, tree, _ = fiff_open(fname, preload=preload)
            next_fname = _get_next_fname(fid, fname, tree)
            (
                info,
                data,
                data_tag,
                events,
                event_id,
                metadata,
                tmin,
                tmax,
                baseline,
                selection,
                drop_log,
                epoch_shape,
                cals,
                reject_params,
                fmt,
                annotations,
                raw_sfreq,
            ) = _read_one_epoch_file(fid, tree, preload)

            if (events[:, 0] < 0).any():
                events = events.copy()
                warn(
                    "Incorrect events detected on disk, setting event "
                    "numbers to consecutive increasing integers"
                )
                events[:, 0] = np.arange(1, len(events) + 1)
            # here we ignore missing events, since users should already be
            # aware of missing events if they have saved data that way
            # we also retain original baseline without re-applying baseline
            # correction (data is being baseline-corrected when written to
            # disk)
            epoch = BaseEpochs(
                info,
                data,
                events,
                event_id,
                tmin,
                tmax,
                baseline=None,
                metadata=metadata,
                on_missing="ignore",
                selection=selection,
                drop_log=drop_log,
                proj=False,
                verbose=False,
                raw_sfreq=raw_sfreq,
            )
            epoch.baseline = baseline
            epoch._do_baseline = False  # might be superfluous but won't hurt
            ep_list.append(epoch)

            if not preload:
                # store everything we need to index back to the original data
                raw.append(
                    _RawContainer(
                        fiff_open(fname)[0],
                        data_tag,
                        events[:, 0].copy(),
                        epoch_shape,
                        cals,
                        fmt,
                    )
                )

            if next_fname is not None:
                fnames.append(next_fname)

        unsafe_annot_add = raw_sfreq is None
        (
            info,
            data,
            raw_sfreq,
            events,
            event_id,
            tmin,
            tmax,
            metadata,
            baseline,
            selection,
            drop_log,
        ) = _concatenate_epochs(
            ep_list,
            with_data=preload,
            add_offset=False,
            on_mismatch="raise",
        )
        # we need this uniqueness for non-preloaded data to work properly
        if len(np.unique(events[:, 0])) != len(events):
            raise RuntimeError("Event time samples were not unique")

        # correct the drop log
        assert len(drop_log) % len(fnames) == 0
        step = len(drop_log) // len(fnames)
        offsets = np.arange(step, len(drop_log) + 1, step)
        drop_log = list(drop_log)
        for i1, i2 in zip(offsets[:-1], offsets[1:]):
            other_log = drop_log[i1:i2]
            for k, (a, b) in enumerate(zip(drop_log, other_log)):
                if a == ("IGNORED",) and b != ("IGNORED",):
                    drop_log[k] = b
        drop_log = tuple(drop_log[:step])

        # call BaseEpochs constructor
        # again, ensure we're retaining the baseline period originally loaded
        # from disk without trying to re-apply baseline correction
        super(EpochsFIF, self).__init__(
            info,
            data,
            events,
            event_id,
            tmin,
            tmax,
            baseline=None,
            raw=raw,
            proj=proj,
            preload_at_end=False,
            on_missing="ignore",
            selection=selection,
            drop_log=drop_log,
            filename=fname_rep,
            metadata=metadata,
            verbose=verbose,
            raw_sfreq=raw_sfreq,
            annotations=annotations,
            **reject_params,
        )
        self.baseline = baseline
        self._do_baseline = False
        # use the private property instead of drop_bad so that epochs
        # are not all read from disk for preload=False
        self._bad_dropped = True
        # private property to suggest that people re-save epochs if they add
        # annotations
        self._unsafe_annot_add = unsafe_annot_add

    @verbose
    def _get_epoch_from_raw(self, idx, verbose=None):
        """Load one epoch from disk."""
        # Find the right file and offset to use
        event_samp = self.events[idx, 0]
        for raw in self._raw:
            idx = np.where(raw.event_samps == event_samp)[0]
            if len(idx) == 1:
                fmt = raw.fmt
                idx = idx[0]
                size = np.prod(raw.epoch_shape) * np.dtype(fmt).itemsize
                offset = idx * size + 16  # 16 = Tag header
                break
        else:
            # read the correct subset of the data
            raise RuntimeError(
                "Correct epoch could not be found, please "
                "contact mne-python developers"
            )
        # the following is equivalent to this, but faster:
        #
        # >>> data = read_tag(raw.fid, raw.data_tag.pos).data.astype(float)
        # >>> data *= raw.cals[np.newaxis, :, :]
        # >>> data = data[idx]
        #
        # Eventually this could be refactored in io/tag.py if other functions
        # could make use of it
        raw.fid.seek(raw.data_tag.pos + offset, 0)
        if fmt == ">c8":
            read_fmt = ">f4"
        elif fmt == ">c16":
            read_fmt = ">f8"
        else:
            read_fmt = fmt
        data = np.frombuffer(raw.fid.read(size), read_fmt)
        if read_fmt != fmt:
            data = data.view(fmt)
            data = data.astype(np.complex128)
        else:
            data = data.astype(np.float64)

        data.shape = raw.epoch_shape
        data *= raw.cals
        return data


@fill_doc
def bootstrap(epochs, random_state=None):
    """Compute epochs selected by bootstrapping.

    Parameters
    ----------
    epochs : Epochs instance
        epochs data to be bootstrapped
    %(random_state)s

    Returns
    -------
    epochs : Epochs instance
        The bootstrap samples
    """
    if not epochs.preload:
        raise RuntimeError(
            "Modifying data of epochs is only supported "
            "when preloading is used. Use preload=True "
            "in the constructor."
        )

    rng = check_random_state(random_state)
    epochs_bootstrap = epochs.copy()
    n_events = len(epochs_bootstrap.events)
    idx = rng_uniform(rng)(0, n_events, n_events)
    epochs_bootstrap = epochs_bootstrap[idx]
    return epochs_bootstrap


def _check_merge_epochs(epochs_list):
    """Aux function."""
    if len({tuple(epochs.event_id.items()) for epochs in epochs_list}) != 1:
        raise NotImplementedError("Epochs with unequal values for event_id")
    if len({epochs.tmin for epochs in epochs_list}) != 1:
        raise NotImplementedError("Epochs with unequal values for tmin")
    if len({epochs.tmax for epochs in epochs_list}) != 1:
        raise NotImplementedError("Epochs with unequal values for tmax")
    if len({epochs.baseline for epochs in epochs_list}) != 1:
        raise NotImplementedError("Epochs with unequal values for baseline")


def _concatenate_epochs(
    epochs_list, *, with_data=True, add_offset=True, on_mismatch="raise"
):
    """Auxiliary function for concatenating epochs."""
    if not isinstance(epochs_list, (list, tuple)):
        raise TypeError(
            "epochs_list must be a list or tuple, got %s" % (type(epochs_list),)
        )

    # to make warning messages only occur once during concatenation
    warned = False

    for ei, epochs in enumerate(epochs_list):
        if not isinstance(epochs, BaseEpochs):
            raise TypeError(
                "epochs_list[%d] must be an instance of Epochs, "
                "got %s" % (ei, type(epochs))
            )

        if (
            getattr(epochs, "annotations", None) is not None
            and len(epochs.annotations) > 0
            and not warned
        ):
            warned = True
            warn(
                "Concatenation of Annotations within Epochs is not supported "
                "yet. All annotations will be dropped."
            )

            # create a copy, so that the Annotations are not modified in place
            # from the original object
            epochs = epochs.copy()
            epochs.set_annotations(None)
    out = epochs_list[0]
    offsets = [0]
    if with_data:
        out.drop_bad()
        offsets.append(len(out))
    events = [out.events]
    metadata = [out.metadata]
    baseline, tmin, tmax = out.baseline, out.tmin, out.tmax
    raw_sfreq = out._raw_sfreq
    info = deepcopy(out.info)
    drop_log = out.drop_log
    event_id = deepcopy(out.event_id)
    selection = out.selection
    # offset is the last epoch + tmax + 10 second
    shift = int((10 + tmax) * out.info["sfreq"])
    # Allow reading empty epochs (ToDo: Maybe not anymore in the future)
    if out._allow_empty:
        events_offset = 0
    else:
        events_offset = int(np.max(events[0][:, 0])) + shift
    events_overflow = False
    warned = False
    for ii, epochs in enumerate(epochs_list[1:], 1):
        _ensure_infos_match(epochs.info, info, f"epochs[{ii}]", on_mismatch=on_mismatch)
        if not np.allclose(epochs.times, epochs_list[0].times):
            raise ValueError("Epochs must have same times")

        if epochs.baseline != baseline:
            raise ValueError("Baseline must be same for all epochs")

        if epochs._raw_sfreq != raw_sfreq and not warned:
            warned = True
            warn(
                "The original raw sampling rate of the Epochs does not "
                "match for all Epochs. Please proceed cautiously."
            )

        # compare event_id
        common_keys = list(set(event_id).intersection(set(epochs.event_id)))
        for key in common_keys:
            if not event_id[key] == epochs.event_id[key]:
                msg = (
                    "event_id values must be the same for identical keys "
                    'for all concatenated epochs. Key "{}" maps to {} in '
                    "some epochs and to {} in others."
                )
                raise ValueError(msg.format(key, event_id[key], epochs.event_id[key]))

        if with_data:
            epochs.drop_bad()
            offsets.append(len(epochs))
        evs = epochs.events.copy()
        if len(epochs.events) == 0:
            warn("One of the Epochs objects to concatenate was empty.")
        elif add_offset:
            # We need to cast to a native Python int here to detect an
            # overflow of a numpy int32 (which is the default on windows)
            max_timestamp = int(np.max(evs[:, 0]))
            evs[:, 0] += events_offset
            events_offset += max_timestamp + shift
            if events_offset > INT32_MAX:
                warn(
                    f"Event number greater than {INT32_MAX} created, "
                    "events[:, 0] will be assigned consecutive increasing "
                    "integer values"
                )
                events_overflow = True
                add_offset = False  # we no longer need to add offset
        events.append(evs)
        selection = np.concatenate((selection, epochs.selection))
        drop_log = drop_log + epochs.drop_log
        event_id.update(epochs.event_id)
        metadata.append(epochs.metadata)
    events = np.concatenate(events, axis=0)
    # check to see if we exceeded our maximum event offset
    if events_overflow:
        events[:, 0] = np.arange(1, len(events) + 1)

    # Create metadata object (or make it None)
    n_have = sum(this_meta is not None for this_meta in metadata)
    if n_have == 0:
        metadata = None
    elif n_have != len(metadata):
        raise ValueError(
            "%d of %d epochs instances have metadata, either "
            "all or none must have metadata" % (n_have, len(metadata))
        )
    else:
        pd = _check_pandas_installed(strict=False)
        if pd is not False:
            metadata = pd.concat(metadata)
        else:  # dict of dicts
            metadata = sum(metadata, list())
    assert len(offsets) == (len(epochs_list) if with_data else 0) + 1
    data = None
    if with_data:
        offsets = np.cumsum(offsets)
        for start, stop, epochs in zip(offsets[:-1], offsets[1:], epochs_list):
            this_data = epochs.get_data()
            if data is None:
                data = np.empty(
                    (offsets[-1], len(out.ch_names), len(out.times)),
                    dtype=this_data.dtype,
                )
            data[start:stop] = this_data
    return (
        info,
        data,
        raw_sfreq,
        events,
        event_id,
        tmin,
        tmax,
        metadata,
        baseline,
        selection,
        drop_log,
    )


@verbose
def concatenate_epochs(
    epochs_list, add_offset=True, *, on_mismatch="raise", verbose=None
):
    """Concatenate a list of `~mne.Epochs` into one `~mne.Epochs` object.

    .. note:: Unlike `~mne.concatenate_raws`, this function does **not**
              modify any of the input data.

    Parameters
    ----------
    epochs_list : list
        List of `~mne.Epochs` instances to concatenate (in that order).
    add_offset : bool
        If True, a fixed offset is added to the event times from different
        Epochs sets, such that they are easy to distinguish after the
        concatenation.
        If False, the event times are unaltered during the concatenation.
    %(on_mismatch_info)s
    %(verbose)s

        .. versionadded:: 0.24

    Returns
    -------
    epochs : instance of EpochsArray
        The result of the concatenation. All data will be loaded into memory.

    Notes
    -----
    .. versionadded:: 0.9.0
    """
    (
        info,
        data,
        raw_sfreq,
        events,
        event_id,
        tmin,
        tmax,
        metadata,
        baseline,
        selection,
        drop_log,
    ) = _concatenate_epochs(
        epochs_list,
        with_data=True,
        add_offset=add_offset,
        on_mismatch=on_mismatch,
    )
    selection = np.where([len(d) == 0 for d in drop_log])[0]
    out = EpochsArray(
        data=data,
        info=info,
        events=events,
        event_id=event_id,
        tmin=tmin,
        baseline=baseline,
        selection=selection,
        drop_log=drop_log,
        proj=False,
        on_missing="ignore",
        metadata=metadata,
        raw_sfreq=raw_sfreq,
    )
    out.drop_bad()
    return out


@verbose
def average_movements(
    epochs,
    head_pos=None,
    orig_sfreq=None,
    picks=None,
    origin="auto",
    weight_all=True,
    int_order=8,
    ext_order=3,
    destination=None,
    ignore_ref=False,
    return_mapping=False,
    mag_scale=100.0,
    verbose=None,
):
    """Average data using Maxwell filtering, transforming using head positions.

    Parameters
    ----------
    epochs : instance of Epochs
        The epochs to operate on.
    %(head_pos_maxwell)s
    orig_sfreq : float | None
        The original sample frequency of the data (that matches the
        event sample numbers in ``epochs.events``). Can be ``None``
        if data have not been decimated or resampled.
    %(picks_all_data)s
    %(origin_maxwell)s
    weight_all : bool
        If True, all channels are weighted by the SSS basis weights.
        If False, only MEG channels are weighted, other channels
        receive uniform weight per epoch.
    %(int_order_maxwell)s
    %(ext_order_maxwell)s
    %(destination_maxwell_dest)s
    %(ignore_ref_maxwell)s
    return_mapping : bool
        If True, return the mapping matrix.
    %(mag_scale_maxwell)s

        .. versionadded:: 0.13
    %(verbose)s

    Returns
    -------
    evoked : instance of Evoked
        The averaged epochs.

    See Also
    --------
    mne.preprocessing.maxwell_filter
    mne.chpi.read_head_pos

    Notes
    -----
    The Maxwell filtering version of this algorithm is described in [1]_,
    in section V.B "Virtual signals and movement correction", equations
    40-44. For additional validation, see [2]_.

    Regularization has not been added because in testing it appears to
    decrease dipole localization accuracy relative to using all components.
    Fine calibration and cross-talk cancellation, however, could be added
    to this algorithm based on user demand.

    .. versionadded:: 0.11

    References
    ----------
    .. [1] Taulu S. and Kajola M. "Presentation of electromagnetic
           multichannel data: The signal space separation method,"
           Journal of Applied Physics, vol. 97, pp. 124905 1-10, 2005.
    .. [2] Wehner DT, Hämäläinen MS, Mody M, Ahlfors SP. "Head movements
           of children in MEG: Quantification, effects on source
           estimation, and compensation. NeuroImage 40:541–550, 2008.
    """  # noqa: E501
    from .preprocessing.maxwell import (
        _check_destination,
        _check_usable,
        _col_norm_pinv,
        _get_coil_scale,
        _get_mf_picks_fix_mags,
        _get_n_moments,
        _get_sensor_operator,
        _prep_mf_coils,
        _remove_meg_projs_comps,
        _reset_meg_bads,
        _trans_sss_basis,
    )

    if head_pos is None:
        raise TypeError("head_pos must be provided and cannot be None")
    from .chpi import head_pos_to_trans_rot_t

    if not isinstance(epochs, BaseEpochs):
        raise TypeError(
            "epochs must be an instance of Epochs, not %s" % (type(epochs),)
        )
    orig_sfreq = epochs.info["sfreq"] if orig_sfreq is None else orig_sfreq
    orig_sfreq = float(orig_sfreq)
    if isinstance(head_pos, np.ndarray):
        head_pos = head_pos_to_trans_rot_t(head_pos)
    trn, rot, t = head_pos
    del head_pos
    _check_usable(epochs, ignore_ref)
    origin = _check_origin(origin, epochs.info, "head")
    recon_trans = _check_destination(destination, epochs.info, True)

    logger.info("Aligning and averaging up to %s epochs" % (len(epochs.events)))
    if not np.array_equal(epochs.events[:, 0], np.unique(epochs.events[:, 0])):
        raise RuntimeError("Epochs must have monotonically increasing events")
    info_to = epochs.info.copy()
    meg_picks, mag_picks, grad_picks, good_mask, _ = _get_mf_picks_fix_mags(
        info_to, int_order, ext_order, ignore_ref
    )
    coil_scale, mag_scale = _get_coil_scale(
        meg_picks, mag_picks, grad_picks, mag_scale, info_to
    )
    mult = _get_sensor_operator(epochs, meg_picks)
    n_channels, n_times = len(epochs.ch_names), len(epochs.times)
    other_picks = np.setdiff1d(np.arange(n_channels), meg_picks)
    data = np.zeros((n_channels, n_times))
    count = 0
    # keep only MEG w/bad channels marked in "info_from"
    info_from = pick_info(info_to, meg_picks[good_mask], copy=True)
    all_coils_recon = _prep_mf_coils(info_to, ignore_ref=ignore_ref)
    all_coils = _prep_mf_coils(info_from, ignore_ref=ignore_ref)
    # remove MEG bads in "to" info
    _reset_meg_bads(info_to)
    # set up variables
    w_sum = 0.0
    n_in, n_out = _get_n_moments([int_order, ext_order])
    S_decomp = 0.0  # this will end up being a weighted average
    last_trans = None
    decomp_coil_scale = coil_scale[good_mask]
    exp = dict(int_order=int_order, ext_order=ext_order, head_frame=True, origin=origin)
    n_in = _get_n_moments(int_order)
    for ei, epoch in enumerate(epochs):
        event_time = epochs.events[epochs._current - 1, 0] / orig_sfreq
        use_idx = np.where(t <= event_time)[0]
        if len(use_idx) == 0:
            trans = info_to["dev_head_t"]["trans"]
        else:
            use_idx = use_idx[-1]
            trans = np.vstack(
                [np.hstack([rot[use_idx], trn[[use_idx]].T]), [[0.0, 0.0, 0.0, 1.0]]]
            )
        loc_str = ", ".join("%0.1f" % tr for tr in (trans[:3, 3] * 1000))
        if last_trans is None or not np.allclose(last_trans, trans):
            logger.info(
                "    Processing epoch %s (device location: %s mm)" % (ei + 1, loc_str)
            )
            reuse = False
            last_trans = trans
        else:
            logger.info("    Processing epoch %s (device location: same)" % (ei + 1,))
            reuse = True
        epoch = epoch.copy()  # because we operate inplace
        if not reuse:
            S = _trans_sss_basis(exp, all_coils, trans, coil_scale=decomp_coil_scale)
            # Get the weight from the un-regularized version (eq. 44)
            weight = np.linalg.norm(S[:, :n_in])
            # XXX Eventually we could do cross-talk and fine-cal here
            S *= weight
        S_decomp += S  # eq. 41
        epoch[slice(None) if weight_all else meg_picks] *= weight
        data += epoch  # eq. 42
        w_sum += weight
        count += 1
    del info_from
    mapping = None
    if count == 0:
        data.fill(np.nan)
    else:
        data[meg_picks] /= w_sum
        data[other_picks] /= w_sum if weight_all else count
        # Finalize weighted average decomp matrix
        S_decomp /= w_sum
        # Get recon matrix
        # (We would need to include external here for regularization to work)
        exp["ext_order"] = 0
        S_recon = _trans_sss_basis(exp, all_coils_recon, recon_trans)
        if mult is not None:
            S_decomp = mult @ S_decomp
            S_recon = mult @ S_recon
        exp["ext_order"] = ext_order
        # We could determine regularization on basis of destination basis
        # matrix, restricted to good channels, as regularizing individual
        # matrices within the loop above does not seem to work. But in
        # testing this seemed to decrease localization quality in most cases,
        # so we do not provide the option here.
        S_recon /= coil_scale
        # Invert
        pS_ave = _col_norm_pinv(S_decomp)[0][:n_in]
        pS_ave *= decomp_coil_scale.T
        # Get mapping matrix
        mapping = np.dot(S_recon, pS_ave)
        # Apply mapping
        data[meg_picks] = np.dot(mapping, data[meg_picks[good_mask]])
    info_to["dev_head_t"] = recon_trans  # set the reconstruction transform
    evoked = epochs._evoked_from_epoch_data(
        data, info_to, picks, n_events=count, kind="average", comment=epochs._name
    )
    _remove_meg_projs_comps(evoked, ignore_ref)
    logger.info("Created Evoked dataset from %s epochs" % (count,))
    return (evoked, mapping) if return_mapping else evoked


@verbose
def make_fixed_length_epochs(
    raw,
    duration=1.0,
    preload=False,
    reject_by_annotation=True,
    proj=True,
    overlap=0.0,
    id=1,
    verbose=None,
):
    """Divide continuous raw data into equal-sized consecutive epochs.

    Parameters
    ----------
    raw : instance of Raw
        Raw data to divide into segments.
    duration : float
        Duration of each epoch in seconds. Defaults to 1.
    %(preload)s
    %(reject_by_annotation_epochs)s

        .. versionadded:: 0.21.0
    %(proj_epochs)s

        .. versionadded:: 0.22.0
    overlap : float
        The overlap between epochs, in seconds. Must be
        ``0 <= overlap < duration``. Default is 0, i.e., no overlap.

        .. versionadded:: 0.23.0
    id : int
        The id to use (default 1).

        .. versionadded:: 0.24.0
    %(verbose)s

    Returns
    -------
    epochs : instance of Epochs
        Segmented data.

    Notes
    -----
    .. versionadded:: 0.20
    """
    events = make_fixed_length_events(raw, id=id, duration=duration, overlap=overlap)
    delta = 1.0 / raw.info["sfreq"]
    return Epochs(
        raw,
        events,
        event_id=[id],
        tmin=0,
        tmax=duration - delta,
        baseline=None,
        preload=preload,
        reject_by_annotation=reject_by_annotation,
        proj=proj,
        verbose=verbose,
    )<|MERGE_RESOLUTION|>--- conflicted
+++ resolved
@@ -1835,14 +1835,7 @@
         data : array of shape (n_epochs, n_channels, n_times)
             A view on epochs data.
         """
-<<<<<<< HEAD
-        warn(
-            "The result from get_data() can be a view on the Epochs data, which means that modifying it in-place will modify the data in the Epochs object, making it incorrect."
-        )
-        return self._get_data(picks=picks, item=item, units=units, tmin=tmin, tmax=tmax)
-=======
         return self._get_data(picks=picks, item=item, units=units, tmin=tmin, tmax=tmax, copy=copy)
->>>>>>> 272ed8b2
 
     @verbose
     def apply_function(
