.. NOTE: we use cross-references to highlight new functions and classes.
   Please follow the examples below like :func:`mne.stats.f_mway_rm`, so the
   whats_new page will have a link to the function/class documentation.

.. NOTE: there are 3 separate sections for changes, based on type:
   - "Enhancements" for new features
   - "Bugs" for bug fixes
   - "API changes" for backward-incompatible changes

.. NOTE: changes from first-time contributors should be added to the TOP of
   the relevant section (Enhancements / Bugs / API changes), and should look
   like this (where xxxx is the pull request number):

       - description of enhancement/bugfix/API change (:gh:`xxxx` by
         :newcontrib:`Firstname Lastname`)

   Also add a corresponding entry for yourself in doc/changes/names.inc

.. _current:

Current (1.4.dev0)
------------------

Enhancements
~~~~~~~~~~~~
<<<<<<< HEAD
-None yet
=======
- Added ability to read stimulus durations from SNIRF files when using :func:`mne.io.read_raw_snirf` (:gh:`11397` by `Robert Luke`_)

>>>>>>> 9b1e7dd5
Bugs
~~~~
- None yet

API changes
~~~~~~~~~~~
- None yet<|MERGE_RESOLUTION|>--- conflicted
+++ resolved
@@ -23,12 +23,8 @@
 
 Enhancements
 ~~~~~~~~~~~~
-<<<<<<< HEAD
--None yet
-=======
 - Added ability to read stimulus durations from SNIRF files when using :func:`mne.io.read_raw_snirf` (:gh:`11397` by `Robert Luke`_)
 
->>>>>>> 9b1e7dd5
 Bugs
 ~~~~
 - None yet
