--- conflicted
+++ resolved
@@ -15,12 +15,8 @@
 from weakref import WeakKeyDictionary, WeakSet
 import re
 
-<<<<<<< HEAD
-from ..utils import fill_doc
+from ..utils import fill_doc, warn
 from .backends._abstract import Figure3D
-=======
-from ..utils import warn, fill_doc
->>>>>>> f7df4381
 
 
 # Global dict {fig: channel} containing all currently active event channels.
