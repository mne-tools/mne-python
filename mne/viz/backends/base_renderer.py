--- conflicted
+++ resolved
@@ -242,11 +242,7 @@
         pass
 
     @abstractclassmethod
-<<<<<<< HEAD
-    def text2d(self, x_window, y_window, text, width, color='white'):
-=======
-    def text2d(self, x, y, text, size=14, color=(1.0, 1.0, 1.0)):
->>>>>>> 633689fa
+    def text2d(self, x_window, y_window, text, size=14, color='white'):
         """Add 2d text in the scene.
 
         Parameters
@@ -259,19 +255,12 @@
             window coordinates system (window_width, window_height).
         text: str
             The content of the text.
-<<<<<<< HEAD
-        width: float
-            The width of the text.
-        color: tuple | str
-            The color of the text as a tuple (red, green, blue) of float
-            values between 0 and 1 or a valid color name (i.e. 'white'
-            or 'w').
-=======
         size: int
             The size of the font.
-        color: tuple
-            The color of the text.
->>>>>>> 633689fa
+        color: tuple | str
+            The color of the text as a tuple (red, green, blue) of float
+            values between 0 and 1 or a valid color name (i.e. 'white'
+            or 'w').
         """
         pass
 
