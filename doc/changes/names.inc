.. _Alex Gramfort: http://alexandre.gramfort.net

.. _Martin Luessi: https://www.martinos.org/user/8245

.. _Yaroslav Halchenko: http://www.onerussian.com/

.. _Daniel Strohmeier: http://www.tu-ilmenau.de/bmti/fachgebiete/biomedizinische-technik/dipl-ing-daniel-strohmeier/

.. _Eric Larson: http://larsoner.com

.. _Denis Engemann: http://denis-engemann.de

.. _Christian Brodbeck: https://github.com/christianbrodbeck

.. _Simon Kornblith: http://simonster.com

.. _Teon Brooks: https://teonbrooks.github.io

.. _Mainak Jas: http://ltl.tkk.fi/wiki/Mainak_Jas

.. _Roman Goj: http://romanmne.blogspot.co.uk

.. _Andrew Dykstra: https://github.com/adykstra

.. _Romain Trachel: http://www.lscp.net/braware/trachelBr.html

.. _Christopher Dinh: https://github.com/chdinh

.. _Nick Ward: http://www.ucl.ac.uk/ion/departments/sobell/Research/NWard

.. _Tal Linzen: http://tallinzen.net/

.. _Roan LaPlante: https://github.com/aestrivex

.. _Mads Jensen: https://github.com/MadsJensen

.. _Dan Wakeman: https://github.com/dgwakeman

.. _Qunxi Dong: https://github.com/dongqunxi

.. _Martin Billinger: https://github.com/kazemakase

.. _Federico Raimondo: https://github.com/fraimondo

.. _Cathy Nangini: https://github.com/KatiRG

.. _Jean-Remi King: https://github.com/kingjr

.. _Juergen Dammers: https://github.com/jdammers

.. _Olaf Hauk: http://www.neuroscience.cam.ac.uk/directory/profile.php?olafhauk

.. _Lukas Breuer: http://www.researchgate.net/profile/Lukas_Breuer

.. _Alan Leggitt: https://github.com/leggitta

.. _Marijn van Vliet: https://github.com/wmvanvliet

.. _Marmaduke Woodman: https://github.com/maedoc

.. _Jona Sassenhagen: https://github.com/jona-sassenhagen

.. _Hari Bharadwaj: http://www.haribharadwaj.com

.. _Chris Holdgraf: http://chrisholdgraf.com

.. _Jaakko Leppakangas: https://github.com/jaeilepp

.. _Yousra Bekhti: https://www.linkedin.com/pub/yousra-bekhti/56/886/421

.. _Mark Wronkiewicz: http://ilabs.washington.edu/graduate-students/bio/i-labs-mark-wronkiewicz

.. _Sébastien Marti: http://www.researchgate.net/profile/Sebastien_Marti

.. _Chris Bailey: https://github.com/cjayb

.. _Ross Maddox: https://www.urmc.rochester.edu/labs/maddox-lab.aspx

.. _Alexandre Barachant: http://alexandre.barachant.org

.. _Daniel McCloy: http://dan.mccloy.info

.. _Jair Montoya Martinez: https://github.com/jmontoyam

.. _Samu Taulu: http://ilabs.washington.edu/institute-faculty/bio/i-labs-samu-taulu-dsc

.. _Lorenzo Desantis: https://github.com/lorenzo-desantis/

.. _Jukka Nenonen: https://www.linkedin.com/pub/jukka-nenonen/28/b5a/684

.. _Jussi Nurminen: https://scholar.google.fi/citations?user=R6CQz5wAAAAJ&hl=en

.. _Clemens Brunner: https://github.com/cle1109

.. _Asish Panda: https://github.com/kaichogami

.. _Natalie Klein: http://www.stat.cmu.edu/people/students/neklein

.. _Jon Houck: https://scholar.google.com/citations?user=DNoS05IAAAAJ&hl=en

.. _Pablo-Arias: https://github.com/Pablo-Arias

.. _Alexander Rudiuk: https://github.com/ARudiuk

.. _Mikołaj Magnuski: https://github.com/mmagnuski

.. _Felix Raimundo: https://github.com/gamazeps

.. _Nick Foti: http://nfoti.github.io

.. _Guillaume Dumas: http://www.extrospection.eu

.. _Chris Mullins: http://crmullins.com

.. _Phillip Alday: https://palday.bitbucket.io

.. _Andreas Hojlund: https://github.com/ahoejlund

.. _Johannes Niediek: https://github.com/jniediek

.. _Sheraz Khan: https://github.com/SherazKhan

.. _Antti Rantala: https://github.com/Odingod

.. _Keith Doelling: http://science.keithdoelling.com

.. _Paul Pasler: https://github.com/ppasler

.. _Niklas Wilming: https://github.com/nwilming

.. _Annalisa Pascarella: http://www.iac.rm.cnr.it/~pasca/

.. _Luke Bloy: https://scholar.google.com/citations?hl=en&user=Ad_slYcAAAAJ&view_op=list_works&sortby=pubdate

.. _Leonardo Barbosa: https://github.com/noreun

.. _Erkka Heinila: https://github.com/Teekuningas

.. _Andrea Brovelli: http://www.int.univ-amu.fr/_BROVELLI-Andrea_?lang=en

.. _Richard Höchenberger: https://github.com/hoechenberger

.. _Matt Boggess: https://github.com/mattboggess

.. _Jean-Baptiste Schiratti: https://github.com/jbschiratti

.. _Laura Gwilliams: http://lauragwilliams.github.io

.. _Jesper Duemose Nielsen: https://github.com/jdue

.. _Mathurin Massias: https://mathurinm.github.io/

.. _ramonapariciog: https://github.com/ramonapariciog

.. _Britta Westner: https://github.com/britta-wstnr

.. _Lukáš Hejtmánek: https://github.com/hejtmy

.. _Stefan Repplinger: https://github.com/stfnrpplngr

.. _Okba Bekhelifi: https://github.com/okbalefthanded

.. _Nicolas Barascud: https://github.com/nbara

.. _Alejandro Weinstein: http://ocam.cl

.. _Emily Stephen: http://github.com/emilyps14

.. _Nathalie Gayraud: https://github.com/ngayraud

.. _Anne-Sophie Dubarry: https://github.com/annesodub

.. _Stefan Appelhoff: http://stefanappelhoff.com

.. _Tommy Clausner: https://github.com/TommyClausner

.. _Pierre Ablin: https://pierreablin.com

.. _Oleh Kozynets: https://github.com/OlehKSS

.. _Susanna Aro: https://www.linkedin.com/in/susanna-aro

.. _Joan Massich: https://github.com/massich

.. _Henrich Kolkhorst: https://github.com/hekolk

.. _Steven Bethard: https://github.com/bethard

.. _Thomas Hartmann: https://github.com/thht

.. _Steven Gutstein: http://robust.cs.utep.edu/~gutstein

.. _Peter Molfese: https://github.com/pmolfese

.. _Dirk Gütlin: https://github.com/DiGyt

.. _Jasper van den Bosch: https://github.com/ilogue

.. _Ezequiel Mikulan: https://github.com/ezemikulan

.. _Rasmus Zetter: https://people.aalto.fi/rasmus.zetter

.. _Marcin Koculak: https://github.com/mkoculak

.. _David Sabbagh: https://github.com/DavidSabbagh

.. _Hubert Banville: https://github.com/hubertjb

.. _buildqa: https://github.com/buildqa

.. _jeythekey: https://github.com/jeythekey

.. _Sara Sommariva: http://www.dima.unige.it/~sommariva/

.. _Cristóbal Moënne-Loccoz: https://github.com/cmmoenne

.. _David Haslacher: https://github.com/davidhaslacher

.. _Larry Eisenman:  https://github.com/lneisenman

.. _Stanislas Chambon: https://github.com/Slasnista

.. _Jeff Hanna: https://github.com/jshanna100

.. _kalenkovich: https://github.com/kalenkovich

.. _Antoine Gauthier: https://github.com/Okamille

.. _Samuel Deslauriers-Gauthier: https://github.com/sdeslauriers

.. _Sebastian Castano: https://github.com/jscastanoc

.. _Guillaume Favelier: https://github.com/GuillaumeFavelier

.. _Katarina Slama: https://katarinaslama.github.io

.. _Bruno Nicenboim: http://nicenboim.org

.. _Ivana Kojcic: https://github.com/ikojcic

.. _Nikolas Chalas: https://github.com/Nichalas

.. _Quentin Bertrand: https://github.com/QB3

.. _Alexander Kovrig: https://github.com/OpenSatori

.. _Kostiantyn Maksymenko: https://github.com/makkostya

.. _Thomas Radman: https://github.com/tradman

.. _Paul Roujansky: https://github.com/paulroujansky

.. _Theodore Papadopoulo: https://github.com/papadop

.. _Milan Rybář: http://milanrybar.cz

.. _Joshua Bear: https://github.com/joshbear

.. _Eberhard Eich: https://github.com/ebeich

.. _Abram Hindle: http://softwareprocess.es

.. _Kaisu Lankinen: http://bishoplab.berkeley.edu/Kaisu.html

.. _Padma Sundaram: https://www.nmr.mgh.harvard.edu/user/8071

.. _Robert Luke: https://github.com/rob-luke

.. _Robert Seymour: https://neurofractal.github.io

.. _Matt Sanderson: https://github.com/monkeyman192

.. _Mohammad Daneshzand: https://github.com/mdaneshzand

.. _Fahimeh Mamashli: https://github.com/fmamashli

.. _Jose Alanis: https://github.com/JoseAlanis

.. _Adonay Nunes: https://github.com/AdoNunes

.. _Victor Ferat: https://github.com/vferat

.. _Dmitrii Altukhov: https://www.hse.ru/en/org/persons/190873905

.. _Demetres Kostas: https://github.com/kostasde

.. _Alex Rockhill: https://github.com/alexrockhill/

.. _Chun-Hui Li: https://github.com/iamsc

.. _Christian O'Reilly: https://scholar.google.ca/citations?user=NllRAkwAAAAJ&hl=en

.. _Yu-Han Luo: https://github.com/yh-luo

.. _Fu-Te Wong: https://github.com/zuxfoucault

.. _Sebastian Major: https://github.com/major-s

.. _Geoff Brookshire: https://github.com/gbrookshire

.. _Sophie Herbst: https://github.com/SophieHerbst

.. _Adam Li: http://github.com/adam2392

.. _Simeon Wong: https://github.com/dtxe

.. _Ramiro Gatti: https://github.com/ragatti

.. _Liberty Hamilton: https://github.com/libertyh

.. _Svea Marie Meyer: https://github.com/SveaMeyer13

.. _Lx37: https://github.com/Lx37

.. _Kyle Mathewson: https://github.com/kylemath

.. _Ezequiel Mikulan: https://github.com/ezemikulan

.. _Jan Sedivy: https://github.com/honzaseda

.. _Johann Benerradi: https://github.com/HanBnrd

.. _Rahul Nadkarni: https://github.com/rahuln

.. _Jonathan Kuziek:  https://github.com/kuziekj

.. _Lau Møller Andersen: https://github.com/ualsbombe

.. _Martin Schulz: https://github.com/marsipu

.. _Jeroen Van Der Donckt: https://github.com/jvdd

.. _Steven Bierer: https://github.com/neurolaunch

.. _Eduard Ort: https://github.com/eort

.. _Aniket Pradhan: https://github.com/Aniket-Pradhan

.. _Tod Flak: https://github.com/todflak

.. _Austin Hurst: https://github.com/a-hurst

.. _Victoria Peterson: https://github.com/vpeterson

.. _Evan Hathaway: https://github.com/ephathaway

.. _Hongjiang Ye: https://github.com/rubyyhj

.. _Jeff Stout: https://megcore.nih.gov/index.php/Staff

.. _Qianliang Li: https://www.dtu.dk/english/service/phonebook/person?id=126774

.. _Richard Koehler: https://github.com/richardkoehler

.. _Tristan Stenner: https://github.com/tstenner/

.. _Anna Padee: https://github.com/apadee/

.. _Andres Rodriguez: https://github.com/infinitejest/

.. _Rotem Falach: https://github.com/Falach

.. _Zhi Zhang: https://github.com/tczhangzhi/

.. _Enrico Varano: https://github.com/enricovara/

.. _Dominik Welke: https://github.com/dominikwelke/

.. _Judy D Zhu: https://github.com/JD-Zhu

.. _Valerii Chirkov: https://github.com/vagechirkov

.. _Maggie Clarke: https://github.com/mdclarke

.. _Apoorva Karekal: https://github.com/apoorva6262

.. _Matteo Anelli: https://github.com/matteoanelli

.. _Cora Kim: https://github.com/kimcoco

.. _Silvia Cotroneo: https://github.com/sfc-neuro

<<<<<<< HEAD
.. _Ram Pari: https://github.com/ramkpari
=======
.. _Erica Peterson: https://github.com/nordme
>>>>>>> fd1723fe
<|MERGE_RESOLUTION|>--- conflicted
+++ resolved
@@ -380,8 +380,6 @@
 
 .. _Silvia Cotroneo: https://github.com/sfc-neuro
 
-<<<<<<< HEAD
 .. _Ram Pari: https://github.com/ramkpari
-=======
-.. _Erica Peterson: https://github.com/nordme
->>>>>>> fd1723fe
+
+.. _Erica Peterson: https://github.com/nordme