# Authors: Alexandre Gramfort <alexandre.gramfort@inria.fr>
#          Denis Engemann <denis.engemann@gmail.com>
#          Martin Luessi <mluessi@nmr.mgh.harvard.edu>
#          Eric Larson <larson.eric.d@gmail.com>
#          Mainak Jas <mainak@neuro.hut.fi>
#          Mark Wronkiewicz <wronk.mark@gmail.com>
#
# License: Simplified BSD

import gc
import os.path as op
from pathlib import Path
import sys

import numpy as np
from numpy.testing import assert_array_equal, assert_allclose
import pytest
import matplotlib.pyplot as plt
from matplotlib.colors import Colormap

from mne import (make_field_map, pick_channels_evoked, read_evokeds,
                 read_trans, read_dipole, SourceEstimate, VectorSourceEstimate,
                 VolSourceEstimate, make_sphere_model, use_coil_def,
                 setup_volume_source_space, read_forward_solution,
                 VolVectorSourceEstimate, convert_forward_solution,
                 compute_source_morph, MixedSourceEstimate)
from mne.io import (read_raw_ctf, read_raw_bti, read_raw_kit, read_info,
                    read_raw_nirx)
from mne.io._digitization import write_dig
from mne.io.pick import pick_info
from mne.io.constants import FIFF
from mne.viz import (plot_sparse_source_estimates, plot_source_estimates,
                     snapshot_brain_montage, plot_head_positions,
                     plot_alignment, plot_volume_source_estimates,
                     plot_sensors_connectivity, plot_brain_colorbar,
                     link_brains, mne_analyze_colormap)
from mne.viz._3d import _process_clim, _linearize_map, _get_map_ticks
from mne.viz.utils import _fake_click
<<<<<<< HEAD
from mne.utils import (requires_pysurfer, run_tests_if_main,
                       requires_nibabel, check_version, requires_dipy,
                       traits_test, requires_version, catch_logging)
=======
from mne.utils import (requires_mayavi, requires_pysurfer, run_tests_if_main,
                       requires_nibabel, requires_dipy,
                       traits_test, requires_version, catch_logging,
                       run_subprocess, modified_env)
>>>>>>> 25f6e5e0
from mne.datasets import testing
from mne.source_space import read_source_spaces
from mne.bem import read_bem_solution, read_bem_surfaces


data_dir = testing.data_path(download=False)
subjects_dir = op.join(data_dir, 'subjects')
trans_fname = op.join(data_dir, 'MEG', 'sample',
                      'sample_audvis_trunc-trans.fif')
src_fname = op.join(data_dir, 'subjects', 'sample', 'bem',
                    'sample-oct-6-src.fif')
dip_fname = op.join(data_dir, 'MEG', 'sample', 'sample_audvis_trunc_set1.dip')
ctf_fname = op.join(data_dir, 'CTF', 'testdata_ctf.ds')
nirx_fname = op.join(data_dir, 'NIRx', 'nirx_15_2_recording_w_short')

io_dir = op.join(op.abspath(op.dirname(__file__)), '..', '..', 'io')
base_dir = op.join(io_dir, 'tests', 'data')
evoked_fname = op.join(base_dir, 'test-ave.fif')

fwd_fname = op.join(data_dir, 'MEG', 'sample',
                    'sample_audvis_trunc-meg-vol-7-fwd.fif')
fwd_fname2 = op.join(data_dir, 'MEG', 'sample',
                     'sample_audvis_trunc-meg-eeg-oct-4-fwd.fif')

base_dir = op.join(io_dir, 'bti', 'tests', 'data')
pdf_fname = op.join(base_dir, 'test_pdf_linux')
config_fname = op.join(base_dir, 'test_config_linux')
hs_fname = op.join(base_dir, 'test_hs_linux')
sqd_fname = op.join(io_dir, 'kit', 'tests', 'data', 'test.sqd')

coil_3d = """# custom cube coil def
1   9999    1   8  3e-03  0.000e+00     "QuSpin ZFOPM 3mm cube"
  0.1250 -0.750e-03 -0.750e-03 -0.750e-03  0.000  0.000  1.000
  0.1250 -0.750e-03  0.750e-03 -0.750e-03  0.000  0.000  1.000
  0.1250  0.750e-03 -0.750e-03 -0.750e-03  0.000  0.000  1.000
  0.1250  0.750e-03  0.750e-03 -0.750e-03  0.000  0.000  1.000
  0.1250 -0.750e-03 -0.750e-03  0.750e-03  0.000  0.000  1.000
  0.1250 -0.750e-03  0.750e-03  0.750e-03  0.000  0.000  1.000
  0.1250  0.750e-03 -0.750e-03  0.750e-03  0.000  0.000  1.000
  0.1250  0.750e-03  0.750e-03  0.750e-03  0.000  0.000  1.000
"""


def test_plot_head_positions():
    """Test plotting of head positions."""
    info = read_info(evoked_fname)
    pos = np.random.RandomState(0).randn(4, 10)
    pos[:, 0] = np.arange(len(pos))
    destination = (0., 0., 0.04)
    with pytest.warns(None):  # old MPL will cause a warning
        plot_head_positions(pos)
        plot_head_positions(pos, mode='field', info=info,
                            destination=destination)
        plot_head_positions([pos, pos])  # list support
        pytest.raises(ValueError, plot_head_positions, ['pos'])
        pytest.raises(ValueError, plot_head_positions, pos[:, :9])
    pytest.raises(ValueError, plot_head_positions, pos, 'foo')
    with pytest.raises(ValueError, match='shape'):
        plot_head_positions(pos, axes=1.)
    plt.close('all')


@testing.requires_testing_data
@requires_pysurfer
@traits_test
def test_plot_sparse_source_estimates(renderer):
    """Test plotting of (sparse) source estimates."""
    sample_src = read_source_spaces(src_fname)

    # dense version
    vertices = [s['vertno'] for s in sample_src]
    n_time = 5
    n_verts = sum(len(v) for v in vertices)
    stc_data = np.zeros((n_verts * n_time))
    stc_size = stc_data.size
    stc_data[(np.random.rand(stc_size // 20) * stc_size).astype(int)] = \
        np.random.RandomState(0).rand(stc_data.size // 20)
    stc_data.shape = (n_verts, n_time)
    stc = SourceEstimate(stc_data, vertices, 1, 1)

    colormap = 'mne_analyze'
    plot_source_estimates(stc, 'sample', colormap=colormap,
                          background=(1, 1, 0),
                          subjects_dir=subjects_dir, colorbar=True,
                          clim='auto')
    pytest.raises(TypeError, plot_source_estimates, stc, 'sample',
                  figure='foo', hemi='both', clim='auto',
                  subjects_dir=subjects_dir)

    # now do sparse version
    vertices = sample_src[0]['vertno']
    inds = [111, 333]
    stc_data = np.zeros((len(inds), n_time))
    stc_data[0, 1] = 1.
    stc_data[1, 4] = 2.
    vertices = [vertices[inds], np.empty(0, dtype=np.int)]
    stc = SourceEstimate(stc_data, vertices, 1, 1)
    surf = plot_sparse_source_estimates(sample_src, stc, bgcolor=(1, 1, 1),
                                        opacity=0.5, high_resolution=False)
    if renderer.get_3d_backend() == 'mayavi':
        import mayavi  # noqa: F401 analysis:ignore
        assert isinstance(surf, mayavi.modules.surface.Surface)


@testing.requires_testing_data
@traits_test
def test_plot_evoked_field(renderer):
    """Test plotting evoked field."""
    evoked = read_evokeds(evoked_fname, condition='Left Auditory',
                          baseline=(-0.2, 0.0))
    evoked = pick_channels_evoked(evoked, evoked.ch_names[::10])  # speed
    for t in ['meg', None]:
        with pytest.warns(RuntimeWarning, match='projection'):
            maps = make_field_map(evoked, trans_fname, subject='sample',
                                  subjects_dir=subjects_dir, n_jobs=1,
                                  ch_type=t)
        fig = evoked.plot_field(maps, time=0.1)
        if renderer.get_3d_backend() == 'mayavi':
            import mayavi  # noqa: F401 analysis:ignore
            assert isinstance(fig, mayavi.core.scene.Scene)


@pytest.mark.slowtest  # can be slow on OSX
@testing.requires_testing_data
@traits_test
def test_plot_alignment(tmpdir, renderer):
    """Test plotting of -trans.fif files and MEG sensor layouts."""
    # generate fiducials file for testing
    tempdir = str(tmpdir)
    fiducials_path = op.join(tempdir, 'fiducials.fif')
    fid = [{'coord_frame': 5, 'ident': 1, 'kind': 1,
            'r': [-0.08061612, -0.02908875, -0.04131077]},
           {'coord_frame': 5, 'ident': 2, 'kind': 1,
            'r': [0.00146763, 0.08506715, -0.03483611]},
           {'coord_frame': 5, 'ident': 3, 'kind': 1,
            'r': [0.08436285, -0.02850276, -0.04127743]}]
    write_dig(fiducials_path, fid, 5)

    renderer._close_all()
    evoked = read_evokeds(evoked_fname)[0]
    sample_src = read_source_spaces(src_fname)
    bti = read_raw_bti(pdf_fname, config_fname, hs_fname, convert=True,
                       preload=False).info
    infos = dict(
        Neuromag=evoked.info,
        CTF=read_raw_ctf(ctf_fname).info,
        BTi=bti,
        KIT=read_raw_kit(sqd_fname).info,
    )
    for system, info in infos.items():
        meg = ['helmet', 'sensors']
        if system == 'KIT':
            meg.append('ref')
        fig = plot_alignment(info, read_trans(trans_fname), subject='sample',
                             subjects_dir=subjects_dir, meg=meg)
        rend = renderer._Renderer(fig=fig)
        rend.close()
    # KIT ref sensor coil def is defined
    renderer._close_all()
    info = infos['Neuromag']
    pytest.raises(TypeError, plot_alignment, 'foo', trans_fname,
                  subject='sample', subjects_dir=subjects_dir)
    pytest.raises(OSError, plot_alignment, info, trans_fname,
                  subject='sample', subjects_dir=subjects_dir, src='foo')
    pytest.raises(ValueError, plot_alignment, info, trans_fname,
                  subject='fsaverage', subjects_dir=subjects_dir,
                  src=sample_src)
    sample_src.plot(subjects_dir=subjects_dir, head=True, skull=True,
                    brain='white')
    renderer._close_all()
    # no-head version
    renderer._close_all()
    # all coord frames
    pytest.raises(ValueError, plot_alignment, info)
    plot_alignment(info, surfaces=[])
    for coord_frame in ('meg', 'head', 'mri'):
        fig = plot_alignment(info, meg=['helmet', 'sensors'], dig=True,
                             coord_frame=coord_frame, trans=Path(trans_fname),
                             subject='sample', mri_fiducials=fiducials_path,
                             subjects_dir=subjects_dir, src=src_fname)
    renderer._close_all()
    # EEG only with strange options
    evoked_eeg_ecog_seeg = evoked.copy().pick_types(meg=False, eeg=True)
    evoked_eeg_ecog_seeg.info['projs'] = []  # "remove" avg proj
    evoked_eeg_ecog_seeg.set_channel_types({'EEG 001': 'ecog',
                                            'EEG 002': 'seeg'})
    with pytest.warns(RuntimeWarning, match='Cannot plot MEG'):
        plot_alignment(evoked_eeg_ecog_seeg.info, subject='sample',
                       trans=trans_fname, subjects_dir=subjects_dir,
                       surfaces=['white', 'outer_skin', 'outer_skull'],
                       meg=['helmet', 'sensors'],
                       eeg=['original', 'projected'], ecog=True, seeg=True)
    renderer._close_all()

    sphere = make_sphere_model(info=evoked.info, r0='auto', head_radius='auto')
    bem_sol = read_bem_solution(op.join(subjects_dir, 'sample', 'bem',
                                        'sample-1280-1280-1280-bem-sol.fif'))
    bem_surfs = read_bem_surfaces(op.join(subjects_dir, 'sample', 'bem',
                                          'sample-1280-1280-1280-bem.fif'))
    sample_src[0]['coord_frame'] = 4  # hack for coverage
    plot_alignment(info, subject='sample', eeg='projected',
                   meg='helmet', bem=sphere, dig=True,
                   surfaces=['brain', 'inner_skull', 'outer_skull',
                             'outer_skin'])
    plot_alignment(info, trans_fname, subject='sample', meg='helmet',
                   subjects_dir=subjects_dir, eeg='projected', bem=sphere,
                   surfaces=['head', 'brain'], src=sample_src)
    assert all(surf['coord_frame'] == FIFF.FIFFV_COORD_MRI
               for surf in bem_sol['surfs'])
    plot_alignment(info, trans_fname, subject='sample', meg=[],
                   subjects_dir=subjects_dir, bem=bem_sol, eeg=True,
                   surfaces=['head', 'inflated', 'outer_skull', 'inner_skull'])
    assert all(surf['coord_frame'] == FIFF.FIFFV_COORD_MRI
               for surf in bem_sol['surfs'])
    plot_alignment(info, trans_fname, subject='sample',
                   meg=True, subjects_dir=subjects_dir,
                   surfaces=['head', 'inner_skull'], bem=bem_surfs)
    # single-layer BEM can still plot head surface
    assert bem_surfs[-1]['id'] == FIFF.FIFFV_BEM_SURF_ID_BRAIN
    bem_sol_homog = read_bem_solution(op.join(subjects_dir, 'sample', 'bem',
                                              'sample-1280-bem-sol.fif'))
    for use_bem in (bem_surfs[-1:], bem_sol_homog):
        with catch_logging() as log:
            plot_alignment(info, trans_fname, subject='sample',
                           meg=True, subjects_dir=subjects_dir,
                           surfaces=['head', 'inner_skull'], bem=use_bem,
                           verbose=True)
        log = log.getvalue()
        assert 'not find the surface for head in the provided BEM model' in log
    # sphere model
    sphere = make_sphere_model('auto', 'auto', evoked.info)
    src = setup_volume_source_space(sphere=sphere)
    plot_alignment(info, eeg='projected', meg='helmet', bem=sphere,
                   src=src, dig=True, surfaces=['brain', 'inner_skull',
                                                'outer_skull', 'outer_skin'])
    sphere = make_sphere_model('auto', None, evoked.info)  # one layer
    # no info is permitted
    fig = plot_alignment(trans=trans_fname, subject='sample', meg=False,
                         coord_frame='mri', subjects_dir=subjects_dir,
                         surfaces=['brain'], bem=sphere, show_axes=True)
    renderer._close_all()
    if renderer.get_3d_backend() == 'mayavi':
        import mayavi  # noqa: F401 analysis:ignore
        assert isinstance(fig, mayavi.core.scene.Scene)

    # 3D coil with no defined draw (ConvexHull)
    info_cube = pick_info(info, [0])
    info['dig'] = None
    info_cube['chs'][0]['coil_type'] = 9999
    with pytest.raises(RuntimeError, match='coil definition not found'):
        plot_alignment(info_cube, meg='sensors', surfaces=())
    coil_def_fname = op.join(tempdir, 'temp')
    with open(coil_def_fname, 'w') as fid:
        fid.write(coil_3d)
    with use_coil_def(coil_def_fname):
        plot_alignment(info_cube, meg='sensors', surfaces=(), dig=True)

    # one layer bem with skull surfaces:
    with pytest.raises(ValueError, match='sphere conductor model must have'):
        plot_alignment(info=info, trans=trans_fname,
                       subject='sample', subjects_dir=subjects_dir,
                       surfaces=['brain', 'head', 'inner_skull'], bem=sphere)
    # wrong eeg value:
    with pytest.raises(ValueError, match='eeg must only contain'):
        plot_alignment(info=info, trans=trans_fname,
                       subject='sample', subjects_dir=subjects_dir, eeg='foo')
    # wrong meg value:
    with pytest.raises(ValueError, match='meg must only contain'):
        plot_alignment(info=info, trans=trans_fname,
                       subject='sample', subjects_dir=subjects_dir, meg='bar')
    # multiple brain surfaces:
    with pytest.raises(ValueError, match='Only one brain surface can be plot'):
        plot_alignment(info=info, trans=trans_fname,
                       subject='sample', subjects_dir=subjects_dir,
                       surfaces=['white', 'pial'])
    with pytest.raises(TypeError, match='all entries in surfaces must be'):
        plot_alignment(info=info, trans=trans_fname,
                       subject='sample', subjects_dir=subjects_dir,
                       surfaces=[1])
    with pytest.raises(ValueError, match='Unknown surface type'):
        plot_alignment(info=info, trans=trans_fname,
                       subject='sample', subjects_dir=subjects_dir,
                       surfaces=['foo'])
    fwd_fname = op.join(data_dir, 'MEG', 'sample',
                        'sample_audvis_trunc-meg-eeg-oct-4-fwd.fif')
    fwd = read_forward_solution(fwd_fname)
    plot_alignment(subject='sample', subjects_dir=subjects_dir,
                   trans=trans_fname, fwd=fwd,
                   surfaces='white', coord_frame='head')
    fwd = convert_forward_solution(fwd, force_fixed=True)
    plot_alignment(subject='sample', subjects_dir=subjects_dir,
                   trans=trans_fname, fwd=fwd,
                   surfaces='white', coord_frame='head')

    # fNIRS
    info = read_raw_nirx(nirx_fname).info
    with catch_logging() as log:
        plot_alignment(info, subject='fsaverage', surfaces=(), verbose=True)
    log = log.getvalue()
    assert '26 fnirs locations' in log

    renderer._close_all()


@pytest.mark.slowtest  # can be slow on OSX
@testing.requires_testing_data
@requires_pysurfer
@traits_test
def test_process_clim_plot(renderer):
    """Test functionality for determining control points with stc.plot."""
    sample_src = read_source_spaces(src_fname)
    kwargs = dict(subjects_dir=subjects_dir, smoothing_steps=1)

    vertices = [s['vertno'] for s in sample_src]
    n_time = 5
    n_verts = sum(len(v) for v in vertices)
    stc_data = np.random.RandomState(0).rand((n_verts * n_time))
    stc_data.shape = (n_verts, n_time)
    stc = SourceEstimate(stc_data, vertices, 1, 1, 'sample')

    # Test for simple use cases
    stc.plot(**kwargs)
    stc.plot(clim=dict(pos_lims=(10, 50, 90)), **kwargs)
    stc.plot(colormap='hot', clim='auto', **kwargs)
    stc.plot(colormap='mne', clim='auto', **kwargs)
    stc.plot(clim=dict(kind='value', lims=(10, 50, 90)), figure=99, **kwargs)
    pytest.raises(TypeError, stc.plot, clim='auto', figure=[0], **kwargs)

    # Test for correct clim values
    with pytest.raises(ValueError, match='monotonically'):
        stc.plot(clim=dict(kind='value', pos_lims=[0, 1, 0]), **kwargs)
    with pytest.raises(ValueError, match=r'.*must be \(3,\)'):
        stc.plot(colormap='mne', clim=dict(pos_lims=(5, 10, 15, 20)), **kwargs)
    with pytest.raises(ValueError, match="'value', 'values' and 'percent'"):
        stc.plot(clim=dict(pos_lims=(5, 10, 15), kind='foo'), **kwargs)
    with pytest.raises(ValueError, match='must be "auto" or dict'):
        stc.plot(colormap='mne', clim='foo', **kwargs)
    with pytest.raises(TypeError, match='must be an instance of'):
        plot_source_estimates('foo', clim='auto', **kwargs)
    with pytest.raises(ValueError, match='hemi'):
        stc.plot(hemi='foo', clim='auto', **kwargs)
    with pytest.raises(ValueError, match='Exactly one'):
        stc.plot(clim=dict(lims=[0, 1, 2], pos_lims=[0, 1, 2], kind='value'),
                 **kwargs)

    # Test handling of degenerate data: thresholded maps
    stc._data.fill(0.)
    with pytest.warns(RuntimeWarning, match='All data were zero'):
        plot_source_estimates(stc, **kwargs)
    renderer._close_all()


def _assert_mapdata_equal(a, b):
    __tracebackhide__ = True
    assert set(a.keys()) == {'clim', 'colormap', 'transparent'}
    assert a.keys() == b.keys()
    assert a['transparent'] == b['transparent'], 'transparent'
    aa, bb = a['clim'], b['clim']
    assert aa.keys() == bb.keys(), 'clim keys'
    assert aa['kind'] == bb['kind'] == 'value'
    key = 'pos_lims' if 'pos_lims' in aa else 'lims'
    assert_array_equal(aa[key], bb[key], err_msg=key)
    assert isinstance(a['colormap'], Colormap), 'Colormap'
    assert isinstance(b['colormap'], Colormap), 'Colormap'
    assert a['colormap'].name == b['colormap'].name


def test_process_clim_round_trip():
    """Test basic input-output support."""
    # With some negative data
    out = _process_clim('auto', 'auto', True, -1.)
    want = dict(
        colormap=mne_analyze_colormap([0, 0.5, 1], 'matplotlib'),
        clim=dict(kind='value', pos_lims=[1, 1, 1]),
        transparent=True,)
    _assert_mapdata_equal(out, want)
    out2 = _process_clim(**out)
    _assert_mapdata_equal(out, out2)
    _linearize_map(out)  # smoke test
    ticks = _get_map_ticks(out)
    assert_allclose(ticks, [-1, 0, 1])

    # With some positive data
    out = _process_clim('auto', 'auto', True, 1.)
    want = dict(
        colormap=plt.get_cmap('hot'),
        clim=dict(kind='value', lims=[1, 1, 1]),
        transparent=True,)
    _assert_mapdata_equal(out, want)
    out2 = _process_clim(**out)
    _assert_mapdata_equal(out, out2)
    _linearize_map(out)
    ticks = _get_map_ticks(out)
    assert_allclose(ticks, [1])

    # With some actual inputs
    clim = dict(kind='value', pos_lims=[0, 0.5, 1])
    out = _process_clim(clim, 'auto', True)
    want = dict(
        colormap=mne_analyze_colormap([0, 0.5, 1], 'matplotlib'),
        clim=clim, transparent=True)
    _assert_mapdata_equal(out, want)
    _linearize_map(out)
    ticks = _get_map_ticks(out)
    assert_allclose(ticks, [-1, -0.5, 0, 0.5, 1])

    clim = dict(kind='value', pos_lims=[0.25, 0.5, 1])
    out = _process_clim(clim, 'auto', True)
    want = dict(
        colormap=mne_analyze_colormap([0, 0.5, 1], 'matplotlib'),
        clim=clim, transparent=True)
    _assert_mapdata_equal(out, want)
    _linearize_map(out)
    ticks = _get_map_ticks(out)
    assert_allclose(ticks, [-1, -0.5, -0.25, 0, 0.25, 0.5, 1])


@testing.requires_testing_data
@requires_nibabel()
def test_stc_mpl():
    """Test plotting source estimates with matplotlib."""
    sample_src = read_source_spaces(src_fname)

    vertices = [s['vertno'] for s in sample_src]
    n_time = 5
    n_verts = sum(len(v) for v in vertices)
    stc_data = np.ones((n_verts * n_time))
    stc_data.shape = (n_verts, n_time)
    stc = SourceEstimate(stc_data, vertices, 1, 1, 'sample')
    with pytest.warns(RuntimeWarning, match='not included'):
        stc.plot(subjects_dir=subjects_dir, time_unit='s', views='ven',
                 hemi='rh', smoothing_steps=2, subject='sample',
                 backend='matplotlib', spacing='oct1', initial_time=0.001,
                 colormap='Reds')
        fig = stc.plot(subjects_dir=subjects_dir, time_unit='ms', views='dor',
                       hemi='lh', smoothing_steps=2, subject='sample',
                       backend='matplotlib', spacing='ico2', time_viewer=True,
                       colormap='mne')
        time_viewer = fig.time_viewer
        _fake_click(time_viewer, time_viewer.axes[0], (0.5, 0.5))  # change t
        time_viewer.canvas.key_press_event('ctrl+right')
        time_viewer.canvas.key_press_event('left')
    pytest.raises(ValueError, stc.plot, subjects_dir=subjects_dir,
                  hemi='both', subject='sample', backend='matplotlib')
    pytest.raises(ValueError, stc.plot, subjects_dir=subjects_dir,
                  time_unit='ss', subject='sample', backend='matplotlib')
    plt.close('all')


@pytest.mark.timeout(60)  # can sometimes take > 60 sec
@testing.requires_testing_data
@requires_nibabel()
def test_plot_dipole_mri_orthoview():
    """Test mpl dipole plotting."""
    dipoles = read_dipole(dip_fname)
    trans = read_trans(trans_fname)
    for coord_frame, idx, show_all in zip(['head', 'mri'],
                                          ['gof', 'amplitude'], [True, False]):
        fig = dipoles.plot_locations(trans, 'sample', subjects_dir,
                                     coord_frame=coord_frame, idx=idx,
                                     show_all=show_all, mode='orthoview')
        fig.canvas.scroll_event(0.5, 0.5, 1)  # scroll up
        fig.canvas.scroll_event(0.5, 0.5, -1)  # scroll down
        fig.canvas.key_press_event('up')
        fig.canvas.key_press_event('down')
        fig.canvas.key_press_event('a')  # some other key
    ax = plt.subplot(111)
    pytest.raises(TypeError, dipoles.plot_locations, trans, 'sample',
                  subjects_dir, ax=ax)
    plt.close('all')


@testing.requires_testing_data
def test_plot_dipole_orientations(renderer):
    """Test dipole plotting in 3d."""
    dipoles = read_dipole(dip_fname)
    trans = read_trans(trans_fname)
    for coord_frame, mode in zip(['head', 'mri'],
                                 ['arrow', 'sphere']):
        dipoles.plot_locations(trans=trans, subject='sample',
                               subjects_dir=subjects_dir,
                               mode=mode, coord_frame=coord_frame)
    renderer._close_all()


@testing.requires_testing_data
@traits_test
def test_snapshot_brain_montage(renderer):
    """Test snapshot brain montage."""
    info = read_info(evoked_fname)
    fig = plot_alignment(
        info, trans=None, subject='sample', subjects_dir=subjects_dir)

    xyz = np.vstack([ich['loc'][:3] for ich in info['chs']])
    ch_names = [ich['ch_name'] for ich in info['chs']]
    xyz_dict = dict(zip(ch_names, xyz))
    xyz_dict[info['chs'][0]['ch_name']] = [1, 2]  # Set one ch to only 2 vals

    # Make sure wrong types are checked
    pytest.raises(TypeError, snapshot_brain_montage, fig, xyz)

    # All chs must have 3 position values
    pytest.raises(ValueError, snapshot_brain_montage, fig, xyz_dict)

    # Make sure we raise error if the figure has no scene
    pytest.raises(ValueError, snapshot_brain_montage, None, info)


@pytest.mark.slowtest  # can be slow on OSX
@testing.requires_testing_data
@requires_dipy()
@requires_nibabel()
@requires_version('nilearn', '0.4')
@pytest.mark.parametrize('mode, stype, init_t, want_t, init_p, want_p', [
    ('glass_brain', 's', None, 2, None, (-30.9, 18.4, 56.7)),
    ('stat_map', 'vec', 1, 1, None, (15.7, 16.0, -6.3)),
    ('glass_brain', 'vec', None, 1, (10, -10, 20), (6.6, -9.0, 19.9)),
    ('stat_map', 's', 1, 1, (-10, 5, 10), (-12.3, 2.0, 7.7))])
def test_plot_volume_source_estimates(mode, stype, init_t, want_t,
                                      init_p, want_p):
    """Test interactive plotting of volume source estimates."""
    forward = read_forward_solution(fwd_fname)
    sample_src = forward['src']
    if init_p is not None:
        init_p = np.array(init_p) / 1000.

    vertices = [s['vertno'] for s in sample_src]
    n_verts = sum(len(v) for v in vertices)
    n_time = 2
    data = np.random.RandomState(0).rand(n_verts, n_time)

    if stype == 'vec':
        stc = VolVectorSourceEstimate(
            np.tile(data[:, np.newaxis], (1, 3, 1)), vertices, 1, 1)
    else:
        assert stype == 's'
        stc = VolSourceEstimate(data, vertices, 1, 1)
    with pytest.warns(None):  # sometimes get scalars/index warning
        with catch_logging() as log:
            fig = stc.plot(
                sample_src, subject='sample', subjects_dir=subjects_dir,
                mode=mode, initial_time=init_t, initial_pos=init_p,
                verbose=True)
    log = log.getvalue()
    want_str = 't = %0.3f s' % want_t
    assert want_str in log, (want_str, init_t)
    want_str = '(%0.1f, %0.1f, %0.1f) mm' % want_p
    assert want_str in log, (want_str, init_p)
    for ax_idx in [0, 2, 3, 4]:
        _fake_click(fig, fig.axes[ax_idx], (0.3, 0.5))
    fig.canvas.key_press_event('left')
    fig.canvas.key_press_event('shift+right')


@pytest.mark.slowtest  # can be slow on OSX
@testing.requires_testing_data
@requires_dipy()
@requires_nibabel()
@requires_version('nilearn', '0.4')
def test_plot_volume_source_estimates_morph():
    """Test interactive plotting of volume source estimates with morph."""
    forward = read_forward_solution(fwd_fname)
    sample_src = forward['src']
    vertices = [s['vertno'] for s in sample_src]
    n_verts = sum(len(v) for v in vertices)
    n_time = 2
    data = np.random.RandomState(0).rand(n_verts, n_time)
    stc = VolSourceEstimate(data, vertices, 1, 1)
    sample_src[0]['subject_his_id'] = 'sample'  # old src
    morph = compute_source_morph(sample_src, 'sample', 'fsaverage', zooms=5,
                                 subjects_dir=subjects_dir)
    initial_pos = (-0.05, -0.01, -0.006)
    with pytest.warns(None):  # sometimes get scalars/index warning
        with catch_logging() as log:
            stc.plot(morph, subjects_dir=subjects_dir, mode='glass_brain',
                     initial_pos=initial_pos, verbose=True)
    log = log.getvalue()
    assert 't = 1.000 s' in log
    assert '(-52.0, -8.0, -7.0) mm' in log

    with pytest.raises(ValueError, match='Allowed values are'):
        stc.plot(sample_src, 'sample', subjects_dir, mode='abcd')
    vertices.append([])
    surface_stc = SourceEstimate(data, vertices, 1, 1)
    with pytest.raises(TypeError, match='an instance of VolSourceEstimate'):
        plot_volume_source_estimates(surface_stc, sample_src, 'sample',
                                     subjects_dir)
    with pytest.raises(ValueError, match='Negative colormap limits'):
        stc.plot(sample_src, 'sample', subjects_dir,
                 clim=dict(lims=[-1, 2, 3], kind='value'))


@pytest.mark.slowtest  # can be slow on OSX
@testing.requires_testing_data
@requires_pysurfer
@traits_test
<<<<<<< HEAD
def test_plot_vector_source_estimates(renderer):
=======
def test_plot_vector_source_estimates(garbage_collect):
>>>>>>> 25f6e5e0
    """Test plotting of vector source estimates."""
    sample_src = read_source_spaces(src_fname)

    vertices = [s['vertno'] for s in sample_src]
    n_verts = sum(len(v) for v in vertices)
    n_time = 5
    data = np.random.RandomState(0).rand(n_verts, 3, n_time)
    stc = VectorSourceEstimate(data, vertices, 1, 1)

    brain = stc.plot('sample', subjects_dir=subjects_dir, hemi='both',
                     smoothing_steps=1, verbose='error')
    brain.close()
    del brain
    gc.collect()

    with pytest.raises(ValueError, match='use "pos_lims"'):
        stc.plot('sample', subjects_dir=subjects_dir,
                 clim=dict(pos_lims=[1, 2, 3]))
    gc.collect()


@testing.requires_testing_data
def test_plot_sensors_connectivity(renderer):
    """Test plotting of sensors connectivity."""
    from mne import io, pick_types

    data_path = data_dir
    raw_fname = op.join(data_path, 'MEG', 'sample',
                        'sample_audvis_trunc_raw.fif')

    raw = io.read_raw_fif(raw_fname)
    picks = pick_types(raw.info, meg='grad', eeg=False, stim=False,
                       eog=True, exclude='bads')
    n_channels = len(picks)
    con = np.random.RandomState(42).randn(n_channels, n_channels)
    info = raw.info
    with pytest.raises(TypeError):
        plot_sensors_connectivity(info='foo', con=con,
                                  picks=picks)
    with pytest.raises(ValueError):
        plot_sensors_connectivity(info=info, con=con[::2, ::2],
                                  picks=picks)

    plot_sensors_connectivity(info=info, con=con, picks=picks)


@pytest.mark.parametrize('orientation', ('horizontal', 'vertical'))
@pytest.mark.parametrize('diverging', (True, False))
@pytest.mark.parametrize('lims', ([0.5, 1, 10], [0, 1, 10]))
def test_brain_colorbar(orientation, diverging, lims):
    """Test brain colorbar plotting."""
    _, ax = plt.subplots()
    clim = dict(kind='value')
    if diverging:
        clim['pos_lims'] = lims
    else:
        clim['lims'] = lims
    plot_brain_colorbar(ax, clim, orientation=orientation)
    if orientation == 'vertical':
        have, empty = ax.get_yticklabels, ax.get_xticklabels
    else:
        have, empty = ax.get_xticklabels, ax.get_yticklabels
    if diverging:
        if lims[0] == 0:
            ticks = list(-np.array(lims[1:][::-1])) + lims
        else:
            ticks = list(-np.array(lims[::-1])) + [0] + lims
    else:
        ticks = lims
    plt.draw()
    # old mpl always spans 0->1 for the actual ticks, so we need to
    # look at the labels
    assert_array_equal(
        [float(h.get_text().replace('−', '-')) for h in have()], ticks)
    assert_array_equal(empty(), [])
    plt.close('all')


@requires_pysurfer
@testing.requires_testing_data
@traits_test
def test_mixed_sources_plot_surface(renderer):
    """Test plot_surface() for  mixed source space."""
    src = read_source_spaces(fwd_fname2)
    N = np.sum([s['nuse'] for s in src])  # number of sources

    T = 2  # number of time points
    S = 3  # number of source spaces

    rng = np.random.RandomState(0)
    data = rng.randn(N, T)
    vertno = S * [np.arange(N // S)]

    stc = MixedSourceEstimate(data, vertno, 0, 1)

    stc.plot_surface(views='lat', hemi='split', src=src,
                     subject='fsaverage', subjects_dir=subjects_dir,
                     colorbar=False)


@testing.requires_testing_data
@traits_test
def test_link_brains(renderer_interactive):
    """Test plotting linked brains."""
    with pytest.raises(ValueError, match='is empty'):
        link_brains([])
    with pytest.raises(TypeError, match='type is Brain'):
        link_brains('foo')

    sample_src = read_source_spaces(src_fname)
    vertices = [s['vertno'] for s in sample_src]
    n_time = 5
    n_verts = sum(len(v) for v in vertices)
    stc_data = np.zeros((n_verts * n_time))
    stc_size = stc_data.size
    stc_data[(np.random.rand(stc_size // 20) * stc_size).astype(int)] = \
        np.random.RandomState(0).rand(stc_data.size // 20)
    stc_data.shape = (n_verts, n_time)
    stc = SourceEstimate(stc_data, vertices, 1, 1)

    colormap = 'mne_analyze'
    brain = plot_source_estimates(
        stc, 'sample', colormap=colormap,
        background=(1, 1, 0),
        subjects_dir=subjects_dir, colorbar=True,
        clim='auto'
    )
    link_brains(brain)


def test_renderer(renderer):
    """Test that renderers are available on demand."""
    backend = renderer.get_3d_backend()
    cmd = [sys.executable, '-uc',
           'import mne; mne.viz.create_3d_figure((800, 600)); '
           'backend = mne.viz.get_3d_backend(); '
           'assert backend == %r, backend' % (backend,)]
    with modified_env(MNE_3D_BACKEND=backend):
        run_subprocess(cmd)


run_tests_if_main()<|MERGE_RESOLUTION|>--- conflicted
+++ resolved
@@ -7,7 +7,6 @@
 #
 # License: Simplified BSD
 
-import gc
 import os.path as op
 from pathlib import Path
 import sys
@@ -36,16 +35,10 @@
                      link_brains, mne_analyze_colormap)
 from mne.viz._3d import _process_clim, _linearize_map, _get_map_ticks
 from mne.viz.utils import _fake_click
-<<<<<<< HEAD
 from mne.utils import (requires_pysurfer, run_tests_if_main,
-                       requires_nibabel, check_version, requires_dipy,
-                       traits_test, requires_version, catch_logging)
-=======
-from mne.utils import (requires_mayavi, requires_pysurfer, run_tests_if_main,
                        requires_nibabel, requires_dipy,
                        traits_test, requires_version, catch_logging,
                        run_subprocess, modified_env)
->>>>>>> 25f6e5e0
 from mne.datasets import testing
 from mne.source_space import read_source_spaces
 from mne.bem import read_bem_solution, read_bem_surfaces
@@ -642,11 +635,7 @@
 @testing.requires_testing_data
 @requires_pysurfer
 @traits_test
-<<<<<<< HEAD
 def test_plot_vector_source_estimates(renderer):
-=======
-def test_plot_vector_source_estimates(garbage_collect):
->>>>>>> 25f6e5e0
     """Test plotting of vector source estimates."""
     sample_src = read_source_spaces(src_fname)
 
@@ -660,12 +649,10 @@
                      smoothing_steps=1, verbose='error')
     brain.close()
     del brain
-    gc.collect()
 
     with pytest.raises(ValueError, match='use "pos_lims"'):
         stc.plot('sample', subjects_dir=subjects_dir,
                  clim=dict(pos_lims=[1, 2, 3]))
-    gc.collect()
 
 
 @testing.requires_testing_data
