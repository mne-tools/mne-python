--- conflicted
+++ resolved
@@ -195,7 +195,6 @@
     assert overlap_df["eye"].iloc[0] == "both"
 
 
-<<<<<<< HEAD
 def _simulate_eye_tracking_data(in_file, out_file):
     out_file = Path(out_file)
 
@@ -286,11 +285,11 @@
     assert not np.isnan(data[0, np.where(times < 1)[0]]).any()
     assert np.isnan(data[0, np.logical_and(times > 1, times <= 1.1)]).all()
     out_file.unlink()
-=======
+
+
 @pytest.mark.xfail(reason="Attributes and test_preloading fail")
 @requires_testing_data
 @pytest.mark.parametrize("this_fname", (fname, fname_href))
 def test_basics(this_fname):
     """Test basics of reading."""
-    _test_raw_reader(read_raw_eyelink, fname=this_fname)
->>>>>>> fc88fe51
+    _test_raw_reader(read_raw_eyelink, fname=this_fname)