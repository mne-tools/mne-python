# Authors: Alexandre Gramfort <alexandre.gramfort@inria.fr>
#          Denis Engemann <denis.engemann@gmail.com>
#          Martin Luessi <mluessi@nmr.mgh.harvard.edu>
#          Eric Larson <larson.eric.d@gmail.com>
#          Mainak Jas <mainak@neuro.hut.fi>
#          Mark Wronkiewicz <wronk.mark@gmail.com>
#
# License: Simplified BSD

import os.path as op
from pathlib import Path

import numpy as np
from numpy.testing import assert_array_equal, assert_allclose
import pytest
import matplotlib.pyplot as plt
from matplotlib.colors import Colormap

from mne import (make_field_map, pick_channels_evoked, read_evokeds,
                 read_trans, read_dipole, SourceEstimate,
                 make_sphere_model, use_coil_def, pick_types,
                 setup_volume_source_space, read_forward_solution,
                 convert_forward_solution, MixedSourceEstimate)
from mne.source_estimate import _BaseVolSourceEstimate
from mne.io import (read_raw_ctf, read_raw_bti, read_raw_kit, read_info,
                    read_raw_nirx)
from mne.io._digitization import write_dig
from mne.io.pick import pick_info
from mne.io.constants import FIFF
from mne.minimum_norm import apply_inverse
from mne.viz import (plot_sparse_source_estimates, plot_source_estimates,
                     snapshot_brain_montage, plot_head_positions,
                     plot_alignment,
                     plot_brain_colorbar, link_brains, mne_analyze_colormap)
from mne.viz._3d import _process_clim, _linearize_map, _get_map_ticks
from mne.viz.utils import _fake_click
from mne.utils import requires_nibabel, catch_logging
from mne.datasets import testing
from mne.source_space import read_source_spaces
from mne.transforms import Transform
from mne.bem import read_bem_solution, read_bem_surfaces


data_dir = testing.data_path(download=False)
subjects_dir = op.join(data_dir, 'subjects')
trans_fname = op.join(data_dir, 'MEG', 'sample',
                      'sample_audvis_trunc-trans.fif')
src_fname = op.join(data_dir, 'subjects', 'sample', 'bem',
                    'sample-oct-6-src.fif')
dip_fname = op.join(data_dir, 'MEG', 'sample', 'sample_audvis_trunc_set1.dip')
ctf_fname = op.join(data_dir, 'CTF', 'testdata_ctf.ds')
nirx_fname = op.join(data_dir, 'NIRx', 'nirscout',
                     'nirx_15_2_recording_w_short')

io_dir = op.join(op.abspath(op.dirname(__file__)), '..', '..', 'io')
base_dir = op.join(io_dir, 'tests', 'data')
evoked_fname = op.join(base_dir, 'test-ave.fif')

fwd_fname = op.join(data_dir, 'MEG', 'sample',
                    'sample_audvis_trunc-meg-vol-7-fwd.fif')
fwd_fname2 = op.join(data_dir, 'MEG', 'sample',
                     'sample_audvis_trunc-meg-eeg-oct-4-fwd.fif')

base_dir = op.join(io_dir, 'bti', 'tests', 'data')
pdf_fname = op.join(base_dir, 'test_pdf_linux')
config_fname = op.join(base_dir, 'test_config_linux')
hs_fname = op.join(base_dir, 'test_hs_linux')
sqd_fname = op.join(io_dir, 'kit', 'tests', 'data', 'test.sqd')

coil_3d = """# custom cube coil def
1   9999    1   8  3e-03  0.000e+00     "QuSpin ZFOPM 3mm cube"
  0.1250 -0.750e-03 -0.750e-03 -0.750e-03  0.000  0.000  1.000
  0.1250 -0.750e-03  0.750e-03 -0.750e-03  0.000  0.000  1.000
  0.1250  0.750e-03 -0.750e-03 -0.750e-03  0.000  0.000  1.000
  0.1250  0.750e-03  0.750e-03 -0.750e-03  0.000  0.000  1.000
  0.1250 -0.750e-03 -0.750e-03  0.750e-03  0.000  0.000  1.000
  0.1250 -0.750e-03  0.750e-03  0.750e-03  0.000  0.000  1.000
  0.1250  0.750e-03 -0.750e-03  0.750e-03  0.000  0.000  1.000
  0.1250  0.750e-03  0.750e-03  0.750e-03  0.000  0.000  1.000
1   9998    1   4  3e-03  0.000e+00     "3mm square"
  0.1250 -0.750e-03 -0.750e-03 0.000  0.000  0.000  1.000
  0.1250 -0.750e-03  0.750e-03 0.000  0.000  0.000  1.000
  0.1250  0.750e-03 -0.750e-03 0.000  0.000  0.000  1.000
  0.1250  0.750e-03  0.750e-03 0.000  0.000  0.000  1.000
"""


def test_plot_head_positions():
    """Test plotting of head positions."""
    info = read_info(evoked_fname)
    pos = np.random.RandomState(0).randn(4, 10)
    pos[:, 0] = np.arange(len(pos))
    destination = (0., 0., 0.04)
    with pytest.warns(None):  # old MPL will cause a warning
        plot_head_positions(pos)
        plot_head_positions(pos, mode='field', info=info,
                            destination=destination)
        plot_head_positions([pos, pos])  # list support
        pytest.raises(ValueError, plot_head_positions, ['pos'])
        pytest.raises(ValueError, plot_head_positions, pos[:, :9])
    pytest.raises(ValueError, plot_head_positions, pos, 'foo')
    with pytest.raises(ValueError, match='shape'):
        plot_head_positions(pos, axes=1.)


@testing.requires_testing_data
@pytest.mark.slowtest
def test_plot_sparse_source_estimates(renderer_interactive, brain_gc):
    """Test plotting of (sparse) source estimates."""
    sample_src = read_source_spaces(src_fname)

    # dense version
    vertices = [s['vertno'] for s in sample_src]
    n_time = 5
    n_verts = sum(len(v) for v in vertices)
    stc_data = np.zeros((n_verts * n_time))
    stc_size = stc_data.size
    stc_data[(np.random.rand(stc_size // 20) * stc_size).astype(int)] = \
        np.random.RandomState(0).rand(stc_data.size // 20)
    stc_data.shape = (n_verts, n_time)
    stc = SourceEstimate(stc_data, vertices, 1, 1)

    colormap = 'mne_analyze'
    brain = plot_source_estimates(
        stc, 'sample', colormap=colormap, background=(1, 1, 0),
        subjects_dir=subjects_dir, colorbar=True, clim='auto')
    brain.close()
    del brain
    with pytest.raises(TypeError, match='figure must be'):
        plot_source_estimates(
            stc, 'sample', figure='foo', hemi='both', clim='auto',
            subjects_dir=subjects_dir)

    # now do sparse version
    vertices = sample_src[0]['vertno']
    inds = [111, 333]
    stc_data = np.zeros((len(inds), n_time))
    stc_data[0, 1] = 1.
    stc_data[1, 4] = 2.
    vertices = [vertices[inds], np.empty(0, dtype=np.int64)]
    stc = SourceEstimate(stc_data, vertices, 1, 1)
    plot_sparse_source_estimates(
        sample_src, stc, bgcolor=(1, 1, 1), opacity=0.5,
        high_resolution=False)


@testing.requires_testing_data
@pytest.mark.slowtest
def test_plot_evoked_field(renderer):
    """Test plotting evoked field."""
    evoked = read_evokeds(evoked_fname, condition='Left Auditory',
                          baseline=(-0.2, 0.0))
    evoked = pick_channels_evoked(evoked, evoked.ch_names[::10])  # speed
    for t in ['meg', None]:
        with pytest.warns(RuntimeWarning, match='projection'):
            maps = make_field_map(evoked, trans_fname, subject='sample',
                                  subjects_dir=subjects_dir, n_jobs=1,
                                  ch_type=t)
        evoked.plot_field(maps, time=0.1)


def _assert_n_actors(fig, renderer, n_actors):
    __tracebackhide__ = True
    assert len(fig.plotter.renderer.actors) == n_actors


@pytest.mark.slowtest  # Slow on Azure
@pytest.mark.parametrize('system', [
    'Neuromag',
    pytest.param('CTF', marks=testing._pytest_mark()),
    'BTi',
    'KIT',
])
def test_plot_alignment_meg(renderer, system):
    """Test plotting of MEG sensors + helmet."""
    if system == 'Neuromag':
        this_info = read_info(evoked_fname)
    elif system == 'CTF':
        this_info = read_raw_ctf(ctf_fname).info
    elif system == 'BTi':
        this_info = read_raw_bti(
            pdf_fname, config_fname, hs_fname, convert=True,
            preload=False).info
    else:
        assert system == 'KIT'
        this_info = read_raw_kit(sqd_fname).info

    meg = ['helmet', 'sensors']
    if system == 'KIT':
        meg.append('ref')
    fig = plot_alignment(
        this_info, read_trans(trans_fname), subject='sample',
        subjects_dir=subjects_dir, meg=meg, eeg=False)
    # count the number of objects: should be n_meg_ch + 1 (helmet) + 1 (head)
    use_info = pick_info(this_info, pick_types(
        this_info, meg=True, eeg=False, ref_meg='ref' in meg, exclude=()))
    n_actors = use_info['nchan'] + 2
    _assert_n_actors(fig, renderer, n_actors)


@testing.requires_testing_data
def test_plot_alignment_surf(renderer):
    """Test plotting of a surface."""
    info = read_info(evoked_fname)
    fig = plot_alignment(
        info, read_trans(trans_fname), subject='sample',
        subjects_dir=subjects_dir, meg=False, eeg=False, dig=False,
        surfaces=['white', 'head'])
    _assert_n_actors(fig, renderer, 3)  # left and right hemis plus head


@pytest.mark.slowtest  # can be slow on OSX
@testing.requires_testing_data
def test_plot_alignment_basic(tmp_path, renderer, mixed_fwd_cov_evoked):
    """Test plotting of -trans.fif files and MEG sensor layouts."""
    # generate fiducials file for testing
    tempdir = str(tmp_path)
    fiducials_path = op.join(tempdir, 'fiducials.fif')
    fid = [{'coord_frame': 5, 'ident': 1, 'kind': 1,
            'r': [-0.08061612, -0.02908875, -0.04131077]},
           {'coord_frame': 5, 'ident': 2, 'kind': 1,
            'r': [0.00146763, 0.08506715, -0.03483611]},
           {'coord_frame': 5, 'ident': 3, 'kind': 1,
            'r': [0.08436285, -0.02850276, -0.04127743]}]
    write_dig(fiducials_path, fid, 5)
    evoked = read_evokeds(evoked_fname)[0]
    info = evoked.info

    sample_src = read_source_spaces(src_fname)
    pytest.raises(TypeError, plot_alignment, 'foo', trans_fname,
                  subject='sample', subjects_dir=subjects_dir)
    pytest.raises(OSError, plot_alignment, info, trans_fname,
                  subject='sample', subjects_dir=subjects_dir, src='foo')
    pytest.raises(ValueError, plot_alignment, info, trans_fname,
                  subject='fsaverage', subjects_dir=subjects_dir,
                  src=sample_src)
    sample_src.plot(subjects_dir=subjects_dir, head=True, skull=True,
                    brain='white')
    # mixed source space
    mixed_src = mixed_fwd_cov_evoked[0]['src']
    assert mixed_src.kind == 'mixed'
    plot_alignment(info, meg=['helmet', 'sensors'], dig=True,
                   coord_frame='head', trans=Path(trans_fname),
                   subject='sample', mri_fiducials=fiducials_path,
                   subjects_dir=subjects_dir, src=mixed_src)
    renderer.backend._close_all()
    # no-head version
    renderer.backend._close_all()
    # trans required
    with pytest.raises(ValueError, match='transformation matrix is required'):
        plot_alignment(info, trans=None, src=src_fname)
    with pytest.raises(ValueError, match='transformation matrix is required'):
        plot_alignment(info, trans=None, mri_fiducials=True)
    with pytest.raises(ValueError, match='transformation matrix is required'):
        plot_alignment(info, trans=None, surfaces=['brain'])
    # all coord frames
    plot_alignment(info)  # works: surfaces='auto' default
    for coord_frame in ('meg', 'head', 'mri'):
        plot_alignment(
            info, meg=['helmet', 'sensors'], dig=True, coord_frame=coord_frame,
            trans=Path(trans_fname), subject='sample', src=src_fname,
            mri_fiducials=fiducials_path, subjects_dir=subjects_dir)
    renderer.backend._close_all()
    # EEG only with strange options
    evoked_eeg_ecog_seeg = evoked.copy().pick_types(meg=False, eeg=True)
    with evoked_eeg_ecog_seeg.info._unlock():
        evoked_eeg_ecog_seeg.info['projs'] = []  # "remove" avg proj
    evoked_eeg_ecog_seeg.set_channel_types({'EEG 001': 'ecog',
                                            'EEG 002': 'seeg'})
    with catch_logging() as log:
        plot_alignment(evoked_eeg_ecog_seeg.info, subject='sample',
                       trans=trans_fname, subjects_dir=subjects_dir,
                       surfaces=['white', 'outer_skin', 'outer_skull'],
                       meg=['helmet', 'sensors'],
                       eeg=['original', 'projected'], ecog=True, seeg=True,
                       verbose=True)
    log = log.getvalue()
    assert 'ecog: 1' in log
    assert 'seeg: 1' in log
    renderer.backend._close_all()

    sphere = make_sphere_model(info=info, r0='auto', head_radius='auto')
    bem_sol = read_bem_solution(op.join(subjects_dir, 'sample', 'bem',
                                        'sample-1280-1280-1280-bem-sol.fif'))
    bem_surfs = read_bem_surfaces(op.join(subjects_dir, 'sample', 'bem',
                                          'sample-1280-1280-1280-bem.fif'))
    sample_src[0]['coord_frame'] = 4  # hack for coverage
    plot_alignment(info, trans_fname, subject='sample',
                   eeg='projected', meg='helmet', bem=sphere, dig=True,
                   surfaces=['brain', 'inner_skull', 'outer_skull',
                             'outer_skin'])
    plot_alignment(info, subject='sample', meg='helmet',
                   subjects_dir=subjects_dir, eeg='projected', bem=sphere,
                   surfaces=['head', 'brain'], src=sample_src)
    # no trans okay, no mri surfaces
    plot_alignment(info, bem=sphere, surfaces=['brain'])
    with pytest.raises(ValueError, match='A head surface is required'):
        plot_alignment(info, trans=trans_fname, subject='sample',
                       subjects_dir=subjects_dir, eeg='projected',
                       surfaces=[])
    with pytest.raises(RuntimeError, match='No brain surface found'):
        plot_alignment(info, trans=trans_fname, subject='foo',
                       subjects_dir=subjects_dir, surfaces=['brain'])
    assert all(surf['coord_frame'] == FIFF.FIFFV_COORD_MRI
               for surf in bem_sol['surfs'])
    plot_alignment(info, trans_fname, subject='sample', meg=[],
                   subjects_dir=subjects_dir, bem=bem_sol, eeg=True,
                   surfaces=['head', 'inflated', 'outer_skull', 'inner_skull'])
    assert all(surf['coord_frame'] == FIFF.FIFFV_COORD_MRI
               for surf in bem_sol['surfs'])
    plot_alignment(info, trans_fname, subject='sample',
                   meg=True, subjects_dir=subjects_dir,
                   surfaces=['head', 'inner_skull'], bem=bem_surfs)
    # single-layer BEM can still plot head surface
    assert bem_surfs[-1]['id'] == FIFF.FIFFV_BEM_SURF_ID_BRAIN
    bem_sol_homog = read_bem_solution(op.join(subjects_dir, 'sample', 'bem',
                                              'sample-1280-bem-sol.fif'))
    for use_bem in (bem_surfs[-1:], bem_sol_homog):
        with catch_logging() as log:
            plot_alignment(info, trans_fname, subject='sample',
                           meg=True, subjects_dir=subjects_dir,
                           surfaces=['head', 'inner_skull'], bem=use_bem,
                           verbose=True)
        log = log.getvalue()
        assert 'not find the surface for head in the provided BEM model' in log
    # sphere model
    sphere = make_sphere_model('auto', 'auto', info)
    src = setup_volume_source_space(sphere=sphere)
    plot_alignment(
        info, trans=Transform('head', 'mri'), eeg='projected',
        meg='helmet', bem=sphere, src=src, dig=True,
        surfaces=['brain', 'inner_skull', 'outer_skull', 'outer_skin'])
    sphere = make_sphere_model('auto', None, info)  # one layer
    # if you ask for a brain surface with a 1-layer sphere model it's an error
    with pytest.raises(RuntimeError, match='Sphere model does not have'):
        plot_alignment(
            trans=trans_fname, subject='sample', subjects_dir=subjects_dir,
            surfaces=['brain'], bem=sphere)
    # but you can ask for a specific brain surface, and
    # no info is permitted
    plot_alignment(
        trans=trans_fname, subject='sample', meg=False, coord_frame='mri',
        subjects_dir=subjects_dir, surfaces=['white'], bem=sphere,
        show_axes=True)
    renderer.backend._close_all()
    # TODO: We need to make this class public and document it properly
    # assert isinstance(fig, some_public_class)
    # 3D coil with no defined draw (ConvexHull)
    info_cube = pick_info(info, np.arange(6))
    with info._unlock():
        info['dig'] = None
    info_cube['chs'][0]['coil_type'] = 9999
    info_cube['chs'][1]['coil_type'] = 9998
    with pytest.raises(RuntimeError, match='coil definition not found'):
        plot_alignment(info_cube, meg='sensors', surfaces=())
    coil_def_fname = op.join(tempdir, 'temp')
    with open(coil_def_fname, 'w') as fid:
        fid.write(coil_3d)
    # make sure our other OPMs can be plotted, too
    for ii, kind in enumerate(('QUSPIN_ZFOPM_MAG', 'QUSPIN_ZFOPM_MAG2',
                               'FIELDLINE_OPM_MAG_GEN1',
                               'KERNEL_OPM_MAG_GEN1'), 2):
        info_cube['chs'][ii]['coil_type'] = getattr(
            FIFF, f'FIFFV_COIL_{kind}')
    with use_coil_def(coil_def_fname):
        with catch_logging() as log:
            plot_alignment(info_cube, meg='sensors', surfaces=(), dig=True,
                           verbose='debug')
    log = log.getvalue()
    assert 'planar geometry' in log

    # one layer bem with skull surfaces:
    with pytest.raises(RuntimeError, match='Sphere model does not.*boundary'):
        plot_alignment(info=info, trans=trans_fname,
                       subject='sample', subjects_dir=subjects_dir,
                       surfaces=['brain', 'head', 'inner_skull'], bem=sphere)
    # wrong eeg value:
    with pytest.raises(ValueError, match='Invalid value for the .eeg'):
        plot_alignment(info=info, trans=trans_fname,
                       subject='sample', subjects_dir=subjects_dir, eeg='foo')
    # wrong meg value:
    with pytest.raises(ValueError, match='Invalid value for the .meg'):
        plot_alignment(info=info, trans=trans_fname,
                       subject='sample', subjects_dir=subjects_dir, meg='bar')
    # multiple brain surfaces:
    with pytest.raises(ValueError, match='Only one brain surface can be plot'):
        plot_alignment(info=info, trans=trans_fname,
                       subject='sample', subjects_dir=subjects_dir,
                       surfaces=['white', 'pial'])
    with pytest.raises(TypeError, match='surfaces.*must be'):
        plot_alignment(info=info, trans=trans_fname,
                       subject='sample', subjects_dir=subjects_dir,
                       surfaces=[1])
    with pytest.raises(ValueError, match='Unknown surface type'):
        plot_alignment(info=info, trans=trans_fname,
                       subject='sample', subjects_dir=subjects_dir,
                       surfaces=['foo'])
    with pytest.raises(TypeError, match="must be an instance of "):
        plot_alignment(info=info, trans=trans_fname,
                       subject='sample', subjects_dir=subjects_dir,
                       surfaces=dict(brain='super clear'))
    with pytest.raises(ValueError, match="must be between 0 and 1"):
        plot_alignment(info=info, trans=trans_fname,
                       subject='sample', subjects_dir=subjects_dir,
                       surfaces=dict(brain=42))
    fwd_fname = op.join(data_dir, 'MEG', 'sample',
                        'sample_audvis_trunc-meg-eeg-oct-4-fwd.fif')
    fwd = read_forward_solution(fwd_fname)
    plot_alignment(subject='sample', subjects_dir=subjects_dir,
                   trans=trans_fname, fwd=fwd,
                   surfaces='white', coord_frame='head')
    fwd = convert_forward_solution(fwd, force_fixed=True)
    plot_alignment(subject='sample', subjects_dir=subjects_dir,
                   trans=trans_fname, fwd=fwd,
                   surfaces='white', coord_frame='head')
    fwd['coord_frame'] = FIFF.FIFFV_COORD_MRI  # check required to get to MRI
    with pytest.raises(ValueError, match='transformation matrix is required'):
        plot_alignment(info, trans=None, fwd=fwd)
    # surfaces as dict
    plot_alignment(subject='sample', coord_frame='head',
                   trans=trans_fname, subjects_dir=subjects_dir,
                   surfaces={'white': 0.4, 'outer_skull': 0.6, 'head': None})


@testing.requires_testing_data
def test_plot_alignment_fnirs(renderer, tmp_path):
    """Test fNIRS plotting."""
    # Here we use subjects_dir=tmp_path, since no surfaces should actually
    # be loaded!

    # fNIRS (default is pairs)
    info = read_raw_nirx(nirx_fname).info
    assert info['nchan'] == 26
    kwargs = dict(trans='fsaverage', subject='fsaverage', surfaces=(),
                  verbose=True, subjects_dir=tmp_path)
    with catch_logging() as log:
        fig = plot_alignment(info, **kwargs)
    log = log.getvalue()
    assert f'fnirs_cw_amplitude: {info["nchan"]}' in log
    _assert_n_actors(fig, renderer, info['nchan'])

    fig = plot_alignment(
        info, fnirs=['channels', 'sources', 'detectors'], **kwargs)
    _assert_n_actors(fig, renderer, 3)


@pytest.mark.slowtest  # can be slow on OSX
@testing.requires_testing_data
def test_process_clim_plot(renderer_interactive, brain_gc):
    """Test functionality for determining control points with stc.plot."""
    sample_src = read_source_spaces(src_fname)
    kwargs = dict(subjects_dir=subjects_dir, smoothing_steps=1,
                  time_viewer=False, show_traces=False)

    vertices = [s['vertno'] for s in sample_src]
    n_time = 5
    n_verts = sum(len(v) for v in vertices)
    stc_data = np.random.RandomState(0).rand((n_verts * n_time))
    stc_data.shape = (n_verts, n_time)
    stc = SourceEstimate(stc_data, vertices, 1, 1, 'sample')

    # Test for simple use cases
    brain = stc.plot(**kwargs)
    assert brain.data['center'] is None
    brain.close()
    brain = stc.plot(clim=dict(pos_lims=(10, 50, 90)), **kwargs)
    assert brain.data['center'] == 0.
    brain.close()
    brain = stc.plot(colormap='hot', clim='auto', **kwargs)
    brain.close()
    brain = stc.plot(colormap='mne', clim='auto', **kwargs)
    brain.close()
    brain = stc.plot(clim=dict(kind='value', lims=(10, 50, 90)), figure=99,
                     **kwargs)
    brain.close()
    with pytest.raises(TypeError, match='must be a'):
        stc.plot(clim='auto', figure=[0], **kwargs)

    # Test for correct clim values
    with pytest.raises(ValueError, match='monotonically'):
        stc.plot(clim=dict(kind='value', pos_lims=[0, 1, 0]), **kwargs)
    with pytest.raises(ValueError, match=r'.*must be \(3,\)'):
        stc.plot(colormap='mne', clim=dict(pos_lims=(5, 10, 15, 20)), **kwargs)
    with pytest.raises(ValueError, match="'value', 'values', and 'percent'"):
        stc.plot(clim=dict(pos_lims=(5, 10, 15), kind='foo'), **kwargs)
    with pytest.raises(ValueError, match='must be "auto" or dict'):
        stc.plot(colormap='mne', clim='foo', **kwargs)
    with pytest.raises(TypeError, match='must be an instance of'):
        plot_source_estimates('foo', clim='auto', **kwargs)
    with pytest.raises(ValueError, match='hemi'):
        stc.plot(hemi='foo', clim='auto', **kwargs)
    with pytest.raises(ValueError, match='Exactly one'):
        stc.plot(clim=dict(lims=[0, 1, 2], pos_lims=[0, 1, 2], kind='value'),
                 **kwargs)

    # Test handling of degenerate data: thresholded maps
    stc._data.fill(0.)
    with pytest.warns(RuntimeWarning, match='All data were zero'):
        brain = plot_source_estimates(stc, **kwargs)
    brain.close()


def _assert_mapdata_equal(a, b):
    __tracebackhide__ = True
    assert set(a.keys()) == {'clim', 'colormap', 'transparent'}
    assert a.keys() == b.keys()
    assert a['transparent'] == b['transparent'], 'transparent'
    aa, bb = a['clim'], b['clim']
    assert aa.keys() == bb.keys(), 'clim keys'
    assert aa['kind'] == bb['kind'] == 'value'
    key = 'pos_lims' if 'pos_lims' in aa else 'lims'
    assert_array_equal(aa[key], bb[key], err_msg=key)
    assert isinstance(a['colormap'], Colormap), 'Colormap'
    assert isinstance(b['colormap'], Colormap), 'Colormap'
    assert a['colormap'].name == b['colormap'].name


def test_process_clim_round_trip():
    """Test basic input-output support."""
    # With some negative data
    out = _process_clim('auto', 'auto', True, -1.)
    want = dict(
        colormap=mne_analyze_colormap([0, 0.5, 1], 'matplotlib'),
        clim=dict(kind='value', pos_lims=[1, 1, 1]),
        transparent=True,)
    _assert_mapdata_equal(out, want)
    out2 = _process_clim(**out)
    _assert_mapdata_equal(out, out2)
    _linearize_map(out)  # smoke test
    ticks = _get_map_ticks(out)
    assert_allclose(ticks, [-1, 0, 1])

    # With some positive data
    out = _process_clim('auto', 'auto', True, 1.)
    want = dict(
        colormap=plt.get_cmap('hot'),
        clim=dict(kind='value', lims=[1, 1, 1]),
        transparent=True,)
    _assert_mapdata_equal(out, want)
    out2 = _process_clim(**out)
    _assert_mapdata_equal(out, out2)
    _linearize_map(out)
    ticks = _get_map_ticks(out)
    assert_allclose(ticks, [1])

    # With some actual inputs
    clim = dict(kind='value', pos_lims=[0, 0.5, 1])
    out = _process_clim(clim, 'auto', True)
    want = dict(
        colormap=mne_analyze_colormap([0, 0.5, 1], 'matplotlib'),
        clim=clim, transparent=True)
    _assert_mapdata_equal(out, want)
    _linearize_map(out)
    ticks = _get_map_ticks(out)
    assert_allclose(ticks, [-1, -0.5, 0, 0.5, 1])

    clim = dict(kind='value', pos_lims=[0.25, 0.5, 1])
    out = _process_clim(clim, 'auto', True)
    want = dict(
        colormap=mne_analyze_colormap([0, 0.5, 1], 'matplotlib'),
        clim=clim, transparent=True)
    _assert_mapdata_equal(out, want)
    _linearize_map(out)
    ticks = _get_map_ticks(out)
    assert_allclose(ticks, [-1, -0.5, -0.25, 0, 0.25, 0.5, 1])


@testing.requires_testing_data
@requires_nibabel()
def test_stc_mpl():
    """Test plotting source estimates with matplotlib."""
    sample_src = read_source_spaces(src_fname)

    vertices = [s['vertno'] for s in sample_src]
    n_time = 5
    n_verts = sum(len(v) for v in vertices)
    stc_data = np.ones((n_verts * n_time))
    stc_data.shape = (n_verts, n_time)
    stc = SourceEstimate(stc_data, vertices, 1, 1, 'sample')
    stc.plot(subjects_dir=subjects_dir, time_unit='s', views='ven',
             hemi='rh', smoothing_steps=7, subject='sample',
             backend='matplotlib', spacing='oct1', initial_time=0.001,
             colormap='Reds')
    fig = stc.plot(subjects_dir=subjects_dir, time_unit='ms', views='dor',
                   hemi='lh', smoothing_steps=7, subject='sample',
                   backend='matplotlib', spacing='ico2', time_viewer=True,
                   colormap='mne')
    time_viewer = fig.time_viewer
    _fake_click(time_viewer, time_viewer.axes[0], (0.5, 0.5))  # change t
    time_viewer.canvas.key_press_event('ctrl+right')
    time_viewer.canvas.key_press_event('left')
    pytest.raises(ValueError, stc.plot, subjects_dir=subjects_dir,
                  hemi='both', subject='sample', backend='matplotlib')
    pytest.raises(ValueError, stc.plot, subjects_dir=subjects_dir,
                  time_unit='ss', subject='sample', backend='matplotlib')


@pytest.mark.slowtest
@pytest.mark.timeout(60)  # can sometimes take > 60 sec
@testing.requires_testing_data
@requires_nibabel()
@pytest.mark.parametrize('coord_frame, idx, show_all, title',
                         [('head', 'gof', True, 'Test'),
                          ('mri', 'amplitude', False, None)])
def test_plot_dipole_mri_orthoview(coord_frame, idx, show_all, title):
    """Test mpl dipole plotting."""
    dipoles = read_dipole(dip_fname)
    trans = read_trans(trans_fname)
    fig = dipoles.plot_locations(trans=trans, subject='sample',
                                 subjects_dir=subjects_dir,
                                 coord_frame=coord_frame, idx=idx,
                                 show_all=show_all, title=title,
                                 mode='orthoview')
    fig.canvas.scroll_event(0.5, 0.5, 1)  # scroll up
    fig.canvas.scroll_event(0.5, 0.5, -1)  # scroll down
    fig.canvas.key_press_event('up')
    fig.canvas.key_press_event('down')
    fig.canvas.key_press_event('a')  # some other key
    ax = fig.add_subplot(211)
    with pytest.raises(TypeError, match='instance of Axes3D'):
        dipoles.plot_locations(trans, 'sample', subjects_dir, ax=ax)


@testing.requires_testing_data
def test_plot_dipole_orientations(renderer):
    """Test dipole plotting in 3d."""
    dipoles = read_dipole(dip_fname)
    trans = read_trans(trans_fname)
    for coord_frame, mode in zip(['head', 'mri'],
                                 ['arrow', 'sphere']):
        dipoles.plot_locations(trans=trans, subject='sample',
                               subjects_dir=subjects_dir,
                               mode=mode, coord_frame=coord_frame)
    renderer.backend._close_all()


@pytest.mark.slowtest  # slow on Azure
@testing.requires_testing_data
def test_snapshot_brain_montage(renderer):
    """Test snapshot brain montage."""
    info = read_info(evoked_fname)
    fig = plot_alignment(
        info, trans=Transform('head', 'mri'), subject='sample',
        subjects_dir=subjects_dir)

    xyz = np.vstack([ich['loc'][:3] for ich in info['chs']])
    ch_names = [ich['ch_name'] for ich in info['chs']]
    xyz_dict = dict(zip(ch_names, xyz))
    xyz_dict[info['chs'][0]['ch_name']] = [1, 2]  # Set one ch to only 2 vals

    # Make sure wrong types are checked
    pytest.raises(TypeError, snapshot_brain_montage, fig, xyz)

    # All chs must have 3 position values
    pytest.raises(ValueError, snapshot_brain_montage, fig, xyz_dict)

    # Make sure we raise error if the figure has no scene
    pytest.raises(ValueError, snapshot_brain_montage, None, info)


@pytest.mark.slowtest  # can be slow on OSX
@testing.requires_testing_data
@pytest.mark.parametrize('pick_ori', ('vector', None))
@pytest.mark.parametrize('kind', ('surface', 'volume', 'mixed'))
def test_plot_source_estimates(renderer_interactive, all_src_types_inv_evoked,
                               pick_ori, kind, brain_gc):
    """Test plotting of scalar and vector source estimates."""
    backend = renderer_interactive._get_3d_backend()
    invs, evoked = all_src_types_inv_evoked
    inv = invs[kind]
    with pytest.warns(None):  # PCA mag
        stc = apply_inverse(evoked, inv, pick_ori=pick_ori)
    stc.data[1] *= -1  # make it signed
    meth_key = 'plot_3d' if isinstance(stc, _BaseVolSourceEstimate) else 'plot'
    stc.subject = 'sample'
    meth = getattr(stc, meth_key)
    kwargs = dict(subjects_dir=subjects_dir,
                  time_viewer=False, show_traces=False,  # for speed
                  smoothing_steps=1, verbose='error', src=inv['src'],
                  volume_options=dict(resolution=None),  # for speed
                  )
    if pick_ori != 'vector':
        kwargs['surface'] = 'white'
        kwargs['backend'] = backend
    brain = meth(**kwargs)
    brain.close()
    del brain

    these_kwargs = kwargs.copy()
    these_kwargs['show_traces'] = 'foo'
    with pytest.raises(ValueError, match='show_traces'):
        meth(**these_kwargs)
    del these_kwargs
    if pick_ori == 'vector':
        with pytest.raises(ValueError, match='use "pos_lims"'):
            meth(**kwargs, clim=dict(pos_lims=[1, 2, 3]))
    if kind in ('volume', 'mixed'):
        with pytest.raises(TypeError, match='when stc is a mixed or vol'):
            these_kwargs = kwargs.copy()
            these_kwargs.pop('src')
            meth(**these_kwargs)

    with pytest.raises(ValueError, match='cannot be used'):
        these_kwargs = kwargs.copy()
        these_kwargs.update(show_traces=True, time_viewer=False)
        meth(**these_kwargs)

    # flatmaps (mostly a lot of error checking)
    these_kwargs = kwargs.copy()
    these_kwargs.update(surface='flat', views='auto', hemi='both',
                        verbose='debug')
    if kind == 'surface' and pick_ori != 'vector':
        with catch_logging() as log:
            with pytest.raises(FileNotFoundError, match='flatmap'):
                meth(**these_kwargs)  # sample does not have them
        log = log.getvalue()
        assert 'offset: 0' in log
    fs_stc = stc.copy()
    fs_stc.subject = 'fsaverage'  # this is wrong, but don't have to care
    flat_meth = getattr(fs_stc, meth_key)
    these_kwargs.pop('src')
    if pick_ori == 'vector':
        pass  # can't even pass "surface" variable
    elif kind != 'surface':
        with pytest.raises(TypeError, match='SourceEstimate when a flatmap'):
            flat_meth(**these_kwargs)
    else:
        brain = flat_meth(**these_kwargs)
        brain.close()
        del brain
        these_kwargs.update(surface='inflated', views='flat')
        with pytest.raises(ValueError, match='surface="flat".*views="flat"'):
            flat_meth(**these_kwargs)

    # just test one for speed
    if kind != 'mixed':
        return
    brain = meth(
        views=['lat', 'med', 'ven'], hemi='lh',
        view_layout='horizontal', **kwargs)
    brain.close()
    assert brain._subplot_shape == (1, 3)
    del brain
    these_kwargs = kwargs.copy()
    these_kwargs['volume_options'] = dict(blending='foo')
    with pytest.raises(ValueError, match='mip'):
        meth(**these_kwargs)
    these_kwargs['volume_options'] = dict(badkey='foo')
    with pytest.raises(ValueError, match='unknown'):
        meth(**these_kwargs)
    # with resampling (actually downsampling but it's okay)
    these_kwargs['volume_options'] = dict(resolution=20., surface_alpha=0.)
    brain = meth(**these_kwargs)
    brain.close()
    del brain


<<<<<<< HEAD
=======
@pytest.mark.slowtest
@testing.requires_testing_data
def test_plot_sensors_connectivity(renderer):
    """Test plotting of sensors connectivity."""
    from mne import io, pick_types

    data_path = data_dir
    raw_fname = op.join(data_path, 'MEG', 'sample',
                        'sample_audvis_trunc_raw.fif')

    raw = io.read_raw_fif(raw_fname)
    picks = pick_types(raw.info, meg='grad', eeg=False, stim=False,
                       eog=True, exclude='bads')
    n_channels = len(picks)
    con = np.random.RandomState(42).randn(n_channels, n_channels)
    info = raw.info
    with pytest.raises(TypeError, match='must be an instance of Info'):
        plot_sensors_connectivity(info='foo', con=con, picks=picks)
    with pytest.raises(ValueError, match='does not correspond to the size'):
        plot_sensors_connectivity(info=info, con=con[::2, ::2], picks=picks)

    fig = plot_sensors_connectivity(info=info, con=con, picks=picks)
    title = list(fig.plotter.scalar_bars.values())[0].GetTitle()
    assert title == 'Connectivity'


>>>>>>> a7bbdf0d
@pytest.mark.parametrize('orientation', ('horizontal', 'vertical'))
@pytest.mark.parametrize('diverging', (True, False))
@pytest.mark.parametrize('lims', ([0.5, 1, 10], [0, 1, 10]))
def test_brain_colorbar(orientation, diverging, lims):
    """Test brain colorbar plotting."""
    _, ax = plt.subplots()
    clim = dict(kind='value')
    if diverging:
        clim['pos_lims'] = lims
    else:
        clim['lims'] = lims
    cbar = plot_brain_colorbar(ax, clim, orientation=orientation)
    ax = cbar.ax  # in newer mpl this can be inset axes relative to the orig
    if orientation == 'vertical':
        have, empty = ax.get_yticklabels, ax.get_xticklabels
    else:
        have, empty = ax.get_xticklabels, ax.get_yticklabels
    if diverging:
        if lims[0] == 0:
            ticks = list(-np.array(lims[1:][::-1])) + lims
        else:
            ticks = list(-np.array(lims[::-1])) + [0] + lims
    else:
        ticks = lims
    ax.figure.canvas.draw_idle()
    assert_array_equal(
        [float(h.get_text().replace('−', '-')) for h in have()], ticks)
    assert_array_equal(empty(), [])


@pytest.mark.slowtest  # slow-ish on Travis OSX
@testing.requires_testing_data
def test_mixed_sources_plot_surface(renderer_interactive):
    """Test plot_surface() for mixed source space."""
    src = read_source_spaces(fwd_fname2)
    N = np.sum([s['nuse'] for s in src])  # number of sources

    T = 2  # number of time points
    S = 3  # number of source spaces

    rng = np.random.RandomState(0)
    data = rng.randn(N, T)
    vertno = S * [np.arange(N // S)]

    stc = MixedSourceEstimate(data, vertno, 0, 1)

    brain = stc.surface().plot(views='lat', hemi='split',
                               subject='fsaverage', subjects_dir=subjects_dir,
                               colorbar=False)
    brain.close()
    del brain


@testing.requires_testing_data
@pytest.mark.slowtest
def test_link_brains(renderer_interactive):
    """Test plotting linked brains."""
    sample_src = read_source_spaces(src_fname)
    vertices = [s['vertno'] for s in sample_src]
    n_time = 5
    n_verts = sum(len(v) for v in vertices)
    stc_data = np.zeros((n_verts * n_time))
    stc_size = stc_data.size
    stc_data[(np.random.rand(stc_size // 20) * stc_size).astype(int)] = \
        np.random.RandomState(0).rand(stc_data.size // 20)
    stc_data.shape = (n_verts, n_time)
    stc = SourceEstimate(stc_data, vertices, 1, 1)

    colormap = 'mne_analyze'
    brain = plot_source_estimates(
        stc, 'sample', colormap=colormap,
        background=(1, 1, 0),
        subjects_dir=subjects_dir, colorbar=True,
        clim='auto'
    )
    with pytest.raises(ValueError, match='is empty'):
        link_brains([])
    with pytest.raises(TypeError, match='type is Brain'):
        link_brains('foo')
    link_brains(brain, time=True, camera=True)<|MERGE_RESOLUTION|>--- conflicted
+++ resolved
@@ -755,35 +755,6 @@
     del brain
 
 
-<<<<<<< HEAD
-=======
-@pytest.mark.slowtest
-@testing.requires_testing_data
-def test_plot_sensors_connectivity(renderer):
-    """Test plotting of sensors connectivity."""
-    from mne import io, pick_types
-
-    data_path = data_dir
-    raw_fname = op.join(data_path, 'MEG', 'sample',
-                        'sample_audvis_trunc_raw.fif')
-
-    raw = io.read_raw_fif(raw_fname)
-    picks = pick_types(raw.info, meg='grad', eeg=False, stim=False,
-                       eog=True, exclude='bads')
-    n_channels = len(picks)
-    con = np.random.RandomState(42).randn(n_channels, n_channels)
-    info = raw.info
-    with pytest.raises(TypeError, match='must be an instance of Info'):
-        plot_sensors_connectivity(info='foo', con=con, picks=picks)
-    with pytest.raises(ValueError, match='does not correspond to the size'):
-        plot_sensors_connectivity(info=info, con=con[::2, ::2], picks=picks)
-
-    fig = plot_sensors_connectivity(info=info, con=con, picks=picks)
-    title = list(fig.plotter.scalar_bars.values())[0].GetTitle()
-    assert title == 'Connectivity'
-
-
->>>>>>> a7bbdf0d
 @pytest.mark.parametrize('orientation', ('horizontal', 'vertical'))
 @pytest.mark.parametrize('diverging', (True, False))
 @pytest.mark.parametrize('lims', ([0.5, 1, 10], [0, 1, 10]))
