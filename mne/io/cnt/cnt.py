"""Conversion tool from Neuroscan CNT to FIF."""

# Author: Jaakko Leppakangas <jaeilepp@student.jyu.fi>
#         Joan Massich <mailsik@gmail.com>
#
# License: BSD-3-Clause
# Copyright the MNE-Python contributors.
from os import path

import numpy as np

from ..._fiff._digitization import _make_dig_points
from ..._fiff.constants import FIFF
from ..._fiff.meas_info import _empty_info
from ..._fiff.utils import _create_chs, _find_channels, _mult_cal_one, read_str
from ...annotations import Annotations
from ...channels.layout import _topo_to_sphere
from ...epochs import BaseEpochs
from ...evoked import EvokedArray
from ...utils import (
    _check_fname,
    _check_option,
    _validate_type,
    fill_doc,
    logger,
    verbose,
    warn,
)
from ..base import BaseRaw
from ._utils import (
    CNTEventType3,
    _compute_robust_event_table_position,
    _get_event_parser,
    _read_teeg,
    _session_date_2_meas_date,
)


def _read_annotations_cnt(fname, data_format="int16"):
    """CNT Annotation File Reader.

    This method opens the .cnt files, searches all the metadata to construct
    the annotations and parses the event table. Notice that CNT files, can
    point to a different file containing the events. This case when the
    event table is separated from the main .cnt is not supported.

    Parameters
    ----------
    fname: path-like
        Path to CNT file containing the annotations.
    data_format : 'int16' | 'int32'
        Defines the data format the data is read in.

    Returns
    -------
    annot : instance of Annotations
        The annotations.
    """
    # Offsets from SETUP structure in http://paulbourke.net/dataformats/eeg/
    SETUP_NCHANNELS_OFFSET = 370
    SETUP_RATE_OFFSET = 376

    def _accept_reject_function(keypad_accept):
        accept_list = []
        for code in keypad_accept:
            if "xd0" in str(code):
                accept_list.append("good")
            elif "xc0" in str(code):
                accept_list.append("bad")
            else:
                accept_list.append("NA")
        return np.array(accept_list)

    def _translating_function(offset, n_channels, event_type, data_format=data_format):
        n_bytes = 2 if data_format == "int16" else 4
        if event_type == CNTEventType3:
            offset *= n_bytes * n_channels
        event_time = offset - 900 - (75 * n_channels)
        event_time //= n_channels * n_bytes
        event_time = event_time - 1
        # Prevent negative event times
        np.clip(event_time, 0, None, out=event_time)
        return event_time

    def _update_bad_span_onset(accept_reject, onset, duration, description):
        accept_reject = accept_reject.tolist()
        onset = onset.tolist()
        duration = duration.tolist()
        description = description.tolist()
        # If there are no bad spans, return original parameters
        if "bad" not in accept_reject:
            return np.array(onset), np.array(duration), np.array(description)
        # Create lists of bad and good span markers and onset
        bad_good_span_markers = [i for i in accept_reject if i in ["bad", "good"]]
        bad_good_onset = [
            onset[i]
            for i, value in enumerate(accept_reject)
            if value in ["bad", "good"]
        ]
        # Calculate duration of bad span
        first_bad_index = bad_good_span_markers.index("bad")
        duration_list = [
            bad_good_onset[i + 1] - bad_good_onset[i]
            for i in range(first_bad_index, len(bad_good_span_markers), 2)
        ]
        # Add bad event marker duration and description
        duration_list_index = 0
        for i in range(len(onset)):
            if accept_reject[i] == "bad":
                duration[i] = duration_list[duration_list_index]
                description[i] = "BAD_" + description[i]
                duration_list_index += 1
        # Remove good span markers
        final_onset, final_duration, final_description = [], [], []
        for i in range(len(accept_reject)):
            if accept_reject[i] != "good":
                final_onset.append(onset[i])
                final_duration.append(duration[i])
                final_description.append(description[i])
        return (
            np.array(final_onset),
            np.array(final_duration),
            np.array(final_description),
        )

    with open(fname, "rb") as fid:
        fid.seek(SETUP_NCHANNELS_OFFSET)
        (n_channels,) = np.frombuffer(fid.read(2), dtype="<u2")

        fid.seek(SETUP_RATE_OFFSET)
        (sfreq,) = np.frombuffer(fid.read(2), dtype="<u2")

        event_table_pos = _compute_robust_event_table_position(
            fid=fid, data_format=data_format
        )

    with open(fname, "rb") as fid:
        teeg = _read_teeg(fid, teeg_offset=event_table_pos)

    event_parser = _get_event_parser(event_type=teeg.event_type)

    with open(fname, "rb") as fid:
        fid.seek(event_table_pos + 9)  # the real table stats at +9
        buffer = fid.read(teeg.total_length)

    my_events = list(event_parser(buffer))

    if not my_events:
        return Annotations(list(), list(), list(), None)
    else:
        onset = _translating_function(
            np.array([e.Offset for e in my_events], dtype=float),
            n_channels=n_channels,
            event_type=type(my_events[0]),
            data_format=data_format,
        )
        # There is a Latency field but it's not useful for durations, see
        # https://github.com/mne-tools/mne-python/pull/11828
        duration = np.zeros(len(my_events), dtype=float)
        accept_reject = _accept_reject_function(
            np.array([e.KeyPad_Accept for e in my_events])
        )

        description = np.array([str(e.StimType) for e in my_events])

        onset, duration, description = _update_bad_span_onset(
            accept_reject, onset / sfreq, duration, description
        )
        return Annotations(
            onset=onset, duration=duration, description=description, orig_time=None
        )


@fill_doc
def read_raw_cnt(
    input_fname,
    eog=(),
    misc=(),
    ecg=(),
    emg=(),
    data_format="auto",
    date_format="mm/dd/yy",
    *,
    header="auto",
    preload=False,
    verbose=None,
) -> "RawCNT":
    """Read CNT data as raw object.

    .. Note::
        2d spatial coordinates (x, y) for EEG channels are read from the file
        header and fit to a sphere to compute corresponding z-coordinates.
        If channels assigned as EEG channels have locations
        far away from the head (i.e. x and y coordinates don't fit to a
        sphere), all the channel locations will be distorted
        (all channels that are not assigned with keywords ``eog``, ``ecg``,
        ``emg`` and ``misc`` are assigned as EEG channels). If you are not
        sure that the channel locations in the header are correct, it is
        probably safer to replace them with :meth:`mne.io.Raw.set_montage`.
        Montages can be created/imported with:

        - Standard montages with :func:`mne.channels.make_standard_montage`
        - Montages for `Compumedics systems
          <https://compumedicsneuroscan.com>`__ with
          :func:`mne.channels.read_dig_dat`
        - Other reader functions are listed under *See Also* at
          :class:`mne.channels.DigMontage`

    Parameters
    ----------
    input_fname : path-like
        Path to the data file.
    eog : list | tuple | ``'auto'`` | ``'header'``
        Names of channels or list of indices that should be designated
        EOG channels. If 'header', VEOG and HEOG channels assigned in the file
        header are used. If ``'auto'``, channel names containing ``'EOG'`` are
        used. Defaults to empty tuple.
    misc : list | tuple
        Names of channels or list of indices that should be designated
        MISC channels. Defaults to empty tuple.
    ecg : list | tuple | ``'auto'``
        Names of channels or list of indices that should be designated
        ECG channels. If ``'auto'``, the channel names containing ``'ECG'`` are
        used. Defaults to empty tuple.
    emg : list | tuple
        Names of channels or list of indices that should be designated
        EMG channels. If 'auto', the channel names containing 'EMG' are used.
        Defaults to empty tuple.
    data_format : ``'auto'`` | ``'int16'`` | ``'int32'``
        Defines the data format the data is read in. If ``'auto'``, it is
        determined from the file header using ``numsamples`` field.
        Defaults to ``'auto'``.
    date_format : ``'mm/dd/yy'`` | ``'dd/mm/yy'``
        Format of date in the header. Defaults to ``'mm/dd/yy'``.
    header : ``'auto'`` | ``'new'`` | ``'old'``
        Defines the header format. Used to describe how bad channels
        are formatted. If auto, reads using old and new header and
        if either contain a bad channel make channel bad.
        Defaults to ``'auto'``.

        .. versionadded:: 1.6
    %(preload)s
    %(verbose)s

    Returns
    -------
    raw : instance of RawCNT.
        The raw data.
        See :class:`mne.io.Raw` for documentation of attributes and methods.

    See Also
    --------
    mne.io.Raw : Documentation of attributes and methods of RawCNT.

    Notes
    -----
    .. versionadded:: 0.12
    """
    return RawCNT(
        input_fname,
        eog=eog,
        misc=misc,
        ecg=ecg,
        emg=emg,
        data_format=data_format,
        date_format=date_format,
        header=header,
        preload=preload,
        verbose=verbose,
    )


@fill_doc
def read_epochs_cnt(
    input_fname,
    events=None,
    event_id=None,
    eog=(),
    misc=(),
    ecg=(),
    emg=(),
    data_format="auto",
    date_format="mm/dd/yy",
    *,
    header="auto",
    verbose=None,
) -> "RawCNT":
<<<<<<< HEAD
    """Reader function for Neuroscan ``.eeg`` epochs files.
=======
    r"""Reader function for Neuroscan ``.eeg`` epochs files.
>>>>>>> 5ca481ac

    Parameters
    ----------
    input_fname : path-like
        Path to the Neuroscan ``.eeg`` file.
    events : ndarray, shape (n_events, 3) | None
        Path to events file. If array, it is the events typically returned
        by the read_events function. If some events don't match the events
        of interest as specified by event_id, they will be marked as 'IGNORED'
        in the drop log. If None, it is constructed from the Neuroscan (.eeg)
        file with each unique event encoded with a different integer.
    event_id : int | list of int | dict | None
        The id of the event to consider. If dict, the keys can later be used
        to access associated events.
        Example::

            {"auditory":1, "visual":3}

        If int, a dict will be created with
        the id as string. If a list, all events with the IDs specified
        in the list are used. If None, the event_id is constructed from the
        Neuroscan (.eeg) file with each descriptions copied from ``eventtype``.
    eog : list | tuple | 'auto'
        Names or indices of channels that should be designated EOG channels.
        If 'auto', the channel names containing ``EOG`` or ``EYE`` are used.
        Defaults to empty tuple.
    %(uint16_codec)s
    %(montage_units)s
    %(verbose)s

    Returns
    -------
    epochs : instance of Epochs
        The epochs.

    See Also
    --------
    mne.Epochs : Documentation of attributes and methods.


    """
    epochs = EpochsCNT(
        input_fname=input_fname,
        events=events,
        event_id=event_id,
        eog=eog,
        misc=misc,
        ecg=ecg,
        emg=emg,
        data_format=data_format,
        date_format=date_format,
        header=header,
        verbose=verbose,
    )
    return epochs


<<<<<<< HEAD
def read_evoked_cnt(
    input_fname,
    data_format,
    date_format,
    header,
    info=None,
    comment=None,
):
=======
def read_evoked_cnt(fname, info, comment=None):
>>>>>>> 5ca481ac
    """Load evoked data from a Neuroscan .avg timelocked structure.

    This function expects to find timelocked data in the structure data_name is
    pointing at.

    .. warning:: FieldTrip does not normally store the original information
                 concerning channel location, orientation, type etc. It is
                 therefore **highly recommended** to provide the info field.
                 This can be obtained by reading the original raw data file
                 with MNE functions (without preload). The returned object
                 contains the necessary info field.

    Parameters
    ----------
    fname : path-like
        Path and filename of the ``.mat`` file containing the data.
    info : dict or None
        The info dict of the raw data file corresponding to the data to import.
        If this is set to None, information is extracted from the
        Neuroscan structure.
    comment : str
        Comment on dataset. Can be the condition.

    Returns
    -------
    evoked : instance of EvokedArray
        An EvokedArray containing the loaded data.
    """
<<<<<<< HEAD
    eog, ecg, emg, misc = (), (), (), ()
=======
>>>>>>> 5ca481ac
    info, cnt_info = _get_cnt_info(
        input_fname,
        eog,
        ecg,
        emg,
        misc,
        data_format,
        date_format,
        header,
        mode="evoked",
    )

    input_fname = cnt_info["input_fname"]

    # number of points
    n_pnts = cnt_info["n_pnts"]
    n_channels = cnt_info["orig_nchan"]
    cals = cnt_info["cals_avg"]
    accepted_epochs = int(cnt_info["accepted_epochs"])

    data = np.empty((n_channels, n_pnts), dtype=float)
    UNUSED_HEAD_SIZE = 5
    DATA_POINT_SIZE = 4

    with open(input_fname, "rb") as f:
        # Ensure the file pointer is at the beginning of the EEG data
        data_start = 900 + n_channels * 75
        data_end = data_start + (n_channels * (5 + n_pnts * DATA_POINT_SIZE))
        data_step = 5 + n_pnts * DATA_POINT_SIZE

        for chan, i in enumerate(range(data_start, data_end, data_step)):
            f.seek(i)
            data_points = np.fromfile(
                f, dtype=">f", count=n_pnts, offset=UNUSED_HEAD_SIZE
            )
            # Scale the data to physical units in Volts
            data[chan] = data_points * cals[chan] / accepted_epochs * 1e-6

    evoked = EvokedArray(data, info, comment=comment)
    return evoked


def _get_cnt_info(
    input_fname, eog, ecg, emg, misc, data_format, date_format, header, mode="raw"
):
    """Read the cnt header."""
    data_offset = 900  # Size of the 'SETUP' header.
    cnt_info = dict()
    # Reading only the fields of interest. Structure of the whole header at
    # http://paulbourke.net/dataformats/eeg/
    with open(input_fname, "rb", buffering=0) as fid:
        fid.seek(21)
        patient_id = read_str(fid, 20)
        patient_id = int(patient_id) if patient_id.isdigit() else 0
        fid.seek(121)
        patient_name = read_str(fid, 20).split()
        last_name = patient_name[0] if len(patient_name) > 0 else ""
        first_name = patient_name[-1] if len(patient_name) > 0 else ""
        fid.seek(2, 1)
        sex = read_str(fid, 1)
        if sex == "M":
            sex = FIFF.FIFFV_SUBJ_SEX_MALE
        elif sex == "F":
            sex = FIFF.FIFFV_SUBJ_SEX_FEMALE
        else:  # can be 'U'
            sex = FIFF.FIFFV_SUBJ_SEX_UNKNOWN
        hand = read_str(fid, 1)
        if hand == "R":
            hand = FIFF.FIFFV_SUBJ_HAND_RIGHT
        elif hand == "L":
            hand = FIFF.FIFFV_SUBJ_HAND_LEFT
        else:  # can be 'M' for mixed or 'U'
            hand = None
        fid.seek(205)
        session_label = read_str(fid, 20)

        session_date = "%s %s" % (read_str(fid, 10), read_str(fid, 12))
        meas_date = _session_date_2_meas_date(session_date, date_format)
        if mode == "epoch":
            fid.seek(362)
            cnt_info["n_epochs"] = np.fromfile(fid, dtype="<u2", count=1).item()
            cnt_info["accepted_epochs"] = np.fromfile(fid, dtype="<u2", count=1).item()
            cnt_info["rejected_epochs"] = np.fromfile(fid, dtype="<u2", count=1).item()
            # number of points per epoch
            cnt_info["n_pnts"] = np.fromfile(fid, dtype="<u2", count=1).item()

        fid.seek(370)
        n_channels = np.fromfile(fid, dtype="<u2", count=1).item()
        cnt_info["orig_nchan"] = n_channels
        fid.seek(376)
        sfreq = np.fromfile(fid, dtype="<u2", count=1).item()
        if mode == "epoch":
            fid.seek(505)
            cnt_info["tmin"] = np.fromfile(fid, dtype="<f4", count=1).item()
        if eog == "header":
            fid.seek(402)
            eog = [idx for idx in np.fromfile(fid, dtype="i2", count=2) if idx >= 0]
        fid.seek(438)
        lowpass_toggle = np.fromfile(fid, "i1", count=1).item()
        highpass_toggle = np.fromfile(fid, "i1", count=1).item()

        # Header has a field for number of samples, but it does not seem to be
        # too reliable. That's why we have option for setting n_bytes manually.
        fid.seek(864)
        n_samples = np.fromfile(fid, dtype="<u4", count=1).item()
        n_samples_header = n_samples
        fid.seek(869)
        lowcutoff = np.fromfile(fid, dtype="f4", count=1).item()
        fid.seek(2, 1)
        highcutoff = np.fromfile(fid, dtype="f4", count=1).item()

        event_offset = _compute_robust_event_table_position(
            fid=fid, data_format=data_format
        )
        fid.seek(890)
        cnt_info["continuous_seconds"] = np.fromfile(fid, dtype="<f4", count=1).item()

        if event_offset < data_offset:  # no events
            data_size = n_samples * n_channels
        else:
            data_size = event_offset - (data_offset + 75 * n_channels)

        _check_option("data_format", data_format, ["auto", "int16", "int32"])
        if data_format == "auto":
            if n_samples == 0 or data_size // (n_samples * n_channels) not in [2, 4]:
                warn(
                    "Could not define the number of bytes automatically. "
                    "Defaulting to 2."
                )
                n_bytes = 2
                n_samples = data_size // (n_bytes * n_channels)
                # See: PR #12393
                annotations = _read_annotations_cnt(input_fname, data_format="int16")
                if annotations.onset[-1] * sfreq > n_samples:
                    n_bytes = 4
                    n_samples = n_samples_header
                    warn(
                        "Annotations are outside data range. "
                        "Changing data format to 'int32'."
                    )
            else:
                n_bytes = data_size // (n_samples * n_channels)
        else:
            n_bytes = 2 if data_format == "int16" else 4
            n_samples = data_size // (n_bytes * n_channels)

            # See PR #12393
            if n_samples_header != 0:
                n_samples = n_samples_header
        # Channel offset refers to the size of blocks per channel in the file.
        cnt_info["channel_offset"] = np.fromfile(fid, dtype="<i4", count=1).item()
        if cnt_info["channel_offset"] > 1:
            cnt_info["channel_offset"] //= n_bytes
        else:
            cnt_info["channel_offset"] = 1
        if mode == "evoked":
            ch_names, cals, baselines, chs, pos, cals_avg = (
                list(),
                list(),
                list(),
                list(),
                list(),
                list(),
            )
        else:
            ch_names, cals, baselines, chs, pos = (
                list(),
                list(),
                list(),
                list(),
                list(),
            )

        bads = list()
        _validate_type(header, str, "header")
        _check_option("header", header, ("auto", "new", "old"))
        for ch_idx in range(n_channels):  # ELECTLOC fields
            fid.seek(data_offset + 75 * ch_idx)
            ch_name = read_str(fid, 10)
            ch_names.append(ch_name)

            # Some files have bad channels marked differently in the header.
            if header in ("new", "auto"):
                fid.seek(data_offset + 75 * ch_idx + 14)
                if np.fromfile(fid, dtype="u1", count=1).item():
                    bads.append(ch_name)
            if header in ("old", "auto"):
                fid.seek(data_offset + 75 * ch_idx + 4)
                if np.fromfile(fid, dtype="u1", count=1).item():
                    bads.append(ch_name)

            fid.seek(data_offset + 75 * ch_idx + 19)
            xy = np.fromfile(fid, dtype="f4", count=2)
            xy[1] *= -1  # invert y-axis
            pos.append(xy)
            fid.seek(data_offset + 75 * ch_idx + 47)
            # Baselines are subtracted before scaling the data.
            baselines.append(np.fromfile(fid, dtype="i2", count=1).item())
            fid.seek(data_offset + 75 * ch_idx + 59)
            sensitivity = np.fromfile(fid, dtype="f4", count=1).item()
            fid.seek(data_offset + 75 * ch_idx + 71)
            cal = np.fromfile(fid, dtype="f4", count=1).item()
            if mode == "evoked":
                cals_avg.append(cal)
            cals.append(cal * sensitivity * 1e-6 / 204.8)

    info = _empty_info(sfreq)
    if lowpass_toggle == 1:
        info["lowpass"] = highcutoff
    if highpass_toggle == 1:
        info["highpass"] = lowcutoff
    subject_info = {
        "hand": hand,
        "id": patient_id,
        "sex": sex,
        "first_name": first_name,
        "last_name": last_name,
    }

    if mode == "evoked":
        cnt_info["cals_avg"] = cals_avg
    if eog == "auto":
        eog = _find_channels(ch_names, "EOG")
    if ecg == "auto":
        ecg = _find_channels(ch_names, "ECG")
    if emg == "auto":
        emg = _find_channels(ch_names, "EMG")

    chs = _create_chs(
        ch_names, cals, FIFF.FIFFV_COIL_EEG, FIFF.FIFFV_EEG_CH, eog, ecg, emg, misc
    )
    eegs = [idx for idx, ch in enumerate(chs) if ch["coil_type"] == FIFF.FIFFV_COIL_EEG]
    coords = _topo_to_sphere(pos, eegs)
    locs = np.full((len(chs), 12), np.nan)
    locs[:, :3] = coords
    dig = _make_dig_points(
        dig_ch_pos=dict(zip(ch_names, coords)),
        coord_frame="head",
        add_missing_fiducials=True,
    )
    for ch, loc in zip(chs, locs):
        ch.update(loc=loc)

    cnt_info.update(baselines=np.array(baselines), n_samples=n_samples, n_bytes=n_bytes)

    session_label = None if str(session_label) == "" else str(session_label)
    info.update(
        meas_date=meas_date,
        dig=dig,
        description=session_label,
        subject_info=subject_info,
        chs=chs,
    )
    info._unlocked = False
    info._update_redundant()
    info["bads"] = bads
    return info, cnt_info


@fill_doc
class RawCNT(BaseRaw):
    """Raw object from Neuroscan CNT file.

    .. Note::
        The channel positions are read from the file header. Channels that are
        not assigned with keywords ``eog``, ``ecg``, ``emg`` and ``misc`` are
        assigned as eeg channels. All the eeg channel locations are fit to a
        sphere when computing the z-coordinates for the channels. If channels
        assigned as eeg channels have locations far away from the head (i.e.
        x and y coordinates don't fit to a sphere), all the channel locations
        will be distorted. If you are not sure that the channel locations in
        the header are correct, it is probably safer to use a (standard)
        montage. See :func:`mne.channels.make_standard_montage`

    Parameters
    ----------
    input_fname : path-like
        Path to the CNT file.
    eog : list | tuple
        Names of channels or list of indices that should be designated
        EOG channels. If ``'auto'``, the channel names beginning with
        ``EOG`` are used. Defaults to empty tuple.
    misc : list | tuple
        Names of channels or list of indices that should be designated
        MISC channels. Defaults to empty tuple.
    ecg : list | tuple
        Names of channels or list of indices that should be designated
        ECG channels. If ``'auto'``, the channel names beginning with
        ``ECG`` are used. Defaults to empty tuple.
    emg : list | tuple
        Names of channels or list of indices that should be designated
        EMG channels. If ``'auto'``, the channel names beginning with
        ``EMG`` are used. Defaults to empty tuple.
    data_format : ``'auto'`` | ``'int16'`` | ``'int32'``
        Defines the data format the data is read in. If ``'auto'``, it is
        determined from the file header using ``numsamples`` field.
        Defaults to ``'auto'``.
    date_format : ``'mm/dd/yy'`` | ``'dd/mm/yy'``
        Format of date in the header. Defaults to ``'mm/dd/yy'``.
    %(cnt_header)s
    %(preload)s
    stim_channel : bool | None
        Add a stim channel from the events. Defaults to None to trigger a
        future warning.

        .. warning:: This defaults to True in 0.18 but will change to False in
                     0.19 (when no stim channel synthesis will be allowed)
                     and be removed in 0.20; migrate code to use
                     :func:`mne.events_from_annotations` instead.

        .. versionadded:: 0.18
    %(verbose)s

    See Also
    --------
    mne.io.Raw : Documentation of attributes and methods.
    """

    def __init__(
        self,
        input_fname,
        eog=(),
        misc=(),
        ecg=(),
        emg=(),
        data_format="auto",
        date_format="mm/dd/yy",
        *,
        header="auto",
        preload=False,
        verbose=None,
    ):
        _check_option("date_format", date_format, ["mm/dd/yy", "dd/mm/yy"])
        if date_format == "dd/mm/yy":
            _date_format = "%d/%m/%y %H:%M:%S"
        else:
            _date_format = "%m/%d/%y %H:%M:%S"

        input_fname = path.abspath(input_fname)
        info, cnt_info = _get_cnt_info(
            input_fname, eog, ecg, emg, misc, data_format, _date_format, header
        )
        last_samps = [cnt_info["n_samples"] - 1]
        super().__init__(
            info,
            preload,
            filenames=[input_fname],
            raw_extras=[cnt_info],
            last_samps=last_samps,
            orig_format="int",
            verbose=verbose,
        )

        data_format = "int32" if cnt_info["n_bytes"] == 4 else "int16"
        self.set_annotations(
            _read_annotations_cnt(input_fname, data_format=data_format)
        )

    def _read_segment_file(self, data, idx, fi, start, stop, cals, mult):
        """Take a chunk of raw data, multiply by mult or cals, and store."""
        n_channels = self._raw_extras[fi]["orig_nchan"]
        if "stim_channel" in self._raw_extras[fi]:
            f_channels = n_channels - 1  # Stim channel already read.
            stim_ch = self._raw_extras[fi]["stim_channel"]
        else:
            f_channels = n_channels
            stim_ch = None

        channel_offset = self._raw_extras[fi]["channel_offset"]
        baselines = self._raw_extras[fi]["baselines"]
        n_bytes = self._raw_extras[fi]["n_bytes"]
        n_samples = self._raw_extras[fi]["n_samples"]
        dtype = "<i4" if n_bytes == 4 else "<i2"
        chunk_size = channel_offset * f_channels  # Size of chunks in file.
        # The data is divided into blocks of samples / channel.
        # channel_offset determines the amount of successive samples.
        # Here we use sample offset to align the data because start can be in
        # the middle of these blocks.
        data_left = (stop - start) * f_channels
        # Read up to 100 MB of data at a time, block_size is in data samples
        block_size = ((int(100e6) // n_bytes) // chunk_size) * chunk_size
        block_size = min(data_left, block_size)
        s_offset = start % channel_offset
        with open(self._filenames[fi], "rb", buffering=0) as fid:
            fid.seek(900 + f_channels * (75 + (start - s_offset) * n_bytes))
            for sample_start in np.arange(0, data_left, block_size) // f_channels:
                # Earlier comment says n_samples is unreliable, but I think it
                # is because it needed to be changed to unsigned int
                # See: PR #12393
                sample_stop = sample_start + min(
                    (
                        n_samples,
                        block_size // f_channels,
                        data_left // f_channels - sample_start,
                    )
                )
                n_samps = sample_stop - sample_start
                one = np.zeros((n_channels, n_samps))

                # In case channel offset and start time do not align perfectly,
                # extra sample sets are read here to cover the desired time
                # window. The whole (up to 100 MB) block is read at once and
                # then reshaped to (n_channels, n_samples).
                extra_samps = (
                    chunk_size
                    if (s_offset != 0 or n_samps % channel_offset != 0)
                    else 0
                )
                if s_offset >= (channel_offset / 2):  # Extend at the end.
                    extra_samps += chunk_size
                count = n_samps // channel_offset * chunk_size + extra_samps
                n_chunks = count // chunk_size
                samps = np.fromfile(fid, dtype=dtype, count=count)
                samps = samps.reshape((n_chunks, f_channels, channel_offset), order="C")

                # Intermediate shaping to chunk sizes.
                block = np.zeros((n_channels, channel_offset * n_chunks))
                for set_idx, row in enumerate(samps):  # Final shape.
                    block_slice = slice(
                        set_idx * channel_offset, (set_idx + 1) * channel_offset
                    )
                    block[:f_channels, block_slice] = row
                if "stim_channel" in self._raw_extras[fi]:
                    _data_start = start + sample_start
                    _data_stop = start + sample_stop
                    block[-1] = stim_ch[_data_start:_data_stop]
                one[idx] = block[idx, s_offset : n_samps + s_offset]

                one[idx] -= baselines[idx][:, None]
                _mult_cal_one(data[:, sample_start:sample_stop], one, idx, cals, mult)


class EpochsCNT(BaseEpochs):
    """Epochs from EEGLAB .set file.

    Parameters
    ----------
    input_fname : path-like
        Path to the ``.eeg`` epochs file.
    %(cnt_events)s
    %(cnt_event_id)s
    %(tmin_epochs)s
    %(baseline_epochs)s
    %(reject_epochs)s
    %(flat)s
    %(epochs_reject_tmin_tmax)s
    eog : list | tuple | 'auto'
        Names or indices of channels that should be designated EOG channels.
        If 'auto', the channel names containing ``EOG`` or ``EYE`` are used.
        Defaults to empty tuple.
    misc : list | tuple
        Names or indices of channels that should be designated MISC channels.
        Defaults to empty tuple.
    ecg : list | tuple | 'auto'
        Names or indices of channels that should be designated ECG channels.
        If 'auto', the channel names containing ``ECG`` are used.
        Defaults to empty tuple.
    emg : list | tuple
        Names or indices of channels that should be designated EMG channels.
        If 'auto', the channel names containing ``EMG`` are used.
        Defaults to empty tuple.
    data_format : ``'auto'`` | ``'int16'`` | ``'int32'``
        Defines the data format the data is read in. If ``'auto'``, it is
        determined from the file header using ``numsamples`` field.
        Defaults to ``'auto'``.
    date_format : ``'mm/dd/yy'`` | ``'dd/mm/yy'``
        Format of date in the header. Defaults to ``'mm/dd/yy'``.
    %(cnt_header)s
    %(verbose)s

    See Also
    --------
    mne.Epochs : Documentation of attributes and methods.

    Notes
    -----
    .. versionadded:: 0.11.0
    """

    @verbose
    def __init__(
        self,
        input_fname,
        events=None,
        event_id=None,
        tmin=0,
        baseline=None,
        reject=None,
        flat=None,
        reject_tmin=None,
        reject_tmax=None,
        eog=(),
        misc=(),
        ecg=(),
        emg=(),
        data_format="auto",
        date_format="mm/dd/yy",
        *,
        header="auto",
        verbose=None,
    ):
        _check_option("date_format", date_format, ["mm/dd/yy", "dd/mm/yy"])
        if date_format == "dd/mm/yy":
            _date_format = "%d/%m/%y %H:%M:%S"
        else:
            _date_format = "%m/%d/%y %H:%M:%S"

        input_fname = str(
            _check_fname(fname=input_fname, must_exist=True, overwrite="read")
        )
        logger.info("Extracting .eeg Parameters from %s..." % input_fname)
        self.info, cnt_info = _get_cnt_info(
            input_fname,
            eog,
            ecg,
            emg,
            misc,
            data_format,
            _date_format,
            header,
            mode="epoch",
        )

        cnt_info.update(input_fname=input_fname)
        self._raw_extras = [cnt_info]
        self._filenames = []
        epoch_headers, data = self._read_cnt_epochs_data()
        events = self._epoch_event_parser(epoch_headers, data)
        if event_id is None:  # convert to int to make typing-checks happy
            event_id = {str(e): int(e) for e in np.unique(events.T[2])}
        if not (
            (events is None and event_id is None)
            or (events is not None and event_id is not None)
        ):
            raise ValueError("Both `events` and `event_id` must be " "None or not None")

        assert data.shape == (
            self._raw_extras[0]["n_epochs"],
            self.info["nchan"],
            self._raw_extras[0]["n_pnts"],
        )
        tmax = ((data.shape[2] - 1) / self.info["sfreq"]) + tmin

        super().__init__(
            self.info,
            data,
            events,
            event_id,
            tmin,
            tmax,
            baseline,
            reject=reject,
            flat=flat,
            reject_tmin=reject_tmin,
            reject_tmax=reject_tmax,
            filename=input_fname,
            verbose=verbose,
        )

        # data are preloaded but _bad_dropped is not set so we do it here:
        self._bad_dropped = True

        logger.info("Ready.")

    def _read_cnt_epochs_data(self):
        """Read epochs data from .eeg file."""
        cnt_info = self._raw_extras[0]
        info = self.info

        input_fname = cnt_info["input_fname"]

        n_epochs = cnt_info["n_epochs"]
        # number of points per epoch
        n_pnts = cnt_info["n_pnts"]
        n_channels = cnt_info["orig_nchan"]
<<<<<<< HEAD
        # calibration factors
=======
>>>>>>> 5ca481ac
        cals = [d["cal"] for d in info["chs"]]

        data = np.empty((n_epochs, n_channels, n_pnts), dtype=float)
        epoch_headers = []
        SWEEP_HEAD_SIZE = 13
        DATA_POINT_SIZE = 4

        with open(input_fname, "rb") as f:
            # Ensure the file pointer is at the beginning of the EEG data

            data_start = 900 + n_channels * 75
            data_end = data_start + n_epochs * (
                SWEEP_HEAD_SIZE + n_pnts * n_channels * DATA_POINT_SIZE
            )
            data_step = SWEEP_HEAD_SIZE + n_pnts * n_channels * DATA_POINT_SIZE

            for epoch, i in enumerate(range(data_start, data_end, data_step)):
                # Epoch Header:
                # char Accept; /* accept byte */
                # short Ttype; /* trial type */
                # short Correct; /* accuracy */
                # float Rt; /* reaction time */
                # short Response; /* response type */
                # short Reserved; /* not used */
                f.seek(i)
                epoch_header = np.fromfile(
                    f,
                    dtype=np.dtype("<c,h,h,f,h,h"),
                    count=1,
                )
                # last short not used
                epoch_headers.append(epoch_header[0])
                f.seek(i + SWEEP_HEAD_SIZE)
                # Read the data points as a 4-byte integer array
                data_points = np.fromfile(
                    f,
                    dtype=np.dtype("<i4,"),  # little-endian 4-byte integer
                    count=n_pnts * n_channels,
                )
                data_points = data_points.reshape((n_pnts, n_channels), order="C").T
                # Convert the data points to physical units in Volts
                data[epoch, :, :] = data_points * cals[0]
            return epoch_headers, data

    def _epoch_event_parser(self, epoch_headers, data):
        """Format neuroscan events into mne format."""
        events = []
        cnt_info = self._raw_extras[0]
        sfreq = self.info["sfreq"]
        tmin = cnt_info["tmin"]
<<<<<<< HEAD
        tmax = cnt_info["tmax"]
=======
>>>>>>> 5ca481ac
        tmax = ((data.shape[2] - 1) / self.info["sfreq"]) + tmin
        event_time = np.arange(0, len(epoch_headers)) * np.ceil(
            (tmax - tmin) * sfreq
        ).astype(int)
        place_holder = np.array([0] * len(epoch_headers))
        event_codes = [event[1] for event in epoch_headers]
        events = np.vstack((event_time, place_holder, event_codes)).astype(int).T
        return events<|MERGE_RESOLUTION|>--- conflicted
+++ resolved
@@ -285,11 +285,7 @@
     header="auto",
     verbose=None,
 ) -> "RawCNT":
-<<<<<<< HEAD
     """Reader function for Neuroscan ``.eeg`` epochs files.
-=======
-    r"""Reader function for Neuroscan ``.eeg`` epochs files.
->>>>>>> 5ca481ac
 
     Parameters
     ----------
@@ -347,7 +343,6 @@
     return epochs
 
 
-<<<<<<< HEAD
 def read_evoked_cnt(
     input_fname,
     data_format,
@@ -356,9 +351,6 @@
     info=None,
     comment=None,
 ):
-=======
-def read_evoked_cnt(fname, info, comment=None):
->>>>>>> 5ca481ac
     """Load evoked data from a Neuroscan .avg timelocked structure.
 
     This function expects to find timelocked data in the structure data_name is
@@ -387,10 +379,7 @@
     evoked : instance of EvokedArray
         An EvokedArray containing the loaded data.
     """
-<<<<<<< HEAD
     eog, ecg, emg, misc = (), (), (), ()
-=======
->>>>>>> 5ca481ac
     info, cnt_info = _get_cnt_info(
         input_fname,
         eog,
@@ -966,10 +955,7 @@
         # number of points per epoch
         n_pnts = cnt_info["n_pnts"]
         n_channels = cnt_info["orig_nchan"]
-<<<<<<< HEAD
         # calibration factors
-=======
->>>>>>> 5ca481ac
         cals = [d["cal"] for d in info["chs"]]
 
         data = np.empty((n_epochs, n_channels, n_pnts), dtype=float)
@@ -1020,10 +1006,7 @@
         cnt_info = self._raw_extras[0]
         sfreq = self.info["sfreq"]
         tmin = cnt_info["tmin"]
-<<<<<<< HEAD
         tmax = cnt_info["tmax"]
-=======
->>>>>>> 5ca481ac
         tmax = ((data.shape[2] - 1) / self.info["sfreq"]) + tmin
         event_time = np.arange(0, len(epoch_headers)) * np.ceil(
             (tmax - tmin) * sfreq
