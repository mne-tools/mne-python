# # # WARNING # # #
# This list must also be updated in doc/_templates/autosummary/class.rst if it
# is changed here!
_doc_special_members = ('__contains__', '__getitem__', '__iter__', '__len__',
                        '__add__', '__sub__', '__mul__', '__div__',
                        '__neg__', '__hash__')

from .check import (check_fname, check_version, check_random_state,
                    _check_fname, _check_subject, _check_pandas_installed,
                    _check_pandas_index_arguments, _check_mayavi_version,
                    _check_event_id, _check_ch_locs, _check_compensation_grade,
                    _check_if_nan, _is_numeric, _ensure_int,  _check_preload,
                    _validate_type, _check_info_inv,
                    _check_channels_spatial_filter, _check_one_ch_type,
                    _check_rank, _check_option, _check_depth)
from .config import (set_config, get_config, get_config_path, set_cache_dir,
                     set_memmap_min_size, get_subjects_dir, _get_stim_channel,
                     sys_info, _get_extra_data_path, _get_root_dir,
                     _get_call_line)
from .docs import (copy_function_doc_to_method_doc, copy_doc, linkcode_resolve,
                   open_docs, deprecated, fill_doc)
from .fetching import _fetch_file, _url_to_local_path
from ._logging import (verbose, logger, set_log_level, set_log_file,
                       use_log_level, catch_logging, warn, filter_out_warnings,
                       ETSContext)
from .misc import (run_subprocess, _pl, _clean_names, _Counter, pformat,
                   _explain_exception, _get_argvalues, sizeof_fmt)
from .progressbar import ProgressBar
from ._testing import (_memory_usage, run_tests_if_main, requires_sklearn,
                       requires_version, requires_nibabel, requires_mayavi,
                       requires_good_network, requires_mne, requires_pandas,
                       requires_h5py, traits_test, requires_pysurfer,
                       ArgvSetter, SilenceStdout, has_freesurfer, has_mne_c,
                       _TempDir, has_nibabel, _import_mlab, buggy_mkl_svd,
                       requires_numpydoc, requires_tvtk, requires_freesurfer,
                       requires_nitime, requires_fs_or_nibabel, requires_dipy,
                       requires_neuromag2ft, assert_object_equal,
                       assert_and_remove_boundary_annot, _raw_annot)
from .numerics import (hashfunc, md5sum, _compute_row_norms,
                       _reg_pinv, random_permutation, _reject_data_segments,
                       compute_corr, _get_inst_data, array_split_idx,
                       sum_squared, split_list, _gen_events, create_slices,
<<<<<<< HEAD
                       _time_mask, _freq_mask, grand_average, object_diff,
                       object_hash, object_size, _apply_scaling_cov,
                       _undo_scaling_cov, _apply_scaling_array,
                       _undo_scaling_array, _scaled_array, _replace_md5)
=======
                       _time_mask, grand_average, object_diff, object_hash,
                       object_size, _apply_scaling_cov, _undo_scaling_cov,
                       _apply_scaling_array, _undo_scaling_array,
                       _scaled_array, _replace_md5, _PCA)
>>>>>>> b74bb10d
from .mixin import (SizeMixin, GetEpochsMixin, _prepare_read_metadata,
                    _prepare_write_metadata, _FakeNoPandas)<|MERGE_RESOLUTION|>--- conflicted
+++ resolved
@@ -40,16 +40,9 @@
                        _reg_pinv, random_permutation, _reject_data_segments,
                        compute_corr, _get_inst_data, array_split_idx,
                        sum_squared, split_list, _gen_events, create_slices,
-<<<<<<< HEAD
-                       _time_mask, _freq_mask, grand_average, object_diff,
-                       object_hash, object_size, _apply_scaling_cov,
-                       _undo_scaling_cov, _apply_scaling_array,
-                       _undo_scaling_array, _scaled_array, _replace_md5)
-=======
                        _time_mask, grand_average, object_diff, object_hash,
                        object_size, _apply_scaling_cov, _undo_scaling_cov,
                        _apply_scaling_array, _undo_scaling_array,
                        _scaled_array, _replace_md5, _PCA)
->>>>>>> b74bb10d
 from .mixin import (SizeMixin, GetEpochsMixin, _prepare_read_metadata,
                     _prepare_write_metadata, _FakeNoPandas)