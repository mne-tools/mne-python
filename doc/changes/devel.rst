--- conflicted
+++ resolved
@@ -59,11 +59,8 @@
 - Fix handling of channel information in annotations when loading data from and exporting to EDF file (:gh:`11960` :gh:`12017` by `Paul Roujansky`_)
 - Add missing ``overwrite`` and ``verbose`` parameters to :meth:`Transform.save() <mne.transforms.Transform.save>` (:gh:`12004` by `Marijn van Vliet`_)
 - Correctly prune channel-specific :class:`~mne.Annotations` when creating :class:`~mne.Epochs` without the channel(s) included in the channel specific annotations (:gh:`12010` by `Mathieu Scheltienne`_)
-<<<<<<< HEAD
 - Fix :func:`~mne.viz.plot_volume_source_estimates` with :class:`~mne.VolSourceEstimate` which include a list of vertices (:gh:`12025` by `Mathieu Scheltienne`_)
-=======
 - Correctly handle passing ``"eyegaze"`` or ``"pupil"`` to :meth:`mne.io.Raw.pick` (:gh:`12019` by `Scott Huberty`_)
->>>>>>> 110947f3
 
 API changes
 ~~~~~~~~~~~
