--- conflicted
+++ resolved
@@ -18,13 +18,8 @@
         # No data + style testing
         - os: linux
           env: DEPS=nodata MNE_DONTWRITE_HOME=true MNE_FORCE_SERIAL=true MNE_SKIP_NETWORK_TEST=1
-<<<<<<< HEAD
-               CONDA_DEPENDENCIES="numpy scipy matplotlib sphinx pytest pytest-cov mock pytest-mock ipython"
-               PIP_DEPENDENCIES="flake8 numpydoc codespell git+git://github.com/PyCQA/pydocstyle.git codecov check-manifest pytest-faulthandler pytest-sugar pytest-timeout"
-=======
                CONDA_DEPENDENCIES="numpy scipy matplotlib sphinx pytest pytest-timeout pytest-cov pytest-mock"
                PIP_DEPENDENCIES="flake8 numpydoc codespell pydocstyle codecov check-manifest pytest-sugar pytest-faulthandler"
->>>>>>> 5093d006
 
         # Linux
         - os: linux
@@ -47,21 +42,13 @@
         # Old dependencies
         - os: linux
           env: PYTHON_VERSION=3.5
-<<<<<<< HEAD
-               CONDA_DEPENDENCIES="numpy=1.11 scipy=0.17 matplotlib=1.5 pandas=0.18 scikit-learn=0.18 pytest pytest-cov pytest-mock ipython"
-=======
                CONDA_DEPENDENCIES="numpy=1.11 scipy=0.17 matplotlib=1.5 pandas=0.18 scikit-learn=0.18 pytest pytest-cov pytest-mock pytest-timeout"
->>>>>>> 5093d006
 
         # Minimal
         - os: linux
           env: DEPS=minimial
-<<<<<<< HEAD
-               CONDA_DEPENDENCIES="numpy scipy matplotlib pytest pytest-cov pytest-faulthandler pytest-timeout pytest-mock ipython"
-=======
                CONDA_DEPENDENCIES="numpy scipy matplotlib pytest pytest-cov pytest-mock pytest-timeout"
                PIP_DEPENDENCIES="pytest-faulthandler pytest-sugar"
->>>>>>> 5093d006
 
 # Setup anaconda
 before_install:
@@ -184,15 +171,6 @@
           fi;
         done;
       fi;
-<<<<<<< HEAD
-    - echo pytest -m "${CONDITION}" ${USE_DIRS} --cov=mne;
-    - pytest -m "${CONDITION}" ${USE_DIRS} --cov=mne;
-
-    - conda install mayavi --yes
-
-    - ipython examples/visualization/make_report.py 
-
-=======
     # Test run_tests_if_main
     - if [ "${DEPS}" == "nodata" ]; then
         pip uninstall -yq mne;
@@ -201,7 +179,6 @@
       fi;
     - echo pytest -m "${CONDITION}" ${USE_DIRS}
     - pytest -m "${CONDITION}" ${USE_DIRS}
->>>>>>> 5093d006
     - if [ "${DEPS}" == "nodata" ]; then
         make pep;
       fi;
