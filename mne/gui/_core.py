# -*- coding: utf-8 -*-
"""Shared GUI classes and functions."""

# Authors: Alex Rockhill <aprockhill@mailbox.org>
#
# License: BSD (3-clause)

import os
import os.path as op
import numpy as np
from functools import partial

from qtpy import QtCore
from qtpy.QtCore import Slot, Qt
from qtpy.QtWidgets import (QMainWindow, QGridLayout,
                            QVBoxLayout, QHBoxLayout, QLabel,
                            QMessageBox, QWidget, QLineEdit)

from matplotlib import patheffects
from matplotlib.backends.backend_qt5agg import FigureCanvas
from matplotlib.figure import Figure
from matplotlib.patches import Rectangle

from ..viz.backends.renderer import _get_renderer
from ..viz.utils import safe_event
from ..surface import _read_mri_surface, _marching_cubes
from ..transforms import apply_trans, _frame_to_str
<<<<<<< HEAD
from ..utils import logger, _check_fname, verbose, warn, get_subjects_dir
=======
from ..utils import (logger, _check_fname, verbose, warn, get_subjects_dir,
                     _import_nibabel)
>>>>>>> 6ccd1123
from ..viz.backends._utils import _qt_safe_window

_IMG_LABELS = [['I', 'P'], ['I', 'L'], ['P', 'L']]
_ZOOM_STEP_SIZE = 5


@verbose
def _load_image(img, verbose=None):
    """Load data from a 3D image file (e.g. CT, MR)."""
    nib = _import_nibabel('use GUI')
    if not isinstance(img, nib.spatialimages.SpatialImage):
        logger.debug(f'Loading {img}')
        _check_fname(img, overwrite='read', must_exist=True)
        img = nib.load(img)
    # get data
    orig_data = np.array(img.dataobj).astype(np.float32)
    # reorient data to RAS
    ornt = nib.orientations.axcodes2ornt(
        nib.orientations.aff2axcodes(img.affine)).astype(int)
    ras_ornt = nib.orientations.axcodes2ornt('RAS')
    ornt_trans = nib.orientations.ornt_transform(ornt, ras_ornt)
    img_data = nib.orientations.apply_orientation(orig_data, ornt_trans)
    orig_mgh = nib.MGHImage(orig_data, img.affine)
    aff_trans = nib.orientations.inv_ornt_aff(ornt_trans, img.shape)
    vox_ras_t = np.dot(orig_mgh.header.get_vox2ras_tkr(), aff_trans)
    vox_scan_ras_t = np.dot(orig_mgh.header.get_vox2ras(), aff_trans)
    return img_data, vox_ras_t, vox_scan_ras_t


def _make_mpl_plot(width=4, height=4, dpi=300, tight=True, hide_axes=True,
                   facecolor='black', invert=True):
    fig = Figure(figsize=(width, height), dpi=dpi)
    canvas = FigureCanvas(fig)
    ax = fig.subplots()
    if tight:
        fig.subplots_adjust(bottom=0, left=0, right=1, top=1,
                            wspace=0, hspace=0)
    ax.set_facecolor(facecolor)
    # clean up excess plot text, invert
    if invert:
        ax.invert_yaxis()
    if hide_axes:
        ax.set_xticks([])
        ax.set_yticks([])
    return canvas, fig


class SliceBrowser(QMainWindow):
    """Navigate between slices of an MRI, CT, etc. image."""

    _xy_idx = (
        (1, 2),
        (0, 2),
        (0, 1),
    )

    @_qt_safe_window(splash='_renderer.figure.splash', window='')
    def __init__(self, base_image=None, subject=None, subjects_dir=None,
                 verbose=None):
        """GUI for browsing slices of anatomical images."""
        # initialize QMainWindow class
        super(SliceBrowser, self).__init__()
        self.setAttribute(Qt.WA_DeleteOnClose, True)

        self._verbose = verbose
        # if bad/None subject, will raise an informative error when loading MRI
        subject = os.environ.get('SUBJECT') if subject is None else subject
        subjects_dir = str(get_subjects_dir(subjects_dir, raise_error=False))
        self._subject_dir = op.join(subjects_dir, subject) \
            if subject and subjects_dir else None
        self._load_image_data(base_image=base_image)

        # GUI design

        # Main plots: make one plot for each view; sagittal, coronal, axial
        self._plt_grid = QGridLayout()
        self._figs = list()
        for i in range(3):
            canvas, fig = _make_mpl_plot()
            self._plt_grid.addWidget(canvas, i // 2, i % 2)
            self._figs.append(fig)
        self._renderer = _get_renderer(
            name='Slice Browser', size=(400, 400), bgcolor='w')
        self._plt_grid.addWidget(self._renderer.plotter, 1, 1)

        self._set_ras([0., 0., 0.], update_plots=False)

        self._plot_images()

        self._configure_ui()

    def _configure_ui(self):
        bottom_hbox = self._configure_status_bar()

        # Put everything together
        plot_ch_hbox = QHBoxLayout()
        plot_ch_hbox.addLayout(self._plt_grid)

        main_vbox = QVBoxLayout()
        main_vbox.addLayout(plot_ch_hbox)
        main_vbox.addLayout(bottom_hbox)

        central_widget = QWidget()
        central_widget.setLayout(main_vbox)
        self.setCentralWidget(central_widget)

    def _load_image_data(self, base_image=None):
        """Get image data to display and transforms to/from vox/RAS."""
<<<<<<< HEAD
        # allows recon-all not to be finished (T1 made in a few minutes)
        mri_img = 'brain' if op.isfile(op.join(
            self._subject_dir, 'mri', 'brain.mgz')) else 'T1'
        self._mri_data, self._vox_ras_t, self._vox_scan_ras_t = _load_image(
            op.join(self._subject_dir, 'mri', f'{mri_img}.mgz'))
        self._ras_vox_t = np.linalg.inv(self._vox_ras_t)  # surface RAS
        self._scan_ras_vox_t = np.linalg.inv(self._vox_scan_ras_t)
=======
        if self._subject_dir is None:
            # if the recon-all is not finished or the CT is not
            # downsampled to the MRI, the MRI can not be used
            self._mri_data = None
            self._head = None
            self._lh = self._rh = None
        else:
            mri_img = 'brain' if op.isfile(op.join(
                self._subject_dir, 'mri', 'brain.mgz')) else 'T1'
            self._mri_data, vox_ras_t, vox_scan_ras_t = _load_image(
                op.join(self._subject_dir, 'mri', f'{mri_img}.mgz'))
>>>>>>> 6ccd1123

        # ready alternate base image if provided, otherwise use brain/T1
        if base_image is None:
            assert self._mri_data is not None
            self._base_data = self._mri_data
            self._vox_ras_t = vox_ras_t
            self._vox_scan_ras_t = vox_scan_ras_t
        else:
            self._base_data, self._vox_ras_t, self._vox_scan_ras_t = \
                _load_image(base_image)
            if self._mri_data is not None:
                if self._mri_data.shape != self._base_data.shape or \
                        not np.allclose(self._vox_ras_t, vox_ras_t, rtol=1e-6):
                    raise ValueError(
                        'Base image is not aligned to MRI, got '
                        f'Base shape={self._base_data.shape}, '
                        f'MRI shape={self._mri_data.shape}, '
                        f'Base affine={vox_ras_t} and '
                        f'MRI affine={self._vox_ras_t}, '
                        'please provide an aligned image or do not use the '
                        '``subject`` and ``subjects_dir`` arguments')

        self._ras_vox_t = np.linalg.inv(self._vox_ras_t)
        self._scan_ras_vox_t = np.linalg.inv(self._vox_scan_ras_t)
        self._voxel_sizes = np.array(self._base_data.shape)
        self._voxel_ratios = self._voxel_sizes / self._voxel_sizes.min()

        # We need our extents to land the centers of each pixel on the voxel
        # number. This code assumes 1mm isotropic...
        img_delta = 0.5
        self._img_extents = list(
            [-img_delta, self._voxel_sizes[idx[0]] - img_delta,
             -img_delta, self._voxel_sizes[idx[1]] - img_delta]
            for idx in self._xy_idx)

<<<<<<< HEAD
        # ready alternate base image if provided, otherwise use brain/T1
        if base_image is None:
            self._base_data = self._mri_data
        else:
            self._base_data, vox_ras_t, _ = _load_image(base_image)
            if self._mri_data.shape != self._base_data.shape or \
                    not np.allclose(self._vox_ras_t, vox_ras_t, rtol=1e-6):
                raise ValueError('Base image is not aligned to MRI, got '
                                 f'Base shape={self._base_data.shape}, '
                                 f'MRI shape={self._mri_data.shape}, '
                                 f'Base affine={vox_ras_t} and '
                                 f'MRI affine={self._vox_ras_t}')

        if op.exists(op.join(self._subject_dir, 'surf', 'lh.seghead')):
            self._head = _read_mri_surface(
                op.join(self._subject_dir, 'surf', 'lh.seghead'))
            assert _frame_to_str[self._head['coord_frame']] == 'mri'
        else:
            warn('`seghead` not found, using marching cubes on CT for '
                 'head plot, use :ref:`mne.bem.make_scalp_surfaces` '
                 'to add the scalp surface instead of skull from the CT')
            self._head = None
        # allow ?h.pial.T1 if ?h.pial doesn't exist
        # end with '' for better file not found error
        for img in ('', '.T1', '.T2', ''):
            surf_fname = op.join(
                self._subject_dir, 'surf', '{hemi}' + f'.pial{img}')
            if op.isfile(surf_fname.format(hemi='lh')):
                break
        if op.exists(surf_fname.format(hemi='lh')):
            self._lh = _read_mri_surface(surf_fname.format(hemi='lh'))
            assert _frame_to_str[self._lh['coord_frame']] == 'mri'
            self._rh = _read_mri_surface(surf_fname.format(hemi='rh'))
            assert _frame_to_str[self._rh['coord_frame']] == 'mri'
        else:
            warn('`pial` surface not found, skipping adding to 3D '
                 'plot. This indicates the Freesurfer recon-all '
                 'has not finished or has been modified and '
                 'these files have been deleted.')
            self._lh = self._rh = None
=======
        if self._subject_dir is not None:
            if op.exists(op.join(self._subject_dir, 'surf', 'lh.seghead')):
                self._head = _read_mri_surface(
                    op.join(self._subject_dir, 'surf', 'lh.seghead'))
                assert _frame_to_str[self._head['coord_frame']] == 'mri'
            else:
                warn('`seghead` not found, using marching cubes on base image '
                     'for head plot, use :ref:`mne.bem.make_scalp_surfaces` '
                     'to add the scalp surface instead')
                self._head = None

        if self._subject_dir is not None:
            # allow ?h.pial.T1 if ?h.pial doesn't exist
            # end with '' for better file not found error
            for img in ('', '.T1', '.T2', ''):
                surf_fname = op.join(
                    self._subject_dir, 'surf', '{hemi}' + f'.pial{img}')
                if op.isfile(surf_fname.format(hemi='lh')):
                    break
            if op.exists(surf_fname.format(hemi='lh')):
                self._lh = _read_mri_surface(surf_fname.format(hemi='lh'))
                assert _frame_to_str[self._lh['coord_frame']] == 'mri'
                self._rh = _read_mri_surface(surf_fname.format(hemi='rh'))
                assert _frame_to_str[self._rh['coord_frame']] == 'mri'
            else:
                warn('`pial` surface not found, skipping adding to 3D '
                     'plot. This indicates the Freesurfer recon-all '
                     'has not finished or has been modified and '
                     'these files have been deleted.')
                self._lh = self._rh = None
>>>>>>> 6ccd1123

    def _plot_images(self):
        """Use the MRI or CT to make plots."""
        # Plot sagittal (0), coronal (1) or axial (2) view
        self._images = dict(base=list(), cursor_v=list(), cursor_h=list(),
                            bounds=list())
        img_min = np.nanmin(self._base_data)
        img_max = np.nanmax(self._base_data)
        text_kwargs = dict(fontsize='medium', weight='bold', color='#66CCEE',
                           family='monospace', ha='center', va='center',
                           path_effects=[patheffects.withStroke(
                               linewidth=4, foreground="k", alpha=0.75)])
        xyz = apply_trans(self._ras_vox_t, self._ras)
        for axis in range(3):
            plot_x_idx, plot_y_idx = self._xy_idx[axis]
            fig = self._figs[axis]
            ax = fig.axes[0]
            img_data = np.take(self._base_data, self._current_slice[axis],
                               axis=axis).T
            self._images['base'].append(ax.imshow(
                img_data, cmap='gray', aspect='auto', zorder=1,
                vmin=img_min, vmax=img_max))
            img_extent = self._img_extents[axis]  # x0, x1, y0, y1
            w, h = np.diff(np.array(img_extent).reshape(2, 2), axis=1)[:, 0]
            self._images['bounds'].append(Rectangle(
                img_extent[::2], w, h, edgecolor='w', facecolor='none',
                alpha=0.25, lw=0.5, zorder=1.5))
            ax.add_patch(self._images['bounds'][-1])
            v_x = (xyz[plot_x_idx],) * 2
            v_y = img_extent[2:4]
            self._images['cursor_v'].append(ax.plot(
                v_x, v_y, color='lime', linewidth=0.5, alpha=0.5, zorder=8)[0])
            h_y = (xyz[plot_y_idx],) * 2
            h_x = img_extent[0:2]
            self._images['cursor_h'].append(ax.plot(
                h_x, h_y, color='lime', linewidth=0.5, alpha=0.5, zorder=8)[0])
            # label axes
            self._figs[axis].text(0.5, 0.075, _IMG_LABELS[axis][0],
                                  **text_kwargs)
            self._figs[axis].text(0.075, 0.5, _IMG_LABELS[axis][1],
                                  **text_kwargs)
            self._figs[axis].axes[0].axis(img_extent)
            self._figs[axis].canvas.mpl_connect(
                'scroll_event', self._on_scroll)
            self._figs[axis].canvas.mpl_connect(
                'button_release_event', partial(self._on_click, axis=axis))
        # add head and brain in mm (convert from m)
        if self._head is None:
            logger.debug('Using marching cubes on the base image for the '
                         '3D visualization panel')
            # in this case, leave in voxel coordinates
            rr, tris = _marching_cubes(np.where(
                self._base_data < np.quantile(self._base_data, 0.95), 0, 1),
                [1])[0]
            # marching cubes transposes dimensions so flip
            rr = apply_trans(self._vox_ras_t, rr[:, ::-1])
            self._renderer.mesh(
                *rr.T, triangles=tris, color='gray', opacity=0.2,
                reset_camera=False, render=False)
            self._renderer.set_camera(focalpoint=rr.mean(axis=0))
        else:
            self._renderer.mesh(
                *self._head['rr'].T * 1000, triangles=self._head['tris'],
                color='gray', opacity=0.2, reset_camera=False, render=False)
        if self._lh is not None and self._rh is not None:
            self._renderer.mesh(
                *self._lh['rr'].T * 1000, triangles=self._lh['tris'],
                color='white', opacity=0.2, reset_camera=False, render=False)
            self._renderer.mesh(
                *self._rh['rr'].T * 1000, triangles=self._rh['tris'],
                color='white', opacity=0.2, reset_camera=False, render=False)
        self._renderer.set_camera(azimuth=90, elevation=90, distance=300,
                                  focalpoint=tuple(self._ras))
        # update plots
        self._draw()
        self._renderer._update()

    def _configure_status_bar(self, hbox=None):
        """Make a bar at the bottom with information in it."""
        hbox = QHBoxLayout() if hbox is None else hbox

        self._intensity_label = QLabel('')  # update later
        hbox.addWidget(self._intensity_label)

        VOX_label = QLabel('VOX =')
        self._VOX_textbox = QLineEdit('')  # update later
        self._VOX_textbox.setMaximumHeight(25)
        self._VOX_textbox.setMinimumWidth(75)
        self._VOX_textbox.focusOutEvent = self._update_VOX
        hbox.addWidget(VOX_label)
        hbox.addWidget(self._VOX_textbox)

        RAS_label = QLabel('RAS =')
        self._RAS_textbox = QLineEdit('')  # update later
        self._RAS_textbox.setMaximumHeight(25)
        self._RAS_textbox.setMinimumWidth(150)
        self._RAS_textbox.focusOutEvent = self._update_RAS
        hbox.addWidget(RAS_label)
        hbox.addWidget(self._RAS_textbox)
        self._update_moved()  # update text now
        return hbox

    def _update_camera(self, render=False):
        """Update the camera position."""
        self._renderer.set_camera(
            # needs fix, distance moves when focal point updates
            distance=self._renderer.plotter.camera.distance * 0.9,
            focalpoint=tuple(self._ras),
            reset_camera=False)

    def _on_scroll(self, event):
        """Process mouse scroll wheel event to zoom."""
        self._zoom(np.sign(event.step), draw=True)

    def _zoom(self, sign=1, draw=False):
        """Zoom in on the image."""
        delta = _ZOOM_STEP_SIZE * sign
        for axis, fig in enumerate(self._figs):
            xcur = self._images['cursor_v'][axis].get_xdata()[0]
            ycur = self._images['cursor_h'][axis].get_ydata()[0]
<<<<<<< HEAD
            xmin, xmax = fig.axes[0].get_xlim()
            ymin, ymax = fig.axes[0].get_ylim()
            xmid = (xmin + xmax) / 2
            xmid += delta / 2 * np.sign(xcur - xmid) if \
                delta / 2 < abs(xmid - xcur) else xcur - xmid
            ymid = (ymin + ymax) / 2
            ymid += delta / 2 * np.sign(ycur - ymid) if \
                delta / 2 < abs(ymid - ycur) else ycur - ymid
            xwidth = (xmax - xmin) / 2 - delta
            ywidth = (ymax - ymin) / 2 - delta
=======
            rx, ry = [self._voxel_ratios[idx] for idx in self._xy_idx[axis]]
            xmin, xmax = fig.axes[0].get_xlim()
            ymin, ymax = fig.axes[0].get_ylim()
            xmid = (xmin + xmax) / 2
            ymid = (ymin + ymax) / 2
            if sign == 1:  # may need to shift if zooming in
                if abs(xmid - xcur) > delta / 2 * rx:
                    xmid += delta * np.sign(xcur - xmid) * rx
                if abs(ymid - ycur) > delta / 2 * ry:
                    ymid += delta * np.sign(ycur - ymid) * ry
            xwidth = (xmax - xmin) / 2 - delta * rx
            ywidth = (ymax - ymin) / 2 - delta * ry
>>>>>>> 6ccd1123
            if xwidth <= 0 or ywidth <= 0:
                return
            fig.axes[0].set_xlim(xmid - xwidth, xmid + xwidth)
            fig.axes[0].set_ylim(ymid - ywidth, ymid + ywidth)
            if draw:
                fig.canvas.draw()

    @Slot()
    def _update_RAS(self, event):
        """Interpret user input to the RAS textbox."""
        ras = self._convert_text(self._RAS_textbox.text(), 'ras')
        if ras is not None:
            self._set_ras(ras)

    @Slot()
    def _update_VOX(self, event):
        """Interpret user input to the RAS textbox."""
        ras = self._convert_text(self._VOX_textbox.text(), 'vox')
        if ras is not None:
            self._set_ras(ras)

    def _convert_text(self, text, text_kind):
        text = text.replace('\n', '')
        vals = text.split(',')
        if len(vals) != 3:
            vals = text.split(' ')  # spaces also okay as in freesurfer
        vals = [var.lstrip().rstrip() for var in vals]
        try:
            vals = np.array([float(var) for var in vals]).reshape(3)
        except Exception:
            self._update_moved()  # resets RAS label
            return
        if text_kind == 'vox':
            vox = vals
            ras = apply_trans(self._vox_ras_t, vox)
        else:
            assert text_kind == 'ras'
            ras = vals
            vox = apply_trans(self._ras_vox_t, ras)
        wrong_size = any(var < 0 or var > n - 1 for var, n in
                         zip(vox, self._voxel_sizes))
        if wrong_size:
            self._update_moved()  # resets RAS label
            return
        return ras

    @property
    def _ras(self):
        return self._ras_safe

    def set_RAS(self, ras):
        """Set the crosshairs to a given RAS.

        Parameters
        ----------
        ras : array-like
            The right-anterior-superior scanner RAS coordinate.
        """
        self._set_ras(ras)

    def _set_ras(self, ras, update_plots=True):
        ras = np.asarray(ras, dtype=float)
        assert ras.shape == (3,)
        msg = ', '.join(f'{x:0.2f}' for x in ras)
        logger.debug(f'Trying RAS:  ({msg}) mm')
        # clip to valid
        vox = apply_trans(self._ras_vox_t, ras)
        vox = np.array([
            np.clip(d, 0, self._voxel_sizes[ii] - 1)
            for ii, d in enumerate(vox)])
        # transform back, make write-only
        self._ras_safe = apply_trans(self._vox_ras_t, vox)
        self._ras_safe.flags['WRITEABLE'] = False
        msg = ', '.join(f'{x:0.2f}' for x in self._ras_safe)
        logger.debug(f'Setting RAS: ({msg}) mm')
        if update_plots:
            self._move_cursors_to_pos()

    def set_vox(self, vox):
        """Set the crosshairs to a given voxel coordinate.

        Parameters
        ----------
        vox : array-like
            The voxel coordinate.
        """
        self._set_ras(apply_trans(self._vox_ras_t, vox))

    @property
    def _vox(self):
        return apply_trans(self._ras_vox_t, self._ras)

    @property
    def _current_slice(self):
        return self._vox.round().astype(int)

    def _draw(self, axis=None):
        """Update the figures with a draw call."""
        for axis in (range(3) if axis is None else [axis]):
            self._figs[axis].canvas.draw()

    def _update_base_images(self, axis=None, draw=False):
        """Update the base images."""
        for axis in range(3) if axis is None else [axis]:
            img_data = np.take(self._base_data, self._current_slice[axis],
                               axis=axis).T
            self._images['base'][axis].set_data(img_data)
            if draw:
                self._draw(axis)

    def _update_images(self, axis=None, draw=True):
        """Update CT and channel images when general changes happen."""
        self._update_base_images(axis=axis)
        if draw:
            self._draw(axis)

    def _move_cursors_to_pos(self):
        """Move the cursors to a position."""
        for axis in range(3):
            x, y = self._vox[list(self._xy_idx[axis])]
            self._images['cursor_v'][axis].set_xdata([x, x])
            self._images['cursor_h'][axis].set_ydata([y, y])
        self._update_images(draw=True)
        self._update_moved()

    def _show_help(self):
        """Show the help menu."""
        QMessageBox.information(
            self, 'Help',
            "Help:\n"
            "'+'/'-': zoom\nleft/right arrow: left/right\n"
            "up/down arrow: superior/inferior\n"
            "left angle bracket/right angle bracket: anterior/posterior")

    def keyPressEvent(self, event):
        """Execute functions when the user presses a key."""
        if event.key() == 'escape':
            self.close()

        elif event.key() == QtCore.Qt.Key_Return:
            for widget in (self._RAS_textbox, self._VOX_textbox):
                if widget.hasFocus():
                    widget.clearFocus()
                    self.setFocus()  # removing focus calls focus out event

        elif event.text() == 'h':
            self._show_help()

        elif event.text() in ('=', '+', '-'):
            self._zoom(sign=-2 * (event.text() == '-') + 1, draw=True)

        # Changing slices
        elif event.key() in (QtCore.Qt.Key_Up, QtCore.Qt.Key_Down,
                             QtCore.Qt.Key_Left, QtCore.Qt.Key_Right,
                             QtCore.Qt.Key_Comma, QtCore.Qt.Key_Period,
                             QtCore.Qt.Key_PageUp, QtCore.Qt.Key_PageDown):
            ras = np.array(self._ras)
            if event.key() in (QtCore.Qt.Key_Up, QtCore.Qt.Key_Down):
                ras[2] += 2 * (event.key() == QtCore.Qt.Key_Up) - 1
            elif event.key() in (QtCore.Qt.Key_Left, QtCore.Qt.Key_Right):
                ras[0] += 2 * (event.key() == QtCore.Qt.Key_Right) - 1
            else:
                ras[1] += 2 * (event.key() == QtCore.Qt.Key_PageUp or
                               event.key() == QtCore.Qt.Key_Period) - 1
            self._set_ras(ras)

    def _on_click(self, event, axis):
        """Move to view on MRI and CT on click."""
        if event.inaxes is self._figs[axis].axes[0]:
            # Data coordinates are voxel coordinates
            pos = (event.xdata, event.ydata)
            logger.debug(f'Clicked {"XYZ"[axis]} ({axis}) axis at pos {pos}')
            xyz = self._vox
            xyz[list(self._xy_idx[axis])] = pos
            logger.debug(f'Using voxel  {list(xyz)}')
            ras = apply_trans(self._vox_ras_t, xyz)
            self._set_ras(ras)

    def _update_moved(self):
        """Update when cursor position changes."""
        self._RAS_textbox.setText('{:.2f}, {:.2f}, {:.2f}'.format(
            *self._ras))
        self._VOX_textbox.setText('{:3d}, {:3d}, {:3d}'.format(
            *self._current_slice))
        self._intensity_label.setText('intensity = {:.2f}'.format(
            self._base_data[tuple(self._current_slice)]))

    @safe_event
    def closeEvent(self, event):
        """Clean up upon closing the window."""
        try:
            self._renderer.plotter.close()
        except AttributeError:
            pass
        self.close()<|MERGE_RESOLUTION|>--- conflicted
+++ resolved
@@ -25,12 +25,8 @@
 from ..viz.utils import safe_event
 from ..surface import _read_mri_surface, _marching_cubes
 from ..transforms import apply_trans, _frame_to_str
-<<<<<<< HEAD
-from ..utils import logger, _check_fname, verbose, warn, get_subjects_dir
-=======
 from ..utils import (logger, _check_fname, verbose, warn, get_subjects_dir,
                      _import_nibabel)
->>>>>>> 6ccd1123
 from ..viz.backends._utils import _qt_safe_window
 
 _IMG_LABELS = [['I', 'P'], ['I', 'L'], ['P', 'L']]
@@ -139,15 +135,6 @@
 
     def _load_image_data(self, base_image=None):
         """Get image data to display and transforms to/from vox/RAS."""
-<<<<<<< HEAD
-        # allows recon-all not to be finished (T1 made in a few minutes)
-        mri_img = 'brain' if op.isfile(op.join(
-            self._subject_dir, 'mri', 'brain.mgz')) else 'T1'
-        self._mri_data, self._vox_ras_t, self._vox_scan_ras_t = _load_image(
-            op.join(self._subject_dir, 'mri', f'{mri_img}.mgz'))
-        self._ras_vox_t = np.linalg.inv(self._vox_ras_t)  # surface RAS
-        self._scan_ras_vox_t = np.linalg.inv(self._vox_scan_ras_t)
-=======
         if self._subject_dir is None:
             # if the recon-all is not finished or the CT is not
             # downsampled to the MRI, the MRI can not be used
@@ -159,7 +146,6 @@
                 self._subject_dir, 'mri', 'brain.mgz')) else 'T1'
             self._mri_data, vox_ras_t, vox_scan_ras_t = _load_image(
                 op.join(self._subject_dir, 'mri', f'{mri_img}.mgz'))
->>>>>>> 6ccd1123
 
         # ready alternate base image if provided, otherwise use brain/T1
         if base_image is None:
@@ -195,48 +181,6 @@
              -img_delta, self._voxel_sizes[idx[1]] - img_delta]
             for idx in self._xy_idx)
 
-<<<<<<< HEAD
-        # ready alternate base image if provided, otherwise use brain/T1
-        if base_image is None:
-            self._base_data = self._mri_data
-        else:
-            self._base_data, vox_ras_t, _ = _load_image(base_image)
-            if self._mri_data.shape != self._base_data.shape or \
-                    not np.allclose(self._vox_ras_t, vox_ras_t, rtol=1e-6):
-                raise ValueError('Base image is not aligned to MRI, got '
-                                 f'Base shape={self._base_data.shape}, '
-                                 f'MRI shape={self._mri_data.shape}, '
-                                 f'Base affine={vox_ras_t} and '
-                                 f'MRI affine={self._vox_ras_t}')
-
-        if op.exists(op.join(self._subject_dir, 'surf', 'lh.seghead')):
-            self._head = _read_mri_surface(
-                op.join(self._subject_dir, 'surf', 'lh.seghead'))
-            assert _frame_to_str[self._head['coord_frame']] == 'mri'
-        else:
-            warn('`seghead` not found, using marching cubes on CT for '
-                 'head plot, use :ref:`mne.bem.make_scalp_surfaces` '
-                 'to add the scalp surface instead of skull from the CT')
-            self._head = None
-        # allow ?h.pial.T1 if ?h.pial doesn't exist
-        # end with '' for better file not found error
-        for img in ('', '.T1', '.T2', ''):
-            surf_fname = op.join(
-                self._subject_dir, 'surf', '{hemi}' + f'.pial{img}')
-            if op.isfile(surf_fname.format(hemi='lh')):
-                break
-        if op.exists(surf_fname.format(hemi='lh')):
-            self._lh = _read_mri_surface(surf_fname.format(hemi='lh'))
-            assert _frame_to_str[self._lh['coord_frame']] == 'mri'
-            self._rh = _read_mri_surface(surf_fname.format(hemi='rh'))
-            assert _frame_to_str[self._rh['coord_frame']] == 'mri'
-        else:
-            warn('`pial` surface not found, skipping adding to 3D '
-                 'plot. This indicates the Freesurfer recon-all '
-                 'has not finished or has been modified and '
-                 'these files have been deleted.')
-            self._lh = self._rh = None
-=======
         if self._subject_dir is not None:
             if op.exists(op.join(self._subject_dir, 'surf', 'lh.seghead')):
                 self._head = _read_mri_surface(
@@ -267,7 +211,6 @@
                      'has not finished or has been modified and '
                      'these files have been deleted.')
                 self._lh = self._rh = None
->>>>>>> 6ccd1123
 
     def _plot_images(self):
         """Use the MRI or CT to make plots."""
@@ -388,18 +331,6 @@
         for axis, fig in enumerate(self._figs):
             xcur = self._images['cursor_v'][axis].get_xdata()[0]
             ycur = self._images['cursor_h'][axis].get_ydata()[0]
-<<<<<<< HEAD
-            xmin, xmax = fig.axes[0].get_xlim()
-            ymin, ymax = fig.axes[0].get_ylim()
-            xmid = (xmin + xmax) / 2
-            xmid += delta / 2 * np.sign(xcur - xmid) if \
-                delta / 2 < abs(xmid - xcur) else xcur - xmid
-            ymid = (ymin + ymax) / 2
-            ymid += delta / 2 * np.sign(ycur - ymid) if \
-                delta / 2 < abs(ymid - ycur) else ycur - ymid
-            xwidth = (xmax - xmin) / 2 - delta
-            ywidth = (ymax - ymin) / 2 - delta
-=======
             rx, ry = [self._voxel_ratios[idx] for idx in self._xy_idx[axis]]
             xmin, xmax = fig.axes[0].get_xlim()
             ymin, ymax = fig.axes[0].get_ylim()
@@ -412,7 +343,6 @@
                     ymid += delta * np.sign(ycur - ymid) * ry
             xwidth = (xmax - xmin) / 2 - delta * rx
             ywidth = (ymax - ymin) / 2 - delta * ry
->>>>>>> 6ccd1123
             if xwidth <= 0 or ywidth <= 0:
                 return
             fig.axes[0].set_xlim(xmid - xwidth, xmid + xwidth)
