# Authors: Eric Larson <larson.eric.d@gmail.com>
#
# License: Simplified BSD

from contextlib import contextmanager

import numpy as np

from ..utils import _pl


class _PyQtGraphScraper:

    def __repr__(self):
        return '<PyQtGraphScraper>'

    def __call__(self, block, block_vars, gallery_conf):
        import mne_qt_browser
        from sphinx_gallery.scrapers import figure_rst
<<<<<<< HEAD
        from qtpy.QtWidgets import QApplication
=======
>>>>>>> 93dc7dc9
        if gallery_conf['builder_name'] != 'html':
            return ''
        img_fnames = list()
        inst = None
        n_plot = 0
        for gui in list(mne_qt_browser._browser_instances):
            try:
                scraped = getattr(gui, '_scraped', False)
            except Exception:  # super __init__ not called, perhaps stale?
                scraped = True
            if scraped:
                continue
            gui._scraped = True  # monkey-patch but it's easy enough
            n_plot += 1
            img_fnames.append(next(block_vars['image_path_iterator']))
            pixmap, inst = _mne_qt_browser_screenshot(gui, inst)
            pixmap.save(img_fnames[-1])
            # child figures
            for fig in gui.mne.child_figs:
                # For now we only support Selection
                if not hasattr(fig, 'channel_fig'):
                    continue
                fig = fig.channel_fig
                img_fnames.append(next(block_vars['image_path_iterator']))
                fig.savefig(img_fnames[-1])
            gui.close()
            del gui, pixmap
        if not len(img_fnames):
            return ''
        for _ in range(2):
            inst.processEvents()
        return figure_rst(
            img_fnames, gallery_conf['src_dir'],
            f'Raw plot{_pl(n_plot)}')


@contextmanager
def _screenshot_mode(browser):
    browser.mne.toolbar.setVisible(False)
    browser.statusBar().setVisible(False)
    try:
        yield
    finally:
        browser.mne.toolbar.setVisible(True)
        browser.statusBar().setVisible(True)


def _mne_qt_browser_screenshot(browser, inst=None, return_type='pixmap'):
    from mne_qt_browser._pg_figure import QApplication
    if getattr(browser, 'load_thread', None) is not None:
        if browser.load_thread.isRunning():
            browser.load_thread.wait(30000)
    if inst is None:
        inst = QApplication.instance()
    # processEvents to make sure our progressBar is updated
    with _screenshot_mode(browser):
        for _ in range(2):
            inst.processEvents()
        pixmap = browser.grab()
    assert return_type in ('pixmap', 'ndarray')
    if return_type == 'ndarray':
        img = pixmap.toImage()
        img = img.convertToFormat(img.Format_RGBA8888)
        ptr = img.bits()
        ptr.setsize(img.height() * img.width() * 4)
        data = np.frombuffer(ptr, dtype=np.uint8).copy()
        data.shape = (img.height(), img.width(), 4)
        return data / 255.
    else:
        return pixmap, inst<|MERGE_RESOLUTION|>--- conflicted
+++ resolved
@@ -17,10 +17,6 @@
     def __call__(self, block, block_vars, gallery_conf):
         import mne_qt_browser
         from sphinx_gallery.scrapers import figure_rst
-<<<<<<< HEAD
-        from qtpy.QtWidgets import QApplication
-=======
->>>>>>> 93dc7dc9
         if gallery_conf['builder_name'] != 'html':
             return ''
         img_fnames = list()
