.. NOTE: we use cross-references to highlight new functions and classes.
   Please follow the examples below like :func:`mne.stats.f_mway_rm`, so the
   whats_new page will have a link to the function/class documentation.

.. NOTE: there are 3 separate sections for changes, based on type:
   - "Enhancements" for new features
   - "Bugs" for bug fixes
   - "API changes" for backward-incompatible changes

.. NOTE: changes from first-time contributors should be added to the TOP of
   the relevant section (Enhancements / Bugs / API changes), and should look
   like this (where xxxx is the pull request number):

       - description of enhancement/bugfix/API change (:gh:`xxxx` by
         :newcontrib:`Firstname Lastname`)

   Also add a corresponding entry for yourself in doc/changes/names.inc

.. _current:

Version 1.6.dev0 (development)
------------------------------

Enhancements
~~~~~~~~~~~~
- Improve tests for saving splits with :class:`mne.Epochs` (:gh:`11884` by `Dmitrii Altukhov`_)
- Added functionality for linking interactive figures together, such that changing one figure will affect another, see :ref:`tut-ui-events` and :mod:`mne.viz.ui_events`. Current figures implementing UI events are :func:`mne.viz.plot_topomap` and :func:`mne.viz.plot_source_estimates` (:gh:`11685` :gh:`11891` by `Marijn van Vliet`_)
- HTML anchors for :class:`mne.Report` now reflect the ``section-title`` of the report items rather than using a global incrementor ``global-N`` (:gh:`11890` by `Eric Larson`_)
- Added public :func:`mne.io.write_info` to complement :func:`mne.io.read_info` (:gh:`11918` by `Eric Larson`_)
- Added option ``remove_dc`` to to :meth:`Raw.compute_psd() <mne.io.Raw.compute_psd>`, :meth:`Epochs.compute_psd() <mne.Epochs.compute_psd>`, and :meth:`Evoked.compute_psd() <mne.Evoked.compute_psd>`, to allow skipping DC removal when computing Welch or multitaper spectra (:gh:`11769` by `Nikolai Chapochnikov`_)
- Add the possibility to provide a float between 0 and 1 as ``n_grad``, ``n_mag`` and ``n_eeg`` in `~mne.compute_proj_raw`, `~mne.compute_proj_epochs` and `~mne.compute_proj_evoked` to select the number of vectors based on the cumulative explained variance (:gh:`11919` by `Mathieu Scheltienne`_)
- Add extracting all time courses in a label using :func:`mne.extract_label_time_course` without applying an aggregation function (like ``mean``) (:gh:`12001` by `Hamza Abdelhedi`_)
- Added support for Artinis fNIRS data files to :func:`mne.io.read_raw_snirf` (:gh:`11926` by `Robert Luke`_)
- Add helpful error messages when using methods on empty :class:`mne.Epochs`-objects (:gh:`11306` by `Martin Schulz`_)
- Add support for passing a :class:`python:dict` as ``sensor_color`` to specify per-channel-type colors in :func:`mne.viz.plot_alignment` (:gh:`12067` by `Eric Larson`_)
- Add inferring EEGLAB files' montage unit automatically based on estimated head radius using :func:`read_raw_eeglab(..., montage_units="auto") <mne.io.read_raw_eeglab>` (:gh:`11925` by `Jack Zhang`_, :gh:`11951` by `Eric Larson`_)
- Add :class:`~mne.time_frequency.EpochsSpectrumArray` and :class:`~mne.time_frequency.SpectrumArray` to support creating power spectra from :class:`NumPy array <numpy.ndarray>` data (:gh:`11803` by `Alex Rockhill`_)
- Add support for writing forward solutions to HDF5 and convenience function :meth:`mne.Forward.save` (:gh:`12036` by `Eric Larson`_)
- Refactored internals of :func:`mne.read_annotations` (:gh:`11964` by `Paul Roujansky`_)
<<<<<<< HEAD
- By default MNE-Python creates matplotlib figures with ``layout='constrained'`` rather than the default ``layout='tight'`` (:gh:`12050`, :gh:`12103` by `Mathieu Scheltienne`_ and `Eric Larson`_)
=======
- Add support for drawing MEG sensors in :ref:`mne coreg` (:gh:`12098` by `Eric Larson`_)
- By default MNE-Python creates matplotlib figures with ``layout='constrained'`` rather than the default ``layout='tight'`` (:gh:`12050` by `Mathieu Scheltienne`_ and `Eric Larson`_)
>>>>>>> c7c8a291
- Enhance :func:`~mne.viz.plot_evoked_field` with a GUI that has controls for time, colormap, and contour lines (:gh:`11942` by `Marijn van Vliet`_)
- Add :class:`mne.viz.ui_events.UIEvent` linking for interactive colorbars, allowing users to link figures and change the colormap and limits interactively. This supports :func:`~mne.viz.plot_evoked_topomap`, :func:`~mne.viz.plot_ica_components`, :func:`~mne.viz.plot_tfr_topomap`, :func:`~mne.viz.plot_projs_topomap`, :meth:`~mne.Evoked.plot_image`, and :meth:`~mne.Epochs.plot_image` (:gh:`12057` by `Santeri Ruuskanen`_)

Bugs
~~~~
- Fix bugs with :func:`mne.preprocessing.realign_raw` where the start of ``other`` was incorrectly cropped; and onsets and durations in ``other.annotations`` were left unsynced with the resampled data (:gh:`11950` by :newcontrib:`Qian Chu`)
- Fix bug where ``encoding`` argument was ignored when reading annotations from an EDF file (:gh:`11958` by :newcontrib:`Andrew Gilbert`)
- Mark tests ``test_adjacency_matches_ft`` and ``test_fetch_uncompressed_file`` as network tests (:gh:`12041` by :newcontrib:`Maksym Balatsko`)
- Fix bug with :func:`mne.channels.read_ch_adjacency` (:gh:`11608` by :newcontrib:`Ivan Zubarev`)
- Fix bugs with saving splits for :class:`~mne.Epochs` (:gh:`11876` by `Dmitrii Altukhov`_)
- Fix bug with multi-plot 3D rendering where only one plot was updated (:gh:`11896` by `Eric Larson`_)
- Fix bug where subject birthdays were not correctly read by :func:`mne.io.read_raw_snirf` (:gh:`11912` by `Eric Larson`_)
- Fix bug with :func:`mne.chpi.compute_head_pos` for CTF data where digitization points were modified in-place, producing an incorrect result during a save-load round-trip (:gh:`11934` by `Eric Larson`_)
- Fix bug where non-compliant stimulus data streams were not ignored by :func:`mne.io.read_raw_snirf` (:gh:`11915` by `Johann Benerradi`_)
- Fix bug with ``pca=False`` in :func:`mne.minimum_norm.compute_source_psd` (:gh:`11927` by `Alex Gramfort`_)
- Fix bug with notebooks when using PyVista 0.42 by implementing ``trame`` backend support (:gh:`11956` by `Eric Larson`_)
- Removed preload parameter from :func:`mne.io.read_raw_eyelink`, because data are always preloaded no matter what preload is set to (:gh:`11910` by `Scott Huberty`_)
- Fix bug with :meth:`mne.viz.Brain.get_view` where calling :meth:`~mne.viz.Brain.show_view` with returned parameters would change the view (:gh:`12000` by `Eric Larson`_)
- Fix bug with :meth:`mne.viz.Brain.show_view` where ``distance=None`` would change the view distance (:gh:`12000` by `Eric Larson`_)
- Fix bug with :meth:`~mne.viz.Brain.add_annotation` when reading an annotation from a file with both hemispheres shown (:gh:`11946` by `Marijn van Vliet`_)
- Fix bug with axis clip box boundaries in :func:`mne.viz.plot_evoked_topo` and related functions (:gh:`11999` by `Eric Larson`_)
- Fix bug with ``subject_info`` when loading data from and exporting to EDF file (:gh:`11952` by `Paul Roujansky`_)
- Fix rendering glitches when plotting Neuromag/TRIUX sensors in :func:`mne.viz.plot_alignment` and related functions (:gh:`12098` by `Eric Larson`_)
- Fix bug with delayed checking of :class:`info["bads"] <mne.Info>` (:gh:`12038` by `Eric Larson`_)
- Fix bug with :func:`mne.viz.plot_alignment` where ``sensor_colors`` were not handled properly on a per-channel-type basis (:gh:`12067` by `Eric Larson`_)
- Fix handling of channel information in annotations when loading data from and exporting to EDF file (:gh:`11960` :gh:`12017` :gh:`12044` by `Paul Roujansky`_)
- Add missing ``overwrite`` and ``verbose`` parameters to :meth:`Transform.save() <mne.transforms.Transform.save>` (:gh:`12004` by `Marijn van Vliet`_)
- Fix parsing of eye-link :class:`~mne.Annotations` when ``apply_offsets=False`` is provided to :func:`~mne.io.read_raw_eyelink` (:gh:`12003` by `Mathieu Scheltienne`_)
- Correctly prune channel-specific :class:`~mne.Annotations` when creating :class:`~mne.Epochs` without the channel(s) included in the channel specific annotations (:gh:`12010` by `Mathieu Scheltienne`_)
- Fix :func:`~mne.viz.plot_volume_source_estimates` with :class:`~mne.VolSourceEstimate` which include a list of vertices (:gh:`12025` by `Mathieu Scheltienne`_)
- Add support for non-ASCII characters in Annotations, Evoked comments, etc when saving to FIFF format (:gh:`12080` by `Daniel McCloy`_)
- Correctly handle passing ``"eyegaze"`` or ``"pupil"`` to :meth:`mne.io.Raw.pick` (:gh:`12019` by `Scott Huberty`_)
- Fix bug with :func:`~mne.viz.plot_raw` where changing ``MNE_BROWSER_BACKEND`` via :func:`~mne.set_config` would have no effect within a Python session (:gh:`12078` by `Santeri Ruuskanen`_)

API changes
~~~~~~~~~~~
- ``mne.preprocessing.apply_maxfilter`` and ``mne maxfilter`` have been deprecated and will be removed in 1.7. Use :func:`mne.preprocessing.maxwell_filter` (see :ref:`this tutorial <tut-artifact-sss>`) in Python or the command-line utility from MEGIN ``maxfilter`` and :func:`mne.bem.fit_sphere_to_headshape` instead (:gh:`11938` by `Eric Larson`_)
- :func:`mne.io.kit.read_mrk` reading pickled files is deprecated using something like ``np.savetxt(fid, pts, delimiter="\t", newline="\n")`` to save your points instead (:gh:`11937` by `Eric Larson`_)
- Replace legacy ``inst.pick_channels`` and ``inst.pick_types`` with ``inst.pick`` (where ``inst`` is an instance of :class:`~mne.io.Raw`, :class:`~mne.Epochs`, or :class:`~mne.Evoked`) wherever possible (:gh:`11907` by `Clemens Brunner`_)
- The ``reset_camera`` parameter has been removed in favor of ``distance="auto"`` in :func:`mne.viz.set_3d_view`, :meth:`mne.viz.Brain.show_view`, and related functions (:gh:`12000` by `Eric Larson`_)<|MERGE_RESOLUTION|>--- conflicted
+++ resolved
@@ -37,12 +37,8 @@
 - Add :class:`~mne.time_frequency.EpochsSpectrumArray` and :class:`~mne.time_frequency.SpectrumArray` to support creating power spectra from :class:`NumPy array <numpy.ndarray>` data (:gh:`11803` by `Alex Rockhill`_)
 - Add support for writing forward solutions to HDF5 and convenience function :meth:`mne.Forward.save` (:gh:`12036` by `Eric Larson`_)
 - Refactored internals of :func:`mne.read_annotations` (:gh:`11964` by `Paul Roujansky`_)
-<<<<<<< HEAD
+- Add support for drawing MEG sensors in :ref:`mne coreg` (:gh:`12098` by `Eric Larson`_)
 - By default MNE-Python creates matplotlib figures with ``layout='constrained'`` rather than the default ``layout='tight'`` (:gh:`12050`, :gh:`12103` by `Mathieu Scheltienne`_ and `Eric Larson`_)
-=======
-- Add support for drawing MEG sensors in :ref:`mne coreg` (:gh:`12098` by `Eric Larson`_)
-- By default MNE-Python creates matplotlib figures with ``layout='constrained'`` rather than the default ``layout='tight'`` (:gh:`12050` by `Mathieu Scheltienne`_ and `Eric Larson`_)
->>>>>>> c7c8a291
 - Enhance :func:`~mne.viz.plot_evoked_field` with a GUI that has controls for time, colormap, and contour lines (:gh:`11942` by `Marijn van Vliet`_)
 - Add :class:`mne.viz.ui_events.UIEvent` linking for interactive colorbars, allowing users to link figures and change the colormap and limits interactively. This supports :func:`~mne.viz.plot_evoked_topomap`, :func:`~mne.viz.plot_ica_components`, :func:`~mne.viz.plot_tfr_topomap`, :func:`~mne.viz.plot_projs_topomap`, :meth:`~mne.Evoked.plot_image`, and :meth:`~mne.Epochs.plot_image` (:gh:`12057` by `Santeri Ruuskanen`_)
 
