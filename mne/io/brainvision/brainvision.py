# -*- coding: utf-8 -*-
"""Conversion tool from BrainVision EEG to FIF."""
# Authors: Teon Brooks <teon.brooks@gmail.com>
#          Christian Brodbeck <christianbrodbeck@nyu.edu>
#          Eric Larson <larson.eric.d@gmail.com>
#          Jona Sassenhagen <jona.sassenhagen@gmail.com>
#          Phillip Alday <phillip.alday@unisa.edu.au>
#          Okba Bekhelifi <okba.bekhelifi@gmail.com>
#          Stefan Appelhoff <stefan.appelhoff@mailbox.org>
#
# License: BSD (3-clause)

import configparser
import os
import os.path as op
import re
from datetime import datetime, timezone
from io import StringIO

import numpy as np

from ...utils import verbose, logger, warn, fill_doc, _DefaultEventParser
from ..constants import FIFF
from ..meas_info import _empty_info
from ..base import BaseRaw
from ..utils import _read_segments_file, _mult_cal_one
from ...annotations import Annotations, read_annotations
from ...channels import make_dig_montage


@fill_doc
class RawBrainVision(BaseRaw):
    """Raw object from Brain Vision EEG file.

    Parameters
    ----------
    vhdr_fname : str
        Path to the EEG header file.
    eog : list or tuple
        Names of channels or list of indices that should be designated
        EOG channels. Values should correspond to the vhdr file.
        Default is ``('HEOGL', 'HEOGR', 'VEOGb')``.
    misc : list or tuple of str | 'auto'
        Names of channels or list of indices that should be designated
        MISC channels. Values should correspond to the electrodes
        in the vhdr file. If 'auto', units in vhdr file are used for inferring
        misc channels. Default is ``'auto'``.
    scale : float
        The scaling factor for EEG data. Unless specified otherwise by
        header file, units are in microvolts. Default scale factor is 1.
    %(preload)s
    %(verbose)s

    Attributes
    ----------
    impedances : dict
        A dictionary of all electrodes and their impedances.

    See Also
    --------
    mne.io.Raw : Documentation of attribute and methods.
    """

    @verbose
    def __init__(self, vhdr_fname,
                 eog=('HEOGL', 'HEOGR', 'VEOGb'), misc='auto',
                 scale=1., preload=False, verbose=None):  # noqa: D107
        # Channel info and events
        logger.info('Extracting parameters from %s...' % vhdr_fname)
        vhdr_fname = op.abspath(vhdr_fname)
        (info, data_fname, fmt, order, n_samples, mrk_fname, montage,
         orig_units) = _get_vhdr_info(vhdr_fname, eog, misc, scale)

        with open(data_fname, 'rb') as f:
            if isinstance(fmt, dict):  # ASCII, this will be slow :(
                if order == 'F':  # multiplexed, channels in columns
                    n_skip = 0
                    for ii in range(int(fmt['skiplines'])):
                        n_skip += len(f.readline())
                    offsets = np.cumsum([n_skip] + [len(line) for line in f])
                    n_samples = len(offsets) - 1
                elif order == 'C':  # vectorized, channels, in rows
                    raise NotImplementedError()
            else:
                n_data_ch = int(info['nchan'])
                f.seek(0, os.SEEK_END)
                n_samples = f.tell()
                dtype_bytes = _fmt_byte_dict[fmt]
                offsets = None
                n_samples = n_samples // (dtype_bytes * n_data_ch)

        raw_extras = dict(
            offsets=offsets, fmt=fmt, order=order, n_samples=n_samples)
        super(RawBrainVision, self).__init__(
            info, last_samps=[n_samples - 1], filenames=[data_fname],
            orig_format=fmt, preload=preload, verbose=verbose,
            raw_extras=[raw_extras], orig_units=orig_units)

        self.set_montage(montage)

        settings, cfg, cinfo, _ = _aux_vhdr_info(vhdr_fname)
        split_settings = settings.splitlines()
        self.impedances = _parse_impedance(split_settings,
                                           self.info['meas_date'])

        # Get annotations from vmrk file
        annots = read_annotations(mrk_fname, info['sfreq'])
        self.set_annotations(annots)

    def _read_segment_file(self, data, idx, fi, start, stop, cals, mult):
        """Read a chunk of raw data."""
        # read data
        n_data_ch = self._raw_extras[fi]['orig_nchan']
        fmt = self._raw_extras[fi]['fmt']
        if self._raw_extras[fi]['order'] == 'C':
            _read_segments_c(self, data, idx, fi, start, stop, cals, mult)
        elif isinstance(fmt, str):
            dtype = _fmt_dtype_dict[fmt]
            _read_segments_file(self, data, idx, fi, start, stop, cals, mult,
                                dtype=dtype, n_channels=n_data_ch)
        else:
            offsets = self._raw_extras[fi]['offsets']
            with open(self._filenames[fi], 'rb') as fid:
                fid.seek(offsets[start])
                block = np.empty((n_data_ch, stop - start))
                for ii in range(stop - start):
                    line = fid.readline().decode('ASCII')
                    line = line.strip().replace(',', '.').split()
                    block[:n_data_ch, ii] = [float(part) for part in line]
            _mult_cal_one(data, block, idx, cals, mult)


def _read_segments_c(raw, data, idx, fi, start, stop, cals, mult):
    """Read chunk of vectorized raw data."""
    n_samples = raw._raw_extras[fi]['n_samples']
    fmt = raw._raw_extras[fi]['fmt']
    dtype = _fmt_dtype_dict[fmt]
    n_bytes = _fmt_byte_dict[fmt]
    n_channels = raw._raw_extras[fi]['orig_nchan']
    block = np.zeros((n_channels, stop - start))
    with open(raw._filenames[fi], 'rb', buffering=0) as fid:
        ids = np.arange(idx.start, idx.stop) if isinstance(idx, slice) else idx
        for ch_id in ids:
            fid.seek(start * n_bytes + ch_id * n_bytes * n_samples)
            block[ch_id] = np.fromfile(fid, dtype, stop - start)
    _mult_cal_one(data, block, idx, cals, mult)


def _read_vmrk(fname):
    """Read annotations from a vmrk file.

    Parameters
    ----------
    fname : str
        vmrk file to be read.

    Returns
    -------
    onset : array, shape (n_annots,)
        The onsets in seconds.
    duration : array, shape (n_annots,)
        The onsets in seconds.
    description : array, shape (n_annots,)
        The description of each annotation.
    date_str : str
        The recording time as a string. Defaults to empty string if no
        recording time is found.
    """
    # read vmrk file
    with open(fname, 'rb') as fid:
        txt = fid.read()

    # we don't actually need to know the coding for the header line.
    # the characters in it all belong to ASCII and are thus the
    # same in Latin-1 and UTF-8
    header = txt.decode('ascii', 'ignore').split('\n')[0].strip()
    _check_bv_version(header, 'marker')

    # although the markers themselves are guaranteed to be ASCII (they
    # consist of numbers and a few reserved words), we should still
    # decode the file properly here because other (currently unused)
    # blocks, such as that the filename are specifying are not
    # guaranteed to be ASCII.

    try:
        # if there is an explicit codepage set, use it
        # we pretend like it's ascii when searching for the codepage
        cp_setting = re.search('Codepage=(.+)',
                               txt.decode('ascii', 'ignore'),
                               re.IGNORECASE & re.MULTILINE)
        codepage = 'utf-8'
        if cp_setting:
            codepage = cp_setting.group(1).strip()
        # BrainAmp Recorder also uses ANSI codepage
        # an ANSI codepage raises a LookupError exception
        # python recognize ANSI decoding as cp1252
        if codepage == 'ANSI':
            codepage = 'cp1252'
        txt = txt.decode(codepage)
    except UnicodeDecodeError:
        # if UTF-8 (new standard) or explicit codepage setting fails,
        # fallback to Latin-1, which is Windows default and implicit
        # standard in older recordings
        txt = txt.decode('latin-1')

    # extract Marker Infos block
    m = re.search(r"\[Marker Infos\]", txt, re.IGNORECASE)
    if not m:
        return np.array(list()), np.array(list()), np.array(list()), ''

    mk_txt = txt[m.end():]
    m = re.search(r"^\[.*\]$", mk_txt)
    if m:
        mk_txt = mk_txt[:m.start()]

    # extract event information
    items = re.findall(r"^Mk\d+=(.*)", mk_txt, re.MULTILINE)
    onset, duration, description = list(), list(), list()
    date_str = ''
    for info in items:
        info_data = info.split(',')
        mtype, mdesc, this_onset, this_duration = info_data[:4]
        # commas in mtype and mdesc are handled as "\1". convert back to comma
        mtype = mtype.replace(r'\1', ',')
        mdesc = mdesc.replace(r'\1', ',')
        if date_str == '' and len(info_data) == 5 and mtype == 'New Segment':
            # to handle the origin of time and handle the presence of multiple
            # New Segment annotations. We only keep the first one that is
            # different from an empty string for date_str.
            date_str = info_data[-1]

        this_duration = (int(this_duration)
                         if this_duration.isdigit() else 0)
        duration.append(this_duration)
        onset.append(int(this_onset) - 1)  # BV is 1-indexed, not 0-indexed
        description.append(mtype + '/' + mdesc)

    return np.array(onset), np.array(duration), np.array(description), date_str


def _read_annotations_brainvision(fname, sfreq='auto'):
    """Create Annotations from BrainVision vrmk.

    This function reads a .vrmk file and makes an
    :class:`mne.Annotations` object.

    Parameters
    ----------
    fname : str | object
        The path to the .vmrk file.
    sfreq : float | 'auto'
        The sampling frequency in the file. It's necessary
        as Annotations are expressed in seconds and vmrk
        files are in samples. If set to 'auto' then
        the sfreq is taken from the .vhdr file that
        has the same name (without file extension). So
        data.vrmk looks for sfreq in data.vhdr.

    Returns
    -------
    annotations : instance of Annotations
        The annotations present in the file.
    """
    onset, duration, description, date_str = _read_vmrk(fname)
    orig_time = _str_to_meas_date(date_str)

    if sfreq == 'auto':
        vhdr_fname = op.splitext(fname)[0] + '.vhdr'
        logger.info("Finding 'sfreq' from header file: %s" % vhdr_fname)
        _, _, _, info = _aux_vhdr_info(vhdr_fname)
        sfreq = info['sfreq']

    onset = np.array(onset, dtype=float) / sfreq
    duration = np.array(duration, dtype=float) / sfreq
    annotations = Annotations(onset=onset, duration=duration,
                              description=description,
                              orig_time=orig_time)
    return annotations


_data_err = """\
MNE-Python currently only supports %s versions 1.0 and 2.0, got unparsable \
%r. Contact MNE-Python developers for support."""
# optional space, optional Core, Version/Header, optional comma, 1/2
_data_re = r'Brain ?Vision( Core)? Data Exchange %s File,? Version %s\.0'


def _check_bv_version(header, kind):
    """Check the header version."""
    assert kind in ('header', 'marker')
    for version in range(1, 3):
        this_re = _data_re % (kind.capitalize(), version)
        if re.search(this_re, header) is not None:
            return version
    else:
        raise ValueError(_data_err % (kind, header))


_orientation_dict = dict(MULTIPLEXED='F', VECTORIZED='C')
_fmt_dict = dict(INT_16='short', INT_32='int', IEEE_FLOAT_32='single')
_fmt_byte_dict = dict(short=2, int=4, single=4)
_fmt_dtype_dict = dict(short='<i2', int='<i4', single='<f4')
_unit_dict = {'V': 1.,  # V stands for Volt
              'µV': 1e-6,
              'uV': 1e-6,
              'mV': 1e-3,
              'nV': 1e-9,
              'C': 1,  # C stands for celsius
              'µS': 1e-6,  # S stands for Siemens
              'uS': 1e-6,
              'ARU': 1,  # ARU is the unity for the breathing data
              'S': 1,
              'N': 1}  # Newton


def _str_to_meas_date(date_str):
    date_str = date_str.strip()

    if date_str in ['', '0', '00000000000000000000']:
        return None

    # these calculations are in naive time but should be okay since
    # they are relative (subtraction below)
    try:
        meas_date = datetime.strptime(date_str, '%Y%m%d%H%M%S%f')
    except ValueError as e:
        if 'does not match format' in str(e):
            return None
        else:
            raise

    meas_date = meas_date.replace(tzinfo=timezone.utc)
    return meas_date


def _aux_vhdr_info(vhdr_fname):
    """Aux function for _get_vhdr_info."""
    with open(vhdr_fname, 'rb') as f:
        # extract the first section to resemble a cfg
        header = f.readline()
        codepage = 'utf-8'
        # we don't actually need to know the coding for the header line.
        # the characters in it all belong to ASCII and are thus the
        # same in Latin-1 and UTF-8
        header = header.decode('ascii', 'ignore').strip()
        _check_bv_version(header, 'header')

        settings = f.read()
        try:
            # if there is an explicit codepage set, use it
            # we pretend like it's ascii when searching for the codepage
            cp_setting = re.search('Codepage=(.+)',
                                   settings.decode('ascii', 'ignore'),
                                   re.IGNORECASE & re.MULTILINE)
            if cp_setting:
                codepage = cp_setting.group(1).strip()
            # BrainAmp Recorder also uses ANSI codepage
            # an ANSI codepage raises a LookupError exception
            # python recognize ANSI decoding as cp1252
            if codepage == 'ANSI':
                codepage = 'cp1252'
            settings = settings.decode(codepage)
        except UnicodeDecodeError:
            # if UTF-8 (new standard) or explicit codepage setting fails,
            # fallback to Latin-1, which is Windows default and implicit
            # standard in older recordings
            settings = settings.decode('latin-1')

    if settings.find('[Comment]') != -1:
        params, settings = settings.split('[Comment]')
    else:
        params, settings = settings, ''
    cfg = configparser.ConfigParser()
    with StringIO(params) as fid:
        cfg.read_file(fid)

    # get sampling info
    # Sampling interval is given in microsec
    cinfostr = 'Common Infos'
    if not cfg.has_section(cinfostr):
        cinfostr = 'Common infos'  # NeurOne BrainVision export workaround

    # get sampling info
    # Sampling interval is given in microsec
    sfreq = 1e6 / cfg.getfloat(cinfostr, 'SamplingInterval')
    info = _empty_info(sfreq)
    return settings, cfg, cinfostr, info


def _get_vhdr_info(vhdr_fname, eog, misc, scale):
    """Extract all the information from the header file.

    Parameters
    ----------
    vhdr_fname : str
        Raw EEG header to be read.
    eog : list of str
        Names of channels that should be designated EOG channels. Names should
        correspond to the vhdr file.
    misc : list or tuple of str | 'auto'
        Names of channels or list of indices that should be designated
        MISC channels. Values should correspond to the electrodes
        in the vhdr file. If 'auto', units in vhdr file are used for inferring
        misc channels. Default is ``'auto'``.
    scale : float
        The scaling factor for EEG data. Unless specified otherwise by
        header file, units are in microvolts. Default scale factor is 1.

    Returns
    -------
    info : Info
        The measurement info.
    data_fname : str
        Path to the binary data file.
    fmt : str
        The format of the binary data file.
    order : str
        Orientation of the binary data.
    n_samples : int
        Number of data points in the binary data file.
    mrk_fname : str
        Path to the marker file.
    montage : DigMontage
        Coordinates of the channels, if present in the header file.
    orig_units : dict
        Dictionary mapping channel names to their units as specified in
        the header file. Example: {'FC1': 'nV'}
    """
    scale = float(scale)
    ext = op.splitext(vhdr_fname)[-1]
    if ext != '.vhdr':
        raise IOError("The header file must be given to read the data, "
                      "not a file with extension '%s'." % ext)

    settings, cfg, cinfostr, info = _aux_vhdr_info(vhdr_fname)

    order = cfg.get(cinfostr, 'DataOrientation')
    if order not in _orientation_dict:
        raise NotImplementedError('Data Orientation %s is not supported'
                                  % order)
    order = _orientation_dict[order]

    data_format = cfg.get(cinfostr, 'DataFormat')
    if data_format == 'BINARY':
        fmt = cfg.get('Binary Infos', 'BinaryFormat')
        if fmt not in _fmt_dict:
            raise NotImplementedError('Datatype %s is not supported' % fmt)
        fmt = _fmt_dict[fmt]
    else:
        if order == 'C':  # channels in rows
            raise NotImplementedError('BrainVision files with ASCII data in '
                                      'vectorized order (i.e. channels in rows'
                                      ') are not supported yet.')
        fmt = {key: cfg.get('ASCII Infos', key)
               for key in cfg.options('ASCII Infos')}

    # locate EEG binary file and marker file for the stim channel
    path = op.dirname(vhdr_fname)
    data_fname = op.join(path, cfg.get(cinfostr, 'DataFile'))
    mrk_fname = op.join(path, cfg.get(cinfostr, 'MarkerFile'))

    # Try to get measurement date from marker file
    # Usually saved with a marker "New Segment", see BrainVision documentation
    regexp = r'^Mk\d+=New Segment,.*,\d+,\d+,-?\d+,(\d{20})$'
    with open(mrk_fname, 'r') as tmp_mrk_f:
        lines = tmp_mrk_f.readlines()

    for line in lines:
        match = re.findall(regexp, line.strip())

        # Always take first measurement date we find
        if match:
            date_str = match[0]
            info['meas_date'] = _str_to_meas_date(date_str)
            break

    else:
        info['meas_date'] = None

    # load channel labels
    nchan = cfg.getint(cinfostr, 'NumberOfChannels')
    n_samples = None
    if order == 'C':
        try:
            n_samples = cfg.getint(cinfostr, 'DataPoints')
        except configparser.NoOptionError:
            logger.warning('No info on DataPoints found. Inferring number of '
                           'samples from the data file size.')
            with open(data_fname, 'rb') as fid:
                fid.seek(0, 2)
                n_bytes = fid.tell()
                n_samples = n_bytes // _fmt_byte_dict[fmt] // nchan

    ch_names = [''] * nchan
    cals = np.empty(nchan)
    ranges = np.empty(nchan)
    cals.fill(np.nan)
    ch_dict = dict()
    misc_chs = dict()
    orig_units = dict()
    for chan, props in cfg.items('Channel Infos'):
        n = int(re.findall(r'ch(\d+)', chan)[0]) - 1
        props = props.split(',')

        # default to µV, following the BV specs; the unit is only allowed to be
        # something else if explicitly stated (cf. EEGLAB export below)
        if len(props) < 4:
            # deal with older files, which have no unit property
            props += ('µV',)
        elif props[3] == '':
<<<<<<< HEAD
            # deal with files where the unit property is simply empty
=======
            # deal with files where the unit property is simply empty, which
            # are created e.g. by PyCorder
>>>>>>> 17666276
            props[3] = 'µV'

        name, _, resolution, unit = props[:4]
        # in BrainVision, commas in channel names are encoded as "\1"
        name = name.replace(r'\1', ',')
        ch_dict[chan] = name
        ch_names[n] = name
        if resolution == "":
            if not(unit):  # For truncated vhdrs (e.g. EEGLAB export)
                resolution = 0.000001
            else:
                resolution = 1.  # for files with units specified, but not res
        unit = unit.replace('\xc2', '')  # Remove unwanted control characters
        orig_units[name] = unit  # Save the original units to expose later
        cals[n] = float(resolution)
        ranges[n] = _unit_dict.get(unit, 1) * scale
        if unit not in ('V', 'mV', 'µV', 'uV', 'nV'):
            misc_chs[name] = (FIFF.FIFF_UNIT_CEL if unit == 'C'
                              else FIFF.FIFF_UNIT_NONE)
    misc = list(misc_chs.keys()) if misc == 'auto' else misc

    # create montage: 'Coordinates' section in VHDR file corresponds to "BVEF"
    # BrainVision Electrode File. The data are based on BrainVision Analyzer
    # coordinate system: Defined between standard electrode positions: X-axis
    # from T7 to T8, Y-axis from Oz to Fpz, Z-axis orthogonal from XY-plane
    # through Cz, fit to a sphere if idealized (when radius=1), specified in mm
    montage = None
    if cfg.has_section('Coordinates'):
        from ...transforms import _sph_to_cart
        montage_pos = list()
        montage_names = list()
        to_misc = list()
        # Go through channels
        for ch in cfg.items('Coordinates'):
            ch_name = ch_dict[ch[0]]
            montage_names.append(ch_name)
            # 1: radius, 2: theta, 3: phi
            rad, theta, phi = [float(c) for c in ch[1].split(',')]
            pol = np.deg2rad(theta)
            az = np.deg2rad(phi)
            # Coordinates could be "idealized" (spherical head model)
            if rad == 1:
                # scale up to realistic head radius (8.5cm == 85mm)
                rad *= 85.
            pos = _sph_to_cart(np.array([[rad, az, pol]]))[0]
            if (pos == 0).all() and ch_name not in list(eog) + misc:
                to_misc.append(ch_name)
            montage_pos.append(pos)
        # Make a montage, normalizing from BrainVision units "mm" to "m", the
        # unit used for montages in MNE
        montage_pos = np.array(montage_pos) / 1e3
        montage = make_dig_montage(
            ch_pos=dict(zip(montage_names, montage_pos)),
            coord_frame='head'
        )
        if len(to_misc) > 0:
            misc += to_misc
            warn('No coordinate information found for channels {}. '
                 'Setting channel types to misc. To avoid this warning, set '
                 'channel types explicitly.'.format(to_misc))

    if np.isnan(cals).any():
        raise RuntimeError('Missing channel units')

    # Attempts to extract filtering info from header. If not found, both are
    # set to zero.
    settings = settings.splitlines()
    idx = None

    if 'Channels' in settings:
        idx = settings.index('Channels')
        settings = settings[idx + 1:]
        hp_col, lp_col = 4, 5
        for idx, setting in enumerate(settings):
            if re.match(r'#\s+Name', setting):
                break
            else:
                idx = None

    # If software filters are active, then they override the hardware setup
    # But we still want to be able to double check the channel names
    # for alignment purposes, we keep track of the hardware setting idx
    idx_amp = idx

    if 'S o f t w a r e  F i l t e r s' in settings:
        idx = settings.index('S o f t w a r e  F i l t e r s')
        for idx, setting in enumerate(settings[idx + 1:], idx + 1):
            if re.match(r'#\s+Low Cutoff', setting):
                hp_col, lp_col = 1, 2
                warn('Online software filter detected. Using software '
                     'filter settings and ignoring hardware values')
                break
            else:
                idx = idx_amp

    if idx:
        lowpass = []
        highpass = []

        # for newer BV files, the unit is specified for every channel
        # separated by a single space, while for older files, the unit is
        # specified in the column headers
        divider = r'\s+'
        if 'Resolution / Unit' in settings[idx]:
            shift = 1  # shift for unit
        else:
            shift = 0

        # Extract filter units and convert from seconds to Hz if necessary.
        # this cannot be done as post-processing as the inverse t-f
        # relationship means that the min/max comparisons don't make sense
        # unless we know the units.
        #
        # For reasoning about the s to Hz conversion, see this reference:
        # `Ebersole, J. S., & Pedley, T. A. (Eds.). (2003).
        # Current practice of clinical electroencephalography.
        # Lippincott Williams & Wilkins.`, page 40-41
        header = re.split(r'\s\s+', settings[idx])
        hp_s = '[s]' in header[hp_col]
        lp_s = '[s]' in header[lp_col]

        for i, ch in enumerate(ch_names, 1):
            # double check alignment with channel by using the hw settings
            if idx == idx_amp:
                line_amp = settings[idx + i]
            else:
                line_amp = settings[idx_amp + i]
            assert line_amp.find(ch) > -1

            # Correct shift for channel names with spaces
            # Header already gives 1 therefore has to be subtracted
            ch_name_parts = re.split(divider, ch)
            real_shift = shift + len(ch_name_parts) - 1

            line = re.split(divider, settings[idx + i])
            highpass.append(line[hp_col + real_shift])
            lowpass.append(line[lp_col + real_shift])
        if len(highpass) == 0:
            pass
        elif len(set(highpass)) == 1:
            if highpass[0] in ('NaN', 'Off'):
                pass  # Placeholder for future use. Highpass set in _empty_info
            elif highpass[0] == 'DC':
                info['highpass'] = 0.
            else:
                info['highpass'] = float(highpass[0])
                if hp_s:
                    # filter time constant t [secs] to Hz conversion: 1/2*pi*t
                    info['highpass'] = 1. / (2 * np.pi * info['highpass'])

        else:
            heterogeneous_hp_filter = True
            if hp_s:
                # We convert channels with disabled filters to having
                # highpass relaxed / no filters
                highpass = [float(filt) if filt not in ('NaN', 'Off', 'DC')
                            else np.Inf for filt in highpass]
                info['highpass'] = np.max(np.array(highpass, dtype=np.float64))
                # Coveniently enough 1 / np.Inf = 0.0, so this works for
                # DC / no highpass filter
                # filter time constant t [secs] to Hz conversion: 1/2*pi*t
                info['highpass'] = 1. / (2 * np.pi * info['highpass'])

                # not exactly the cleanest use of FP, but this makes us
                # more conservative in *not* warning.
                if info['highpass'] == 0.0 and len(set(highpass)) == 1:
                    # not actually heterogeneous in effect
                    # ... just heterogeneously disabled
                    heterogeneous_hp_filter = False
            else:
                highpass = [float(filt) if filt not in ('NaN', 'Off', 'DC')
                            else 0.0 for filt in highpass]
                info['highpass'] = np.min(np.array(highpass, dtype=np.float64))
                if info['highpass'] == 0.0 and len(set(highpass)) == 1:
                    # not actually heterogeneous in effect
                    # ... just heterogeneously disabled
                    heterogeneous_hp_filter = False

            if heterogeneous_hp_filter:
                warn('Channels contain different highpass filters. '
                     'Lowest (weakest) filter setting (%0.2f Hz) '
                     'will be stored.' % info['highpass'])

        if len(lowpass) == 0:
            pass
        elif len(set(lowpass)) == 1:
            if lowpass[0] in ('NaN', 'Off'):
                pass  # Placeholder for future use. Lowpass set in _empty_info
            else:
                info['lowpass'] = float(lowpass[0])
                if lp_s:
                    # filter time constant t [secs] to Hz conversion: 1/2*pi*t
                    info['lowpass'] = 1. / (2 * np.pi * info['lowpass'])

        else:
            heterogeneous_lp_filter = True
            if lp_s:
                # We convert channels with disabled filters to having
                # infinitely relaxed / no filters
                lowpass = [float(filt) if filt not in ('NaN', 'Off')
                           else 0.0 for filt in lowpass]
                info['lowpass'] = np.min(np.array(lowpass, dtype=np.float64))
                try:
                    # filter time constant t [secs] to Hz conversion: 1/2*pi*t
                    info['lowpass'] = 1. / (2 * np.pi * info['lowpass'])

                except ZeroDivisionError:
                    if len(set(lowpass)) == 1:
                        # No lowpass actually set for the weakest setting
                        # so we set lowpass to the Nyquist frequency
                        info['lowpass'] = info['sfreq'] / 2.
                        # not actually heterogeneous in effect
                        # ... just heterogeneously disabled
                        heterogeneous_lp_filter = False
                    else:
                        # no lowpass filter is the weakest filter,
                        # but it wasn't the only filter
                        pass
            else:
                # We convert channels with disabled filters to having
                # infinitely relaxed / no filters
                lowpass = [float(filt) if filt not in ('NaN', 'Off')
                           else np.Inf for filt in lowpass]
                info['lowpass'] = np.max(np.array(lowpass, dtype=np.float64))

                if np.isinf(info['lowpass']):
                    # No lowpass actually set for the weakest setting
                    # so we set lowpass to the Nyquist frequency
                    info['lowpass'] = info['sfreq'] / 2.
                    if len(set(lowpass)) == 1:
                        # not actually heterogeneous in effect
                        # ... just heterogeneously disabled
                        heterogeneous_lp_filter = False

            if heterogeneous_lp_filter:
                # this isn't clean FP, but then again, we only want to provide
                # the Nyquist hint when the lowpass filter was actually
                # calculated from dividing the sampling frequency by 2, so the
                # exact/direct comparison (instead of tolerance) makes sense
                if info['lowpass'] == info['sfreq'] / 2.0:
                    nyquist = ', Nyquist limit'
                else:
                    nyquist = ""
                warn('Channels contain different lowpass filters. '
                     'Highest (weakest) filter setting (%0.2f Hz%s) '
                     'will be stored.' % (info['lowpass'], nyquist))

    # Creates a list of dicts of eeg channels for raw.info
    logger.info('Setting channel info structure...')
    info['chs'] = []
    for idx, ch_name in enumerate(ch_names):
        if ch_name in eog or idx in eog or idx - nchan in eog:
            kind = FIFF.FIFFV_EOG_CH
            coil_type = FIFF.FIFFV_COIL_NONE
            unit = FIFF.FIFF_UNIT_V
        elif ch_name in misc or idx in misc or idx - nchan in misc:
            kind = FIFF.FIFFV_MISC_CH
            coil_type = FIFF.FIFFV_COIL_NONE
            if ch_name in misc_chs:
                unit = misc_chs[ch_name]
            else:
                unit = FIFF.FIFF_UNIT_NONE
        elif ch_name == 'STI 014':
            kind = FIFF.FIFFV_STIM_CH
            coil_type = FIFF.FIFFV_COIL_NONE
            unit = FIFF.FIFF_UNIT_NONE
        else:
            kind = FIFF.FIFFV_EEG_CH
            coil_type = FIFF.FIFFV_COIL_EEG
            unit = FIFF.FIFF_UNIT_V
        info['chs'].append(dict(
            ch_name=ch_name, coil_type=coil_type, kind=kind, logno=idx + 1,
            scanno=idx + 1, cal=cals[idx], range=ranges[idx],
            loc=np.full(12, np.nan),
            unit=unit, unit_mul=FIFF.FIFF_UNITM_NONE,
            coord_frame=FIFF.FIFFV_COORD_HEAD))

    info._update_redundant()
    return (info, data_fname, fmt, order, n_samples, mrk_fname, montage,
            orig_units)


@fill_doc
def read_raw_brainvision(vhdr_fname,
                         eog=('HEOGL', 'HEOGR', 'VEOGb'), misc='auto',
                         scale=1., preload=False, verbose=None):
    """Reader for Brain Vision EEG file.

    Parameters
    ----------
    vhdr_fname : str
        Path to the EEG header file.
    eog : list or tuple of str
        Names of channels or list of indices that should be designated
        EOG channels. Values should correspond to the vhdr file
        Default is ``('HEOGL', 'HEOGR', 'VEOGb')``.
    misc : list or tuple of str | 'auto'
        Names of channels or list of indices that should be designated
        MISC channels. Values should correspond to the electrodes
        in the vhdr file. If 'auto', units in vhdr file are used for inferring
        misc channels. Default is ``'auto'``.
    scale : float
        The scaling factor for EEG data. Unless specified otherwise by
        header file, units are in microvolts. Default scale factor is 1.
    %(preload)s
    %(verbose)s

    Returns
    -------
    raw : instance of RawBrainVision
        A Raw object containing BrainVision data.

    See Also
    --------
    mne.io.Raw : Documentation of attribute and methods.
    """
    return RawBrainVision(vhdr_fname=vhdr_fname, eog=eog,
                          misc=misc, scale=scale, preload=preload,
                          verbose=verbose)


_BV_EVENT_IO_OFFSETS = {'Event/': 0, 'Stimulus/S': 0, 'Response/R': 1000,
                        'Optic/O': 2000}
_OTHER_ACCEPTED_MARKERS = {
    'New Segment/': 99999, 'SyncStatus/Sync On': 99998
}
_OTHER_OFFSET = 10001  # where to start "unknown" event_ids


class _BVEventParser(_DefaultEventParser):
    """Parse standard brainvision events, accounting for non-standard ones."""

    def __call__(self, description):
        """Parse BrainVision event codes (like `Stimulus/S 11`) to ints."""
        offsets = _BV_EVENT_IO_OFFSETS

        maybe_digit = description[-3:].strip()
        kind = description[:-3]
        if maybe_digit.isdigit() and kind in offsets:
            code = int(maybe_digit) + offsets[kind]
        elif description in _OTHER_ACCEPTED_MARKERS:
            code = _OTHER_ACCEPTED_MARKERS[description]
        else:
            code = (super(_BVEventParser, self)
                    .__call__(description, offset=_OTHER_OFFSET))
        return code


def _check_bv_annot(descriptions):
    markers_basename = set([dd.rstrip('0123456789 ') for dd in descriptions])
    bv_markers = (set(_BV_EVENT_IO_OFFSETS.keys())
                  .union(set(_OTHER_ACCEPTED_MARKERS.keys())))
    return len(markers_basename - bv_markers) == 0


def _parse_impedance(settings, recording_date=None):
    """Parse impedances from the header file.

    Parameters
    ----------
    settings : list
        The header settings lines fom the VHDR file.
    recording_date : datetime.datetime | None
        The date of the recording as extracted from the VMRK file.

    Returns
    -------
    impedances : dict
        A dictionary of all electrodes and their impedances.
    """
    ranges = _parse_impedance_ranges(settings)
    impedance_setting_lines = [i for i in settings if
                               i.startswith('Impedance [') and
                               i.endswith(' :')]
    impedances = dict()
    if len(impedance_setting_lines) > 0:
        idx = settings.index(impedance_setting_lines[0])
        impedance_setting = impedance_setting_lines[0].split()
        impedance_unit = impedance_setting[1].lstrip('[').rstrip(']')
        impedance_time = None

        # If we have a recording date, we can update it with the time of
        # impedance measurement
        if recording_date is not None:
            meas_time = [int(i) for i in impedance_setting[3].split(':')]
            impedance_time = recording_date.replace(hour=meas_time[0],
                                                    minute=meas_time[1],
                                                    second=meas_time[2],
                                                    microsecond=0)
        for setting in settings[idx + 1:]:
            # Parse channel impedances until we find a line that doesn't start
            # with a channel name and optional +/- polarity for passive elecs
            match = re.match(r'[ a-zA-Z0-9_+-]+:', setting)
            if match:
                channel_name = match.group().rstrip(':')
                channel_imp_line = setting.split()
                imp_as_number = re.findall(r"[-+]?\d*\.\d+|\d+",
                                           channel_imp_line[-1])
                channel_impedance = dict(
                    imp=float(imp_as_number[0]) if imp_as_number else np.nan,
                    imp_unit=impedance_unit,
                )
                if impedance_time is not None:
                    channel_impedance.update({'imp_meas_time': impedance_time})

                if channel_name == 'Ref' and 'Reference' in ranges:
                    channel_impedance.update(ranges['Reference'])
                elif channel_name == 'Gnd' and 'Ground' in ranges:
                    channel_impedance.update(ranges['Ground'])
                elif 'Data' in ranges:
                    channel_impedance.update(ranges['Data'])
                impedances[channel_name] = channel_impedance
            else:
                break
    return impedances


def _parse_impedance_ranges(settings):
    """Parse the selected electrode impedance ranges from the header.

    Parameters
    ----------
    settings : list
        The header settings lines fom the VHDR file.

    Returns
    -------
    electrode_imp_ranges : dict
        A dictionary of impedance ranges for each type of electrode.
    """
    impedance_ranges = [item for item in settings if
                        "Selected Impedance Measurement Range" in item]
    electrode_imp_ranges = dict()
    if impedance_ranges:
        if len(impedance_ranges) == 1:
            img_range = impedance_ranges[0].split()
            for electrode_type in ['Data', 'Reference', 'Ground']:
                electrode_imp_ranges[electrode_type] = {
                    "imp_lower_bound": float(img_range[-4]),
                    "imp_upper_bound": float(img_range[-2]),
                    "imp_range_unit": img_range[-1]
                }
        else:
            for electrode_range in impedance_ranges:
                electrode_range = electrode_range.split()
                electrode_imp_ranges[electrode_range[0]] = {
                    "imp_lower_bound": float(electrode_range[6]),
                    "imp_upper_bound": float(electrode_range[8]),
                    "imp_range_unit": electrode_range[9]
                }
    return electrode_imp_ranges<|MERGE_RESOLUTION|>--- conflicted
+++ resolved
@@ -508,12 +508,8 @@
             # deal with older files, which have no unit property
             props += ('µV',)
         elif props[3] == '':
-<<<<<<< HEAD
-            # deal with files where the unit property is simply empty
-=======
             # deal with files where the unit property is simply empty, which
             # are created e.g. by PyCorder
->>>>>>> 17666276
             props[3] = 'µV'
 
         name, _, resolution, unit = props[:4]
