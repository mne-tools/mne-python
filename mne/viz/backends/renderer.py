--- conflicted
+++ resolved
@@ -26,15 +26,10 @@
 
 if MNE_3D_BACKEND == 'mayavi':
     from ._pysurfer_mayavi import _Renderer, _Projection  # lgtm # noqa: F401
-<<<<<<< HEAD
-elif MNE_3D_BACKEND == 'vtki':
-    from ._vtki import _Renderer, _Projection  # lgtm # noqa: F401
+elif MNE_3D_BACKEND == 'pyvista':
+    from ._pyvista import _Renderer, _Projection  # lgtm # noqa: F401
 elif MNE_3D_BACKEND == 'vispy':
     from ._vispy import _Renderer, _Projection  # lgtm # noqa: F401
-=======
-elif MNE_3D_BACKEND == 'pyvista':
-    from ._pyvista import _Renderer, _Projection  # lgtm # noqa: F401
->>>>>>> f26d8160
 
 
 def set_3d_backend(backend_name):
@@ -94,17 +89,11 @@
     """
     with use_3d_backend(backend_name):
         global MNE_3D_BACKEND_TEST_DATA
-<<<<<<< HEAD
         if backend_name == 'vispy':
             from vispy.testing import TestingCanvas
             with TestingCanvas() as MNE_3D_BACKEND_TEST_DATA:
                 yield
         else:
-            if backend_name == 'vtki':
+            if backend_name == 'pyvista':
                 MNE_3D_BACKEND_TEST_DATA = True
-            yield
-=======
-        if backend_name == 'pyvista':
-            MNE_3D_BACKEND_TEST_DATA = True
-        yield
->>>>>>> f26d8160
+            yield