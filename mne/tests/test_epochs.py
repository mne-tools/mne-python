--- conflicted
+++ resolved
@@ -3684,32 +3684,6 @@
     epochs_final.drop_channels(epochs.ch_names)
 
 
-<<<<<<< HEAD
-@pytest.mark.parametrize(
-    'first_samp', [0, 10])
-def test_epoch_annotations_with_first_samp(first_samp):
-    """Test Epoch Annotations from RawArray.
-
-    Tests with/without first_samp, meas_date and orig_time.
-    """
-    data = np.random.randn(2, 400) * 10e-12
-    sfreq = 100.
-    info = create_info(ch_names=['MEG1', 'MEG2'], ch_types=['grad'] * 2,
-                       sfreq=sfreq)
-
-    # create a Raw object with a first_samp
-    raw = RawArray(data.copy(), info, first_samp=first_samp)
-
-    # create annotations without orig time
-    ant_dur = 0.1
-    ants = Annotations([1.1, 1.2, 2.1], [ant_dur, ant_dur, ant_dur],
-                       ['x', 'y', 'z'])
-
-    # first set annotations without measurement date
-    raw.set_annotations(ants)
-    epochs = make_fixed_length_epochs(raw, duration=1, overlap=0.5)
-
-=======
 @requires_pandas
 @pytest.mark.parametrize('first_samp', [0, 10])
 @pytest.mark.parametrize(
@@ -3756,109 +3730,10 @@
     assert 'Annotations_duration' in metadata.columns
     assert 'Annotations_description' in metadata.columns
 
->>>>>>> 8d24f392
     # check that the annotations themselves should be equivalent
     # because first_samp offsetting occurs in Raw
     assert_array_equal(
         raw.annotations.onset,
-<<<<<<< HEAD
-        epochs.raw_annotations.onset
-    )
-    assert_array_equal(raw.annotations.duration,
-                       epochs.raw_annotations.duration)
-    assert_array_equal(raw.annotations.description,
-                       epochs.raw_annotations.description)
-
-    # test get_epoch_annotations as a list of (onset, duration, description)
-    # that should match the original Annotations, except onset is now
-    # relative to the Epoch times
-    epoch_ants = epochs.get_epoch_annotations()
-
-    expected_annot_times = [
-        [],
-        [(.6, ant_dur, 'x'), (.7, ant_dur, 'y')],
-        [(.1, ant_dur, 'x'), (.2, ant_dur, 'y')],
-        [(.6, ant_dur, 'z')],
-        [(.1, ant_dur, 'z')],
-        [],
-        []
-    ]
-    assert len(expected_annot_times) == len(epoch_ants)
-    for x, y in zip(epoch_ants, expected_annot_times):
-        assert_array_equal(x, y)
-
-    # do a more complicated case
-    ant_dur = 0.5
-    ants = Annotations([1.1, 1.2, 2.1], [ant_dur, ant_dur, ant_dur],
-                       ['x', 'y', 'z'])
-    raw.set_annotations(ants)
-    epochs = make_fixed_length_epochs(raw, duration=1, overlap=0.5)
-    epoch_ants = epochs.get_epoch_annotations()
-    expected_annot_times = [
-        [],
-        [(0.6, 0.5, 'x'), (0.7, 0.5, 'y')],
-        [(0.1, 0.5, 'x'), (0.2, 0.5, 'y')],
-        [(-0.4, 0.5, 'x'), (-0.3, 0.5, 'y'), (0.6, 0.5, 'z')],
-        [(0.1, 0.5, 'z')],
-        [(-0.4, 0.5, 'z')],
-        []
-    ]
-    assert len(expected_annot_times) == len(epoch_ants)
-    for x, y in zip(epoch_ants, expected_annot_times):
-        assert_array_equal(x, y)
-
-
-@pytest.mark.parametrize('first_samp', [0, 10])
-def test_epoch_annotations_with_meas_date(first_samp):
-    """Test Epoch sets annotations when a measurement date is present."""
-    data = np.random.randn(2, 400) * 10e-12
-    sfreq = 100.
-    info = create_info(ch_names=['MEG1', 'MEG2'], ch_types=['grad'] * 2,
-                       sfreq=sfreq)
-
-    # create a Raw object with a first_samp
-    raw = RawArray(data.copy(), info, first_samp=first_samp)
-    meas_date = _handle_meas_date(np.pi)
-    raw.set_meas_date(meas_date)
-
-    # create annotations without orig time
-    ant_dur = 0.1
-    ants = Annotations([1.1, 1.2, 2.1], [ant_dur, ant_dur, ant_dur],
-                       ['x', 'y', 'z'])
-
-    # first set annotations without measurement date
-    raw.set_annotations(ants)
-    epochs = make_fixed_length_epochs(raw, duration=1, overlap=0.5)
-
-    # check that the annotations themselves should be equivalent
-    # because first_samp offsetting occurs in Raw
-    assert_array_equal(
-        raw.annotations.onset,
-        epochs.raw_annotations.onset
-    )
-    assert_array_equal(raw.annotations.duration,
-                       epochs.raw_annotations.duration)
-    assert_array_equal(raw.annotations.description,
-                       epochs.raw_annotations.description)
-
-    # test get_epoch_annotations as a list of (onset, duration, description)
-    # that should match the original Annotations, except onset is now
-    # relative to the Epoch times
-    epoch_ants = epochs.get_epoch_annotations()
-
-    expected_annot_times = [
-        [],
-        [(.6, ant_dur, 'x'), (.7, ant_dur, 'y')],
-        [(.1, ant_dur, 'x'), (.2, ant_dur, 'y')],
-        [(.6, ant_dur, 'z')],
-        [(.1, ant_dur, 'z')],
-        [],
-        []
-    ]
-    assert len(expected_annot_times) == len(epoch_ants)
-    for x, y in zip(epoch_ants, expected_annot_times):
-        assert_array_equal(x, y)
-=======
         epochs.annotations.onset
     )
     assert_array_equal(raw.annotations.duration,
@@ -3998,5 +3873,4 @@
 
     # test that concatenation does not preserve epochs
     with pytest.warns(RuntimeWarning, match='Annotations'):
-        concatenate_epochs([epochs, epochs_one])
->>>>>>> 8d24f392
+        concatenate_epochs([epochs, epochs_one])