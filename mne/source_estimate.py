# Authors: Alexandre Gramfort <alexandre.gramfort@inria.fr>
#          Matti Hämäläinen <msh@nmr.mgh.harvard.edu>
#          Martin Luessi <mluessi@nmr.mgh.harvard.edu>
#          Mads Jensen <mje.mads@gmail.com>
#
# License: BSD-3-Clause

import contextlib
import copy
import os.path as op
from types import GeneratorType

import numpy as np
from scipy import sparse
from scipy.spatial.distance import cdist, pdist

from .baseline import rescale
from .cov import Covariance
from .evoked import _get_peak
from .filter import resample
from .fixes import _safe_svd
from ._freesurfer import _get_mri_info_data, _get_atlas_values, read_freesurfer_lut
from ._fiff.constants import FIFF
from ._fiff.pick import pick_types
from .surface import read_surface, _get_ico_surface, mesh_edges, _project_onto_surface
from .source_space._source_space import (
    _ensure_src,
    _get_morph_src_reordering,
    _ensure_src_subject,
    SourceSpaces,
    _get_src_nn,
    _check_volume_labels,
)
from .transforms import _get_trans, apply_trans
from .utils import (
    get_subjects_dir,
    _check_subject,
    logger,
    verbose,
    _pl,
    _time_mask,
    warn,
    copy_function_doc_to_method_doc,
    fill_doc,
    _check_option,
    _validate_type,
    _check_src_normal,
    _check_stc_units,
    _check_pandas_installed,
    _import_nibabel,
    _check_pandas_index_arguments,
    _convert_times,
    _ensure_int,
    _build_data_frame,
    _check_time_format,
    _path_like,
    sizeof_fmt,
    object_size,
    _check_fname,
    _import_h5io_funcs,
    TimeMixin,
)
from .viz import (
    plot_source_estimates,
    plot_vector_source_estimates,
    plot_volume_source_estimates,
)
from ._fiff.meas_info import Info


def _read_stc(filename):
    """Aux Function."""
    with open(filename, "rb") as fid:
        buf = fid.read()

    stc = dict()
    offset = 0
    num_bytes = 4

    # read tmin in ms
    stc["tmin"] = (
        float(np.frombuffer(buf, dtype=">f4", count=1, offset=offset).item()) / 1000.0
    )
    offset += num_bytes

    # read sampling rate in ms
    stc["tstep"] = (
        float(np.frombuffer(buf, dtype=">f4", count=1, offset=offset).item()) / 1000.0
    )
    offset += num_bytes

    # read number of vertices/sources
    vertices_n = int(np.frombuffer(buf, dtype=">u4", count=1, offset=offset).item())
    offset += num_bytes

    # read the source vector
    stc["vertices"] = np.frombuffer(buf, dtype=">u4", count=vertices_n, offset=offset)
    offset += num_bytes * vertices_n

    # read the number of timepts
    data_n = int(np.frombuffer(buf, dtype=">u4", count=1, offset=offset).item())
    offset += num_bytes

    if (
        vertices_n
        and (  # vertices_n can be 0 (empty stc)
            (len(buf) // 4 - 4 - vertices_n) % (data_n * vertices_n)
        )
        != 0
    ):
        raise ValueError("incorrect stc file size")

    # read the data matrix
    stc["data"] = np.frombuffer(
        buf, dtype=">f4", count=vertices_n * data_n, offset=offset
    )
    stc["data"] = stc["data"].reshape([data_n, vertices_n]).T

    return stc


def _write_stc(filename, tmin, tstep, vertices, data):
    """Write an STC file.

    Parameters
    ----------
    filename : path-like
        The name of the STC file.
    tmin : float
        The first time point of the data in seconds.
    tstep : float
        Time between frames in seconds.
    vertices : array of integers
        Vertex indices (0 based).
    data : 2D array
        The data matrix (nvert * ntime).
    """
    with open(filename, "wb") as fid:
        # write start time in ms
        fid.write(np.array(1000 * tmin, dtype=">f4").tobytes())
        # write sampling rate in ms
        fid.write(np.array(1000 * tstep, dtype=">f4").tobytes())
        # write number of vertices
        fid.write(np.array(vertices.shape[0], dtype=">u4").tobytes())
        # write the vertex indices
        fid.write(np.array(vertices, dtype=">u4").tobytes())
        # write the number of timepts
        fid.write(np.array(data.shape[1], dtype=">u4").tobytes())
        # write the data
        fid.write(np.array(data.T, dtype=">f4").tobytes())


def _read_3(fid):
    """Read 3 byte integer from file."""
    data = np.fromfile(fid, dtype=np.uint8, count=3).astype(np.int32)

    out = np.left_shift(data[0], 16) + np.left_shift(data[1], 8) + data[2]

    return out


def _read_w(filename):
    """Read a w file.

    w files contain activations or source reconstructions for a single time
    point.

    Parameters
    ----------
    filename : path-like
        The name of the w file.

    Returns
    -------
    data: dict
        The w structure. It has the following keys:
           vertices       vertex indices (0 based)
           data           The data matrix (nvert long)
    """
    with open(filename, "rb", buffering=0) as fid:  # buffering=0 for np bug
        # skip first 2 bytes
        fid.read(2)

        # read number of vertices/sources (3 byte integer)
        vertices_n = int(_read_3(fid))

        vertices = np.zeros((vertices_n), dtype=np.int32)
        data = np.zeros((vertices_n), dtype=np.float32)

        # read the vertices and data
        for i in range(vertices_n):
            vertices[i] = _read_3(fid)
            data[i] = np.fromfile(fid, dtype=">f4", count=1).item()

        w = dict()
        w["vertices"] = vertices
        w["data"] = data

    return w


def _write_3(fid, val):
    """Write 3 byte integer to file."""
    f_bytes = np.zeros((3), dtype=np.uint8)
    f_bytes[0] = (val >> 16) & 255
    f_bytes[1] = (val >> 8) & 255
    f_bytes[2] = val & 255
    fid.write(f_bytes.tobytes())


def _write_w(filename, vertices, data):
    """Write a w file.

    w files contain activations or source reconstructions for a single time
    point.

    Parameters
    ----------
    filename: path-like
        The name of the w file.
    vertices: array of int
        Vertex indices (0 based).
    data: 1D array
        The data array (nvert).
    """
    assert len(vertices) == len(data)

    with open(filename, "wb") as fid:
        # write 2 zero bytes
        fid.write(np.zeros((2), dtype=np.uint8).tobytes())

        # write number of vertices/sources (3 byte integer)
        vertices_n = len(vertices)
        _write_3(fid, vertices_n)

        # write the vertices and data
        for i in range(vertices_n):
            _write_3(fid, vertices[i])
            # XXX: without float() endianness is wrong, not sure why
            fid.write(np.array(float(data[i]), dtype=">f4").tobytes())


def read_source_estimate(fname, subject=None):
    """Read a source estimate object.

    Parameters
    ----------
    fname : path-like
        Path to (a) source-estimate file(s).
    subject : str | None
        Name of the subject the source estimate(s) is (are) from.
        It is good practice to set this attribute to avoid combining
        incompatible labels and SourceEstimates (e.g., ones from other
        subjects). Note that due to file specification limitations, the
        subject name isn't saved to or loaded from files written to disk.

    Returns
    -------
    stc : SourceEstimate | VectorSourceEstimate | VolSourceEstimate | MixedSourceEstimate
        The source estimate object loaded from file.

    Notes
    -----
     - for volume source estimates, ``fname`` should provide the path to a
       single file named ``'*-vl.stc``` or ``'*-vol.stc'``
     - for surface source estimates, ``fname`` should either provide the
       path to the file corresponding to a single hemisphere (``'*-lh.stc'``,
       ``'*-rh.stc'``) or only specify the asterisk part in these patterns. In
       any case, the function expects files for both hemisphere with names
       following this pattern.
     - for vector surface source estimates, only HDF5 files are supported.
     - for mixed source estimates, only HDF5 files are supported.
     - for single time point ``.w`` files, ``fname`` should follow the same
       pattern as for surface estimates, except that files are named
       ``'*-lh.w'`` and ``'*-rh.w'``.
    """  # noqa: E501
    fname_arg = fname

    # expand `~` without checking whether the file actually exists – we'll
    # take care of that later, as it's complicated by the different suffixes
    # STC files can have
    fname = str(_check_fname(fname=fname, overwrite="read", must_exist=False))

    # make sure corresponding file(s) can be found
    ftype = None
    if op.exists(fname):
        if fname.endswith(("-vl.stc", "-vol.stc", "-vl.w", "-vol.w")):
            ftype = "volume"
        elif fname.endswith(".stc"):
            ftype = "surface"
            if fname.endswith(("-lh.stc", "-rh.stc")):
                fname = fname[:-7]
            else:
                err = (
                    "Invalid .stc filename: %r; needs to end with "
                    "hemisphere tag ('...-lh.stc' or '...-rh.stc')" % fname
                )
                raise OSError(err)
        elif fname.endswith(".w"):
            ftype = "w"
            if fname.endswith(("-lh.w", "-rh.w")):
                fname = fname[:-5]
            else:
                err = (
                    "Invalid .w filename: %r; needs to end with "
                    "hemisphere tag ('...-lh.w' or '...-rh.w')" % fname
                )
                raise OSError(err)
        elif fname.endswith(".h5"):
            ftype = "h5"
            fname = fname[:-3]
        else:
            raise RuntimeError("Unknown extension for file %s" % fname_arg)

    if ftype != "volume":
        stc_exist = [op.exists(f) for f in [fname + "-rh.stc", fname + "-lh.stc"]]
        w_exist = [op.exists(f) for f in [fname + "-rh.w", fname + "-lh.w"]]
        if all(stc_exist) and ftype != "w":
            ftype = "surface"
        elif all(w_exist):
            ftype = "w"
        elif op.exists(fname + ".h5"):
            ftype = "h5"
        elif op.exists(fname + "-stc.h5"):
            ftype = "h5"
            fname += "-stc"
        elif any(stc_exist) or any(w_exist):
            raise OSError("Hemisphere missing for %r" % fname_arg)
        else:
            raise OSError("SourceEstimate File(s) not found for: %r" % fname_arg)

    # read the files
    if ftype == "volume":  # volume source space
        if fname.endswith(".stc"):
            kwargs = _read_stc(fname)
        elif fname.endswith(".w"):
            kwargs = _read_w(fname)
            kwargs["data"] = kwargs["data"][:, np.newaxis]
            kwargs["tmin"] = 0.0
            kwargs["tstep"] = 0.0
        else:
            raise OSError("Volume source estimate must end with .stc or .w")
        kwargs["vertices"] = [kwargs["vertices"]]
    elif ftype == "surface":  # stc file with surface source spaces
        lh = _read_stc(fname + "-lh.stc")
        rh = _read_stc(fname + "-rh.stc")
        assert lh["tmin"] == rh["tmin"]
        assert lh["tstep"] == rh["tstep"]
        kwargs = lh.copy()
        kwargs["data"] = np.r_[lh["data"], rh["data"]]
        kwargs["vertices"] = [lh["vertices"], rh["vertices"]]
    elif ftype == "w":  # w file with surface source spaces
        lh = _read_w(fname + "-lh.w")
        rh = _read_w(fname + "-rh.w")
        kwargs = lh.copy()
        kwargs["data"] = np.atleast_2d(np.r_[lh["data"], rh["data"]]).T
        kwargs["vertices"] = [lh["vertices"], rh["vertices"]]
        # w files only have a single time point
        kwargs["tmin"] = 0.0
        kwargs["tstep"] = 1.0
        ftype = "surface"
    elif ftype == "h5":
        read_hdf5, _ = _import_h5io_funcs()
        kwargs = read_hdf5(fname + ".h5", title="mnepython")
        ftype = kwargs.pop("src_type", "surface")
        if isinstance(kwargs["vertices"], np.ndarray):
            kwargs["vertices"] = [kwargs["vertices"]]

    if ftype != "volume":
        # Make sure the vertices are ordered
        vertices = kwargs["vertices"]
        if any(np.any(np.diff(v.astype(int)) <= 0) for v in vertices):
            sidx = [np.argsort(verts) for verts in vertices]
            vertices = [verts[idx] for verts, idx in zip(vertices, sidx)]
            data = kwargs["data"][np.r_[sidx[0], len(sidx[0]) + sidx[1]]]
            kwargs["vertices"] = vertices
            kwargs["data"] = data

    if "subject" not in kwargs:
        kwargs["subject"] = subject
    if subject is not None and subject != kwargs["subject"]:
        raise RuntimeError(
            'provided subject name "%s" does not match '
            'subject name from the file "%s' % (subject, kwargs["subject"])
        )

    if ftype in ("volume", "discrete"):
        klass = VolVectorSourceEstimate
    elif ftype == "mixed":
        klass = MixedVectorSourceEstimate
    else:
        assert ftype == "surface"
        klass = VectorSourceEstimate
    if kwargs["data"].ndim < 3:
        klass = klass._scalar_class
    return klass(**kwargs)


def _get_src_type(src, vertices, warn_text=None):
    src_type = None
    if src is None:
        if warn_text is None:
            warn("src should not be None for a robust guess of stc type.")
        else:
            warn(warn_text)
        if isinstance(vertices, list) and len(vertices) == 2:
            src_type = "surface"
        elif (
            isinstance(vertices, np.ndarray)
            or isinstance(vertices, list)
            and len(vertices) == 1
        ):
            src_type = "volume"
        elif isinstance(vertices, list) and len(vertices) > 2:
            src_type = "mixed"
    else:
        src_type = src.kind
    assert src_type in ("surface", "volume", "mixed", "discrete")
    return src_type


def _make_stc(
    data,
    vertices,
    src_type=None,
    tmin=None,
    tstep=None,
    subject=None,
    vector=False,
    source_nn=None,
    warn_text=None,
):
    """Generate a surface, vector-surface, volume or mixed source estimate."""

    def guess_src_type():
        return _get_src_type(src=None, vertices=vertices, warn_text=warn_text)

    src_type = guess_src_type() if src_type is None else src_type

    if vector and src_type == "surface" and source_nn is None:
        raise RuntimeError("No source vectors supplied.")

    # infer Klass from src_type
    if src_type == "surface":
        Klass = VectorSourceEstimate if vector else SourceEstimate
    elif src_type in ("volume", "discrete"):
        Klass = VolVectorSourceEstimate if vector else VolSourceEstimate
    elif src_type == "mixed":
        Klass = MixedVectorSourceEstimate if vector else MixedSourceEstimate
    else:
        raise ValueError(
            "vertices has to be either a list with one or more " "arrays or an array"
        )

    # Rotate back for vector source estimates
    if vector:
        n_vertices = sum(len(v) for v in vertices)
        assert data.shape[0] in (n_vertices, n_vertices * 3)
        if len(data) == n_vertices:
            assert src_type == "surface"  # should only be possible for this
            assert source_nn.shape == (n_vertices, 3)
            data = data[:, np.newaxis] * source_nn[:, :, np.newaxis]
        else:
            data = data.reshape((-1, 3, data.shape[-1]))
            assert source_nn.shape in ((n_vertices, 3, 3), (n_vertices * 3, 3))
            # This will be an identity transform for volumes, but let's keep
            # the code simple and general and just do the matrix mult
            data = np.matmul(
                np.transpose(source_nn.reshape(n_vertices, 3, 3), axes=[0, 2, 1]), data
            )

    return Klass(data=data, vertices=vertices, tmin=tmin, tstep=tstep, subject=subject)


def _verify_source_estimate_compat(a, b):
    """Make sure two SourceEstimates are compatible for arith. operations."""
    compat = False
    if type(a) != type(b):
        raise ValueError("Cannot combine %s and %s." % (type(a), type(b)))
    if len(a.vertices) == len(b.vertices):
        if all(np.array_equal(av, vv) for av, vv in zip(a.vertices, b.vertices)):
            compat = True
    if not compat:
        raise ValueError(
            "Cannot combine source estimates that do not have "
            "the same vertices. Consider using stc.expand()."
        )
    if a.subject != b.subject:
        raise ValueError(
            "source estimates do not have the same subject "
            "names, %r and %r" % (a.subject, b.subject)
        )


class _BaseSourceEstimate(TimeMixin):
    _data_ndim = 2

    @verbose
    def __init__(
        self, data, vertices, tmin, tstep, subject=None, verbose=None
    ):  # noqa: D102
        assert hasattr(self, "_data_ndim"), self.__class__.__name__
        assert hasattr(self, "_src_type"), self.__class__.__name__
        assert hasattr(self, "_src_count"), self.__class__.__name__
        kernel, sens_data = None, None
        if isinstance(data, tuple):
            if len(data) != 2:
                raise ValueError("If data is a tuple it has to be length 2")
            kernel, sens_data = data
            data = None
            if kernel.shape[1] != sens_data.shape[0]:
                raise ValueError(
                    "kernel (%s) and sens_data (%s) have invalid "
                    "dimensions" % (kernel.shape, sens_data.shape)
                )
            if sens_data.ndim != 2:
                raise ValueError(
                    "The sensor data must have 2 dimensions, got "
                    "%s" % (sens_data.ndim,)
                )

        _validate_type(vertices, list, "vertices")
        if self._src_count is not None:
            if len(vertices) != self._src_count:
                raise ValueError(
                    "vertices must be a list with %d entries, "
                    "got %s" % (self._src_count, len(vertices))
                )
        vertices = [np.array(v, np.int64) for v in vertices]  # makes copy
        if any(np.any(np.diff(v) <= 0) for v in vertices):
            raise ValueError("Vertices must be ordered in increasing order.")

        n_src = sum([len(v) for v in vertices])

        # safeguard the user against doing something silly
        if data is not None:
            if data.ndim not in (self._data_ndim, self._data_ndim - 1):
                raise ValueError(
                    "Data (shape %s) must have %s dimensions for "
                    "%s" % (data.shape, self._data_ndim, self.__class__.__name__)
                )
            if data.shape[0] != n_src:
                raise ValueError(
                    f"Number of vertices ({n_src}) and stc.data.shape[0] "
                    f"({data.shape[0]}) must match"
                )
            if self._data_ndim == 3:
                if data.shape[1] != 3:
                    raise ValueError(
                        "Data for VectorSourceEstimate must have "
                        "shape[1] == 3, got shape %s" % (data.shape,)
                    )
            if data.ndim == self._data_ndim - 1:  # allow upbroadcasting
                data = data[..., np.newaxis]

        self._data = data
        self._tmin = tmin
        self._tstep = tstep
        self.vertices = vertices
        self._kernel = kernel
        self._sens_data = sens_data
        self._kernel_removed = False
        self._times = None
        self._update_times()
        self.subject = _check_subject(None, subject, raise_error=False)

    def __repr__(self):  # noqa: D105
        s = "%d vertices" % (sum(len(v) for v in self.vertices),)
        if self.subject is not None:
            s += ", subject : %s" % self.subject
        s += ", tmin : %s (ms)" % (1e3 * self.tmin)
        s += ", tmax : %s (ms)" % (1e3 * self.times[-1])
        s += ", tstep : %s (ms)" % (1e3 * self.tstep)
        s += ", data shape : %s" % (self.shape,)
        sz = sum(object_size(x) for x in (self.vertices + [self.data]))
        s += f", ~{sizeof_fmt(sz)}"
        return "<%s | %s>" % (type(self).__name__, s)

    @fill_doc
    def get_peak(
        self, tmin=None, tmax=None, mode="abs", vert_as_index=False, time_as_index=False
    ):
        """Get location and latency of peak amplitude.

        Parameters
        ----------
        %(get_peak_parameters)s

        Returns
        -------
        pos : int
            The vertex exhibiting the maximum response, either ID or index.
        latency : float
            The latency in seconds.
        """
        stc = self.magnitude() if self._data_ndim == 3 else self
        if self._n_vertices == 0:
            raise RuntimeError("Cannot find peaks with no vertices")
        vert_idx, time_idx, _ = _get_peak(stc.data, self.times, tmin, tmax, mode)
        if not vert_as_index:
            vert_idx = np.concatenate(self.vertices)[vert_idx]
        if not time_as_index:
            time_idx = self.times[time_idx]
        return vert_idx, time_idx

    @verbose
    def extract_label_time_course(
        self, labels, src, mode="auto", allow_empty=False, verbose=None
    ):
        """Extract label time courses for lists of labels.

        This function will extract one time course for each label. The way the
        time courses are extracted depends on the mode parameter.

        Parameters
        ----------
        %(labels_eltc)s
        %(src_eltc)s
        %(mode_eltc)s
        %(allow_empty_eltc)s
        %(verbose)s

        Returns
        -------
        %(label_tc_el_returns)s

        See Also
        --------
        extract_label_time_course : Extract time courses for multiple STCs.

        Notes
        -----
        %(eltc_mode_notes)s
        """
        return extract_label_time_course(
            self,
            labels,
            src,
            mode=mode,
            return_generator=False,
            allow_empty=allow_empty,
            verbose=verbose,
        )

    @verbose
    def apply_baseline(self, baseline=(None, 0), *, verbose=None):
        """Baseline correct source estimate data.

        Parameters
        ----------
        %(baseline_stc)s
            Defaults to ``(None, 0)``, i.e. beginning of the the data until
            time point zero.
        %(verbose)s

        Returns
        -------
        stc : instance of SourceEstimate
            The baseline-corrected source estimate object.

        Notes
        -----
        Baseline correction can be done multiple times.
        """
        self.data = rescale(self.data, self.times, baseline, copy=False)
        return self

    @verbose
    def save(self, fname, ftype="h5", *, overwrite=False, verbose=None):
        """Save the full source estimate to an HDF5 file.

        Parameters
        ----------
        fname : path-like
            The file name to write the source estimate to, should end in
            ``'-stc.h5'``.
        ftype : str
            File format to use. Currently, the only allowed values is ``"h5"``.
        %(overwrite)s

            .. versionadded:: 1.0
        %(verbose)s
        """
        fname = _check_fname(fname=fname, overwrite=True)  # check below
        if ftype != "h5":
            raise ValueError(
                "%s objects can only be written as HDF5 files."
                % (self.__class__.__name__,)
            )
        _, write_hdf5 = _import_h5io_funcs()
        if fname.suffix != ".h5":
            fname = fname.with_name(f"{fname.name}-stc.h5")
        fname = _check_fname(fname=fname, overwrite=overwrite)
        write_hdf5(
            fname,
            dict(
                vertices=self.vertices,
                data=self.data,
                tmin=self.tmin,
                tstep=self.tstep,
                subject=self.subject,
                src_type=self._src_type,
            ),
            title="mnepython",
            overwrite=True,
        )

    @copy_function_doc_to_method_doc(plot_source_estimates)
    def plot(
        self,
        subject=None,
        surface="inflated",
        hemi="lh",
        colormap="auto",
        time_label="auto",
        smoothing_steps=10,
        transparent=True,
        alpha=1.0,
        time_viewer="auto",
        subjects_dir=None,
        figure=None,
        views="auto",
        colorbar=True,
        clim="auto",
        cortex="classic",
        size=800,
        background="black",
        foreground=None,
        initial_time=None,
        time_unit="s",
        backend="auto",
        spacing="oct6",
        title=None,
        show_traces="auto",
        src=None,
        volume_options=1.0,
        view_layout="vertical",
        add_data_kwargs=None,
        brain_kwargs=None,
        verbose=None,
    ):
        brain = plot_source_estimates(
            self,
            subject,
            surface=surface,
            hemi=hemi,
            colormap=colormap,
            time_label=time_label,
            smoothing_steps=smoothing_steps,
            transparent=transparent,
            alpha=alpha,
            time_viewer=time_viewer,
            subjects_dir=subjects_dir,
            figure=figure,
            views=views,
            colorbar=colorbar,
            clim=clim,
            cortex=cortex,
            size=size,
            background=background,
            foreground=foreground,
            initial_time=initial_time,
            time_unit=time_unit,
            backend=backend,
            spacing=spacing,
            title=title,
            show_traces=show_traces,
            src=src,
            volume_options=volume_options,
            view_layout=view_layout,
            add_data_kwargs=add_data_kwargs,
            brain_kwargs=brain_kwargs,
            verbose=verbose,
        )
        return brain

    @property
    def sfreq(self):
        """Sample rate of the data."""
        return 1.0 / self.tstep

    @property
    def _n_vertices(self):
        return sum(len(v) for v in self.vertices)

    def _remove_kernel_sens_data_(self):
        """Remove kernel and sensor space data and compute self._data."""
        if self._kernel is not None or self._sens_data is not None:
            self._kernel_removed = True
            self._data = np.dot(self._kernel, self._sens_data)
            self._kernel = None
            self._sens_data = None

    @fill_doc
    def crop(self, tmin=None, tmax=None, include_tmax=True):
        """Restrict SourceEstimate to a time interval.

        Parameters
        ----------
        tmin : float | None
            The first time point in seconds. If None the first present is used.
        tmax : float | None
            The last time point in seconds. If None the last present is used.
        %(include_tmax)s

        Returns
        -------
        stc : instance of SourceEstimate
            The cropped source estimate.
        """
        mask = _time_mask(
            self.times, tmin, tmax, sfreq=self.sfreq, include_tmax=include_tmax
        )
        self.tmin = self.times[np.where(mask)[0][0]]
        if self._kernel is not None and self._sens_data is not None:
            self._sens_data = self._sens_data[..., mask]
        else:
            self.data = self.data[..., mask]

        return self  # return self for chaining methods

    @verbose
    def resample(self, sfreq, npad="auto", window="boxcar", n_jobs=None, verbose=None):
        """Resample data.

        If appropriate, an anti-aliasing filter is applied before resampling.
        See :ref:`resampling-and-decimating` for more information.

        Parameters
        ----------
        sfreq : float
            New sample rate to use.
        npad : int | str
            Amount to pad the start and end of the data.
            Can also be "auto" to use a padding that will result in
            a power-of-two size (can be much faster).
        window : str | tuple
            Window to use in resampling. See :func:`scipy.signal.resample`.
        %(n_jobs)s
        %(verbose)s

        Returns
        -------
        stc : instance of SourceEstimate
            The resampled source estimate.

        Notes
        -----
        For some data, it may be more accurate to use npad=0 to reduce
        artifacts. This is dataset dependent -- check your data!

        Note that the sample rate of the original data is inferred from tstep.
        """
        from .filter import _check_resamp_noop

        o_sfreq = 1.0 / self.tstep
        if _check_resamp_noop(sfreq, o_sfreq):
            return self

        # resampling in sensor instead of source space gives a somewhat
        # different result, so we don't allow it
        self._remove_kernel_sens_data_()

        data = self.data
        if data.dtype == np.float32:
            data = data.astype(np.float64)
        self.data = resample(data, sfreq, o_sfreq, npad, n_jobs=n_jobs)

        # adjust indirectly affected variables
        self.tstep = 1.0 / sfreq
        return self

    @property
    def data(self):
        """Numpy array of source estimate data."""
        if self._data is None:
            # compute the solution the first time the data is accessed and
            # remove the kernel and sensor data
            self._remove_kernel_sens_data_()
        return self._data

    @data.setter
    def data(self, value):
        value = np.asarray(value)
        if self._data is not None and value.ndim != self._data.ndim:
            raise ValueError("Data array should have %d dimensions." % self._data.ndim)
        n_verts = sum(len(v) for v in self.vertices)
        if value.shape[0] != n_verts:
            raise ValueError(
                "The first dimension of the data array must "
                "match the number of vertices (%d != %d)" % (value.shape[0], n_verts)
            )
        self._data = value
        self._update_times()

    @property
    def shape(self):
        """Shape of the data."""
        if self._data is not None:
            return self._data.shape
        return (self._kernel.shape[0], self._sens_data.shape[1])

    @property
    def tmin(self):
        """The first timestamp."""
        return self._tmin

    @tmin.setter
    def tmin(self, value):
        self._tmin = float(value)
        self._update_times()

    @property
    def tstep(self):
        """The change in time between two consecutive samples (1 / sfreq)."""
        return self._tstep

    @tstep.setter
    def tstep(self, value):
        if value <= 0:
            raise ValueError(".tstep must be greater than 0.")
        self._tstep = float(value)
        self._update_times()

    @property
    def times(self):
        """A timestamp for each sample."""
        return self._times

    @times.setter
    def times(self, value):
        raise ValueError(
            "You cannot write to the .times attribute directly. "
            "This property automatically updates whenever "
            ".tmin, .tstep or .data changes."
        )

    def _update_times(self):
        """Update the times attribute after changing tmin, tmax, or tstep."""
        self._times = self.tmin + (self.tstep * np.arange(self.shape[-1]))
        self._times.flags.writeable = False

    def __add__(self, a):
        """Add source estimates."""
        stc = self.copy()
        stc += a
        return stc

    def __iadd__(self, a):  # noqa: D105
        self._remove_kernel_sens_data_()
        if isinstance(a, _BaseSourceEstimate):
            _verify_source_estimate_compat(self, a)
            self.data += a.data
        else:
            self.data += a
        return self

    def mean(self):
        """Make a summary stc file with mean over time points.

        Returns
        -------
        stc : SourceEstimate | VectorSourceEstimate
            The modified stc.
        """
        out = self.sum()
        out /= len(self.times)
        return out

    def sum(self):
        """Make a summary stc file with sum over time points.

        Returns
        -------
        stc : SourceEstimate | VectorSourceEstimate
            The modified stc.
        """
        data = self.data
        tmax = self.tmin + self.tstep * data.shape[-1]
        tmin = (self.tmin + tmax) / 2.0
        tstep = tmax - self.tmin
        sum_stc = self.__class__(
            self.data.sum(axis=-1, keepdims=True),
            vertices=self.vertices,
            tmin=tmin,
            tstep=tstep,
            subject=self.subject,
        )
        return sum_stc

    def __sub__(self, a):
        """Subtract source estimates."""
        stc = self.copy()
        stc -= a
        return stc

    def __isub__(self, a):  # noqa: D105
        self._remove_kernel_sens_data_()
        if isinstance(a, _BaseSourceEstimate):
            _verify_source_estimate_compat(self, a)
            self.data -= a.data
        else:
            self.data -= a
        return self

    def __truediv__(self, a):  # noqa: D105
        return self.__div__(a)

    def __div__(self, a):  # noqa: D105
        """Divide source estimates."""
        stc = self.copy()
        stc /= a
        return stc

    def __itruediv__(self, a):  # noqa: D105
        return self.__idiv__(a)

    def __idiv__(self, a):  # noqa: D105
        self._remove_kernel_sens_data_()
        if isinstance(a, _BaseSourceEstimate):
            _verify_source_estimate_compat(self, a)
            self.data /= a.data
        else:
            self.data /= a
        return self

    def __mul__(self, a):
        """Multiply source estimates."""
        stc = self.copy()
        stc *= a
        return stc

    def __imul__(self, a):  # noqa: D105
        self._remove_kernel_sens_data_()
        if isinstance(a, _BaseSourceEstimate):
            _verify_source_estimate_compat(self, a)
            self.data *= a.data
        else:
            self.data *= a
        return self

    def __pow__(self, a):  # noqa: D105
        stc = self.copy()
        stc **= a
        return stc

    def __ipow__(self, a):  # noqa: D105
        self._remove_kernel_sens_data_()
        self.data **= a
        return self

    def __radd__(self, a):  # noqa: D105
        return self + a

    def __rsub__(self, a):  # noqa: D105
        return self - a

    def __rmul__(self, a):  # noqa: D105
        return self * a

    def __rdiv__(self, a):  # noqa: D105
        return self / a

    def __neg__(self):  # noqa: D105
        """Negate the source estimate."""
        stc = self.copy()
        stc._remove_kernel_sens_data_()
        stc.data *= -1
        return stc

    def __pos__(self):  # noqa: D105
        return self

    def __abs__(self):
        """Compute the absolute value of the data.

        Returns
        -------
        stc : instance of _BaseSourceEstimate
            A version of the source estimate, where the data attribute is set
            to abs(self.data).
        """
        stc = self.copy()
        stc._remove_kernel_sens_data_()
        stc._data = abs(stc._data)
        return stc

    def sqrt(self):
        """Take the square root.

        Returns
        -------
        stc : instance of SourceEstimate
            A copy of the SourceEstimate with sqrt(data).
        """
        return self ** (0.5)

    def copy(self):
        """Return copy of source estimate instance.

        Returns
        -------
        stc : instance of SourceEstimate
            A copy of the source estimate.
        """
        return copy.deepcopy(self)

    def bin(self, width, tstart=None, tstop=None, func=np.mean):
        """Return a source estimate object with data summarized over time bins.

        Time bins of ``width`` seconds. This method is intended for
        visualization only. No filter is applied to the data before binning,
        making the method inappropriate as a tool for downsampling data.

        Parameters
        ----------
        width : scalar
            Width of the individual bins in seconds.
        tstart : scalar | None
            Time point where the first bin starts. The default is the first
            time point of the stc.
        tstop : scalar | None
            Last possible time point contained in a bin (if the last bin would
            be shorter than width it is dropped). The default is the last time
            point of the stc.
        func : callable
            Function that is applied to summarize the data. Needs to accept a
            numpy.array as first input and an ``axis`` keyword argument.

        Returns
        -------
        stc : SourceEstimate | VectorSourceEstimate
            The binned source estimate.
        """
        if tstart is None:
            tstart = self.tmin
        if tstop is None:
            tstop = self.times[-1]

        times = np.arange(tstart, tstop + self.tstep, width)
        nt = len(times) - 1
        data = np.empty(self.shape[:-1] + (nt,), dtype=self.data.dtype)
        for i in range(nt):
            idx = (self.times >= times[i]) & (self.times < times[i + 1])
            data[..., i] = func(self.data[..., idx], axis=-1)

        tmin = times[0] + width / 2.0
        stc = self.copy()
        stc._data = data
        stc.tmin = tmin
        stc.tstep = width
        return stc

    def transform_data(self, func, idx=None, tmin_idx=None, tmax_idx=None):
        """Get data after a linear (time) transform has been applied.

        The transform is applied to each source time course independently.

        Parameters
        ----------
        func : callable
            The transform to be applied, including parameters (see, e.g.,
            :func:`functools.partial`). The first parameter of the function is
            the input data. The first return value is the transformed data,
            remaining outputs are ignored. The first dimension of the
            transformed data has to be the same as the first dimension of the
            input data.
        idx : array | None
            Indicices of source time courses for which to compute transform.
            If None, all time courses are used.
        tmin_idx : int | None
            Index of first time point to include. If None, the index of the
            first time point is used.
        tmax_idx : int | None
            Index of the first time point not to include. If None, time points
            up to (and including) the last time point are included.

        Returns
        -------
        data_t : ndarray
            The transformed data.

        Notes
        -----
        Applying transforms can be significantly faster if the
        SourceEstimate object was created using "(kernel, sens_data)", for
        the "data" parameter as the transform is applied in sensor space.
        Inverse methods, e.g., "apply_inverse_epochs", or "apply_lcmv_epochs"
        do this automatically (if possible).
        """
        if idx is None:
            # use all time courses by default
            idx = slice(None, None)

        if self._kernel is None and self._sens_data is None:
            if self._kernel_removed:
                warn(
                    "Performance can be improved by not accessing the data "
                    "attribute before calling this method."
                )

            # transform source space data directly
            data_t = func(self.data[idx, ..., tmin_idx:tmax_idx])

            if isinstance(data_t, tuple):
                # use only first return value
                data_t = data_t[0]
        else:
            # apply transform in sensor space
            sens_data_t = func(self._sens_data[:, tmin_idx:tmax_idx])

            if isinstance(sens_data_t, tuple):
                # use only first return value
                sens_data_t = sens_data_t[0]

            # apply inverse
            data_shape = sens_data_t.shape
            if len(data_shape) > 2:
                # flatten the last dimensions
                sens_data_t = sens_data_t.reshape(
                    data_shape[0], np.prod(data_shape[1:])
                )

            data_t = np.dot(self._kernel[idx, :], sens_data_t)

            # restore original shape if necessary
            if len(data_shape) > 2:
                data_t = data_t.reshape(data_t.shape[0], *data_shape[1:])

        return data_t

    def transform(self, func, idx=None, tmin=None, tmax=None, copy=False):
        """Apply linear transform.

        The transform is applied to each source time course independently.

        Parameters
        ----------
        func : callable
            The transform to be applied, including parameters (see, e.g.,
            :func:`functools.partial`). The first parameter of the function is
            the input data. The first two dimensions of the transformed data
            should be (i) vertices and (ii) time.  See Notes for details.
        idx : array | None
            Indices of source time courses for which to compute transform.
            If None, all time courses are used.
        tmin : float | int | None
            First time point to include (ms). If None, self.tmin is used.
        tmax : float | int | None
            Last time point to include (ms). If None, self.tmax is used.
        copy : bool
            If True, return a new instance of SourceEstimate instead of
            modifying the input inplace.

        Returns
        -------
        stcs : SourceEstimate | VectorSourceEstimate | list
            The transformed stc or, in the case of transforms which yield
            N-dimensional output (where N > 2), a list of stcs. For a list,
            copy must be True.

        Notes
        -----
        Transforms which yield 3D
        output (e.g. time-frequency transforms) are valid, so long as the
        first two dimensions are vertices and time.  In this case, the
        copy parameter must be True and a list of
        SourceEstimates, rather than a single instance of SourceEstimate,
        will be returned, one for each index of the 3rd dimension of the
        transformed data.  In the case of transforms yielding 2D output
        (e.g. filtering), the user has the option of modifying the input
        inplace (copy = False) or returning a new instance of
        SourceEstimate (copy = True) with the transformed data.

        Applying transforms can be significantly faster if the
        SourceEstimate object was created using "(kernel, sens_data)", for
        the "data" parameter as the transform is applied in sensor space.
        Inverse methods, e.g., "apply_inverse_epochs", or "apply_lcmv_epochs"
        do this automatically (if possible).
        """
        # min and max data indices to include
        times = 1000.0 * self.times
        t_idx = np.where(_time_mask(times, tmin, tmax, sfreq=self.sfreq))[0]
        if tmin is None:
            tmin_idx = None
        else:
            tmin_idx = t_idx[0]

        if tmax is None:
            tmax_idx = None
        else:
            # +1, because upper boundary needs to include the last sample
            tmax_idx = t_idx[-1] + 1

        data_t = self.transform_data(
            func, idx=idx, tmin_idx=tmin_idx, tmax_idx=tmax_idx
        )

        # account for change in n_vertices
        if idx is not None:
            idx_lh = idx[idx < len(self.lh_vertno)]
            idx_rh = idx[idx >= len(self.lh_vertno)] - len(self.lh_vertno)
            verts_lh = self.lh_vertno[idx_lh]
            verts_rh = self.rh_vertno[idx_rh]
        else:
            verts_lh = self.lh_vertno
            verts_rh = self.rh_vertno
        verts = [verts_lh, verts_rh]

        tmin_idx = 0 if tmin_idx is None else tmin_idx
        tmin = self.times[tmin_idx]

        if data_t.ndim > 2:
            # return list of stcs if transformed data has dimensionality > 2
            if copy:
                stcs = [
                    SourceEstimate(
                        data_t[:, :, a], verts, tmin, self.tstep, self.subject
                    )
                    for a in range(data_t.shape[-1])
                ]
            else:
                raise ValueError(
                    "copy must be True if transformed data has "
                    "more than 2 dimensions"
                )
        else:
            # return new or overwritten stc
            stcs = self if not copy else self.copy()
            stcs.vertices = verts
            stcs.data = data_t
            stcs.tmin = tmin

        return stcs

    @verbose
    def to_data_frame(
        self,
        index=None,
        scalings=None,
        long_format=False,
        time_format=None,
        *,
        verbose=None,
    ):
        """Export data in tabular structure as a pandas DataFrame.

        Vertices are converted to columns in the DataFrame. By default,
        an additional column "time" is added, unless ``index='time'``
        (in which case time values form the DataFrame's index).

        Parameters
        ----------
        %(index_df_evk)s
            Defaults to ``None``.
        %(scalings_df)s
        %(long_format_df_stc)s
        %(time_format_df)s

            .. versionadded:: 0.20
        %(verbose)s

        Returns
        -------
        %(df_return)s
        """
        # check pandas once here, instead of in each private utils function
        pd = _check_pandas_installed()  # noqa
        # arg checking
        valid_index_args = ["time", "subject"]
        valid_time_formats = ["ms", "timedelta"]
        index = _check_pandas_index_arguments(index, valid_index_args)
        time_format = _check_time_format(time_format, valid_time_formats)
        # get data
        data = self.data.T
        times = self.times
        # prepare extra columns / multiindex
        mindex = list()
        default_index = ["time"]
        if self.subject is not None:
            default_index = ["subject", "time"]
            mindex.append(("subject", np.repeat(self.subject, data.shape[0])))
        times = _convert_times(self, times, time_format)
        mindex.append(("time", times))
        # triage surface vs volume source estimates
        col_names = list()
        kinds = ["VOL"] * len(self.vertices)
        if isinstance(self, (_BaseSurfaceSourceEstimate, _BaseMixedSourceEstimate)):
            kinds[:2] = ["LH", "RH"]
        for ii, (kind, vertno) in enumerate(zip(kinds, self.vertices)):
            col_names.extend(["{}_{}".format(kind, vert) for vert in vertno])
        # build DataFrame
        df = _build_data_frame(
            self,
            data,
            None,
            long_format,
            mindex,
            index,
            default_index=default_index,
            col_names=col_names,
            col_kind="source",
        )
        return df


def _center_of_mass(
    vertices, values, hemi, surf, subject, subjects_dir, restrict_vertices
):
    """Find the center of mass on a surface."""
    if (values == 0).all() or (values < 0).any():
        raise ValueError(
            "All values must be non-negative and at least one "
            "must be non-zero, cannot compute COM"
        )
    subjects_dir = get_subjects_dir(subjects_dir, raise_error=True)
    surf = read_surface(subjects_dir / subject / "surf" / f"{hemi}.{surf}")
    if restrict_vertices is True:
        restrict_vertices = vertices
    elif restrict_vertices is False:
        restrict_vertices = np.arange(surf[0].shape[0])
    elif isinstance(restrict_vertices, SourceSpaces):
        idx = 1 if restrict_vertices.kind == "surface" and hemi == "rh" else 0
        restrict_vertices = restrict_vertices[idx]["vertno"]
    else:
        restrict_vertices = np.array(restrict_vertices, int)
    pos = surf[0][vertices, :].T
    c_o_m = np.sum(pos * values, axis=1) / np.sum(values)
    vertex = np.argmin(
        np.sqrt(np.mean((surf[0][restrict_vertices, :] - c_o_m) ** 2, axis=1))
    )
    vertex = restrict_vertices[vertex]
    return vertex


@fill_doc
class _BaseSurfaceSourceEstimate(_BaseSourceEstimate):
    """Abstract base class for surface source estimates.

    Parameters
    ----------
    data : array
        The data in source space.
    vertices : list of array, shape (2,)
        Vertex numbers corresponding to the data. The first element of the list
        contains vertices of left hemisphere and the second element contains
        vertices of right hemisphere.
    %(tmin)s
    %(tstep)s
    %(subject_optional)s
    %(verbose)s

    Attributes
    ----------
    subject : str | None
        The subject name.
    times : array of shape (n_times,)
        The time vector.
    vertices : list of array, shape (2,)
        Vertex numbers corresponding to the data. The first element of the list
        contains vertices of left hemisphere and the second element contains
        vertices of right hemisphere.
    data : array
        The data in source space.
    shape : tuple
        The shape of the data. A tuple of int (n_dipoles, n_times).
    """

    _src_type = "surface"
    _src_count = 2

    @property
    def lh_data(self):
        """Left hemisphere data."""
        return self.data[: len(self.lh_vertno)]

    @property
    def rh_data(self):
        """Right hemisphere data."""
        return self.data[len(self.lh_vertno) :]

    @property
    def lh_vertno(self):
        """Left hemisphere vertno."""
        return self.vertices[0]

    @property
    def rh_vertno(self):
        """Right hemisphere vertno."""
        return self.vertices[1]

    def _hemilabel_stc(self, label):
        if label.hemi == "lh":
            stc_vertices = self.vertices[0]
        else:
            stc_vertices = self.vertices[1]

        # find index of the Label's vertices
        idx = np.nonzero(np.isin(stc_vertices, label.vertices))[0]

        # find output vertices
        vertices = stc_vertices[idx]

        # find data
        if label.hemi == "rh":
            values = self.data[idx + len(self.vertices[0])]
        else:
            values = self.data[idx]

        return vertices, values

    def in_label(self, label):
        """Get a source estimate object restricted to a label.

        SourceEstimate contains the time course of
        activation of all sources inside the label.

        Parameters
        ----------
        label : Label | BiHemiLabel
            The label (as created for example by mne.read_label). If the label
            does not match any sources in the SourceEstimate, a ValueError is
            raised.

        Returns
        -------
        stc : SourceEstimate | VectorSourceEstimate
            The source estimate restricted to the given label.
        """
        # make sure label and stc are compatible
        from .label import Label, BiHemiLabel

        _validate_type(label, (Label, BiHemiLabel), "label")
        if (
            label.subject is not None
            and self.subject is not None
            and label.subject != self.subject
        ):
            raise RuntimeError(
                "label and stc must have same subject names, "
                'currently "%s" and "%s"' % (label.subject, self.subject)
            )

        if label.hemi == "both":
            lh_vert, lh_val = self._hemilabel_stc(label.lh)
            rh_vert, rh_val = self._hemilabel_stc(label.rh)
            vertices = [lh_vert, rh_vert]
            values = np.vstack((lh_val, rh_val))
        elif label.hemi == "lh":
            lh_vert, values = self._hemilabel_stc(label)
            vertices = [lh_vert, np.array([], int)]
        else:
            assert label.hemi == "rh"
            rh_vert, values = self._hemilabel_stc(label)
            vertices = [np.array([], int), rh_vert]

        if sum([len(v) for v in vertices]) == 0:
            raise ValueError("No vertices match the label in the stc file")

        label_stc = self.__class__(
            values,
            vertices=vertices,
            tmin=self.tmin,
            tstep=self.tstep,
            subject=self.subject,
        )
        return label_stc

    def expand(self, vertices):
        """Expand SourceEstimate to include more vertices.

        This will add rows to stc.data (zero-filled) and modify stc.vertices
        to include all vertices in stc.vertices and the input vertices.

        Parameters
        ----------
        vertices : list of array
            New vertices to add. Can also contain old values.

        Returns
        -------
        stc : SourceEstimate | VectorSourceEstimate
            The modified stc (note: method operates inplace).
        """
        if not isinstance(vertices, list):
            raise TypeError("vertices must be a list")
        if not len(self.vertices) == len(vertices):
            raise ValueError("vertices must have the same length as " "stc.vertices")

        # can no longer use kernel and sensor data
        self._remove_kernel_sens_data_()

        inserters = list()
        offsets = [0]
        for vi, (v_old, v_new) in enumerate(zip(self.vertices, vertices)):
            v_new = np.setdiff1d(v_new, v_old)
            inds = np.searchsorted(v_old, v_new)
            # newer numpy might overwrite inds after np.insert, copy here
            inserters += [inds.copy()]
            offsets += [len(v_old)]
            self.vertices[vi] = np.insert(v_old, inds, v_new)
        inds = [ii + offset for ii, offset in zip(inserters, offsets[:-1])]
        inds = np.concatenate(inds)
        new_data = np.zeros((len(inds),) + self.data.shape[1:])
        self.data = np.insert(self.data, inds, new_data, axis=0)
        return self

    @verbose
    def to_original_src(
        self, src_orig, subject_orig=None, subjects_dir=None, verbose=None
    ):
        """Get a source estimate from morphed source to the original subject.

        Parameters
        ----------
        src_orig : instance of SourceSpaces
            The original source spaces that were morphed to the current
            subject.
        subject_orig : str | None
            The original subject. For most source spaces this shouldn't need
            to be provided, since it is stored in the source space itself.
        %(subjects_dir)s
        %(verbose)s

        Returns
        -------
        stc : SourceEstimate | VectorSourceEstimate
            The transformed source estimate.

        See Also
        --------
        morph_source_spaces

        Notes
        -----
        .. versionadded:: 0.10.0
        """
        if self.subject is None:
            raise ValueError("stc.subject must be set")
        src_orig = _ensure_src(src_orig, kind="surface")
        subject_orig = _ensure_src_subject(src_orig, subject_orig)
        data_idx, vertices = _get_morph_src_reordering(
            self.vertices, src_orig, subject_orig, self.subject, subjects_dir
        )
        return self.__class__(
            self._data[data_idx], vertices, self.tmin, self.tstep, subject_orig
        )

    @fill_doc
    def get_peak(
        self,
        hemi=None,
        tmin=None,
        tmax=None,
        mode="abs",
        vert_as_index=False,
        time_as_index=False,
    ):
        """Get location and latency of peak amplitude.

        Parameters
        ----------
        hemi : {'lh', 'rh', None}
            The hemi to be considered. If None, the entire source space is
            considered.
        %(get_peak_parameters)s

        Returns
        -------
        pos : int
            The vertex exhibiting the maximum response, either ID or index.
        latency : float | int
            The time point of the maximum response, either latency in seconds
            or index.
        """
        _check_option("hemi", hemi, ("lh", "rh", None))
        vertex_offset = 0
        if hemi is not None:
            if hemi == "lh":
                data = self.lh_data
                vertices = [self.lh_vertno, []]
            else:
                vertex_offset = len(self.vertices[0])
                data = self.rh_data
                vertices = [[], self.rh_vertno]
            meth = self.__class__(data, vertices, self.tmin, self.tstep).get_peak
        else:
            meth = super().get_peak
        out = meth(
            tmin=tmin,
            tmax=tmax,
            mode=mode,
            vert_as_index=vert_as_index,
            time_as_index=time_as_index,
        )
        if vertex_offset and vert_as_index:
            out = (out[0] + vertex_offset, out[1])
        return out


@fill_doc
class SourceEstimate(_BaseSurfaceSourceEstimate):
    """Container for surface source estimates.

    Parameters
    ----------
    data : array of shape (n_dipoles, n_times) | tuple, shape (2,)
        The data in source space. When it is a single array, the
        left hemisphere is stored in data[:len(vertices[0])] and the right
        hemisphere is stored in data[-len(vertices[1]):].
        When data is a tuple, it contains two arrays:

        - "kernel" shape (n_vertices, n_sensors) and
        - "sens_data" shape (n_sensors, n_times).

        In this case, the source space data corresponds to
        ``np.dot(kernel, sens_data)``.
    vertices : list of array, shape (2,)
        Vertex numbers corresponding to the data. The first element of the list
        contains vertices of left hemisphere and the second element contains
        vertices of right hemisphere.
    %(tmin)s
    %(tstep)s
    %(subject_optional)s
    %(verbose)s

    Attributes
    ----------
    subject : str | None
        The subject name.
    times : array of shape (n_times,)
        The time vector.
    vertices : list of array, shape (2,)
        The indices of the dipoles in the left and right source space.
    data : array of shape (n_dipoles, n_times)
        The data in source space.
    shape : tuple
        The shape of the data. A tuple of int (n_dipoles, n_times).

    See Also
    --------
    VectorSourceEstimate : A container for vector surface source estimates.
    VolSourceEstimate : A container for volume source estimates.
    VolVectorSourceEstimate : A container for volume vector source estimates.
    MixedSourceEstimate : A container for mixed surface + volume source
                          estimates.
    """

    @verbose
    def save(self, fname, ftype="stc", *, overwrite=False, verbose=None):
        """Save the source estimates to a file.

        Parameters
        ----------
        fname : path-like
            The stem of the file name. The file names used for surface source
            spaces are obtained by adding ``"-lh.stc"`` and ``"-rh.stc"`` (or
            ``"-lh.w"`` and ``"-rh.w"``) to the stem provided, for the left and
            the right hemisphere, respectively.
        ftype : str
            File format to use. Allowed values are ``"stc"`` (default),
            ``"w"``, and ``"h5"``. The ``"w"`` format only supports a single
            time point.
        %(overwrite)s

            .. versionadded:: 1.0
        %(verbose)s
        """
        fname = str(_check_fname(fname=fname, overwrite=True))  # checked below
        _check_option("ftype", ftype, ["stc", "w", "h5"])

        lh_data = self.data[: len(self.lh_vertno)]
        rh_data = self.data[-len(self.rh_vertno) :]

        if ftype == "stc":
            if np.iscomplexobj(self.data):
                raise ValueError(
                    "Cannot save complex-valued STC data in "
                    "FIFF format; please set ftype='h5' to save "
                    "in HDF5 format instead, or cast the data to "
                    "real numbers before saving."
                )
            logger.info("Writing STC to disk...")
            fname_l = str(_check_fname(fname + "-lh.stc", overwrite=overwrite))
            fname_r = str(_check_fname(fname + "-rh.stc", overwrite=overwrite))
            _write_stc(
                fname_l,
                tmin=self.tmin,
                tstep=self.tstep,
                vertices=self.lh_vertno,
                data=lh_data,
            )
            _write_stc(
                fname_r,
                tmin=self.tmin,
                tstep=self.tstep,
                vertices=self.rh_vertno,
                data=rh_data,
            )
        elif ftype == "w":
            if self.shape[1] != 1:
                raise ValueError("w files can only contain a single time " "point")
            logger.info("Writing STC to disk (w format)...")
            fname_l = str(_check_fname(fname + "-lh.w", overwrite=overwrite))
            fname_r = str(_check_fname(fname + "-rh.w", overwrite=overwrite))
            _write_w(fname_l, vertices=self.lh_vertno, data=lh_data[:, 0])
            _write_w(fname_r, vertices=self.rh_vertno, data=rh_data[:, 0])
        elif ftype == "h5":
            super().save(fname, overwrite=overwrite)
        logger.info("[done]")

    @verbose
    def estimate_snr(self, info, fwd, cov, verbose=None):
        r"""Compute time-varying SNR in the source space.

        This function should only be used with source estimates with units
        nanoAmperes (i.e., MNE-like solutions, *not* dSPM or sLORETA).
        See also :footcite:`GoldenholzEtAl2009`.

        .. warning:: This function currently only works properly for fixed
                     orientation.

        Parameters
        ----------
        %(info_not_none)s
        fwd : instance of Forward
            The forward solution used to create the source estimate.
        cov : instance of Covariance
            The noise covariance used to estimate the resting cortical
            activations. Should be an evoked covariance, not empty room.
        %(verbose)s

        Returns
        -------
        snr_stc : instance of SourceEstimate
            The source estimate with the SNR computed.

        Notes
        -----
        We define the SNR in decibels for each source location at each
        time point as:

        .. math::

            {\rm SNR} = 10\log_10[\frac{a^2}{N}\sum_k\frac{b_k^2}{s_k^2}]

        where :math:`\\b_k` is the signal on sensor :math:`k` provided by the
        forward model for a source with unit amplitude, :math:`a` is the
        source amplitude, :math:`N` is the number of sensors, and
        :math:`s_k^2` is the noise variance on sensor :math:`k`.

        References
        ----------
        .. footbibliography::
        """
        from .forward import convert_forward_solution, Forward
        from .minimum_norm.inverse import _prepare_forward

        _validate_type(fwd, Forward, "fwd")
        _validate_type(info, Info, "info")
        _validate_type(cov, Covariance, "cov")
        _check_stc_units(self)
        if (self.data >= 0).all():
            warn(
                "This STC appears to be from free orientation, currently SNR"
                " function is valid only for fixed orientation"
            )

        fwd = convert_forward_solution(fwd, surf_ori=True, force_fixed=False)

        # G is gain matrix [ch x src], cov is noise covariance [ch x ch]
        G, _, _, _, _, _, _, cov, _ = _prepare_forward(
            fwd,
            info,
            cov,
            fixed=True,
            loose=0,
            rank=None,
            pca=False,
            use_cps=True,
            exp=None,
            limit_depth_chs=False,
            combine_xyz="fro",
            allow_fixed_depth=False,
            limit=None,
        )
        G = G["sol"]["data"]
        n_channels = cov["dim"]  # number of sensors/channels
        b_k2 = (G * G).T
        s_k2 = np.diag(cov["data"])
        scaling = (1 / n_channels) * np.sum(b_k2 / s_k2, axis=1, keepdims=True)
        snr_stc = self.copy()
        snr_stc._data[:] = 10 * np.log10((self.data * self.data) * scaling)
        return snr_stc

    @fill_doc
    def center_of_mass(
        self,
        subject=None,
        hemi=None,
        restrict_vertices=False,
        subjects_dir=None,
        surf="sphere",
    ):
        """Compute the center of mass of activity.

        This function computes the spatial center of mass on the surface
        as well as the temporal center of mass as in :footcite:`LarsonLee2013`.

        .. note:: All activity must occur in a single hemisphere, otherwise
                  an error is raised. The "mass" of each point in space for
                  computing the spatial center of mass is computed by summing
                  across time, and vice-versa for each point in time in
                  computing the temporal center of mass. This is useful for
                  quantifying spatio-temporal cluster locations, especially
                  when combined with :func:`mne.vertex_to_mni`.

        Parameters
        ----------
        subject : str | None
            The subject the stc is defined for.
        hemi : int, or None
            Calculate the center of mass for the left (0) or right (1)
            hemisphere. If None, one of the hemispheres must be all zeroes,
            and the center of mass will be calculated for the other
            hemisphere (useful for getting COM for clusters).
        restrict_vertices : bool | array of int | instance of SourceSpaces
            If True, returned vertex will be one from stc. Otherwise, it could
            be any vertex from surf. If an array of int, the returned vertex
            will come from that array. If instance of SourceSpaces (as of
            0.13), the returned vertex will be from the given source space.
            For most accuruate estimates, do not restrict vertices.
        %(subjects_dir)s
        surf : str
            The surface to use for Euclidean distance center of mass
            finding. The default here is "sphere", which finds the center
            of mass on the spherical surface to help avoid potential issues
            with cortical folding.

        Returns
        -------
        vertex : int
            Vertex of the spatial center of mass for the inferred hemisphere,
            with each vertex weighted by the sum of the stc across time. For a
            boolean stc, then, this would be weighted purely by the duration
            each vertex was active.
        hemi : int
            Hemisphere the vertex was taken from.
        t : float
            Time of the temporal center of mass (weighted by the sum across
            source vertices).

        See Also
        --------
        mne.Label.center_of_mass
        mne.vertex_to_mni

        References
        ----------
        .. footbibliography::
        """
        if not isinstance(surf, str):
            raise TypeError("surf must be a string, got %s" % (type(surf),))
        subject = _check_subject(self.subject, subject)
        if np.any(self.data < 0):
            raise ValueError("Cannot compute COM with negative values")
        values = np.sum(self.data, axis=1)  # sum across time
        vert_inds = [
            np.arange(len(self.vertices[0])),
            np.arange(len(self.vertices[1])) + len(self.vertices[0]),
        ]
        if hemi is None:
            hemi = np.where(np.array([np.sum(values[vi]) for vi in vert_inds]))[0]
            if not len(hemi) == 1:
                raise ValueError("Could not infer hemisphere")
            hemi = hemi[0]
        _check_option("hemi", hemi, [0, 1])
        vertices = self.vertices[hemi]
        values = values[vert_inds[hemi]]  # left or right
        del vert_inds
        vertex = _center_of_mass(
            vertices,
            values,
            hemi=["lh", "rh"][hemi],
            surf=surf,
            subject=subject,
            subjects_dir=subjects_dir,
            restrict_vertices=restrict_vertices,
        )
        # do time center of mass by using the values across space
        masses = np.sum(self.data, axis=0).astype(float)
        t_ind = np.sum(masses * np.arange(self.shape[1])) / np.sum(masses)
        t = self.tmin + self.tstep * t_ind
        return vertex, hemi, t


class _BaseVectorSourceEstimate(_BaseSourceEstimate):
    _data_ndim = 3

    @verbose
    def __init__(
        self, data, vertices=None, tmin=None, tstep=None, subject=None, verbose=None
    ):  # noqa: D102
        assert hasattr(self, "_scalar_class")
        super().__init__(data, vertices, tmin, tstep, subject, verbose)

    def magnitude(self):
        """Compute magnitude of activity without directionality.

        Returns
        -------
        stc : instance of SourceEstimate
            The source estimate without directionality information.
        """
        data_mag = np.linalg.norm(self.data, axis=1)
        return self._scalar_class(
            data_mag, self.vertices, self.tmin, self.tstep, self.subject
        )

    def _get_src_normals(self, src, use_cps):
        normals = np.vstack(
            [_get_src_nn(s, use_cps, v) for s, v in zip(src, self.vertices)]
        )
        return normals

    @fill_doc
    def project(self, directions, src=None, use_cps=True):
        """Project the data for each vertex in a given direction.

        Parameters
        ----------
        directions : ndarray, shape (n_vertices, 3) | str
            Can be:

            - ``'normal'``
                Project onto the source space normals.
            - ``'pca'``
                SVD will be used to project onto the direction of maximal
                power for each source.
            - :class:`~numpy.ndarray`, shape (n_vertices, 3)
                Projection directions for each source.
        src : instance of SourceSpaces | None
            The source spaces corresponding to the source estimate.
            Not used when ``directions`` is an array, optional when
            ``directions='pca'``.
        %(use_cps)s
            Should be the same value that was used when the forward model
            was computed (typically True).

        Returns
        -------
        stc : instance of SourceEstimate
            The projected source estimate.
        directions : ndarray, shape (n_vertices, 3)
            The directions that were computed (or just used).

        Notes
        -----
        When using SVD, there is a sign ambiguity for the direction of maximal
        power. When ``src is None``, the direction is chosen that makes the
        resulting time waveform sum positive (i.e., have positive amplitudes).
        When ``src`` is provided, the directions are flipped in the direction
        of the source normals, i.e., outward from cortex for surface source
        spaces and in the +Z / superior direction for volume source spaces.

        .. versionadded:: 0.21
        """
        _validate_type(directions, (str, np.ndarray), "directions")
        _validate_type(src, (None, SourceSpaces), "src")
        if isinstance(directions, str):
            _check_option("directions", directions, ("normal", "pca"), extra="when str")

            if directions == "normal":
                if src is None:
                    raise ValueError('If directions="normal", src cannot be None')
                _check_src_normal("normal", src)
                directions = self._get_src_normals(src, use_cps)
            else:
                assert directions == "pca"
                x = self.data
                if not np.isrealobj(self.data):
                    _check_option(
                        "stc.data.dtype", self.data.dtype, (np.complex64, np.complex128)
                    )
                    dtype = np.float32 if x.dtype == np.complex64 else np.float64
                    x = x.view(dtype)
                    assert x.shape[-1] == 2 * self.data.shape[-1]
                u, _, v = np.linalg.svd(x, full_matrices=False)
                directions = u[:, :, 0]
                # The sign is arbitrary, so let's flip it in the direction that
                # makes the resulting time series the most positive:
                if src is None:
                    signs = np.sum(v[:, 0].real, axis=1, keepdims=True)
                else:
                    normals = self._get_src_normals(src, use_cps)
                    signs = np.sum(directions * normals, axis=1, keepdims=True)
                assert signs.shape == (self.data.shape[0], 1)
                signs = np.sign(signs)
                signs[signs == 0] = 1.0
                directions *= signs
        _check_option("directions.shape", directions.shape, [(self.data.shape[0], 3)])
        data_norm = np.matmul(directions[:, np.newaxis], self.data)[:, 0]
        stc = self._scalar_class(
            data_norm, self.vertices, self.tmin, self.tstep, self.subject
        )
        return stc, directions

    @copy_function_doc_to_method_doc(plot_vector_source_estimates)
    def plot(
        self,
        subject=None,
        hemi="lh",
        colormap="hot",
        time_label="auto",
        smoothing_steps=10,
        transparent=True,
        brain_alpha=0.4,
        overlay_alpha=None,
        vector_alpha=1.0,
        scale_factor=None,
        time_viewer="auto",
        subjects_dir=None,
        figure=None,
        views="lateral",
        colorbar=True,
        clim="auto",
        cortex="classic",
        size=800,
        background="black",
        foreground=None,
        initial_time=None,
        time_unit="s",
        show_traces="auto",
        src=None,
        volume_options=1.0,
        view_layout="vertical",
        add_data_kwargs=None,
        brain_kwargs=None,
        verbose=None,
    ):  # noqa: D102
        return plot_vector_source_estimates(
            self,
            subject=subject,
            hemi=hemi,
            colormap=colormap,
            time_label=time_label,
            smoothing_steps=smoothing_steps,
            transparent=transparent,
            brain_alpha=brain_alpha,
            overlay_alpha=overlay_alpha,
            vector_alpha=vector_alpha,
            scale_factor=scale_factor,
            time_viewer=time_viewer,
            subjects_dir=subjects_dir,
            figure=figure,
            views=views,
            colorbar=colorbar,
            clim=clim,
            cortex=cortex,
            size=size,
            background=background,
            foreground=foreground,
            initial_time=initial_time,
            time_unit=time_unit,
            show_traces=show_traces,
            src=src,
            volume_options=volume_options,
            view_layout=view_layout,
            add_data_kwargs=add_data_kwargs,
            brain_kwargs=brain_kwargs,
            verbose=verbose,
        )


class _BaseVolSourceEstimate(_BaseSourceEstimate):
    _src_type = "volume"
    _src_count = None

    @copy_function_doc_to_method_doc(plot_source_estimates)
    def plot_3d(
        self,
        subject=None,
        surface="white",
        hemi="both",
        colormap="auto",
        time_label="auto",
        smoothing_steps=10,
        transparent=True,
        alpha=0.1,
        time_viewer="auto",
        subjects_dir=None,
        figure=None,
        views="axial",
        colorbar=True,
        clim="auto",
        cortex="classic",
        size=800,
        background="black",
        foreground=None,
        initial_time=None,
        time_unit="s",
        backend="auto",
        spacing="oct6",
        title=None,
        show_traces="auto",
        src=None,
        volume_options=1.0,
        view_layout="vertical",
        add_data_kwargs=None,
        brain_kwargs=None,
        verbose=None,
    ):
        return super().plot(
            subject=subject,
            surface=surface,
            hemi=hemi,
            colormap=colormap,
            time_label=time_label,
            smoothing_steps=smoothing_steps,
            transparent=transparent,
            alpha=alpha,
            time_viewer=time_viewer,
            subjects_dir=subjects_dir,
            figure=figure,
            views=views,
            colorbar=colorbar,
            clim=clim,
            cortex=cortex,
            size=size,
            background=background,
            foreground=foreground,
            initial_time=initial_time,
            time_unit=time_unit,
            backend=backend,
            spacing=spacing,
            title=title,
            show_traces=show_traces,
            src=src,
            volume_options=volume_options,
            view_layout=view_layout,
            add_data_kwargs=add_data_kwargs,
            brain_kwargs=brain_kwargs,
            verbose=verbose,
        )

    @copy_function_doc_to_method_doc(plot_volume_source_estimates)
    def plot(
        self,
        src,
        subject=None,
        subjects_dir=None,
        mode="stat_map",
        bg_img="T1.mgz",
        colorbar=True,
        colormap="auto",
        clim="auto",
        transparent="auto",
        show=True,
        initial_time=None,
        initial_pos=None,
        verbose=None,
    ):
        data = self.magnitude() if self._data_ndim == 3 else self
        return plot_volume_source_estimates(
            data,
            src=src,
            subject=subject,
            subjects_dir=subjects_dir,
            mode=mode,
            bg_img=bg_img,
            colorbar=colorbar,
            colormap=colormap,
            clim=clim,
            transparent=transparent,
            show=show,
            initial_time=initial_time,
            initial_pos=initial_pos,
            verbose=verbose,
        )

    # Override here to provide the volume-specific options
    @verbose
    def extract_label_time_course(
        self,
        labels,
        src,
        mode="auto",
        allow_empty=False,
        *,
        mri_resolution=True,
        verbose=None,
    ):
        """Extract label time courses for lists of labels.

        This function will extract one time course for each label. The way the
        time courses are extracted depends on the mode parameter.

        Parameters
        ----------
        %(labels_eltc)s
        %(src_eltc)s
        %(mode_eltc)s
        %(allow_empty_eltc)s
        %(mri_resolution_eltc)s
        %(verbose)s

        Returns
        -------
        %(label_tc_el_returns)s

        See Also
        --------
        extract_label_time_course : Extract time courses for multiple STCs.

        Notes
        -----
        %(eltc_mode_notes)s
        """
        return extract_label_time_course(
            self,
            labels,
            src,
            mode=mode,
            return_generator=False,
            allow_empty=allow_empty,
            mri_resolution=mri_resolution,
            verbose=verbose,
        )

    @verbose
    def in_label(self, label, mri, src, *, verbose=None):
        """Get a source estimate object restricted to a label.

        SourceEstimate contains the time course of
        activation of all sources inside the label.

        Parameters
        ----------
        label : str | int
            The label to use. Can be the name of a label if using a standard
            FreeSurfer atlas, or an integer value to extract from the ``mri``.
        mri : str
            Path to the atlas to use.
        src : instance of SourceSpaces
            The volumetric source space. It must be a single, whole-brain
            volume.
        %(verbose)s

        Returns
        -------
        stc : VolSourceEstimate | VolVectorSourceEstimate
            The source estimate restricted to the given label.

        Notes
        -----
        .. versionadded:: 0.21.0
        """
        if len(self.vertices) != 1:
            raise RuntimeError(
                "This method can only be used with whole-brain " "volume source spaces"
            )
        _validate_type(label, (str, "int-like"), "label")
        if isinstance(label, str):
            volume_label = [label]
        else:
            volume_label = {"Volume ID %s" % (label): _ensure_int(label)}
        label = _volume_labels(src, (mri, volume_label), mri_resolution=False)
        assert len(label) == 1
        label = label[0]
        vertices = label.vertices
        keep = np.isin(self.vertices[0], label.vertices)
        values, vertices = self.data[keep], [self.vertices[0][keep]]
        label_stc = self.__class__(
            values,
            vertices=vertices,
            tmin=self.tmin,
            tstep=self.tstep,
            subject=self.subject,
        )
        return label_stc

    @verbose
    def save_as_volume(
        self,
        fname,
        src,
        dest="mri",
        mri_resolution=False,
        format="nifti1",
        *,
        overwrite=False,
        verbose=None,
    ):
        """Save a volume source estimate in a NIfTI file.

        Parameters
        ----------
        fname : path-like
            The name of the generated nifti file.
        src : list
            The list of source spaces (should all be of type volume).
        dest : ``'mri'`` | ``'surf'``
            If ``'mri'`` the volume is defined in the coordinate system of
            the original T1 image. If ``'surf'`` the coordinate system
            of the FreeSurfer surface is used (Surface RAS).
        mri_resolution : bool
            It True the image is saved in MRI resolution.

            .. warning: If you have many time points the file produced can be
                        huge. The default is ``mri_resolution=False``.
        format : str
            Either ``'nifti1'`` (default) or ``'nifti2'``.

            .. versionadded:: 0.17
        %(overwrite)s

            .. versionadded:: 1.0
        %(verbose)s

            .. versionadded:: 1.0

        Returns
        -------
        img : instance Nifti1Image
            The image object.

        Notes
        -----
        .. versionadded:: 0.9.0
        """
        nib = _import_nibabel()
        fname = _check_fname(fname=fname, overwrite=overwrite)
        img = self.as_volume(
            src, dest=dest, mri_resolution=mri_resolution, format=format
        )
        nib.save(img, fname)

    def as_volume(self, src, dest="mri", mri_resolution=False, format="nifti1"):
        """Export volume source estimate as a nifti object.

        Parameters
        ----------
        src : instance of SourceSpaces
            The source spaces (should all be of type volume, or part of a
            mixed source space).
        dest : ``'mri'`` | ``'surf'``
            If ``'mri'`` the volume is defined in the coordinate system of
            the original T1 image. If 'surf' the coordinate system
            of the FreeSurfer surface is used (Surface RAS).
        mri_resolution : bool
            It True the image is saved in MRI resolution.

            .. warning: If you have many time points the file produced can be
                        huge. The default is ``mri_resolution=False``.
        format : str
            Either 'nifti1' (default) or 'nifti2'.

        Returns
        -------
        img : instance of Nifti1Image
            The image object.

        Notes
        -----
        .. versionadded:: 0.9.0
        """
        from .morph import _interpolate_data

        data = self.magnitude() if self._data_ndim == 3 else self
        return _interpolate_data(
            data, src, mri_resolution=mri_resolution, mri_space=True, output=format
        )


@fill_doc
class VolSourceEstimate(_BaseVolSourceEstimate):
    """Container for volume source estimates.

    Parameters
    ----------
    data : array of shape (n_dipoles, n_times) | tuple, shape (2,)
        The data in source space. The data can either be a single array or
        a tuple with two arrays: "kernel" shape (n_vertices, n_sensors) and
        "sens_data" shape (n_sensors, n_times). In this case, the source
        space data corresponds to ``np.dot(kernel, sens_data)``.
    %(vertices_volume)s
    %(tmin)s
    %(tstep)s
    %(subject_optional)s
    %(verbose)s

    Attributes
    ----------
    subject : str | None
        The subject name.
    times : array of shape (n_times,)
        The time vector.
    %(vertices_volume)s
    data : array of shape (n_dipoles, n_times)
        The data in source space.
    shape : tuple
        The shape of the data. A tuple of int (n_dipoles, n_times).

    See Also
    --------
    SourceEstimate : A container for surface source estimates.
    VectorSourceEstimate : A container for vector surface source estimates.
    VolVectorSourceEstimate : A container for volume vector source estimates.
    MixedSourceEstimate : A container for mixed surface + volume source
                          estimates.

    Notes
    -----
    .. versionadded:: 0.9.0
    """

    @verbose
    def save(self, fname, ftype="stc", *, overwrite=False, verbose=None):
        """Save the source estimates to a file.

        Parameters
        ----------
        fname : path-like
            The stem of the file name. The stem is extended with ``"-vl.stc"``
            or ``"-vl.w"``.
        ftype : str
            File format to use. Allowed values are ``"stc"`` (default),
            ``"w"``, and ``"h5"``. The ``"w"`` format only supports a single
            time point.
        %(overwrite)s

            .. versionadded:: 1.0
        %(verbose)s
        """
        # check overwrite individually below
        fname = str(_check_fname(fname=fname, overwrite=True))  # checked below
        _check_option("ftype", ftype, ["stc", "w", "h5"])
        if ftype != "h5" and len(self.vertices) != 1:
            raise ValueError(
                "Can only write to .stc or .w if a single volume "
                "source space was used, use .h5 instead"
            )
        if ftype != "h5" and self.data.dtype == "complex":
            raise ValueError(
                "Can only write non-complex data to .stc or .w" ", use .h5 instead"
            )
        if ftype == "stc":
            logger.info("Writing STC to disk...")
            if not fname.endswith(("-vl.stc", "-vol.stc")):
                fname += "-vl.stc"
            fname = str(_check_fname(fname, overwrite=overwrite))
            _write_stc(
                fname,
                tmin=self.tmin,
                tstep=self.tstep,
                vertices=self.vertices[0],
                data=self.data,
            )
        elif ftype == "w":
            logger.info("Writing STC to disk (w format)...")
            if not fname.endswith(("-vl.w", "-vol.w")):
                fname += "-vl.w"
            fname = str(_check_fname(fname, overwrite=overwrite))
            _write_w(fname, vertices=self.vertices[0], data=self.data[:, 0])
        elif ftype == "h5":
            super().save(fname, "h5", overwrite=overwrite)
        logger.info("[done]")


@fill_doc
class VolVectorSourceEstimate(_BaseVolSourceEstimate, _BaseVectorSourceEstimate):
    """Container for volume source estimates.

    Parameters
    ----------
    data : array of shape (n_dipoles, 3, n_times)
        The data in source space. Each dipole contains three vectors that
        denote the dipole strength in X, Y and Z directions over time.
    %(vertices_volume)s
    %(tmin)s
    %(tstep)s
    %(subject_optional)s
    %(verbose)s

    Attributes
    ----------
    subject : str | None
        The subject name.
    times : array of shape (n_times,)
        The time vector.
    %(vertices_volume)s
    data : array of shape (n_dipoles, n_times)
        The data in source space.
    shape : tuple
        The shape of the data. A tuple of int (n_dipoles, n_times).

    See Also
    --------
    SourceEstimate : A container for surface source estimates.
    VectorSourceEstimate : A container for vector surface source estimates.
    VolSourceEstimate : A container for volume source estimates.
    MixedSourceEstimate : A container for mixed surface + volume source
                          estimates.

    Notes
    -----
    .. versionadded:: 0.9.0
    """

    _scalar_class = VolSourceEstimate

    # defaults differ: hemi='both', views='axial'
    @copy_function_doc_to_method_doc(plot_vector_source_estimates)
    def plot_3d(
        self,
        subject=None,
        hemi="both",
        colormap="hot",
        time_label="auto",
        smoothing_steps=10,
        transparent=True,
        brain_alpha=0.4,
        overlay_alpha=None,
        vector_alpha=1.0,
        scale_factor=None,
        time_viewer="auto",
        subjects_dir=None,
        figure=None,
        views="axial",
        colorbar=True,
        clim="auto",
        cortex="classic",
        size=800,
        background="black",
        foreground=None,
        initial_time=None,
        time_unit="s",
        show_traces="auto",
        src=None,
        volume_options=1.0,
        view_layout="vertical",
        add_data_kwargs=None,
        brain_kwargs=None,
        verbose=None,
    ):  # noqa: D102
        return _BaseVectorSourceEstimate.plot(
            self,
            subject=subject,
            hemi=hemi,
            colormap=colormap,
            time_label=time_label,
            smoothing_steps=smoothing_steps,
            transparent=transparent,
            brain_alpha=brain_alpha,
            overlay_alpha=overlay_alpha,
            vector_alpha=vector_alpha,
            scale_factor=scale_factor,
            time_viewer=time_viewer,
            subjects_dir=subjects_dir,
            figure=figure,
            views=views,
            colorbar=colorbar,
            clim=clim,
            cortex=cortex,
            size=size,
            background=background,
            foreground=foreground,
            initial_time=initial_time,
            time_unit=time_unit,
            show_traces=show_traces,
            src=src,
            volume_options=volume_options,
            view_layout=view_layout,
            add_data_kwargs=add_data_kwargs,
            brain_kwargs=brain_kwargs,
            verbose=verbose,
        )


@fill_doc
class VectorSourceEstimate(_BaseVectorSourceEstimate, _BaseSurfaceSourceEstimate):
    """Container for vector surface source estimates.

    For each vertex, the magnitude of the current is defined in the X, Y and Z
    directions.

    Parameters
    ----------
    data : array of shape (n_dipoles, 3, n_times)
        The data in source space. Each dipole contains three vectors that
        denote the dipole strength in X, Y and Z directions over time.
    vertices : list of array, shape (2,)
        Vertex numbers corresponding to the data. The first element of the list
        contains vertices of left hemisphere and the second element contains
        vertices of right hemisphere.
    %(tmin)s
    %(tstep)s
    %(subject_optional)s
    %(verbose)s

    Attributes
    ----------
    subject : str | None
        The subject name.
    times : array of shape (n_times,)
        The time vector.
    shape : tuple
        The shape of the data. A tuple of int (n_dipoles, n_times).

    See Also
    --------
    SourceEstimate : A container for surface source estimates.
    VolSourceEstimate : A container for volume source estimates.
    MixedSourceEstimate : A container for mixed surface + volume source
                          estimates.

    Notes
    -----
    .. versionadded:: 0.15
    """

    _scalar_class = SourceEstimate


###############################################################################
# Mixed source estimate (two cortical surfs plus other stuff)


class _BaseMixedSourceEstimate(_BaseSourceEstimate):
    _src_type = "mixed"
    _src_count = None

    @verbose
    def __init__(
        self, data, vertices=None, tmin=None, tstep=None, subject=None, verbose=None
    ):  # noqa: D102
        if not isinstance(vertices, list) or len(vertices) < 2:
            raise ValueError(
                "Vertices must be a list of numpy arrays with "
                "one array per source space."
            )
        super().__init__(
            data,
            vertices=vertices,
            tmin=tmin,
            tstep=tstep,
            subject=subject,
            verbose=verbose,
        )

    @property
    def _n_surf_vert(self):
        return sum(len(v) for v in self.vertices[:2])

    def surface(self):
        """Return the cortical surface source estimate.

        Returns
        -------
        stc : instance of SourceEstimate or VectorSourceEstimate
            The surface source estimate.
        """
        if self._data_ndim == 3:
            klass = VectorSourceEstimate
        else:
            klass = SourceEstimate
        return klass(
            self.data[: self._n_surf_vert],
            self.vertices[:2],
            self.tmin,
            self.tstep,
            self.subject,
        )

    def volume(self):
        """Return the volume surface source estimate.

        Returns
        -------
        stc : instance of VolSourceEstimate or VolVectorSourceEstimate
            The volume source estimate.
        """
        if self._data_ndim == 3:
            klass = VolVectorSourceEstimate
        else:
            klass = VolSourceEstimate
        return klass(
            self.data[self._n_surf_vert :],
            self.vertices[2:],
            self.tmin,
            self.tstep,
            self.subject,
        )


@fill_doc
class MixedSourceEstimate(_BaseMixedSourceEstimate):
    """Container for mixed surface and volume source estimates.

    Parameters
    ----------
    data : array of shape (n_dipoles, n_times) | tuple, shape (2,)
        The data in source space. The data can either be a single array or
        a tuple with two arrays: "kernel" shape (n_vertices, n_sensors) and
        "sens_data" shape (n_sensors, n_times). In this case, the source
        space data corresponds to ``np.dot(kernel, sens_data)``.
    vertices : list of array
        Vertex numbers corresponding to the data. The list contains arrays
        with one array per source space.
    %(tmin)s
    %(tstep)s
    %(subject_optional)s
    %(verbose)s

    Attributes
    ----------
    subject : str | None
        The subject name.
    times : array of shape (n_times,)
        The time vector.
    vertices : list of array
        Vertex numbers corresponding to the data. The list contains arrays
        with one array per source space.
    data : array of shape (n_dipoles, n_times)
        The data in source space.
    shape : tuple
        The shape of the data. A tuple of int (n_dipoles, n_times).

    See Also
    --------
    SourceEstimate : A container for surface source estimates.
    VectorSourceEstimate : A container for vector surface source estimates.
    VolSourceEstimate : A container for volume source estimates.
    VolVectorSourceEstimate : A container for Volume vector source estimates.

    Notes
    -----
    .. versionadded:: 0.9.0
    """


@fill_doc
class MixedVectorSourceEstimate(_BaseVectorSourceEstimate, _BaseMixedSourceEstimate):
    """Container for volume source estimates.

    Parameters
    ----------
    data : array, shape (n_dipoles, 3, n_times)
        The data in source space. Each dipole contains three vectors that
        denote the dipole strength in X, Y and Z directions over time.
    vertices : list of array, shape (n_src,)
        Vertex numbers corresponding to the data.
    %(tmin)s
    %(tstep)s
    %(subject_optional)s
    %(verbose)s

    Attributes
    ----------
    subject : str | None
        The subject name.
    times : array, shape (n_times,)
        The time vector.
    vertices : array of shape (n_dipoles,)
        The indices of the dipoles in the source space.
    data : array of shape (n_dipoles, n_times)
        The data in source space.
    shape : tuple
        The shape of the data. A tuple of int (n_dipoles, n_times).

    See Also
    --------
    MixedSourceEstimate : A container for mixed surface + volume source
                          estimates.

    Notes
    -----
    .. versionadded:: 0.21.0
    """

    _scalar_class = MixedSourceEstimate


###############################################################################
# Morphing


def _get_vol_mask(src):
    """Get the volume source space mask."""
    assert len(src) == 1  # not a mixed source space
    shape = src[0]["shape"][::-1]
    mask = np.zeros(shape, bool)
    mask.flat[src[0]["vertno"]] = True
    return mask


def _spatio_temporal_src_adjacency_vol(src, n_times):
    from sklearn.feature_extraction import grid_to_graph

    mask = _get_vol_mask(src)
    edges = grid_to_graph(*mask.shape, mask=mask)
    adjacency = _get_adjacency_from_edges(edges, n_times)
    return adjacency


def _spatio_temporal_src_adjacency_surf(src, n_times):
    if src[0]["use_tris"] is None:
        # XXX It would be nice to support non oct source spaces too...
        raise RuntimeError(
            "The source space does not appear to be an ico "
            "surface. adjacency cannot be extracted from"
            " non-ico source spaces."
        )
    used_verts = [np.unique(s["use_tris"]) for s in src]
    offs = np.cumsum([0] + [len(u_v) for u_v in used_verts])[:-1]
    tris = np.concatenate(
        [
            np.searchsorted(u_v, s["use_tris"]) + off
            for u_v, s, off in zip(used_verts, src, offs)
        ]
    )
    adjacency = spatio_temporal_tris_adjacency(tris, n_times)

    # deal with source space only using a subset of vertices
    masks = [np.isin(u, s["vertno"]) for s, u in zip(src, used_verts)]
    if sum(u.size for u in used_verts) != adjacency.shape[0] / n_times:
        raise ValueError("Used vertices do not match adjacency shape")
    if [np.sum(m) for m in masks] != [len(s["vertno"]) for s in src]:
        raise ValueError("Vertex mask does not match number of vertices")
    masks = np.concatenate(masks)
    missing = 100 * float(len(masks) - np.sum(masks)) / len(masks)
    if missing:
        warn(
            "%0.1f%% of original source space vertices have been"
            " omitted, tri-based adjacency will have holes.\n"
            "Consider using distance-based adjacency or "
            "morphing data to all source space vertices." % missing
        )
        masks = np.tile(masks, n_times)
        masks = np.where(masks)[0]
        adjacency = adjacency.tocsr()
        adjacency = adjacency[masks]
        adjacency = adjacency[:, masks]
        # return to original format
        adjacency = adjacency.tocoo()
    return adjacency


@verbose
def spatio_temporal_src_adjacency(src, n_times, dist=None, verbose=None):
    """Compute adjacency for a source space activation over time.

    Parameters
    ----------
    src : instance of SourceSpaces
        The source space. It can be a surface source space or a
        volume source space.
    n_times : int
        Number of time instants.
    dist : float, or None
        Maximal geodesic distance (in m) between vertices in the
        source space to consider neighbors. If None, immediate neighbors
        are extracted from an ico surface.
    %(verbose)s

    Returns
    -------
    adjacency : ~scipy.sparse.coo_matrix
        The adjacency matrix describing the spatio-temporal
        graph structure. If N is the number of vertices in the
        source space, the N first nodes in the graph are the
        vertices are time 1, the nodes from 2 to 2N are the vertices
        during time 2, etc.
    """
    # XXX we should compute adjacency for each source space and then
    # use scipy.sparse.block_diag to concatenate them
    if src[0]["type"] == "vol":
        if dist is not None:
            raise ValueError(
                "dist must be None for a volume " "source space. Got %s." % dist
            )

        adjacency = _spatio_temporal_src_adjacency_vol(src, n_times)
    elif dist is not None:
        # use distances computed and saved in the source space file
        adjacency = spatio_temporal_dist_adjacency(src, n_times, dist)
    else:
        adjacency = _spatio_temporal_src_adjacency_surf(src, n_times)
    return adjacency


@verbose
def grade_to_tris(grade, verbose=None):
    """Get tris defined for a certain grade.

    Parameters
    ----------
    grade : int
        Grade of an icosahedral mesh.
    %(verbose)s

    Returns
    -------
    tris : list
        2-element list containing Nx3 arrays of tris, suitable for use in
        spatio_temporal_tris_adjacency.
    """
    a = _get_ico_tris(grade, None, False)
    tris = np.concatenate((a, a + (np.max(a) + 1)))
    return tris


@verbose
def spatio_temporal_tris_adjacency(tris, n_times, remap_vertices=False, verbose=None):
    """Compute adjacency from triangles and time instants.

    Parameters
    ----------
    tris : array
        N x 3 array defining triangles.
    n_times : int
        Number of time points.
    remap_vertices : bool
        Reassign vertex indices based on unique values. Useful
        to process a subset of triangles. Defaults to False.
    %(verbose)s

    Returns
    -------
    adjacency : ~scipy.sparse.coo_matrix
        The adjacency matrix describing the spatio-temporal
        graph structure. If N is the number of vertices in the
        source space, the N first nodes in the graph are the
        vertices are time 1, the nodes from 2 to 2N are the vertices
        during time 2, etc.
    """
    if remap_vertices:
        logger.info("Reassigning vertex indices.")
        tris = np.searchsorted(np.unique(tris), tris)

    edges = mesh_edges(tris)
    edges = (edges + sparse.eye(edges.shape[0], format="csr")).tocoo()
    return _get_adjacency_from_edges(edges, n_times)


@verbose
def spatio_temporal_dist_adjacency(src, n_times, dist, verbose=None):
    """Compute adjacency from distances in a source space and time instants.

    Parameters
    ----------
    src : instance of SourceSpaces
        The source space must have distances between vertices computed, such
        that src['dist'] exists and is useful. This can be obtained
        with a call to :func:`mne.setup_source_space` with the
        ``add_dist=True`` option.
    n_times : int
        Number of time points.
    dist : float
        Maximal geodesic distance (in m) between vertices in the
        source space to consider neighbors.
    %(verbose)s

    Returns
    -------
    adjacency : ~scipy.sparse.coo_matrix
        The adjacency matrix describing the spatio-temporal
        graph structure. If N is the number of vertices in the
        source space, the N first nodes in the graph are the
        vertices are time 1, the nodes from 2 to 2N are the vertices
        during time 2, etc.
    """
    if src[0]["dist"] is None:
        raise RuntimeError(
            "src must have distances included, consider using "
            "setup_source_space with add_dist=True"
        )
    blocks = [s["dist"][s["vertno"], :][:, s["vertno"]] for s in src]
    # Ensure we keep explicit zeros; deal with changes in SciPy
    for block in blocks:
        if isinstance(block, np.ndarray):
            block[block == 0] = -np.inf
        else:
            block.data[block.data == 0] == -1
    edges = sparse.block_diag(blocks)
    edges.data[:] = np.less_equal(edges.data, dist)
    # clean it up and put it in coo format
    edges = edges.tocsr()
    edges.eliminate_zeros()
    edges = edges.tocoo()
    return _get_adjacency_from_edges(edges, n_times)


@verbose
def spatial_src_adjacency(src, dist=None, verbose=None):
    """Compute adjacency for a source space activation.

    Parameters
    ----------
    src : instance of SourceSpaces
        The source space. It can be a surface source space or a
        volume source space.
    dist : float, or None
        Maximal geodesic distance (in m) between vertices in the
        source space to consider neighbors. If None, immediate neighbors
        are extracted from an ico surface.
    %(verbose)s

    Returns
    -------
    adjacency : ~scipy.sparse.coo_matrix
        The adjacency matrix describing the spatial graph structure.
    """
    return spatio_temporal_src_adjacency(src, 1, dist)


@verbose
def spatial_tris_adjacency(tris, remap_vertices=False, verbose=None):
    """Compute adjacency from triangles.

    Parameters
    ----------
    tris : array
        N x 3 array defining triangles.
    remap_vertices : bool
        Reassign vertex indices based on unique values. Useful
        to process a subset of triangles. Defaults to False.
    %(verbose)s

    Returns
    -------
    adjacency : ~scipy.sparse.coo_matrix
        The adjacency matrix describing the spatial graph structure.
    """
    return spatio_temporal_tris_adjacency(tris, 1, remap_vertices)


@verbose
def spatial_dist_adjacency(src, dist, verbose=None):
    """Compute adjacency from distances in a source space.

    Parameters
    ----------
    src : instance of SourceSpaces
        The source space must have distances between vertices computed, such
        that src['dist'] exists and is useful. This can be obtained
        with a call to :func:`mne.setup_source_space` with the
        ``add_dist=True`` option.
    dist : float
        Maximal geodesic distance (in m) between vertices in the
        source space to consider neighbors.
    %(verbose)s

    Returns
    -------
    adjacency : ~scipy.sparse.coo_matrix
        The adjacency matrix describing the spatial graph structure.
    """
    return spatio_temporal_dist_adjacency(src, 1, dist)


@verbose
def spatial_inter_hemi_adjacency(src, dist, verbose=None):
    """Get vertices on each hemisphere that are close to the other hemisphere.

    Parameters
    ----------
    src : instance of SourceSpaces
        The source space. Must be surface type.
    dist : float
        Maximal Euclidean distance (in m) between vertices in one hemisphere
        compared to the other to consider neighbors.
    %(verbose)s

    Returns
    -------
    adjacency : ~scipy.sparse.coo_matrix
        The adjacency matrix describing the spatial graph structure.
        Typically this should be combined (addititively) with another
        existing intra-hemispheric adjacency matrix, e.g. computed
        using geodesic distances.
    """
    src = _ensure_src(src, kind="surface")
    adj = cdist(src[0]["rr"][src[0]["vertno"]], src[1]["rr"][src[1]["vertno"]])
    adj = sparse.csr_matrix(adj <= dist, dtype=int)
    empties = [sparse.csr_matrix((nv, nv), dtype=int) for nv in adj.shape]
    adj = sparse.vstack(
        [sparse.hstack([empties[0], adj]), sparse.hstack([adj.T, empties[1]])]
    )
    return adj


@verbose
def _get_adjacency_from_edges(edges, n_times, verbose=None):
    """Given edges sparse matrix, create adjacency matrix."""
    n_vertices = edges.shape[0]
    logger.info("-- number of adjacent vertices : %d" % n_vertices)
    nnz = edges.col.size
    aux = n_vertices * np.tile(np.arange(n_times)[:, None], (1, nnz))
    col = (edges.col[None, :] + aux).ravel()
    row = (edges.row[None, :] + aux).ravel()
    if n_times > 1:  # add temporal edges
        o = (
            n_vertices * np.arange(n_times - 1)[:, None]
            + np.arange(n_vertices)[None, :]
        ).ravel()
        d = (
            n_vertices * np.arange(1, n_times)[:, None] + np.arange(n_vertices)[None, :]
        ).ravel()
        row = np.concatenate((row, o, d))
        col = np.concatenate((col, d, o))
    data = np.ones(
        edges.data.size * n_times + 2 * n_vertices * (n_times - 1), dtype=np.int64
    )
    adjacency = sparse.coo_matrix((data, (row, col)), shape=(n_times * n_vertices,) * 2)
    return adjacency


@verbose
def _get_ico_tris(grade, verbose=None, return_surf=False):
    """Get triangles for ico surface."""
    ico = _get_ico_surface(grade)
    if not return_surf:
        return ico["tris"]
    else:
        return ico


def _pca_flip(flip, data):
    U, s, V = _safe_svd(data, full_matrices=False)
    # determine sign-flip
    sign = np.sign(np.dot(U[:, 0], flip))
    # use average power in label for scaling
    scale = np.linalg.norm(s) / np.sqrt(len(data))
    return sign * scale * V[0]


_label_funcs = {
    "mean": lambda flip, data: np.mean(data, axis=0),
    "mean_flip": lambda flip, data: np.mean(flip * data, axis=0),
    "max": lambda flip, data: np.max(np.abs(data), axis=0),
    "pca_flip": _pca_flip,
    "raw": lambda flip, data: data,  # Return Identity: Preserves all vertices without applying anything
}


@contextlib.contextmanager
def _temporary_vertices(src, vertices):
    orig_vertices = [s["vertno"] for s in src]
    for s, v in zip(src, vertices):
        s["vertno"] = v
    try:
        yield
    finally:
        for s, v in zip(src, orig_vertices):
            s["vertno"] = v


def _check_stc_src(stc, src):
    if stc is not None and src is not None:
        _check_subject(
            src._subject,
            stc.subject,
            raise_error=False,
            first_kind="source space subject",
            second_kind="stc.subject",
        )
        for s, v, hemi in zip(src, stc.vertices, ("left", "right")):
            n_missing = (~np.isin(v, s["vertno"])).sum()
            if n_missing:
                raise ValueError(
                    "%d/%d %s hemisphere stc vertices "
                    "missing from the source space, likely "
                    "mismatch" % (n_missing, len(v), hemi)
                )


def _prepare_label_extraction(stc, labels, src, mode, allow_empty, use_sparse):
    """Prepare indices and flips for extract_label_time_course."""
    # If src is a mixed src space, the first 2 src spaces are surf type and
    # the other ones are vol type. For mixed source space n_labels will be
    # given by the number of ROIs of the cortical parcellation plus the number
    # of vol src space.
    # If stc=None (i.e. no activation time courses provided) and mode='mean',
    # only computes vertex indices and label_flip will be list of None.
    from .label import label_sign_flip, Label, BiHemiLabel

    # if source estimate provided in stc, get vertices from source space and
    # check that they are the same as in the stcs
    _check_stc_src(stc, src)
    vertno = [s["vertno"] for s in src] if stc is None else stc.vertices
    nvert = [len(vn) for vn in vertno]

    # initialization
    label_flip = list()
    label_vertidx = list()

    bad_labels = list()
    for li, label in enumerate(labels):
        subject = label["subject"] if use_sparse else label.subject
        # stc and src can each be None
        _check_subject(
            subject,
            getattr(stc, "subject", None),
            raise_error=False,
            first_kind="label.subject",
            second_kind="stc.subject",
        )
        _check_subject(
            subject,
            getattr(src, "_subject", None),
            raise_error=False,
            first_kind="label.subject",
            second_kind="source space subject",
        )
        if use_sparse:
            assert isinstance(label, dict)
            vertidx = label["csr"]
            # This can happen if some labels aren't present in the space
            if vertidx.shape[0] == 0:
                bad_labels.append(label["name"])
                vertidx = None
            # Efficiency shortcut: use linearity early to avoid redundant
            # calculations
            elif mode == "mean":
                vertidx = sparse.csr_matrix(vertidx.mean(axis=0))
            label_vertidx.append(vertidx)
            label_flip.append(None)
            continue
        # standard case
        _validate_type(label, (Label, BiHemiLabel), "labels[%d]" % (li,))

        if label.hemi == "both":
            # handle BiHemiLabel
            sub_labels = [label.lh, label.rh]
        else:
            sub_labels = [label]
        this_vertidx = list()
        for slabel in sub_labels:
            if slabel.hemi == "lh":
                this_vertices = np.intersect1d(vertno[0], slabel.vertices)
                vertidx = np.searchsorted(vertno[0], this_vertices)
            elif slabel.hemi == "rh":
                this_vertices = np.intersect1d(vertno[1], slabel.vertices)
                vertidx = nvert[0] + np.searchsorted(vertno[1], this_vertices)
            else:
                raise ValueError("label %s has invalid hemi" % label.name)
            this_vertidx.append(vertidx)

        # convert it to an array
        this_vertidx = np.concatenate(this_vertidx)
        this_flip = None
        if len(this_vertidx) == 0:
            bad_labels.append(label.name)
            this_vertidx = None  # to later check if label is empty
        elif mode not in ("mean", "max"):  # mode-dependent initialization
            # label_sign_flip uses two properties:
            #
            # - src[ii]['nn']
            # - src[ii]['vertno']
            #
            # So if we override vertno with the stc vertices, it will pick
            # the correct normals.
            with _temporary_vertices(src, stc.vertices):
                this_flip = label_sign_flip(label, src[:2])[:, None]

        label_vertidx.append(this_vertidx)
        label_flip.append(this_flip)

    if len(bad_labels):
        msg = "source space does not contain any vertices for %d label%s:\n%s" % (
            len(bad_labels),
            _pl(bad_labels),
            bad_labels,
        )
        if not allow_empty:
            raise ValueError(msg)
        else:
            msg += "\nAssigning all-zero time series."
            if allow_empty == "ignore":
                logger.info(msg)
            else:
                warn(msg)

    return label_vertidx, label_flip


def _vol_src_rr(src):
    return apply_trans(
        src[0]["src_mri_t"],
        np.array(
            [
                d.ravel(order="F")
                for d in np.meshgrid(
                    *(np.arange(s) for s in src[0]["shape"]), indexing="ij"
                )
            ],
            float,
        ).T,
    )


def _volume_labels(src, labels, mri_resolution):
    # This will create Label objects that should do the right thing for our
    # given volumetric source space when used with extract_label_time_course
    from .label import Label

    assert src.kind == "volume"
    subject = src._subject
    extra = " when using a volume source space"
    _import_nibabel("use volume atlas labels")
    _validate_type(labels, ("path-like", list, tuple), "labels" + extra)
    if _path_like(labels):
        mri = labels
        infer_labels = True
    else:
        if len(labels) != 2:
            raise ValueError(
                "labels, if list or tuple, must have length 2, "
                "got %s" % (len(labels),)
            )
        mri, labels = labels
        infer_labels = False
        _validate_type(mri, "path-like", "labels[0]" + extra)
    logger.info("Reading atlas %s" % (mri,))
    vol_info = _get_mri_info_data(str(mri), data=True)
    atlas_data = vol_info["data"]
    atlas_values = np.unique(atlas_data)
    if atlas_values.dtype.kind == "f":  # MGZ will be 'i'
        atlas_values = atlas_values[np.isfinite(atlas_values)]
        if not (atlas_values == np.round(atlas_values)).all():
            raise RuntimeError(
                "Non-integer values present in atlas, cannot " "labelize"
            )
        atlas_values = np.round(atlas_values).astype(np.int64)
    if infer_labels:
        labels = {
            k: v for k, v in read_freesurfer_lut()[0].items() if v in atlas_values
        }
    labels = _check_volume_labels(labels, mri, name="labels[1]")
    assert isinstance(labels, dict)
    del atlas_values

    vox_mri_t = vol_info["vox_mri_t"]
    want = src[0].get("vox_mri_t", None)
    if want is None:
        raise RuntimeError(
            "Cannot use volumetric atlas if no mri was supplied during "
            "source space creation"
        )
    vox_mri_t, want = vox_mri_t["trans"], want["trans"]
    if not np.allclose(vox_mri_t, want, atol=1e-6):
        raise RuntimeError(
            "atlas vox_mri_t does not match that used to create the source " "space"
        )
    src_shape = tuple(src[0]["mri_" + k] for k in ("width", "height", "depth"))
    atlas_shape = atlas_data.shape
    if atlas_shape != src_shape:
        raise RuntimeError(
            "atlas shape %s does not match source space MRI "
            "shape %s" % (atlas_shape, src_shape)
        )
    atlas_data = atlas_data.ravel(order="F")
    if mri_resolution:
        # Upsample then just index
        out_labels = list()
        nnz = 0
        interp = src[0]["interpolator"]
        # should be guaranteed by size checks above and our src interp code
        assert interp.shape[0] == np.prod(src_shape)
        assert interp.shape == (atlas_data.size, len(src[0]["rr"]))
        interp = interp[:, src[0]["vertno"]]
        for k, v in labels.items():
            mask = atlas_data == v
            csr = interp[mask]
            out_labels.append(dict(csr=csr, name=k, subject=subject))
            nnz += csr.shape[0] > 0
    else:
        # Use nearest values
        vertno = src[0]["vertno"]
        rr = _vol_src_rr(src)
        del src
        src_values = _get_atlas_values(vol_info, rr[vertno])
        vertices = [vertno[src_values == val] for val in labels.values()]
        out_labels = [
            Label(v, hemi="lh", name=val, subject=subject)
            for v, val in zip(vertices, labels.keys())
        ]
        nnz = sum(len(v) != 0 for v in vertices)
    logger.info(
        "%d/%d atlas regions had at least one vertex "
        "in the source space" % (nnz, len(out_labels))
    )
    return out_labels


def _get_default_label_modes():
    return sorted(_label_funcs.keys()) + ["auto"]


def _get_allowed_label_modes(stc):
    if isinstance(stc, (_BaseVolSourceEstimate, _BaseVectorSourceEstimate)):
        return ("mean", "max", "auto")
    else:
        return _get_default_label_modes()


def _gen_extract_label_time_course(
    stcs,
    labels,
    src,
    *,
    mode="mean",
    allow_empty=False,
    mri_resolution=True,
    verbose=None,
):
    # loop through source estimates and extract time series
    if src is None and mode in ["mean", "max"]:
        kind = "surface"
    else:
        _validate_type(src, SourceSpaces)
        kind = src.kind
    _check_option("mode", mode, _get_default_label_modes())

    if kind in ("surface", "mixed"):
        if not isinstance(labels, list):
            labels = [labels]
        use_sparse = False
    else:
        labels = _volume_labels(src, labels, mri_resolution)
        use_sparse = bool(mri_resolution)
    n_mode = len(labels)  # how many processed with the given mode
    n_mean = len(src[2:]) if kind == "mixed" else 0
    n_labels = n_mode + n_mean
    vertno = func = None
    for si, stc in enumerate(stcs):
        _validate_type(stc, _BaseSourceEstimate, "stcs[%d]" % (si,), "source estimate")
        _check_option(
            "mode",
            mode,
            _get_allowed_label_modes(stc),
            "when using a vector and/or volume source estimate",
        )
        if isinstance(stc, (_BaseVolSourceEstimate, _BaseVectorSourceEstimate)):
            mode = "mean" if mode == "auto" else mode
        else:
            mode = "mean_flip" if mode == "auto" else mode
        if vertno is None:
            vertno = copy.deepcopy(stc.vertices)  # avoid keeping a ref
            nvert = np.array([len(v) for v in vertno])
            label_vertidx, src_flip = _prepare_label_extraction(
                stc, labels, src, mode, allow_empty, use_sparse
            )
            func = _label_funcs[mode]
        # make sure the stc is compatible with the source space
        if len(vertno) != len(stc.vertices):
            raise ValueError("stc not compatible with source space")
        for vn, svn in zip(vertno, stc.vertices):
            if len(vn) != len(svn):
                raise ValueError(
                    "stc not compatible with source space. "
                    "stc has %s time series but there are %s "
                    "vertices in source space. Ensure you used "
                    "src from the forward or inverse operator, "
                    "as forward computation can exclude vertices." % (len(svn), len(vn))
                )
            if not np.array_equal(svn, vn):
                raise ValueError("stc not compatible with source space")

        logger.info(
            "Extracting time courses for %d labels (mode: %s)" % (n_labels, mode)
        )

        # do the extraction
        if mode == "raw":
<<<<<<< HEAD
            label_tc = []  # Initialize an empty list for raw mode.
=======
            label_tc = (
                []
            )  # Initialize an empty list for raw mode, not all regions/labels have same size so we cant save them in an array.
>>>>>>> 6cd9a8da
        else:
            # For other modes, initialize the label_tc array
            label_tc = np.zeros((n_labels,) + stc.data.shape[1:], dtype=stc.data.dtype)
        for i, (vertidx, flip) in enumerate(zip(label_vertidx, src_flip)):
            if vertidx is not None:
                if isinstance(vertidx, sparse.csr_matrix):
                    assert mri_resolution
                    assert vertidx.shape[1] == stc.data.shape[0]
                    this_data = np.reshape(stc.data, (stc.data.shape[0], -1))
                    this_data = vertidx @ this_data
                    this_data.shape = (this_data.shape[0],) + stc.data.shape[1:]
                else:
                    this_data = stc.data[vertidx]
                if mode == "raw":
                    label_tc.append(func(flip, this_data))
                else:
                    label_tc[i] = func(flip, this_data)

        # extract label time series for the vol src space (only mean supported)
        offset = nvert[:-n_mean].sum()  # effectively :2 or :0
        for i, nv in enumerate(nvert[2:]):
            if nv != 0:
                v2 = offset + nv
                label_tc[n_mode + i] = np.mean(stc.data[offset:v2], axis=0)
                offset = v2

        # this is a generator!
        yield label_tc


@verbose
def extract_label_time_course(
    stcs,
    labels,
    src,
    mode="auto",
    allow_empty=False,
    return_generator=False,
    *,
    mri_resolution=True,
    verbose=None,
):
    """Extract label time course for lists of labels and source estimates.

    This function will extract one time course for each label and source
    estimate. The way the time courses are extracted depends on the mode
    parameter (see Notes).

    Parameters
    ----------
    stcs : SourceEstimate | list (or generator) of SourceEstimate
        The source estimates from which to extract the time course.
    %(labels_eltc)s
    %(src_eltc)s
    %(mode_eltc)s
    %(allow_empty_eltc)s
    return_generator : bool
        If True, a generator instead of a list is returned.
    %(mri_resolution_eltc)s
    %(verbose)s

    Returns
    -------
    %(label_tc_el_returns)s

    Notes
    -----
    %(eltc_mode_notes)s

    If encountering a ``ValueError`` due to mismatch between number of
    source points in the subject source space and computed ``stc`` object set
    ``src`` argument to ``fwd['src']`` or ``inv['src']`` to ensure the source
    space is the one actually used by the inverse to compute the source
    time courses.
    """
    # convert inputs to lists
    if not isinstance(stcs, (list, tuple, GeneratorType)):
        stcs = [stcs]
        return_several = False
        return_generator = False
    else:
        return_several = True

    label_tc = _gen_extract_label_time_course(
        stcs,
        labels,
        src,
        mode=mode,
        allow_empty=allow_empty,
        mri_resolution=mri_resolution,
    )

    if not return_generator:
        # do the extraction and return a list
        label_tc = list(label_tc)

    if not return_several:
        # input was a single SoureEstimate, return single array
        label_tc = label_tc[0]

    return label_tc


@verbose
def stc_near_sensors(
    evoked,
    trans,
    subject,
    distance=0.01,
    mode="sum",
    project=True,
    subjects_dir=None,
    src=None,
    picks=None,
    surface="pial",
    verbose=None,
):
    """Create a STC from ECoG, sEEG and DBS sensor data.

    Parameters
    ----------
    evoked : instance of Evoked
        The evoked data. Must contain ECoG, sEEG or DBS channels.
    %(trans)s

        .. versionchanged:: 0.19
            Support for 'fsaverage' argument.
    subject : str
        The subject name.
    distance : float
        Distance (m) defining the activation "ball" of the sensor.
    mode : str
        Can be ``"sum"`` to do a linear sum of weights, ``"weighted"`` to make
        this a weighted sum, ``"nearest"`` to use only the weight of the
        nearest sensor, or ``"single"`` to do a distance-weight of the nearest
        sensor. Default is ``"sum"``. See Notes.

        .. versionchanged:: 0.24
           Added "weighted" option.
    project : bool
        If True, project the sensors to the nearest ``'pial`` surface
        vertex before computing distances. Only used when doing a
        surface projection.
    %(subjects_dir)s
    src : instance of SourceSpaces
        The source space.

        .. warning:: If a surface source space is used, make sure that
                     ``surface='pial'`` was used during construction,
                     or that you set ``surface='pial'`` here.
    %(picks_base)s good sEEG, ECoG, and DBS channels.

        .. versionadded:: 0.24
    surface : str | None
        The surface to use if ``src=None``. Default is the pial surface.
        If None, the source space surface will be used.

        .. versionadded:: 0.24.1
    %(verbose)s

    Returns
    -------
    stc : instance of SourceEstimate
        The surface source estimate. If src is None, a surface source
        estimate will be produced, and the number of vertices will equal
        the number of pial-surface vertices that were close enough to
        the sensors to take on a non-zero volue. If src is not None,
        a surface, volume, or mixed source estimate will be produced
        (depending on the kind of source space passed) and the
        vertices will match those of src (i.e., there may be me
        many all-zero values in stc.data).

    Notes
    -----
    For surface projections, this function projects the ECoG sensors to
    the pial surface (if ``project``), then the activation at each pial
    surface vertex is given by the mode:

    - ``'sum'``
        Activation is the sum across each sensor weighted by the fractional
        ``distance`` from each sensor. A sensor with zero distance gets weight
        1 and a sensor at ``distance`` meters away (or larger) gets weight 0.
        If ``distance`` is less than half the distance between any two
        sensors, this will be the same as ``'single'``.
    - ``'single'``
        Same as ``'sum'`` except that only the nearest sensor is used,
        rather than summing across sensors within the ``distance`` radius.
        As ``'nearest'`` for vertices with distance zero to the projected
        sensor.
    - ``'nearest'``
        The value is given by the value of the nearest sensor, up to a
        ``distance`` (beyond which it is zero).
    - ``'weighted'``
        The value is given by the same as ``sum`` but the total weight for
        each vertex is 1. (i.e., it's a weighted sum based on proximity).

    If creating a Volume STC, ``src`` must be passed in, and this
    function will project sEEG and DBS sensors to nearby surrounding vertices.
    Then the activation at each volume vertex is given by the mode
    in the same way as ECoG surface projections.

    .. versionadded:: 0.22
    """
    from .evoked import Evoked

    _validate_type(evoked, Evoked, "evoked")
    _validate_type(mode, str, "mode")
    _validate_type(src, (None, SourceSpaces), "src")
    _check_option("mode", mode, ("sum", "single", "nearest", "weighted"))

    # create a copy of Evoked using ecog, seeg and dbs
    if picks is None:
        picks = pick_types(evoked.info, ecog=True, seeg=True, dbs=True)
    evoked = evoked.copy().pick(picks)
    frames = set(evoked.info["chs"][pick]["coord_frame"] for pick in picks)
    if not frames == {FIFF.FIFFV_COORD_HEAD}:
        raise RuntimeError(
            "Channels must be in the head coordinate frame, " f"got {sorted(frames)}"
        )

    # get channel positions that will be used to pinpoint where
    # in the Source space we will use the evoked data
    pos = evoked._get_channel_positions()

    # remove nan channels
    nan_inds = np.where(np.isnan(pos).any(axis=1))[0]
    nan_chs = [evoked.ch_names[idx] for idx in nan_inds]
    if len(nan_chs):
        evoked.drop_channels(nan_chs)
    pos = [pos[idx] for idx in range(len(pos)) if idx not in nan_inds]

    # coord_frame transformation from native mne "head" to MRI coord_frame
    trans, _ = _get_trans(trans, "head", "mri", allow_none=True)

    # convert head positions -> coord_frame MRI
    pos = apply_trans(trans, pos)

    subject = _check_subject(None, subject, raise_error=False)
    subjects_dir = get_subjects_dir(subjects_dir, raise_error=True)
    if surface is not None:
        surf_rr = [
            read_surface(subjects_dir / subject / "surf" / f"{hemi}.{surface}")[0]
            / 1000.0
            for hemi in ("lh", "rh")
        ]
    if src is None:  # fake a full surface one
        _validate_type(surface, str, "surface", "when src is None")
        src = SourceSpaces(
            [
                dict(
                    rr=rr,
                    vertno=np.arange(len(rr)),
                    type="surf",
                    coord_frame=FIFF.FIFFV_COORD_MRI,
                )
                for rr in surf_rr
            ]
        )
        rrs = np.concatenate([s_rr[s["vertno"]] for s_rr, s in zip(surf_rr, src)])
        keep_all = False
    else:
        if surface is None:
            rrs = np.concatenate([s["rr"][s["vertno"]] for s in src])
            if src[0]["coord_frame"] == FIFF.FIFFV_COORD_HEAD:
                rrs = apply_trans(trans, rrs)
        else:
            rrs = np.concatenate([s_rr[s["vertno"]] for s_rr, s in zip(surf_rr, src)])
        keep_all = True
    # ensure it's a usable one
    klass = dict(
        surface=SourceEstimate,
        volume=VolSourceEstimate,
        mixed=MixedSourceEstimate,
    )
    _check_option("src.kind", src.kind, sorted(klass.keys()))
    klass = klass[src.kind]
    # projection will only occur with surfaces
    logger.info(
        f"Projecting data from {len(pos)} sensor{_pl(pos)} onto {len(rrs)} "
        f"{src.kind} vertices: {mode} mode"
    )
    if project and src.kind == "surface":
        logger.info("    Projecting sensors onto surface")
        pos = _project_onto_surface(
            pos, dict(rr=rrs), project_rrs=True, method="nearest"
        )[2]

    min_dist = pdist(pos).min() * 1000
    logger.info(
        f'    Minimum {"projected " if project else ""}intra-sensor distance: '
        f"{min_dist:0.1f} mm"
    )

    # compute pairwise distance between source space points and sensors
    dists = cdist(rrs, pos)
    assert dists.shape == (len(rrs), len(pos))

    # only consider vertices within our "epsilon-ball"
    # characterized by distance kwarg
    vertices = np.where((dists <= distance).any(-1))[0]
    logger.info(f"    {len(vertices)} / {len(rrs)} non-zero vertices")
    w = np.maximum(1.0 - dists[vertices] / distance, 0)
    # now we triage based on mode
    if mode in ("single", "nearest"):
        range_ = np.arange(w.shape[0])
        idx = np.argmax(w, axis=1)
        vals = w[range_, idx] if mode == "single" else 1.0
        w.fill(0)
        w[range_, idx] = vals
    elif mode == "weighted":
        norms = w.sum(-1, keepdims=True)
        norms[norms == 0] = 1.0
        w /= norms
    missing = np.where(~np.any(w, axis=0))[0]
    if len(missing):
        warn(
            f"Channel{_pl(missing)} missing in STC: "
            f'{", ".join(evoked.ch_names[mi] for mi in missing)}'
        )

    nz_data = w @ evoked.data
    if keep_all:
        data = np.zeros(
            (sum(len(s["vertno"]) for s in src), len(evoked.times)), dtype=nz_data.dtype
        )
        data[vertices] = nz_data
        vertices = [s["vertno"].copy() for s in src]
    else:
        assert src.kind == "surface"
        data = nz_data
        offset = len(src[0]["vertno"])
        vertices = [vertices[vertices < offset], vertices[vertices >= offset] - offset]

    return klass(
        data,
        vertices,
        evoked.times[0],
        1.0 / evoked.info["sfreq"],
        subject=subject,
        verbose=verbose,
    )<|MERGE_RESOLUTION|>--- conflicted
+++ resolved
@@ -3574,13 +3574,7 @@
 
         # do the extraction
         if mode == "raw":
-<<<<<<< HEAD
             label_tc = []  # Initialize an empty list for raw mode.
-=======
-            label_tc = (
-                []
-            )  # Initialize an empty list for raw mode, not all regions/labels have same size so we cant save them in an array.
->>>>>>> 6cd9a8da
         else:
             # For other modes, initialize the label_tc array
             label_tc = np.zeros((n_labels,) + stc.data.shape[1:], dtype=stc.data.dtype)
