# Authors: Robert Luke <mail@robertluke.net>
#
# License: BSD-3-Clause

import re
import numpy as np
import datetime

from ..base import BaseRaw
from ..meas_info import create_info, _format_dig_points
from ..utils import _mult_cal_one
from ...annotations import Annotations
from ...utils import (logger, verbose, fill_doc, warn, _check_fname,
                      _import_h5py)
from ..constants import FIFF
from .._digitization import _make_dig_points
from ...transforms import _frame_to_str, apply_trans
from ..nirx.nirx import _convert_fnirs_to_head
from ..._freesurfer import get_mni_fiducials


@fill_doc
def read_raw_snirf(fname, optode_frame="unknown", preload=False, verbose=None):
    """Reader for a continuous wave SNIRF data.

    .. note:: This reader supports the .snirf file type only,
              not the .jnirs version.
              Files with either 3D or 2D locations can be read.
              However, we strongly recommend using 3D positions.
              If 2D positions are used the behaviour of MNE functions
              can not be guaranteed.

    Parameters
    ----------
    fname : str
        Path to the SNIRF data file.
    optode_frame : str
        Coordinate frame used for the optode positions. The default is unknown,
        in which case the positions are not modified. If a known coordinate
        frame is provided (head, meg, mri), then the positions are transformed
        in to the Neuromag head coordinate frame (head).
    %(preload)s
    %(verbose)s

    Returns
    -------
    raw : instance of RawSNIRF
        A Raw object containing fNIRS data.

    See Also
    --------
    mne.io.Raw : Documentation of attribute and methods.
    """
    return RawSNIRF(fname, optode_frame, preload, verbose)


def _open(fname):
    return open(fname, 'r', encoding='latin-1')


@fill_doc
class RawSNIRF(BaseRaw):
    """Raw object from a continuous wave SNIRF file.

    Parameters
    ----------
    fname : str
        Path to the SNIRF data file.
    optode_frame : str
        Coordinate frame used for the optode positions. The default is unknown,
        in which case the positions are not modified. If a known coordinate
        frame is provided (head, meg, mri), then the positions are transformed
        in to the Neuromag head coordinate frame (head).
    %(preload)s
    %(verbose)s

    See Also
    --------
    mne.io.Raw : Documentation of attribute and methods.
    """

    @verbose
    def __init__(self, fname, optode_frame="unknown",
                 preload=False, verbose=None):
        # Must be here due to circular import error
        from ...preprocessing.nirs import _validate_nirs_info
        h5py = _import_h5py()

        fname = _check_fname(fname, 'read', True, 'fname')
        logger.info('Loading %s' % fname)

        with h5py.File(fname, 'r') as dat:

            if 'data2' in dat['nirs']:
                warn("File contains multiple recordings. "
                     "MNE does not support this feature. "
                     "Only the first dataset will be processed.")

            manafacturer = _get_metadata_str(dat, "ManufacturerName")
            if (optode_frame == "unknown") & (manafacturer == "Gowerlabs"):
                optode_frame = "head"

            snirf_data_type = np.array(dat.get('nirs/data1/measurementList1'
                                               '/dataType')).item()
            if snirf_data_type not in [1, 99999]:
                # 1 = Continuous Wave
                # 99999 = Processed
                raise RuntimeError('MNE only supports reading continuous'
                                   ' wave amplitude and processed haemoglobin'
                                   ' SNIRF files. Expected type'
                                   ' code 1 or 99999 but received type '
                                   f'code {snirf_data_type}')

            last_samps = dat.get('/nirs/data1/dataTimeSeries').shape[0] - 1

            sampling_rate = _extract_sampling_rate(dat)

            if sampling_rate == 0:
                warn("Unable to extract sample rate from SNIRF file.")

            # Extract wavelengths
            fnirs_wavelengths = np.array(dat.get('nirs/probe/wavelengths'))
            fnirs_wavelengths = [int(w) for w in fnirs_wavelengths]
            if len(fnirs_wavelengths) != 2:
                raise RuntimeError(f'The data contains '
                                   f'{len(fnirs_wavelengths)}'
                                   f' wavelengths: {fnirs_wavelengths}. '
                                   f'MNE only supports reading continuous'
                                   ' wave amplitude SNIRF files '
                                   'with two wavelengths.')

            # Extract channels
            def atoi(text):
                return int(text) if text.isdigit() else text

            def natural_keys(text):
                return [atoi(c) for c in re.split(r'(\d+)', text)]

            channels = np.array([name for name in dat['nirs']['data1'].keys()])
            channels_idx = np.array(['measurementList' in n for n in channels])
            channels = channels[channels_idx]
            channels = sorted(channels, key=natural_keys)

            # Source and detector labels are optional fields.
            # Use S1, S2, S3, etc if not specified.
            if 'sourceLabels_disabled' in dat['nirs/probe']:
                # This is disabled as
                # MNE-Python does not currently support custom source names.
                # Instead, sources must be integer values.
                sources = np.array(dat.get('nirs/probe/sourceLabels'))
                sources = [s.decode('UTF-8') for s in sources]
            else:
                sources = np.unique([_correct_shape(np.array(dat.get(
                    'nirs/data1/' + c + '/sourceIndex')))[0]
                    for c in channels])
                sources = [f"S{int(s)}" for s in sources]

            if 'detectorLabels_disabled' in dat['nirs/probe']:
                # This is disabled as
                # MNE-Python does not currently support custom detector names.
                # Instead, detector must be integer values.
                detectors = np.array(dat.get('nirs/probe/detectorLabels'))
                detectors = [d.decode('UTF-8') for d in detectors]
            else:
                detectors = np.unique([_correct_shape(np.array(dat.get(
                    'nirs/data1/' + c + '/detectorIndex')))[0]
                    for c in channels])
                detectors = [f"D{int(d)}" for d in detectors]

            # Extract source and detector locations
            # 3D positions are optional in SNIRF,
            # but highly recommended in MNE.
            if ('detectorPos3D' in dat['nirs/probe']) &\
                    ('sourcePos3D' in dat['nirs/probe']):
                # If 3D positions are available they are used even if 2D exists
                detPos3D = np.array(dat.get('nirs/probe/detectorPos3D'))
                srcPos3D = np.array(dat.get('nirs/probe/sourcePos3D'))
            elif ('detectorPos2D' in dat['nirs/probe']) &\
                    ('sourcePos2D' in dat['nirs/probe']):
                warn('The data only contains 2D location information for the '
                     'optode positions. '
                     'It is highly recommended that data is used '
                     'which contains 3D location information for the '
                     'optode positions. With only 2D locations it can not be '
                     'guaranteed that MNE functions will behave correctly '
                     'and produce accurate results. If it is not possible to '
                     'include 3D positions in your data, please consider '
                     'using the set_montage() function.')

                detPos2D = np.array(dat.get('nirs/probe/detectorPos2D'))
                srcPos2D = np.array(dat.get('nirs/probe/sourcePos2D'))
                # Set the third dimension to zero. See gh#9308
                detPos3D = np.append(detPos2D,
                                     np.zeros((detPos2D.shape[0], 1)), axis=1)
                srcPos3D = np.append(srcPos2D,
                                     np.zeros((srcPos2D.shape[0], 1)), axis=1)

            else:
                raise RuntimeError('No optode location information is '
                                   'provided. MNE requires at least 2D '
                                   'location information')

            assert len(sources) == srcPos3D.shape[0]
            assert len(detectors) == detPos3D.shape[0]

            chnames = []
            ch_types = []
            for chan in channels:
                src_idx = int(_correct_shape(np.array(dat.get('nirs/data1/' +
                                             chan + '/sourceIndex')))[0])
                det_idx = int(_correct_shape(np.array(dat.get('nirs/data1/' +
                                             chan + '/detectorIndex')))[0])

                if snirf_data_type == 1:
                    wve_idx = int(_correct_shape(np.array(
                        dat.get('nirs/data1/' + chan +
                                '/wavelengthIndex')))[0])
                    ch_name = sources[src_idx - 1] + '_' +\
                        detectors[det_idx - 1] + ' ' +\
                        str(fnirs_wavelengths[wve_idx - 1])
                    chnames.append(ch_name)
                    ch_types.append('fnirs_cw_amplitude')

                elif snirf_data_type == 99999:
                    dt_id = _correct_shape(
                        np.array(dat.get('nirs/data1/' + chan +
                                         '/dataTypeLabel')))[0].decode('UTF-8')

                    # Convert between SNIRF processed names and MNE type names
                    dt_id = dt_id.lower().replace("dod", "fnirs_od")

                    ch_name = sources[src_idx - 1] + '_' + \
                        detectors[det_idx - 1]

                    if dt_id == "fnirs_od":
                        wve_idx = int(_correct_shape(np.array(
                            dat.get('nirs/data1/' + chan +
                                    '/wavelengthIndex')))[0])
                        suffix = ' ' + str(fnirs_wavelengths[wve_idx - 1])
                    else:
                        suffix = ' ' + dt_id.lower()
                    ch_name = ch_name + suffix

                    chnames.append(ch_name)
                    ch_types.append(dt_id)

            # Create mne structure
            info = create_info(chnames,
                               sampling_rate,
                               ch_types=ch_types)

            subject_info = {}
            names = np.array(dat.get('nirs/metaDataTags/SubjectID'))
            subject_info['first_name'] = \
                _correct_shape(names)[0].decode('UTF-8')
            # Read non standard (but allowed) custom metadata tags
            if 'lastName' in dat.get('nirs/metaDataTags/'):
                ln = dat.get('/nirs/metaDataTags/lastName')[0].decode('UTF-8')
                subject_info['last_name'] = ln
            if 'middleName' in dat.get('nirs/metaDataTags/'):
                m = dat.get('/nirs/metaDataTags/middleName')[0].decode('UTF-8')
                subject_info['middle_name'] = m
            if 'sex' in dat.get('nirs/metaDataTags/'):
                s = dat.get('/nirs/metaDataTags/sex')[0].decode('UTF-8')
                if s in {'M', 'Male', '1', 'm'}:
                    subject_info['sex'] = FIFF.FIFFV_SUBJ_SEX_MALE
                elif s in {'F', 'Female', '2', 'f'}:
                    subject_info['sex'] = FIFF.FIFFV_SUBJ_SEX_FEMALE
                elif s in {'0', 'u'}:
                    subject_info['sex'] = FIFF.FIFFV_SUBJ_SEX_UNKNOWN
            # End non standard name reading
            # Update info
            info.update(subject_info=subject_info)

            length_unit = _get_metadata_str(dat, "LengthUnit")
            length_scaling = _get_lengthunit_scaling(length_unit)

            srcPos3D /= length_scaling
            detPos3D /= length_scaling

            if optode_frame in ["mri", "meg"]:
                # These are all in MNI or MEG coordinates, so let's transform
                # them to the Neuromag head coordinate frame
                srcPos3D, detPos3D, _, head_t = _convert_fnirs_to_head(
                    'fsaverage', optode_frame, 'head', srcPos3D, detPos3D, [])
            else:
                head_t = np.eye(4)

            if optode_frame in ["head", "mri", "meg"]:
                # Then the transformation to head was performed above
                coord_frame = FIFF.FIFFV_COORD_HEAD
            elif 'MNE_coordFrame' in dat.get('nirs/metaDataTags/'):
                coord_frame = int(dat.get('/nirs/metaDataTags/MNE_coordFrame')
                                  [0])
            else:
                coord_frame = FIFF.FIFFV_COORD_UNKNOWN

            for idx, chan in enumerate(channels):
                src_idx = int(_correct_shape(np.array(dat.get('nirs/data1/' +
                                             chan + '/sourceIndex')))[0])
                det_idx = int(_correct_shape(np.array(dat.get('nirs/data1/' +
                                             chan + '/detectorIndex')))[0])

                info['chs'][idx]['loc'][3:6] = srcPos3D[src_idx - 1, :]
                info['chs'][idx]['loc'][6:9] = detPos3D[det_idx - 1, :]
                # Store channel as mid point
                midpoint = (info['chs'][idx]['loc'][3:6] +
                            info['chs'][idx]['loc'][6:9]) / 2
                info['chs'][idx]['loc'][0:3] = midpoint
                info['chs'][idx]['coord_frame'] = coord_frame

                if (snirf_data_type in [1]) or \
                    ((snirf_data_type == 99999) and
                        (ch_types[idx] == "fnirs_od")):
                    wve_idx = int(_correct_shape(np.array(dat.get(
                        'nirs/data1/' + chan + '/wavelengthIndex')))[0])
                    info['chs'][idx]['loc'][9] = fnirs_wavelengths[wve_idx - 1]

            if 'landmarkPos3D' in dat.get('nirs/probe/'):
                diglocs = np.array(dat.get('/nirs/probe/landmarkPos3D'))
                diglocs /= length_scaling
                digname = np.array(dat.get('/nirs/probe/landmarkLabels'))
                nasion, lpa, rpa, hpi = None, None, None, None
                extra_ps = dict()
                for idx, dign in enumerate(digname):
                    dign = dign.lower()
                    if dign in [b'lpa', b'al']:
                        lpa = diglocs[idx, :3]
                    elif dign in [b'nasion']:
                        nasion = diglocs[idx, :3]
                    elif dign in [b'rpa', b'ar']:
                        rpa = diglocs[idx, :3]
                    else:
                        extra_ps[f'EEG{len(extra_ps) + 1:03d}'] = \
                            diglocs[idx, :3]
                dig = _make_dig_points(
                    nasion=nasion, lpa=lpa, rpa=rpa, hpi=hpi,
                    dig_ch_pos=extra_ps,
                    coord_frame=_frame_to_str[coord_frame])
            else:
                ch_locs = [info['chs'][idx]['loc'][0:3]
                           for idx in range(len(channels))]
                # Set up digitization
                dig = get_mni_fiducials('fsaverage', verbose=False)
                for fid in dig:
                    fid['r'] = apply_trans(head_t, fid['r'])
                    fid['coord_frame'] = FIFF.FIFFV_COORD_HEAD
                for ii, ch_loc in enumerate(ch_locs, 1):
                    dig.append(dict(
                        kind=FIFF.FIFFV_POINT_EEG,  # misnomer prob okay
                        r=ch_loc,
                        ident=ii,
                        coord_frame=FIFF.FIFFV_COORD_HEAD,
                    ))
                dig = _format_dig_points(dig)
                del head_t
            with info._unlock():
                info['dig'] = dig

            str_date = _correct_shape(np.array((dat.get(
                '/nirs/metaDataTags/MeasurementDate'))))[0].decode('UTF-8')
            str_time = _correct_shape(np.array((dat.get(
                '/nirs/metaDataTags/MeasurementTime'))))[0].decode('UTF-8')
            str_datetime = str_date + str_time

            # Several formats have been observed so we try each in turn
            for dt_code in ['%Y-%m-%d%H:%M:%SZ',
                            '%Y-%m-%d%H:%M:%S']:
                try:
                    meas_date = datetime.datetime.strptime(
                        str_datetime, dt_code)
                except ValueError:
                    pass
                else:
                    break
            else:
                warn("Extraction of measurement date from SNIRF file failed. "
                     "The date is being set to January 1st, 2000, "
                     f"instead of {str_datetime}")
                meas_date = datetime.datetime(2000, 1, 1, 0, 0, 0)
            meas_date = meas_date.replace(tzinfo=datetime.timezone.utc)
            with info._unlock():
                info['meas_date'] = meas_date

            if 'DateOfBirth' in dat.get('nirs/metaDataTags/'):
                str_birth = np.array((dat.get('/nirs/metaDataTags/'
                                              'DateOfBirth')))[0].decode()
                birth_matched = re.fullmatch(r'(\d+)-(\d+)-(\d+)', str_birth)
                if birth_matched is not None:
                    birthday = (int(birth_matched.groups()[0]),
                                int(birth_matched.groups()[1]),
                                int(birth_matched.groups()[2]))
                    with info._unlock():
                        info["subject_info"]['birthday'] = birthday

            super(RawSNIRF, self).__init__(info, preload, filenames=[fname],
                                           last_samps=[last_samps],
                                           verbose=verbose)

            # Extract annotations
            annot = Annotations([], [], [])
            for key in dat['nirs']:
                if 'stim' in key:
                    data = np.atleast_2d(np.array(
                        dat.get('/nirs/' + key + '/data')))
                    if data.size > 0:
                        desc = _correct_shape(np.array(dat.get(
                            '/nirs/' + key + '/name')))[0]
                        annot.append(data[:, 0], 1.0, desc.decode('UTF-8'))
            self.set_annotations(annot, emit_warning=False)

            # MNE requires channels are paired as alternating wavelengths
            if len(_validate_nirs_info(self.info, throw_errors=False)) == 0:
                sort_idx = np.argsort(self.ch_names)
                self.pick(picks=sort_idx)

        # Validate that the fNIRS info is correctly formatted
        _validate_nirs_info(self.info)

    def _read_segment_file(self, data, idx, fi, start, stop, cals, mult):
        """Read a segment of data from a file."""
        import h5py

        with h5py.File(self._filenames[0], 'r') as dat:
            one = dat['/nirs/data1/dataTimeSeries'][start:stop].T

        _mult_cal_one(data, one, idx, cals, mult)


# Helper function for when the numpy array has shape (), i.e. just one element.
def _correct_shape(arr):
    if arr.shape == ():
        arr = arr[np.newaxis]
    return arr


def _get_timeunit_scaling(time_unit):
    """MNE expects time in seconds, return required scaling."""
    scalings = {'ms': 1000, 's': 1, 'unknown': 1}
    if time_unit in scalings:
        return scalings[time_unit]
    else:
        raise RuntimeError(f'The time unit {time_unit} is not supported by '
                           'MNE. Please report this error as a GitHub '
                           'issue to inform the developers.')


def _get_lengthunit_scaling(length_unit):
    """MNE expects distance in m, return required scaling."""
<<<<<<< HEAD
    scalings = {'cm': 100, 'mm': 1000, 'm': 1}
=======
    scalings = {'m': 1, 'cm': 100, 'mm': 1000}
>>>>>>> 9f833658
    if length_unit in scalings:
        return scalings[length_unit]
    else:
        raise RuntimeError(f'The length unit {length_unit} is not supported '
                           'by MNE. Please report this error as a GitHub '
                           'issue to inform the developers.')


def _extract_sampling_rate(dat):
    """Extract the sample rate from the time field."""
    time_data = np.array(dat.get('nirs/data1/time'))
    sampling_rate = 0
    if len(time_data) == 2:
        # specified as onset, samplerate
        sampling_rate = 1. / (time_data[1] - time_data[0])
    else:
        # specified as time points
        fs_diff = np.around(np.diff(time_data), decimals=4)
        if len(np.unique(fs_diff)) == 1:
            # Uniformly sampled data
            sampling_rate = 1. / np.unique(fs_diff)
        else:
            warn("MNE does not currently support reading "
                 "SNIRF files with non-uniform sampled data.")

    time_unit = _get_metadata_str(dat, "TimeUnit")
    time_unit_scaling = _get_timeunit_scaling(time_unit)
    sampling_rate *= time_unit_scaling

    return sampling_rate


def _get_metadata_str(dat, field):
    if field not in np.array(dat.get('nirs/metaDataTags')):
        return None
    data = dat.get(f'/nirs/metaDataTags/{field}')
    data = _correct_shape(np.array(data))
    data = str(data[0], 'utf-8')
    return data<|MERGE_RESOLUTION|>--- conflicted
+++ resolved
@@ -447,11 +447,7 @@
 
 def _get_lengthunit_scaling(length_unit):
     """MNE expects distance in m, return required scaling."""
-<<<<<<< HEAD
-    scalings = {'cm': 100, 'mm': 1000, 'm': 1}
-=======
     scalings = {'m': 1, 'cm': 100, 'mm': 1000}
->>>>>>> 9f833658
     if length_unit in scalings:
         return scalings[length_unit]
     else:
