--- conflicted
+++ resolved
@@ -9,11 +9,7 @@
 from IPython.display import display
 from ipywidgets import (Button, Dropdown, FloatSlider, BoundedFloatText, HBox,
                         IntSlider, IntText, Text, VBox, IntProgress, Play,
-<<<<<<< HEAD
-                        Checkbox, RadioButtons, Accordion, jsdlink)
-=======
-                        Checkbox, RadioButtons, HTML, jsdlink)
->>>>>>> 40eaa0e1
+                        Checkbox, RadioButtons, HTML, Accordion, jsdlink)
 
 from ._abstract import (_AbstractDock, _AbstractToolBar, _AbstractMenuBar,
                         _AbstractStatusBar, _AbstractLayout, _AbstractWidget,
