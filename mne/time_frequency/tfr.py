"""A module which implements the time-frequency estimation.

Morlet code inspired by Matlab code from Sheraz Khan & Brainstorm & SPM
"""
# Authors : Alexandre Gramfort <alexandre.gramfort@telecom-paristech.fr>
#           Hari Bharadwaj <hari@nmr.mgh.harvard.edu>
#           Clement Moutard <clement.moutard@polytechnique.org>
#           Jean-Remi King <jeanremi.king@gmail.com>
#
# License : BSD (3-clause)

from copy import deepcopy
from functools import partial
from math import sqrt

import numpy as np
from scipy import linalg
from scipy.fftpack import fft, ifft

from ..baseline import rescale
from ..parallel import parallel_func
from ..utils import (logger, verbose, _time_mask, check_fname, sizeof_fmt,
                     GetEpochsMixin)
from ..channels.channels import ContainsMixin, UpdateChannelsMixin
from ..channels.layout import _pair_grad_sensors
from ..io.pick import (pick_info, _pick_data_channels,
                       channel_type, _pick_inst, _get_channel_types)
from ..io.meas_info import Info
from ..utils import SizeMixin, _is_numeric
from .multitaper import dpss_windows
from ..viz.utils import (figure_nobar, plt_show, _setup_cmap, warn,
                         _connection_line, _prepare_joint_axes,
                         _setup_vmin_vmax, _set_title_multiple_electrodes)
from ..externals.h5io import write_hdf5, read_hdf5
# Make wavelet


def morlet(sfreq, freqs, n_cycles=7.0, sigma=None, zero_mean=False):
    """Compute Morlet wavelets for the given frequency range.

    Parameters
    ----------
    sfreq : float
        The sampling Frequency.
    freqs : array
        frequency range of interest (1 x Frequencies)
    n_cycles: float | array of float, defaults to 7.0
        Number of cycles. Fixed number or one per frequency.
    sigma : float, defaults to None
        It controls the width of the wavelet ie its temporal
        resolution. If sigma is None the temporal resolution
        is adapted with the frequency like for all wavelet transform.
        The higher the frequency the shorter is the wavelet.
        If sigma is fixed the temporal resolution is fixed
        like for the short time Fourier transform and the number
        of oscillations increases with the frequency.
    zero_mean : bool, defaults to False
        Make sure the wavelet has a mean of zero.

    Returns
    -------
    Ws : list of array
        The wavelets time series.
    """
    Ws = list()
    n_cycles = np.atleast_1d(n_cycles)

    if (n_cycles.size != 1) and (n_cycles.size != len(freqs)):
        raise ValueError("n_cycles should be fixed or defined for "
                         "each frequency.")
    for k, f in enumerate(freqs):
        if len(n_cycles) != 1:
            this_n_cycles = n_cycles[k]
        else:
            this_n_cycles = n_cycles[0]
        # fixed or scale-dependent window
        if sigma is None:
            sigma_t = this_n_cycles / (2.0 * np.pi * f)
        else:
            sigma_t = this_n_cycles / (2.0 * np.pi * sigma)
        # this scaling factor is proportional to (Tallon-Baudry 98):
        # (sigma_t*sqrt(pi))^(-1/2);
        t = np.arange(0., 5. * sigma_t, 1.0 / sfreq)
        t = np.r_[-t[::-1], t[1:]]
        oscillation = np.exp(2.0 * 1j * np.pi * f * t)
        gaussian_enveloppe = np.exp(-t ** 2 / (2.0 * sigma_t ** 2))
        if zero_mean:  # to make it zero mean
            real_offset = np.exp(- 2 * (np.pi * f * sigma_t) ** 2)
            oscillation -= real_offset
        W = oscillation * gaussian_enveloppe
        W /= sqrt(0.5) * linalg.norm(W.ravel())
        Ws.append(W)
    return Ws


def _make_dpss(sfreq, freqs, n_cycles=7., time_bandwidth=4.0, zero_mean=False):
    """Compute DPSS tapers for the given frequency range.

    Parameters
    ----------
    sfreq : float
        The sampling frequency.
    freqs : ndarray, shape (n_freqs,)
        The frequencies in Hz.
    n_cycles : float | ndarray, shape (n_freqs,), defaults to 7.
        The number of cycles globally or for each frequency.
    time_bandwidth : float, defaults to 4.0
        Time x Bandwidth product.
        The number of good tapers (low-bias) is chosen automatically based on
        this to equal floor(time_bandwidth - 1).
        Default is 4.0, giving 3 good tapers.
    zero_mean : bool | None, , defaults to False
        Make sure the wavelet has a mean of zero.


    Returns
    -------
    Ws : list of array
        The wavelets time series.
    """
    Ws = list()
    if time_bandwidth < 2.0:
        raise ValueError("time_bandwidth should be >= 2.0 for good tapers")
    n_taps = int(np.floor(time_bandwidth - 1))
    n_cycles = np.atleast_1d(n_cycles)

    if n_cycles.size != 1 and n_cycles.size != len(freqs):
        raise ValueError("n_cycles should be fixed or defined for "
                         "each frequency.")

    for m in range(n_taps):
        Wm = list()
        for k, f in enumerate(freqs):
            if len(n_cycles) != 1:
                this_n_cycles = n_cycles[k]
            else:
                this_n_cycles = n_cycles[0]

            t_win = this_n_cycles / float(f)
            t = np.arange(0., t_win, 1.0 / sfreq)
            # Making sure wavelets are centered before tapering
            oscillation = np.exp(2.0 * 1j * np.pi * f * (t - t_win / 2.))

            # Get dpss tapers
            tapers, conc = dpss_windows(t.shape[0], time_bandwidth / 2.,
                                        n_taps)

            Wk = oscillation * tapers[m]
            if zero_mean:  # to make it zero mean
                real_offset = Wk.mean()
                Wk -= real_offset
            Wk /= sqrt(0.5) * linalg.norm(Wk.ravel())

            Wm.append(Wk)

        Ws.append(Wm)

    return Ws


# Low level convolution

def _cwt(X, Ws, mode="same", decim=1, use_fft=True):
    """Compute cwt with fft based convolutions or temporal convolutions.

    Parameters
    ----------
    X : array of shape (n_signals, n_times)
        The data.
    Ws : list of array
        Wavelets time series.
    mode : {'full', 'valid', 'same'}
        See numpy.convolve.
    decim : int | slice, defaults to 1
        To reduce memory usage, decimation factor after time-frequency
        decomposition.
        If `int`, returns tfr[..., ::decim].
        If `slice`, returns tfr[..., decim].

        .. note:: Decimation may create aliasing artifacts.

    use_fft : bool, defaults to True
        Use the FFT for convolutions or not.

    Returns
    -------
    out : array, shape (n_signals, n_freqs, n_time_decim)
        The time-frequency transform of the signals.
    """
    if mode not in ['same', 'valid', 'full']:
        raise ValueError("`mode` must be 'same', 'valid' or 'full', "
                         "got %s instead." % mode)
    decim = _check_decim(decim)
    X = np.asarray(X)

    # Precompute wavelets for given frequency range to save time
    n_signals, n_times = X.shape
    n_times_out = X[:, decim].shape[1]
    n_freqs = len(Ws)

    Ws_max_size = max(W.size for W in Ws)
    size = n_times + Ws_max_size - 1
    # Always use 2**n-sized FFT
    fsize = 2 ** int(np.ceil(np.log2(size)))

    # precompute FFTs of Ws
    if use_fft:
        fft_Ws = np.empty((n_freqs, fsize), dtype=np.complex128)

    warn_me = True
    for i, W in enumerate(Ws):
        if use_fft:
            fft_Ws[i] = fft(W, fsize)
        if len(W) > n_times and warn_me:
            msg = ('At least one of the wavelets is longer than the signal. '
                   'Consider padding the signal or using shorter wavelets.')
            if use_fft:
                warn(msg, UserWarning)
                warn_me = False  # Suppress further warnings
            else:
                raise ValueError(msg)

    # Make generator looping across signals
    tfr = np.zeros((n_freqs, n_times_out), dtype=np.complex128)
    for x in X:
        if use_fft:
            fft_x = fft(x, fsize)

        # Loop across wavelets
        for ii, W in enumerate(Ws):
            if use_fft:
                ret = ifft(fft_x * fft_Ws[ii])[:n_times + W.size - 1]
            else:
                ret = np.convolve(x, W, mode=mode)

            # Center and decimate decomposition
            if mode == 'valid':
                sz = int(abs(W.size - n_times)) + 1
                offset = (n_times - sz) // 2
                this_slice = slice(offset // decim.step,
                                   (offset + sz) // decim.step)
                if use_fft:
                    ret = _centered(ret, sz)
                tfr[ii, this_slice] = ret[decim]
            elif mode == 'full' and not use_fft:
                start = (W.size - 1) // 2
                end = len(ret) - (W.size // 2)
                ret = ret[start:end]
                tfr[ii, :] = ret[decim]
            else:
                if use_fft:
                    ret = _centered(ret, n_times)
                tfr[ii, :] = ret[decim]
        yield tfr


# Loop of convolution: single trial


def _compute_tfr(epoch_data, freqs, sfreq=1.0, method='morlet',
                 n_cycles=7.0, zero_mean=None, time_bandwidth=None,
                 use_fft=True, decim=1, output='complex', n_jobs=1,
                 verbose=None):
    """Compute time-frequency transforms.

    Parameters
    ----------
    epoch_data : array of shape (n_epochs, n_channels, n_times)
        The epochs.
    freqs : array-like of floats, shape (n_freqs)
        The frequencies.
    sfreq : float | int, defaults to 1.0
        Sampling frequency of the data.
    method : 'multitaper' | 'morlet', defaults to 'morlet'
        The time-frequency method. 'morlet' convolves a Morlet wavelet.
        'multitaper' uses Morlet wavelets windowed with multiple DPSS
        multitapers.
    n_cycles : float | array of float, defaults to 7.0
        Number of cycles  in the Morlet wavelet. Fixed number
        or one per frequency.
    zero_mean : bool | None, defaults to None
        None means True for method='multitaper' and False for method='morlet'.
        If True, make sure the wavelets have a mean of zero.
    time_bandwidth : float, defaults to None
        If None and method=multitaper, will be set to 4.0 (3 tapers).
        Time x (Full) Bandwidth product. Only applies if
        method == 'multitaper'. The number of good tapers (low-bias) is
        chosen automatically based on this to equal floor(time_bandwidth - 1).
    use_fft : bool, defaults to True
        Use the FFT for convolutions or not.
    decim : int | slice, defaults to 1
        To reduce memory usage, decimation factor after time-frequency
        decomposition.
        If `int`, returns tfr[..., ::decim].
        If `slice`, returns tfr[..., decim].

        .. note::
            Decimation may create aliasing artifacts, yet decimation
            is done after the convolutions.

    output : str, defaults to 'complex'

        * 'complex' : single trial complex.
        * 'power' : single trial power.
        * 'phase' : single trial phase.
        * 'avg_power' : average of single trial power.
        * 'itc' : inter-trial coherence.
        * 'avg_power_itc' : average of single trial power and inter-trial
          coherence across trials.

    n_jobs : int, defaults to 1
        The number of epochs to process at the same time. The parallelization
        is implemented across channels.
    verbose : bool, str, int, or None, defaults to None
        If not None, override default verbose level (see :func:`mne.verbose`
        and :ref:`Logging documentation <tut_logging>` for more).

    Returns
    -------
    out : array
        Time frequency transform of epoch_data. If output is in ['complex',
        'phase', 'power'], then shape of out is (n_epochs, n_chans, n_freqs,
        n_times), else it is (n_chans, n_freqs, n_times). If output is
        'avg_power_itc', the real values code for 'avg_power' and the
        imaginary values code for the 'itc': out = avg_power + i * itc
    """
    # Check data
    epoch_data = np.asarray(epoch_data)
    if epoch_data.ndim != 3:
        raise ValueError('epoch_data must be of shape '
                         '(n_epochs, n_chans, n_times)')

    # Check params
    freqs, sfreq, zero_mean, n_cycles, time_bandwidth, decim = \
        _check_tfr_param(freqs, sfreq, method, zero_mean, n_cycles,
                         time_bandwidth, use_fft, decim, output)

    # Setup wavelet
    if method == 'morlet':
        W = morlet(sfreq, freqs, n_cycles=n_cycles, zero_mean=zero_mean)
        Ws = [W]  # to have same dimensionality as the 'multitaper' case

    elif method == 'multitaper':
        Ws = _make_dpss(sfreq, freqs, n_cycles=n_cycles,
                        time_bandwidth=time_bandwidth, zero_mean=zero_mean)

    # Check wavelets
    if len(Ws[0][0]) > epoch_data.shape[2]:
        raise ValueError('At least one of the wavelets is longer than the '
                         'signal. Use a longer signal or shorter wavelets.')

    # Initialize output
    decim = _check_decim(decim)
    n_freqs = len(freqs)
    n_epochs, n_chans, n_times = epoch_data[:, :, decim].shape
    if output in ('power', 'phase', 'avg_power', 'itc'):
        dtype = np.float
    elif output in ('complex', 'avg_power_itc'):
        # avg_power_itc is stored as power + 1i * itc to keep a
        # simple dimensionality
        dtype = np.complex

    if ('avg_' in output) or ('itc' in output):
        out = np.empty((n_chans, n_freqs, n_times), dtype)
    else:
        out = np.empty((n_chans, n_epochs, n_freqs, n_times), dtype)

    # Parallel computation
    parallel, my_cwt, _ = parallel_func(_time_frequency_loop, n_jobs)

    # Parallelization is applied across channels.
    tfrs = parallel(
        my_cwt(channel, Ws, output, use_fft, 'same', decim)
        for channel in epoch_data.transpose(1, 0, 2))

    # FIXME: to avoid overheads we should use np.array_split()
    for channel_idx, tfr in enumerate(tfrs):
        out[channel_idx] = tfr

    if ('avg_' not in output) and ('itc' not in output):
        # This is to enforce that the first dimension is for epochs
        out = out.transpose(1, 0, 2, 3)
    return out


def _check_tfr_param(freqs, sfreq, method, zero_mean, n_cycles,
                     time_bandwidth, use_fft, decim, output):
    """Aux. function to _compute_tfr to check the params validity."""
    # Check freqs
    if not isinstance(freqs, (list, np.ndarray)):
        raise ValueError('freqs must be an array-like, got %s '
                         'instead.' % type(freqs))
    freqs = np.asarray(freqs, dtype=float)
    if freqs.ndim != 1:
        raise ValueError('freqs must be of shape (n_freqs,), got %s '
                         'instead.' % np.array(freqs.shape))

    # Check sfreq
    if not isinstance(sfreq, (float, int)):
        raise ValueError('sfreq must be a float or an int, got %s '
                         'instead.' % type(sfreq))
    sfreq = float(sfreq)

    # Default zero_mean = True if multitaper else False
    zero_mean = method == 'multitaper' if zero_mean is None else zero_mean
    if not isinstance(zero_mean, bool):
        raise ValueError('zero_mean should be of type bool, got %s. instead'
                         % type(zero_mean))
    freqs = np.asarray(freqs)

    if (method == 'multitaper') and (output == 'phase'):
        raise NotImplementedError(
            'This function is not optimized to compute the phase using the '
            'multitaper method. Use np.angle of the complex output instead.')

    # Check n_cycles
    if isinstance(n_cycles, (int, float)):
        n_cycles = float(n_cycles)
    elif isinstance(n_cycles, (list, np.ndarray)):
        n_cycles = np.array(n_cycles)
        if len(n_cycles) != len(freqs):
            raise ValueError('n_cycles must be a float or an array of length '
                             '%i frequencies, got %i cycles instead.' %
                             (len(freqs), len(n_cycles)))
    else:
        raise ValueError('n_cycles must be a float or an array, got %s '
                         'instead.' % type(n_cycles))

    # Check time_bandwidth
    if (method == 'morlet') and (time_bandwidth is not None):
        raise ValueError('time_bandwidth only applies to "multitaper" method.')
    elif method == 'multitaper':
        time_bandwidth = (4.0 if time_bandwidth is None
                          else float(time_bandwidth))

    # Check use_fft
    if not isinstance(use_fft, bool):
        raise ValueError('use_fft must be a boolean, got %s '
                         'instead.' % type(use_fft))
    # Check decim
    if isinstance(decim, int):
        decim = slice(None, None, decim)
    if not isinstance(decim, slice):
        raise ValueError('decim must be an integer or a slice, '
                         'got %s instead.' % type(decim))

    # Check output
    allowed_ouput = ('complex', 'power', 'phase',
                     'avg_power_itc', 'avg_power', 'itc')
    if output not in allowed_ouput:
        raise ValueError("Unknown output type. Allowed are %s but "
                         "got %s." % (allowed_ouput, output))

    if method not in ('multitaper', 'morlet'):
        raise ValueError('method must be "morlet" or "multitaper", got %s '
                         'instead.' % type(method))

    return freqs, sfreq, zero_mean, n_cycles, time_bandwidth, decim


def _time_frequency_loop(X, Ws, output, use_fft, mode, decim):
    """Aux. function to _compute_tfr.

    Loops time-frequency transform across wavelets and epochs.

    Parameters
    ----------
    X : array, shape (n_epochs, n_times)
        The epochs data of a single channel.
    Ws : list, shape (n_tapers, n_wavelets, n_times)
        The wavelets.
    output : str

        * 'complex' : single trial complex.
        * 'power' : single trial power.
        * 'phase' : single trial phase.
        * 'avg_power' : average of single trial power.
        * 'itc' : inter-trial coherence.
        * 'avg_power_itc' : average of single trial power and inter-trial
          coherence across trials.

    use_fft : bool
        Use the FFT for convolutions or not.
    mode : {'full', 'valid', 'same'}
        See numpy.convolve.
    decim : slice
        The decimation slice: e.g. power[:, decim]
    """
    # Set output type
    dtype = np.float
    if output in ['complex', 'avg_power_itc']:
        dtype = np.complex

    # Init outputs
    decim = _check_decim(decim)
    n_epochs, n_times = X[:, decim].shape
    n_freqs = len(Ws[0])
    if ('avg_' in output) or ('itc' in output):
        tfrs = np.zeros((n_freqs, n_times), dtype=dtype)
    else:
        tfrs = np.zeros((n_epochs, n_freqs, n_times), dtype=dtype)

    # Loops across tapers.
    for W in Ws:
        coefs = _cwt(X, W, mode, decim=decim, use_fft=use_fft)

        # Inter-trial phase locking is apparently computed per taper...
        if 'itc' in output:
            plf = np.zeros((n_freqs, n_times), dtype=np.complex)

        # Loop across epochs
        for epoch_idx, tfr in enumerate(coefs):
            # Transform complex values
            if output in ['power', 'avg_power']:
                tfr = (tfr * tfr.conj()).real  # power
            elif output == 'phase':
                tfr = np.angle(tfr)
            elif output == 'avg_power_itc':
                tfr_abs = np.abs(tfr)
                plf += tfr / tfr_abs  # phase
                tfr = tfr_abs ** 2  # power
            elif output == 'itc':
                plf += tfr / np.abs(tfr)  # phase
                continue  # not need to stack anything else than plf

            # Stack or add
            if ('avg_' in output) or ('itc' in output):
                tfrs += tfr
            else:
                tfrs[epoch_idx] += tfr

        # Compute inter trial coherence
        if output == 'avg_power_itc':
            tfrs += 1j * np.abs(plf)
        elif output == 'itc':
            tfrs += np.abs(plf)

    # Normalization of average metrics
    if ('avg_' in output) or ('itc' in output):
        tfrs /= n_epochs

    # Normalization by number of taper
    tfrs /= len(Ws)
    return tfrs


def cwt(X, Ws, use_fft=True, mode='same', decim=1):
    """Compute time freq decomposition with continuous wavelet transform.

    Parameters
    ----------
    X : array, shape (n_signals, n_times)
        The signals.
    Ws : list of array
        Wavelets time series.
    use_fft : bool
        Use FFT for convolutions. Defaults to True.
    mode : 'same' | 'valid' | 'full'
        Convention for convolution. 'full' is currently not implemented with
        `use_fft=False`. Defaults to 'same'.
    decim : int | slice
        To reduce memory usage, decimation factor after time-frequency
        decomposition.
        If `int`, returns tfr[..., ::decim].
        If `slice`, returns tfr[..., decim].

        .. note:: Decimation may create aliasing artifacts.

        Defaults to 1.

    Returns
    -------
    tfr : array, shape (n_signals, n_freqs, n_times)
        The time-frequency decompositions.

    See Also
    --------
    mne.time_frequency.tfr_morlet : Compute time-frequency decomposition
                                    with Morlet wavelets
    """
    decim = _check_decim(decim)
    n_signals, n_times = X[:, decim].shape

    coefs = _cwt(X, Ws, mode, decim=decim, use_fft=use_fft)

    tfrs = np.empty((n_signals, len(Ws), n_times), dtype=np.complex)
    for k, tfr in enumerate(coefs):
        tfrs[k] = tfr

    return tfrs


def _tfr_aux(method, inst, freqs, decim, return_itc, picks, average,
             output=None, **tfr_params):
    from ..epochs import BaseEpochs
    """Help reduce redundancy between tfr_morlet and tfr_multitaper."""
    decim = _check_decim(decim)
    data = _get_data(inst, return_itc)
    info = inst.info

    info, data, picks = _prepare_picks(info, data, picks)
    data = data[:, picks, :]

    if average:
        if output == 'complex':
            raise ValueError('output must be "power" if average=True')
        if return_itc:
            output = 'avg_power_itc'
        else:
            output = 'avg_power'
    else:
        output = 'power' if output is None else output
        if return_itc:
            raise ValueError('Inter-trial coherence is not supported'
                             ' with average=False')

    out = _compute_tfr(data, freqs, info['sfreq'], method=method,
                       output=output, decim=decim, **tfr_params)
    times = inst.times[decim].copy()

    if average:
        if return_itc:
            power, itc = out.real, out.imag
        else:
            power = out
        nave = len(data)
        out = AverageTFR(info, power, times, freqs, nave,
                         method='%s-power' % method)
        if return_itc:
            out = (out, AverageTFR(info, itc, times, freqs, nave,
                                   method='%s-itc' % method))
    else:
        power = out
        if isinstance(inst, BaseEpochs):
<<<<<<< HEAD
            meta = inst._metadata.copy() if inst._metadata is not None \
                else None
            evs = inst.events.copy()
            ev_id = inst.event_id.copy()
=======
            meta = deepcopy(inst._metadata)
            evs = deepcopy(inst.events)
            ev_id = deepcopy(inst.event_id)
>>>>>>> 8eed0816
        else:
            # if the input is of class Evoked
            meta = evs = ev_id = None

        out = EpochsTFR(info, power, times, freqs, method='%s-power' % method,
                        events=evs, event_id=ev_id, metadata=meta)

    return out


@verbose
def tfr_morlet(inst, freqs, n_cycles, use_fft=False, return_itc=True, decim=1,
               n_jobs=1, picks=None, zero_mean=True, average=True,
               output='power', verbose=None):
    """Compute Time-Frequency Representation (TFR) using Morlet wavelets.

    Parameters
    ----------
    inst : Epochs | Evoked
        The epochs or evoked object.
    freqs : ndarray, shape (n_freqs,)
        The frequencies in Hz.
    n_cycles : float | ndarray, shape (n_freqs,)
        The number of cycles globally or for each frequency.
    use_fft : bool, defaults to False
        The fft based convolution or not.
    return_itc : bool, defaults to True
        Return inter-trial coherence (ITC) as well as averaged power.
        Must be ``False`` for evoked data.
    decim : int | slice, defaults to 1
        To reduce memory usage, decimation factor after time-frequency
        decomposition.
        If `int`, returns tfr[..., ::decim].
        If `slice`, returns tfr[..., decim].

        .. note:: Decimation may create aliasing artifacts.

    n_jobs : int, defaults to 1
        The number of jobs to run in parallel.
    picks : array-like of int | None, defaults to None
        The indices of the channels to decompose. If None, all available
        good data channels are decomposed.
    zero_mean : bool, defaults to True
        Make sure the wavelet has a mean of zero.

        .. versionadded:: 0.13.0
    average : bool, defaults to True
        If True average across Epochs.

        .. versionadded:: 0.13.0
    output : str
        Can be "power" (default) or "complex". If "complex", then
        average must be False.

        .. versionadded:: 0.15.0
    verbose : bool, str, int, or None, defaults to None
        If not None, override default verbose level (see :func:`mne.verbose`
        and :ref:`Logging documentation <tut_logging>` for more).

    Returns
    -------
    power : AverageTFR | EpochsTFR
        The averaged or single-trial power.
    itc : AverageTFR | EpochsTFR
        The inter-trial coherence (ITC). Only returned if return_itc
        is True.

    See Also
    --------
    mne.time_frequency.tfr_array_morlet
    mne.time_frequency.tfr_multitaper
    mne.time_frequency.tfr_array_multitaper
    mne.time_frequency.tfr_stockwell
    mne.time_frequency.tfr_array_stockwell
    """
    tfr_params = dict(n_cycles=n_cycles, n_jobs=n_jobs, use_fft=use_fft,
                      zero_mean=zero_mean, output=output)
    return _tfr_aux('morlet', inst, freqs, decim, return_itc, picks,
                    average, **tfr_params)


@verbose
def tfr_array_morlet(epoch_data, sfreq, freqs, n_cycles=7.0,
                     zero_mean=False, use_fft=True, decim=1, output='complex',
                     n_jobs=1, verbose=None):
    """Compute time-frequency transform using Morlet wavelets.

    Convolves epoch data with selected Morlet wavelets.

    Parameters
    ----------
    epoch_data : array of shape (n_epochs, n_channels, n_times)
        The epochs.
    sfreq : float | int
        Sampling frequency of the data.
    freqs : array-like of floats, shape (n_freqs)
        The frequencies.
    n_cycles : float | array of float, defaults to 7.0
        Number of cycles in the Morlet wavelet. Fixed number or one per
        frequency.
    zero_mean : bool | False
        If True, make sure the wavelets have a mean of zero. Defaults to False.
    use_fft : bool
        Use the FFT for convolutions or not. Defaults to True.
    decim : int | slice
        To reduce memory usage, decimation factor after time-frequency
        decomposition. Defaults to 1
        If `int`, returns tfr[..., ::decim].
        If `slice`, returns tfr[..., decim].

        .. note::
            Decimation may create aliasing artifacts, yet decimation
            is done after the convolutions.

    output : str, defaults to 'complex'

        * 'complex' : single trial complex.
        * 'power' : single trial power.
        * 'phase' : single trial phase.
        * 'avg_power' : average of single trial power.
        * 'itc' : inter-trial coherence.
        * 'avg_power_itc' : average of single trial power and inter-trial
          coherence across trials.

    n_jobs : int
        The number of epochs to process at the same time. The parallelization
        is implemented across channels. Defaults to 1
    verbose : bool, str, int, or None, defaults to None
        If not None, override default verbose level (see :func:`mne.verbose`
        and :ref:`Logging documentation <tut_logging>` for more).

    Returns
    -------
    out : array
        Time frequency transform of epoch_data. If output is in ['complex',
        'phase', 'power'], then shape of out is (n_epochs, n_chans, n_freqs,
        n_times), else it is (n_chans, n_freqs, n_times). If output is
        'avg_power_itc', the real values code for 'avg_power' and the
        imaginary values code for the 'itc': out = avg_power + i * itc

    See Also
    --------
    mne.time_frequency.tfr_morlet
    mne.time_frequency.tfr_multitaper
    mne.time_frequency.tfr_array_multitaper
    mne.time_frequency.tfr_stockwell
    mne.time_frequency.tfr_array_stockwell

    Notes
    -----
    .. versionadded:: 0.14.0
    """
    return _compute_tfr(epoch_data=epoch_data, freqs=freqs,
                        sfreq=sfreq, method='morlet', n_cycles=n_cycles,
                        zero_mean=zero_mean, time_bandwidth=None,
                        use_fft=use_fft, decim=decim, output=output,
                        n_jobs=n_jobs, verbose=verbose)


@verbose
def tfr_multitaper(inst, freqs, n_cycles, time_bandwidth=4.0,
                   use_fft=True, return_itc=True, decim=1,
                   n_jobs=1, picks=None, average=True, verbose=None):
    """Compute Time-Frequency Representation (TFR) using DPSS tapers.

    Parameters
    ----------
    inst : Epochs | Evoked
        The epochs or evoked object.
    freqs : ndarray, shape (n_freqs,)
        The frequencies in Hz.
    n_cycles : float | ndarray, shape (n_freqs,)
        The number of cycles globally or for each frequency.
        The time-window length is thus T = n_cycles / freq.
    time_bandwidth : float, (optional), defaults to 4.0 (3 good tapers).
        Time x (Full) Bandwidth product. Should be >= 2.0.
        Choose this along with n_cycles to get desired frequency resolution.
        The number of good tapers (least leakage from far away frequencies)
        is chosen automatically based on this to floor(time_bandwidth - 1).
        E.g., With freq = 20 Hz and n_cycles = 10, we get time = 0.5 s.
        If time_bandwidth = 4., then frequency smoothing is (4 / time) = 8 Hz.
    use_fft : bool, defaults to True
        The fft based convolution or not.
    return_itc : bool, defaults to True
        Return inter-trial coherence (ITC) as well as averaged (or
        single-trial) power.
    decim : int | slice, defaults to 1
        To reduce memory usage, decimation factor after time-frequency
        decomposition.
        If `int`, returns tfr[..., ::decim].
        If `slice`, returns tfr[..., decim].

        .. note:: Decimation may create aliasing artifacts.

    n_jobs : int,  defaults to 1
        The number of jobs to run in parallel.
    picks : array-like of int | None, defaults to None
        The indices of the channels to decompose. If None, all available
        good data channels are decomposed.
    average : bool, defaults to True
        If True average across Epochs.

        .. versionadded:: 0.13.0
    verbose : bool, str, int, or None, defaults to None
        If not None, override default verbose level (see :func:`mne.verbose`
        and :ref:`Logging documentation <tut_logging>` for more).

    Returns
    -------
    power : AverageTFR | EpochsTFR
        The averaged or single-trial power.
    itc : AverageTFR | EpochsTFR
        The inter-trial coherence (ITC). Only returned if return_itc
        is True.

    See Also
    --------
    mne.time_frequency.tfr_array_multitaper
    mne.time_frequency.tfr_stockwell
    mne.time_frequency.tfr_array_stockwell
    mne.time_frequency.tfr_morlet
    mne.time_frequency.tfr_array_morlet

    Notes
    -----
    .. versionadded:: 0.9.0
    """
    tfr_params = dict(n_cycles=n_cycles, n_jobs=n_jobs, use_fft=use_fft,
                      zero_mean=True, time_bandwidth=time_bandwidth)
    return _tfr_aux('multitaper', inst, freqs, decim, return_itc, picks,
                    average, **tfr_params)


# TFR(s) class

class _BaseTFR(ContainsMixin, UpdateChannelsMixin, SizeMixin):
    """Base TFR class."""

    @property
    def data(self):
        return self._data

    @data.setter
    def data(self, data):
        self._data = data

    @property
    def ch_names(self):
        """Channel names."""
        return self.info['ch_names']

    def crop(self, tmin=None, tmax=None):
        """Crop data to a given time interval in place.

        Parameters
        ----------
        tmin : float | None
            Start time of selection in seconds.
        tmax : float | None
            End time of selection in seconds.

        Returns
        -------
        inst : instance of AverageTFR
            The modified instance.
        """
        mask = _time_mask(self.times, tmin, tmax, sfreq=self.info['sfreq'])
        self.times = self.times[mask]
        self.data = self.data[..., mask]
        return self

    def copy(self):
        """Return a copy of the instance."""
        return deepcopy(self)

    @verbose
    def apply_baseline(self, baseline, mode='mean', verbose=None):
        """Baseline correct the data.

        Parameters
        ----------
        baseline : tuple or list of length 2
            The time interval to apply rescaling / baseline correction.
            If None do not apply it. If baseline is (a, b)
            the interval is between "a (s)" and "b (s)".
            If a is None the beginning of the data is used
            and if b is None then b is set to the end of the interval.
            If baseline is equal to (None, None) all the time
            interval is used.
        mode : 'mean' | 'ratio' | 'logratio' | 'percent' | 'zscore' | 'zlogratio'
            Perform baseline correction by

            - subtracting the mean of baseline values ('mean')
            - dividing by the mean of baseline values ('ratio')
            - dividing by the mean of baseline values and taking the log
              ('logratio')
            - subtracting the mean of baseline values followed by dividing by
              the mean of baseline values ('percent')
            - subtracting the mean of baseline values and dividing by the
              standard deviation of baseline values ('zscore')
            - dividing by the mean of baseline values, taking the log, and
              dividing by the standard deviation of log baseline values
              ('zlogratio')

        verbose : bool, str, int, or None
            If not None, override default verbose level (see
            :func:`mne.verbose`).

        Returns
        -------
        inst : instance of AverageTFR
            The modified instance.
        """  # noqa: E501
        rescale(self.data, self.times, baseline, mode, copy=False)
        return self

    def save(self, fname, overwrite=False):
        """Save TFR object to hdf5 file.

        Parameters
        ----------
        fname : str
            The file name, which should end with -tfr.h5 .
        overwrite : bool
            If True, overwrite file (if it exists). Defaults to false
        """
        write_tfrs(fname, self, overwrite=overwrite)


class AverageTFR(_BaseTFR):
    """Container for Time-Frequency data.

    Can for example store induced power at sensor level or inter-trial
    coherence.

    Parameters
    ----------
    info : Info
        The measurement info.
    data : ndarray, shape (n_channels, n_freqs, n_times)
        The data.
    times : ndarray, shape (n_times,)
        The time values in seconds.
    freqs : ndarray, shape (n_freqs,)
        The frequencies in Hz.
    nave : int
        The number of averaged TFRs.
    comment : str | None, defaults to None
        Comment on the data, e.g., the experimental condition.
    method : str | None, defaults to None
        Comment on the method used to compute the data, e.g., morlet wavelet.
    verbose : bool, str, int, or None
        If not None, override default verbose level (see :func:`mne.verbose`
        and :ref:`Logging documentation <tut_logging>` for more).

    Attributes
    ----------
    info : instance of Info
        Measurement info.

    ch_names : list
        The names of the channels.

    nave : int
        Number of averaged epochs.

    data : ndarray, shape (n_channels, n_freqs, n_times)
        The data array.

    times : ndarray, shape (n_times,)
        The time values in seconds.

    freqs : ndarray, shape (n_freqs,)
        The frequencies in Hz.

    comment : string
        Comment on dataset. Can be the condition.

    method : str | None, defaults to None
        Comment on the method used to compute the data, e.g., morlet wavelet.

    """

    @verbose
    def __init__(self, info, data, times, freqs, nave, comment=None,
                 method=None, verbose=None):  # noqa: D102
        self.info = info
        if data.ndim != 3:
            raise ValueError('data should be 3d. Got %d.' % data.ndim)
        n_channels, n_freqs, n_times = data.shape
        if n_channels != len(info['chs']):
            raise ValueError("Number of channels and data size don't match"
                             " (%d != %d)." % (n_channels, len(info['chs'])))
        if n_freqs != len(freqs):
            raise ValueError("Number of frequencies and data size don't match"
                             " (%d != %d)." % (n_freqs, len(freqs)))
        if n_times != len(times):
            raise ValueError("Number of times and data size don't match"
                             " (%d != %d)." % (n_times, len(times)))
        self.data = data
        self.times = np.array(times, dtype=float)
        self.freqs = np.array(freqs, dtype=float)
        self.nave = nave
        self.comment = comment
        self.method = method
        self.preload = True

    @verbose
    def plot(self, picks=None, baseline=None, mode='mean', tmin=None,
             tmax=None, fmin=None, fmax=None, vmin=None, vmax=None,
             cmap='RdBu_r', dB=False, colorbar=True, show=True, title=None,
             axes=None, layout=None, yscale='auto', mask=None,
             mask_style=None, mask_cmap="Greys", mask_alpha=0.1, combine=None,
             exclude=[], verbose=None):
        """Plot TFRs as a two-dimensional image(s).

        Parameters
        ----------
        picks : None | array-like of int
            The indices of the channels to plot, one figure per channel. If
            None, plot the across-channel average.
        baseline : None (default) or tuple of length 2
            The time interval to apply baseline correction.
            If None do not apply it. If baseline is (a, b)
            the interval is between "a (s)" and "b (s)".
            If a is None the beginning of the data is used
            and if b is None then b is set to the end of the interval.
            If baseline is equal to (None, None) all the time
            interval is used.
        mode : 'mean' | 'ratio' | 'logratio' | 'percent' | 'zscore' | 'zlogratio'
            Perform baseline correction by

            - subtracting the mean of baseline values ('mean')
            - dividing by the mean of baseline values ('ratio')
            - dividing by the mean of baseline values and taking the log
              ('logratio')
            - subtracting the mean of baseline values followed by dividing by
              the mean of baseline values ('percent')
            - subtracting the mean of baseline values and dividing by the
              standard deviation of baseline values ('zscore')
            - dividing by the mean of baseline values, taking the log, and
              dividing by the standard deviation of log baseline values
              ('zlogratio')

        tmin : None | float
            The first time instant to display. If None the first time point
            available is used.
        tmax : None | float
            The last time instant to display. If None the last time point
            available is used.
        fmin : None | float
            The first frequency to display. If None the first frequency
            available is used.
        fmax : None | float
            The last frequency to display. If None the last frequency
            available is used.
        vmin : float | None
            The minimum value an the color scale. If vmin is None, the data
            minimum value is used.
        vmax : float | None
            The maximum value an the color scale. If vmax is None, the data
            maximum value is used.
        cmap : matplotlib colormap | 'interactive' | (colormap, bool)
            The colormap to use. If tuple, the first value indicates the
            colormap to use and the second value is a boolean defining
            interactivity. In interactive mode the colors are adjustable by
            clicking and dragging the colorbar with left and right mouse
            button. Left mouse button moves the scale up and down and right
            mouse button adjusts the range. Hitting space bar resets the range.
            Up and down arrows can be used to change the colormap. If
            'interactive', translates to ('RdBu_r', True). Defaults to
            'RdBu_r'.

            .. warning:: Interactive mode works smoothly only for a small
                amount of images.

        dB : bool
            If True, 20*log10 is applied to the data to get dB.
        colorbar : bool
            If true, colorbar will be added to the plot. For user defined axes,
            the colorbar cannot be drawn. Defaults to True.
        show : bool
            Call pyplot.show() at the end.
        title : str | 'auto' | None
            String for title. Defaults to None (blank/no title). If 'auto',
            automatically create a title that lists up to 6 of the channels
            used in the figure.
        axes : instance of Axes | list | None
            The axes to plot to. If list, the list must be a list of Axes of
            the same length as the number of channels. If instance of Axes,
            there must be only one channel plotted.
        layout : Layout | None
            Layout instance specifying sensor positions. Used for interactive
            plotting of topographies on rectangle selection. If possible, the
            correct layout is inferred from the data.
        yscale : 'auto' (default) | 'linear' | 'log'
            The scale of y (frequency) axis. 'linear' gives linear y axis,
            'log' leads to log-spaced y axis and 'auto' detects if frequencies
            are log-spaced and only then sets the y axis to 'log'.

            .. versionadded:: 0.14.0
        mask : ndarray | None
            An array of booleans of the same shape as the data. Entries of the
            data that correspond to False in the mask are plotted
            transparently. Useful for, e.g., masking for statistical
            significance.

            .. versionadded:: 0.16.0
        mask_style: None | 'both' | 'contour' | 'mask'
            If `mask` is not None: if 'contour', a contour line is drawn around
            the masked areas (``True`` in `mask`). If 'mask', entries not
            ``True`` in `mask` are shown transparently. If 'both', both a contour
            and transparency are used.
            If ``None``, defaults to 'both' if `mask` is not None, and is ignored
            otherwise.

             .. versionadded:: 0.17
        mask_cmap : matplotlib colormap | (colormap, bool) | 'interactive'
            The colormap chosen for masked parts of the image (see below), if
            `mask` is not ``None``. If None, `cmap` is reused. Defaults to
            ``Greys``. Not interactive. Otherwise, as `cmap`.

             .. versionadded:: 0.17
        mask_alpha : float
            A float between 0 and 1. If ``mask`` is not None, this sets the
            alpha level (degree of transparency) for the masked-out segments.
            I.e., if 0, masked-out segments are not visible at all.
            Defaults to 0.1.

            .. versionadded:: 0.16.0
        combine : 'mean' | 'rms' | None
            Type of aggregation to perform across selected channels. If
            None, plot one figure per selected channel.
        exclude : list of str | 'bads'
            Channels names to exclude from being shown. If 'bads', the
            bad channels are excluded. Defaults to an empty list.
        verbose : bool, str, int, or None
            If not None, override default verbose level (see
            :func:`mne.verbose`).

        Returns
        -------
        fig : matplotlib.figure.Figure
            The figure containing the topography.
        """  # noqa: E501
        return self._plot(picks=picks, baseline=baseline, mode=mode,
                          tmin=tmin, tmax=tmax, fmin=fmin, fmax=fmax,
                          vmin=vmin, vmax=vmax, cmap=cmap, dB=dB,
                          colorbar=colorbar, show=show, title=title,
                          axes=axes, layout=layout, yscale=yscale, mask=mask,
                          mask_style=mask_style, mask_cmap=mask_cmap,
                          mask_alpha=mask_alpha, combine=combine,
                          exclude=exclude, verbose=verbose)

    @verbose
    def _plot(self, picks=None, baseline=None, mode='mean', tmin=None,
              tmax=None, fmin=None, fmax=None, vmin=None, vmax=None,
              cmap='RdBu_r', dB=False, colorbar=True, show=True, title=None,
              axes=None, layout=None, yscale='auto', mask=None,
              mask_style=None, mask_cmap="Greys", mask_alpha=.25,
              combine=None, exclude=None, copy=True,
              source_plot_joint=False, topomap_args=dict(), ch_type=None,
              verbose=None):
        """Plot TFRs as a two-dimensional image(s).

        See self.plot() for parameters description.
        """
        import matplotlib.pyplot as plt
        from ..viz.topo import _imshow_tfr

        # channel selection
        # simply create a new tfr object(s) with the desired channel selection
        tfr = _preproc_tfr_instance(
            self, picks, tmin, tmax, fmin, fmax, vmin, vmax, dB, mode,
            baseline, exclude, copy)

        data = tfr.data
        n_picks = len(tfr.ch_names) if combine is None else 1
        if combine == 'mean':
            data = data.mean(axis=0, keepdims=True)
        elif combine == 'rms':
            data = np.sqrt((data ** 2).mean(axis=0, keepdims=True))
        elif combine is not None:
            raise ValueError('combine must be None, mean or rms.')

        if isinstance(axes, list) or isinstance(axes, np.ndarray):
            if len(axes) != n_picks:
                raise RuntimeError('There must be an axes for each picked '
                                   'channel.')

        tmin, tmax = tfr.times[[0, -1]]
        if vmax is None:
            vmax = np.abs(data).max()
        if vmin is None:
            vmin = -np.abs(data).max()
        if isinstance(axes, plt.Axes):
            axes = [axes]

        cmap = _setup_cmap(cmap)
        for idx in range(len(data)):
            if axes is None:
                fig = plt.figure()
                ax = fig.add_subplot(111)
            else:
                ax = axes[idx]
                fig = ax.get_figure()
            onselect_callback = partial(
                tfr._onselect, cmap=cmap, source_plot_joint=source_plot_joint,
                topomap_args={k: v for k, v in topomap_args.items()
                              if k not in {"vmin", "vmax", "cmap", "axes"}})
            t_end = _imshow_tfr(
                ax, 0, tmin, tmax, vmin, vmax, onselect_callback, ylim=None,
                tfr=data[idx: idx + 1], freq=tfr.freqs, x_label='Time (s)',
                y_label='Frequency (Hz)', colorbar=colorbar, cmap=cmap,
                yscale=yscale, mask=mask, mask_style=mask_style,
                mask_cmap=mask_cmap, mask_alpha=mask_alpha)

            if title is None:
                if combine is None or len(tfr.info['ch_names']) == 1:
                    title = tfr.info['ch_names'][0] + t_end
                else:
                    title = _set_title_multiple_electrodes(
                        title, combine, tfr.info["ch_names"], all=True,
                        ch_type=ch_type) + t_end

            if title:
                fig.suptitle(title)

            plt_show(show)
            return fig

    @verbose
    def plot_joint(self, timefreqs=None, picks=None, baseline=None,
                   mode='mean', tmin=None, tmax=None, fmin=None, fmax=None,
                   vmin=None, vmax=None, cmap='RdBu_r', dB=False,
                   colorbar=True, show=True, title=None, layout=None,
                   yscale='auto', combine='mean', exclude=[],
                   topomap_args=None, image_args=None, verbose=None):
        """Plot TFRs as a two-dimensional image with topomaps.

        Parameters
        ----------
        timefreqs : None | list of tuples | dict of tuples
            The time-frequency point(s) for which topomaps will be plotted.
            See Notes.
        picks : None | array-like of int
            The indices of the channels to plot, one figure per channel. If
            None, plot the across-channel aggregation (defaults to "mean").
        baseline : None (default) or tuple of length 2
            The time interval to apply baseline correction.
            If None do not apply it. If baseline is (a, b)
            the interval is between "a (s)" and "b (s)".
            If a is None, the beginning of the data is used.
            If b is None, then b is set to the end of the interval.
            If baseline is equal to (None, None), the  entire time
            interval is used.
        mode : None | str
            If str, must be one of 'ratio', 'zscore', 'mean', 'percent',
            'logratio' and 'zlogratio'.
            Do baseline correction with ratio (power is divided by mean
            power during baseline) or zscore (power is divided by standard
            deviation of power during baseline after subtracting the mean,
            power = [power - mean(power_baseline)] / std(power_baseline)),
            mean simply subtracts the mean power, percent is the same as
            applying ratio then mean, logratio is the same as mean but then
            rendered in log-scale, zlogratio is the same as zscore but data
            is rendered in log-scale first.
            If None no baseline correction is applied.
        tmin : None | float
            The first time instant to display. If None the first time point
            available is used.
        tmax : None | float
            The last time instant to display. If None the last time point
            available is used.
        fmin : None | float
            The first frequency to display. If None the first frequency
            available is used.
        fmax : None | float
            The last frequency to display. If None the last frequency
            available is used.
        vmin : float | None
            The minimum value of the color scale for the image (for
            topomaps, see `topomap_args`). If vmin is None, the data
            absolute minimum value is used.
        vmax : float | None
            The maximum value of the color scale for the image (for
            topomaps, see `topomap_args`). If vmax is None, the data
            absolute maximum value is used.
        cmap : matplotlib colormap
            The colormap to use.
        dB : bool
            If True, 20*log10 is applied to the data to get dB.
        colorbar : bool
            If true, colorbar will be added to the plot (relating to the
            topomaps). For user defined axes, the colorbar cannot be drawn.
            Defaults to True.
        show : bool
            Call pyplot.show() at the end.
        title : str | None
            String for title. Defaults to None (blank/no title).
        layout : Layout | None
            Layout instance specifying sensor positions. Used for interactive
            plotting of topographies on rectangle selection. If possible, the
            correct layout is inferred from the data.
        yscale : 'auto' (default) | 'linear' | 'log'
            The scale of y (frequency) axis. 'linear' gives linear y axis,
            'log' leads to log-spaced y axis and 'auto' detects if frequencies
            are log-spaced and only then sets the y axis to 'log'.
        combine : 'mean' | 'rms'
            Type of aggregation to perform across selected channels.
        exclude : list of str | 'bads'
            Channels names to exclude from being shown. If 'bads', the
            bad channels are excluded. Defaults to an empty list, i.e., `[]`.
        topomap_args : None | dict
            A dict of `kwargs` that are forwarded to
            :func:`mne.viz.plot_topomap` to style the topomaps. `axes` and
            `show` are ignored. If `times` is not in this dict, automatic
            peak detection is used. Beyond that, if ``None``, no customizable
            arguments will be passed.
            Defaults to ``None``.
        image_args : None | dict
            A dict of `kwargs` that are forwarded to :meth:`AverageTFR.plot`
            to style the image. `axes` and `show` are ignored. Beyond that,
            if ``None``, no customizable arguments will be passed.
            Defaults to ``None``.
        verbose : bool, str, int, or None
            If not None, override default verbose level (see
            :func:`mne.verbose`).

        Returns
        -------
        fig : matplotlib.figure.Figure
            The figure containing the topography.

        Notes
        -----
        `timefreqs` has three different modes: tuples, dicts, and auto.
        For (list of) tuple(s) mode, each tuple defines a pair
        (time, frequency) in s and Hz on the TFR plot. For example, to
        look at 10 Hz activity 1 second into the epoch and 3 Hz activity
        300 msec into the epoch,::

            timefreqs=((1, 10), (.3, 3))

        If provided as a dictionary, (time, frequency) tuples are keys and
        (time_window, frequency_window) tuples are the values - indicating the
        width of the windows (centered on the time and frequency indicated by
        the key) to be averaged over. For example,::

            timefreqs={(1, 10): (0.1, 2)}

        would translate into a window that spans 0.95 to 1.05 seconds, as
        well as 9 to 11 Hz. If None, a single topomap will be plotted at the
        absolute peak across the time-frequency representation.

        .. versionadded:: 0.16.0

        """  # noqa: E501
        from ..viz.topomap import _set_contour_locator
        from ..channels.layout import (find_layout, _merge_grad_data,
                                       _pair_grad_sensors)
        import matplotlib.pyplot as plt

        #####################################
        # Handle channels (picks and types) #
        #####################################

        # it would be nicer to let this happen in self._plot,
        # but we need it here to do the loop over the remaining channel
        # types in case a user supplies `picks` that pre-select only one
        # channel type.
        # Nonetheless, it should be refactored for code reuse.
        copy = any(var is not None for var in (exclude, picks, baseline))
        tfr = _pick_inst(self, picks, exclude, copy=copy)
        ch_types = _get_channel_types(tfr.info)

        # if multiple sensor types: one plot per channel type, recursive call
        if len(ch_types) > 1:
            logger.info("Multiple channel types selected, returning one "
                        "figure per type.")
            figs = list()
            for this_type in ch_types:  # pick corresponding channel type
                type_picks = [idx for idx in range(tfr.info['nchan'])
                              if channel_type(tfr.info, idx) == this_type]
                tf_ = _pick_inst(tfr, type_picks, None, copy=True)
                if len(_get_channel_types(tf_.info)) > 1:
                    raise RuntimeError(
                        'Possibly infinite loop due to channel selection '
                        'problem. This should never happen! Please check '
                        'your channel types.')
                figs.append(
                    tf_.plot_joint(
                        timefreqs=timefreqs, picks=None, baseline=baseline,
                        mode=mode, tmin=tmin, tmax=tmax, fmin=fmin, fmax=fmax,
                        vmin=vmin, vmax=vmax, cmap=cmap, dB=dB,
                        colorbar=colorbar, show=False, title=title,
                        layout=layout, yscale=yscale, combine=combine,
                        exclude=None, topomap_args=topomap_args,
                        verbose=verbose))
            return figs
        else:
            ch_type = ch_types.pop()

        # Handle timefreqs
        timefreqs = _get_timefreqs(tfr, timefreqs)
        n_timefreqs = len(timefreqs)

        if topomap_args is None:
            topomap_args = dict()
        topomap_args_pass = {k: v for k, v in topomap_args.items() if
                             k not in ('axes', 'show', 'colorbar')}
        topomap_args_pass['outlines'] = topomap_args.get('outlines', 'skirt')
        topomap_args_pass["contours"] = topomap_args.get('contours', 6)

        ##############
        # Image plot #
        ##############

        fig, tf_ax, map_ax, cbar_ax = _prepare_joint_axes(n_timefreqs)

        cmap = _setup_cmap(cmap)

        # image plot
        # we also use this to baseline and truncate (times and freqs)
        # (a copy of) the instance
        if image_args is None:
            image_args = dict()
        fig = tfr._plot(
            picks=None, baseline=baseline, mode=mode, tmin=tmin, tmax=tmax,
            fmin=fmin, fmax=fmax, vmin=vmin, vmax=vmax, cmap=cmap, dB=dB,
            colorbar=False, show=False, title=title, axes=tf_ax, layout=layout,
            yscale=yscale, combine=combine, exclude=None, copy=False,
            source_plot_joint=True, topomap_args=topomap_args_pass,
            ch_type=ch_type, **image_args)

        # set and check time and freq limits ...
        # can only do this after the tfr plot because it may change these
        # parameters
        tmax, tmin = tfr.times.max(), tfr.times.min()
        fmax, fmin = tfr.freqs.max(), tfr.freqs.min()
        for time, freq in timefreqs.keys():
            if not (tmin <= time <= tmax):
                error_value = "time point (" + str(time) + " s)"
            elif not (fmin <= freq <= fmax):
                error_value = "frequency (" + str(freq) + " Hz)"
            else:
                continue
            raise ValueError("Requested " + error_value + " exceeds the range"
                             "of the data. Choose different `timefreqs`.")

        ############
        # Topomaps #
        ############

        from ..viz import plot_topomap
        titles, all_data, all_pos, vlims = [], [], [], []

        # the structure here is a bit complicated to allow aggregating vlims
        # over all topomaps. First, one loop over all timefreqs to collect
        # vlims. Then, find the max vlims and in a second loop over timefreqs,
        # do the actual plotting.
        timefreqs_array = np.array([np.array(keys) for keys in timefreqs])
        order = timefreqs_array[:, 0].argsort()  # sort by time

        for ii, (time, freq) in enumerate(timefreqs_array[order]):
            avg = timefreqs[(time, freq)]
            # set up symmetric windows
            time_half_range, freq_half_range = avg / 2.

            if time_half_range == 0:
                time = tfr.times[np.argmin(np.abs(tfr.times - time))]
            if freq_half_range == 0:
                freq = tfr.freqs[np.argmin(np.abs(tfr.freqs - freq))]

            if (time_half_range == 0) and (freq_half_range == 0):
                sub_map_title = '(%.2f s,\n%.1f Hz)' % (time, freq)
            else:
                sub_map_title = \
                    '(%.1f \u00B1 %.1f s,\n%.1f \u00B1 %.1f Hz)' % \
                    (time, time_half_range, freq, freq_half_range)

            tmin = time - time_half_range
            tmax = time + time_half_range
            fmin = freq - freq_half_range
            fmax = freq + freq_half_range

            data = tfr.data

            pos = find_layout(tfr.info).pos if layout is None else layout.pos

            # merging grads here before rescaling makes ERDs visible
            if ch_type == 'grad':
                picks, new_pos = _pair_grad_sensors(tfr.info,
                                                    find_layout(tfr.info))
                if layout is None:
                    pos = new_pos
                method = combine or 'rms'
                data = _merge_grad_data(data[picks], method=method)

            all_pos.append(pos)

            data, times, freqs, _, _ = _preproc_tfr(
                data, tfr.times, tfr.freqs, tmin, tmax, fmin, fmax,
                mode, baseline, vmin, vmax, None, tfr.info['sfreq'])

            vlims.append(np.abs(data).max())
            titles.append(sub_map_title)
            all_data.append(data)
            new_t = tfr.times[np.abs(tfr.times - np.median([times])).argmin()]
            new_f = tfr.freqs[np.abs(tfr.freqs - np.median([freqs])).argmin()]
            timefreqs_array[ii] = (new_t, new_f)

        # passing args to the topomap calls
        max_lim = max(vlims)
        topomap_args_pass["vmin"] = vmin = topomap_args.get('vmin', -max_lim)
        topomap_args_pass["vmax"] = vmax = topomap_args.get('vmax', max_lim)
        locator, contours = _set_contour_locator(
            vmin, vmax, topomap_args_pass["contours"])
        topomap_args_pass['contours'] = contours

        for ax, title, data, pos in zip(map_ax, titles, all_data, all_pos):
            ax.set_title(title)
            plot_topomap(data.mean(axis=(-1, -2)), pos,
                         cmap=cmap[0], axes=ax, show=False,
                         **topomap_args_pass)

        #############
        # Finish up #
        #############

        if colorbar:
            from matplotlib import ticker
            cbar = plt.colorbar(ax.images[0], cax=cbar_ax)
            if locator is None:
                locator = ticker.MaxNLocator(nbins=5)
            cbar.locator = locator
            cbar.update_ticks()

        plt.subplots_adjust(left=.12, right=.925, bottom=.14,
                            top=1. if title is not None else 1.2)

        # draw the connection lines between time series and topoplots
        lines = [_connection_line(time_, fig, tf_ax, map_ax_, y=freq_,
                                  y_source_transform="transData")
                 for (time_, freq_), map_ax_ in zip(timefreqs_array, map_ax)]
        fig.lines.extend(lines)

        plt_show(show)
        return fig

    def _onselect(self, eclick, erelease, baseline=None, mode=None,
                  layout=None, cmap=None, source_plot_joint=False,
                  topomap_args=None):
        """Handle rubber band selector in channel tfr."""
        from ..viz.topomap import plot_tfr_topomap, plot_topomap, _add_colorbar
        if abs(eclick.x - erelease.x) < .1 or abs(eclick.y - erelease.y) < .1:
            return
        tmin = round(min(eclick.xdata, erelease.xdata), 5)  # s
        tmax = round(max(eclick.xdata, erelease.xdata), 5)
        fmin = round(min(eclick.ydata, erelease.ydata), 5)  # Hz
        fmax = round(max(eclick.ydata, erelease.ydata), 5)
        tmin = min(self.times, key=lambda x: abs(x - tmin))  # find closest
        tmax = min(self.times, key=lambda x: abs(x - tmax))
        fmin = min(self.freqs, key=lambda x: abs(x - fmin))
        fmax = min(self.freqs, key=lambda x: abs(x - fmax))
        if tmin == tmax or fmin == fmax:
            logger.info('The selected area is too small. '
                        'Select a larger time-frequency window.')
            return

        types = list()
        if 'eeg' in self:
            types.append('eeg')
        if 'mag' in self:
            types.append('mag')
        if 'grad' in self:
            if len(_pair_grad_sensors(self.info, topomap_coords=False,
                                      raise_error=False)) >= 2:
                types.append('grad')
            elif len(types) == 0:
                return  # Don't draw a figure for nothing.

        fig = figure_nobar()
        fig.suptitle('{0:.2f} s - {1:.2f} s, {2:.2f} Hz - {3:.2f} Hz'.format(
            tmin, tmax, fmin, fmax), y=0.04)

        if source_plot_joint:
            ax = fig.add_subplot(111)
            data = _preproc_tfr(
                self.data, self.times, self.freqs, tmin, tmax, fmin, fmax,
                None, None, None, None, None, self.info['sfreq'])[0]
            data = data.mean(-1).mean(-1)
            vmax = np.abs(data).max()
            im, _ = plot_topomap(data, self.info, vmin=-vmax, vmax=vmax,
                                 cmap=cmap[0], axes=ax, show=False,
                                 **topomap_args)
            _add_colorbar(ax, im, cmap, title="AU", pad=.1)
            fig.show()
        else:
            for idx, ch_type in enumerate(types):
                ax = fig.add_subplot(1, len(types), idx + 1)
                plot_tfr_topomap(self, ch_type=ch_type, tmin=tmin, tmax=tmax,
                                 fmin=fmin, fmax=fmax, layout=layout,
                                 baseline=baseline, mode=mode, cmap=None,
                                 title=ch_type, vmin=None, vmax=None, axes=ax)

    def plot_topo(self, picks=None, baseline=None, mode='mean', tmin=None,
                  tmax=None, fmin=None, fmax=None, vmin=None, vmax=None,
                  layout=None, cmap='RdBu_r', title=None, dB=False,
                  colorbar=True, layout_scale=0.945, show=True,
                  border='none', fig_facecolor='k', fig_background=None,
                  font_color='w', yscale='auto'):
        """Plot TFRs in a topography with images.

        Parameters
        ----------
        picks : array-like of int | None
            The indices of the channels to plot. If None, all available
            channels are displayed.
        baseline : None (default) or tuple of length 2
            The time interval to apply baseline correction.
            If None do not apply it. If baseline is (a, b)
            the interval is between "a (s)" and "b (s)".
            If a is None the beginning of the data is used
            and if b is None then b is set to the end of the interval.
            If baseline is equal to (None, None) all the time
            interval is used.
        mode : 'mean' | 'ratio' | 'logratio' | 'percent' | 'zscore' | 'zlogratio'
            Perform baseline correction by

            - subtracting the mean of baseline values ('mean')
            - dividing by the mean of baseline values ('ratio')
            - dividing by the mean of baseline values and taking the log
              ('logratio')
            - subtracting the mean of baseline values followed by dividing by
              the mean of baseline values ('percent')
            - subtracting the mean of baseline values and dividing by the
              standard deviation of baseline values ('zscore')
            - dividing by the mean of baseline values, taking the log, and
              dividing by the standard deviation of log baseline values
              ('zlogratio')

        tmin : None | float
            The first time instant to display. If None the first time point
            available is used.
        tmax : None | float
            The last time instant to display. If None the last time point
            available is used.
        fmin : None | float
            The first frequency to display. If None the first frequency
            available is used.
        fmax : None | float
            The last frequency to display. If None the last frequency
            available is used.
        vmin : float | None
            The minimum value of the color scale. If vmin is None, the data
            minimum value is used.
        vmax : float | None
            The maximum value of the color scale. If vmax is None, the data
            maximum value is used.
        layout : Layout | None
            Layout instance specifying sensor positions. If possible, the
            correct layout is inferred from the data.
        cmap : matplotlib colormap | str
            The colormap to use. Defaults to 'RdBu_r'.
        title : str
            Title of the figure.
        dB : bool
            If True, 20*log10 is applied to the data to get dB.
        colorbar : bool
            If true, colorbar will be added to the plot
        layout_scale : float
            Scaling factor for adjusting the relative size of the layout
            on the canvas.
        show : bool
            Call pyplot.show() at the end.
        border : str
            matplotlib borders style to be used for each sensor plot.
        fig_facecolor : str | obj
            The figure face color. Defaults to black.
        fig_background : None | array
            A background image for the figure. This must be a valid input to
            `matplotlib.pyplot.imshow`. Defaults to None.
        font_color: str | obj
            The color of tick labels in the colorbar. Defaults to white.
        yscale : 'auto' (default) | 'linear' | 'log'
            The scale of y (frequency) axis. 'linear' gives linear y axis,
            'log' leads to log-spaced y axis and 'auto' detects if frequencies
            are log-spaced and only then sets the y axis to 'log'.

        Returns
        -------
        fig : matplotlib.figure.Figure
            The figure containing the topography.
        """  # noqa: E501
        from ..viz.topo import _imshow_tfr, _plot_topo, _imshow_tfr_unified
        from ..viz import add_background_image
        times = self.times.copy()
        freqs = self.freqs
        data = self.data
        info = self.info

        info, data, picks = _prepare_picks(info, data, picks)
        data = data[picks]

        data, times, freqs, vmin, vmax = \
            _preproc_tfr(data, times, freqs, tmin, tmax, fmin, fmax,
                         mode, baseline, vmin, vmax, dB, info['sfreq'])

        if layout is None:
            from mne import find_layout
            layout = find_layout(self.info)
        onselect_callback = partial(self._onselect, baseline=baseline,
                                    mode=mode, layout=layout)

        click_fun = partial(_imshow_tfr, tfr=data, freq=freqs, yscale=yscale,
                            cmap=(cmap, True), onselect=onselect_callback)
        imshow = partial(_imshow_tfr_unified, tfr=data, freq=freqs, cmap=cmap,
                         onselect=onselect_callback)

        fig = _plot_topo(info=info, times=times, show_func=imshow,
                         click_func=click_fun, layout=layout,
                         colorbar=colorbar, vmin=vmin, vmax=vmax, cmap=cmap,
                         layout_scale=layout_scale, title=title, border=border,
                         x_label='Time (s)', y_label='Frequency (Hz)',
                         fig_facecolor=fig_facecolor, font_color=font_color,
                         unified=True, img=True)

        add_background_image(fig, fig_background)
        plt_show(show)
        return fig

    def plot_topomap(self, tmin=None, tmax=None, fmin=None, fmax=None,
                     ch_type=None, baseline=None, mode='mean', layout=None,
                     vmin=None, vmax=None, cmap=None, sensors=True,
                     colorbar=True, unit=None, res=64, size=2,
                     cbar_fmt='%1.1e', show_names=False, title=None,
                     axes=None, show=True, outlines='head', head_pos=None,
                     contours=6):
        """Plot topographic maps of time-frequency intervals of TFR data.

        Parameters
        ----------
        tmin : None | float
            The first time instant to display. If None the first time point
            available is used.
        tmax : None | float
            The last time instant to display. If None the last time point
            available is used.
        fmin : None | float
            The first frequency to display. If None the first frequency
            available is used.
        fmax : None | float
            The last frequency to display. If None the last frequency
            available is used.
        ch_type : 'mag' | 'grad' | 'planar1' | 'planar2' | 'eeg' | None
            The channel type to plot. For 'grad', the gradiometers are
            collected in pairs and the RMS for each pair is plotted.
            If None, then first available channel type from order given
            above is used. Defaults to None.
        baseline : tuple or list of length 2
            The time interval to apply rescaling / baseline correction.
            If None do not apply it. If baseline is (a, b)
            the interval is between "a (s)" and "b (s)".
            If a is None the beginning of the data is used
            and if b is None then b is set to the end of the interval.
            If baseline is equal to (None, None) all the time
            interval is used.
        mode : 'mean' | 'ratio' | 'logratio' | 'percent' | 'zscore' | 'zlogratio'
            Perform baseline correction by

            - subtracting the mean of baseline values ('mean')
            - dividing by the mean of baseline values ('ratio')
            - dividing by the mean of baseline values and taking the log
              ('logratio')
            - subtracting the mean of baseline values followed by dividing by
              the mean of baseline values ('percent')
            - subtracting the mean of baseline values and dividing by the
              standard deviation of baseline values ('zscore')
            - dividing by the mean of baseline values, taking the log, and
              dividing by the standard deviation of log baseline values
              ('zlogratio')

        layout : None | Layout
            Layout instance specifying sensor positions (does not need to
            be specified for Neuromag data). If possible, the correct layout
            file is inferred from the data; if no appropriate layout file was
            found, the layout is automatically generated from the sensor
            locations.
        vmin : float | callable | None
            The value specifying the lower bound of the color range. If None,
            and vmax is None, -vmax is used. Else np.min(data) or in case
            data contains only positive values 0. If callable, the output
            equals vmin(data). Defaults to None.
        vmax : float | callable | None
            The value specifying the upper bound of the color range. If None,
            the maximum value is used. If callable, the output equals
            vmax(data). Defaults to None.
        cmap : matplotlib colormap | (colormap, bool) | 'interactive' | None
            Colormap to use. If tuple, the first value indicates the colormap
            to use and the second value is a boolean defining interactivity. In
            interactive mode the colors are adjustable by clicking and dragging
            the colorbar with left and right mouse button. Left mouse button
            moves the scale up and down and right mouse button adjusts the
            range. Hitting space bar resets the range. Up and down arrows can
            be used to change the colormap. If None (default), 'Reds' is used
            for all positive data, otherwise defaults to 'RdBu_r'. If
            'interactive', translates to (None, True).
        sensors : bool | str
            Add markers for sensor locations to the plot. Accepts matplotlib
            plot format string (e.g., 'r+' for red plusses). If True, a circle
            will be used (via .add_artist). Defaults to True.
        colorbar : bool
            Plot a colorbar.
        unit : dict | str | None
            The unit of the channel type used for colorbar label. If
            scale is None the unit is automatically determined.
        res : int
            The resolution of the topomap image (n pixels along each side).
        size : float
            Side length per topomap in inches.
        cbar_fmt : str
            String format for colorbar values.
        show_names : bool | callable
            If True, show channel names on top of the map. If a callable is
            passed, channel names will be formatted using the callable; e.g.,
            to delete the prefix 'MEG ' from all channel names, pass the
            function lambda x: x.replace('MEG ', ''). If `mask` is not None,
            only significant sensors will be shown.
        title : str | None
            Title. If None (default), no title is displayed.
        axes : instance of Axes | None
            The axes to plot to. If None the axes is defined automatically.
        show : bool
            Call pyplot.show() at the end.
        outlines : 'head' | 'skirt' | dict | None
            The outlines to be drawn. If 'head', the default head scheme will
            be drawn. If 'skirt' the head scheme will be drawn, but sensors are
            allowed to be plotted outside of the head circle. If dict, each key
            refers to a tuple of x and y positions, the values in 'mask_pos'
            will serve as image mask, and the 'autoshrink' (bool) field will
            trigger automated shrinking of the positions due to points outside
            the outline. Alternatively, a matplotlib patch object can be passed
            for advanced masking options, either directly or as a function that
            returns patches (required for multi-axis plots). If None, nothing
            will be drawn. Defaults to 'head'.
        head_pos : dict | None
            If None (default), the sensors are positioned such that they span
            the head circle. If dict, can have entries 'center' (tuple) and
            'scale' (tuple) for what the center and scale of the head should be
            relative to the electrode locations.
        contours : int | array of float
            The number of contour lines to draw. If 0, no contours will be
            drawn. When an integer, matplotlib ticker locator is used to find
            suitable values for the contour thresholds (may sometimes be
            inaccurate, use array for accuracy). If an array, the values
            represent the levels for the contours. If colorbar=True, the ticks
            in colorbar correspond to the contour levels. Defaults to 6.

        Returns
        -------
        fig : matplotlib.figure.Figure
            The figure containing the topography.
        """  # noqa: E501
        from ..viz import plot_tfr_topomap
        return plot_tfr_topomap(self, tmin=tmin, tmax=tmax, fmin=fmin,
                                fmax=fmax, ch_type=ch_type, baseline=baseline,
                                mode=mode, layout=layout, vmin=vmin, vmax=vmax,
                                cmap=cmap, sensors=sensors, colorbar=colorbar,
                                unit=unit, res=res, size=size,
                                cbar_fmt=cbar_fmt, show_names=show_names,
                                title=title, axes=axes, show=show,
                                outlines=outlines, head_pos=head_pos,
                                contours=contours)

    def _check_compat(self, tfr):
        """Check that self and tfr have the same time-frequency ranges."""
        assert np.all(tfr.times == self.times)
        assert np.all(tfr.freqs == self.freqs)

    def __add__(self, tfr):  # noqa: D105
        """Add instances."""
        self._check_compat(tfr)
        out = self.copy()
        out.data += tfr.data
        return out

    def __iadd__(self, tfr):  # noqa: D105
        self._check_compat(tfr)
        self.data += tfr.data
        return self

    def __sub__(self, tfr):  # noqa: D105
        """Subtract instances."""
        self._check_compat(tfr)
        out = self.copy()
        out.data -= tfr.data
        return out

    def __isub__(self, tfr):  # noqa: D105
        self._check_compat(tfr)
        self.data -= tfr.data
        return self

    def __repr__(self):  # noqa: D105
        s = "time : [%f, %f]" % (self.times[0], self.times[-1])
        s += ", freq : [%f, %f]" % (self.freqs[0], self.freqs[-1])
        s += ", nave : %d" % self.nave
        s += ', channels : %d' % self.data.shape[0]
        s += ', ~%s' % (sizeof_fmt(self._size),)
        return "<AverageTFR  |  %s>" % s


class EpochsTFR(_BaseTFR, GetEpochsMixin):
    """Container for Time-Frequency data on epochs.

    Can for example store induced power at sensor level.

    Parameters
    ----------
    info : Info
        The measurement info.
    data : ndarray, shape (n_epochs, n_channels, n_freqs, n_times)
        The data.
    times : ndarray, shape (n_times,)
        The time values in seconds.
    freqs : ndarray, shape (n_freqs,)
        The frequencies in Hz.
    comment : str | None, defaults to None
        Comment on the data, e.g., the experimental condition.
    method : str | None, defaults to None
        Comment on the method used to compute the data, e.g., morlet wavelet.
<<<<<<< HEAD
    verbose : bool, str, int, or None
        If not None, override default verbose level (see :func:`mne.verbose`
        and :ref:`Logging documentation <tut_logging>` for more).
=======
>>>>>>> 8eed0816
    events : ndarray, shape (n_events, 3) | None
        The events as stored in the Epochs class
    event_id : dict | None
        Example: dict(auditory=1, visual=3). They keys can be used to access
        associated events.
    metadata : instance of pandas.DataFrame | None
        A :class:`pandas.DataFrame` containing pertinent information for each
        trial. See :class:`mne.Epochs` for further details
    verbose : bool, str, int, or None
        If not None, override default verbose level (see :func:`mne.verbose`
        and :ref:`Logging documentation <tut_logging>` for more).

    Attributes
    ----------
    info : instance of Info
        Measurement info.
    ch_names : list
        The names of the channels.
    data : ndarray, shape (n_epochs, n_channels, n_freqs, n_times)
        The data array.
    times : ndarray, shape (n_times,)
        The time values in seconds.
    freqs : ndarray, shape (n_freqs,)
        The frequencies in Hz.
    comment : string
        Comment on dataset. Can be the condition.
    method : str | None, defaults to None
        Comment on the method used to compute the data, e.g., morlet wavelet.
    events : ndarray, shape (n_events, 3) | None
        Array containing sample information as event_id
    event_id : dict | None
        Names of conditions correspond to event_ids
    metadata : DataFrame, shape (n_events, n_cols) | None
        DataFrame containing pertinent information for each trial
    Notes
    -----
    .. versionadded:: 0.13.0
    """

    @verbose
    def __init__(self, info, data, times, freqs, comment=None, method=None,
<<<<<<< HEAD
                 verbose=None,  events=None, event_id=None, metadata=None):
=======
                 events=None, event_id=None, metadata=None, verbose=None):
>>>>>>> 8eed0816
        # noqa: D102
        self.info = info
        if data.ndim != 4:
            raise ValueError('data should be 4d. Got %d.' % data.ndim)
        n_epochs, n_channels, n_freqs, n_times = data.shape
        if n_channels != len(info['chs']):
            raise ValueError("Number of channels and data size don't match"
                             " (%d != %d)." % (n_channels, len(info['chs'])))
        if n_freqs != len(freqs):
            raise ValueError("Number of frequencies and data size don't match"
                             " (%d != %d)." % (n_freqs, len(freqs)))
        if n_times != len(times):
            raise ValueError("Number of times and data size don't match"
                             " (%d != %d)." % (n_times, len(times)))
        self.data = data
        self.times = np.array(times, dtype=float)
        self.freqs = np.array(freqs, dtype=float)
        self.events = events
        self.event_id = event_id
        self.comment = comment
        self.method = method
        self.preload = True
        self.metadata = metadata

    def __repr__(self):  # noqa: D105
        s = "time : [%f, %f]" % (self.times[0], self.times[-1])
        s += ", freq : [%f, %f]" % (self.freqs[0], self.freqs[-1])
        s += ", epochs : %d" % self.data.shape[0]
        s += ', channels : %d' % self.data.shape[1]
        s += ', ~%s' % (sizeof_fmt(self._size),)
        return "<EpochsTFR  |  %s>" % s

    def __abs__(self):
        """Take the absolute value."""
        epochs = self.copy()
        epochs.data = np.abs(self.data)
        return epochs

    def average(self):
        """Average the data across epochs.

        Returns
        -------
        ave : instance of AverageTFR
            The averaged data.
        """
        data = np.mean(self.data, axis=0)
        return AverageTFR(info=self.info.copy(), data=data,
                          times=self.times.copy(), freqs=self.freqs.copy(),
                          nave=self.data.shape[0], method=self.method,
                          comment=self.comment)


def combine_tfr(all_tfr, weights='nave'):
    """Merge AverageTFR data by weighted addition.

    Create a new AverageTFR instance, using a combination of the supplied
    instances as its data. By default, the mean (weighted by trials) is used.
    Subtraction can be performed by passing negative weights (e.g., [1, -1]).
    Data must have the same channels and the same time instants.

    Parameters
    ----------
    all_tfr : list of AverageTFR
        The tfr datasets.
    weights : list of float | str
        The weights to apply to the data of each AverageTFR instance.
        Can also be ``'nave'`` to weight according to tfr.nave,
        or ``'equal'`` to use equal weighting (each weighted as ``1/N``).

    Returns
    -------
    tfr : AverageTFR
        The new TFR data.

    Notes
    -----
    .. versionadded:: 0.11.0
    """
    tfr = all_tfr[0].copy()
    if isinstance(weights, str):
        if weights not in ('nave', 'equal'):
            raise ValueError('Weights must be a list of float, or "nave" or '
                             '"equal"')
        if weights == 'nave':
            weights = np.array([e.nave for e in all_tfr], float)
            weights /= weights.sum()
        else:  # == 'equal'
            weights = [1. / len(all_tfr)] * len(all_tfr)
    weights = np.array(weights, float)
    if weights.ndim != 1 or weights.size != len(all_tfr):
        raise ValueError('Weights must be the same size as all_tfr')

    ch_names = tfr.ch_names
    for t_ in all_tfr[1:]:
        assert t_.ch_names == ch_names, ValueError("%s and %s do not contain "
                                                   "the same channels"
                                                   % (tfr, t_))
        assert np.max(np.abs(t_.times - tfr.times)) < 1e-7, \
            ValueError("%s and %s do not contain the same time instants"
                       % (tfr, t_))

    # use union of bad channels
    bads = list(set(tfr.info['bads']).union(*(t_.info['bads']
                                              for t_ in all_tfr[1:])))
    tfr.info['bads'] = bads

    # XXX : should be refactored with combined_evoked function
    tfr.data = sum(w * t_.data for w, t_ in zip(weights, all_tfr))
    tfr.nave = max(int(1. / sum(w ** 2 / e.nave
                                for w, e in zip(weights, all_tfr))), 1)
    return tfr


# Utils


def _get_data(inst, return_itc):
    """Get data from Epochs or Evoked instance as epochs x ch x time."""
    from ..epochs import BaseEpochs
    from ..evoked import Evoked
    if not isinstance(inst, (BaseEpochs, Evoked)):
        raise TypeError('inst must be Epochs or Evoked')
    if isinstance(inst, BaseEpochs):
        data = inst.get_data()
    else:
        if return_itc:
            raise ValueError('return_itc must be False for evoked data')
        data = inst.data[np.newaxis].copy()
    return data


def _prepare_picks(info, data, picks):
    """Prepare the picks."""
    if picks is None:
        picks = _pick_data_channels(info, with_ref_meg=True, exclude='bads')
    if np.array_equal(picks, np.arange(len(data))):
        picks = slice(None)
    else:
        info = pick_info(info, picks)

    return info, data, picks


def _centered(arr, newsize):
    """Aux Function to center data."""
    # Return the center newsize portion of the array.
    newsize = np.asarray(newsize)
    currsize = np.array(arr.shape)
    startind = (currsize - newsize) // 2
    endind = startind + newsize
    myslice = [slice(startind[k], endind[k]) for k in range(len(endind))]
    return arr[tuple(myslice)]


def _preproc_tfr(data, times, freqs, tmin, tmax, fmin, fmax, mode,
                 baseline, vmin, vmax, dB, sfreq, copy=None):
    """Aux Function to prepare tfr computation."""
    if copy is None:
        copy = baseline is not None
    data = rescale(data, times, baseline, mode, copy=copy)

    # crop time
    itmin, itmax = None, None
    idx = np.where(_time_mask(times, tmin, tmax, sfreq=sfreq))[0]
    if tmin is not None:
        itmin = idx[0]
    if tmax is not None:
        itmax = idx[-1] + 1

    times = times[itmin:itmax]

    # crop freqs
    ifmin, ifmax = None, None
    idx = np.where(_time_mask(freqs, fmin, fmax, sfreq=sfreq))[0]
    if fmin is not None:
        ifmin = idx[0]
    if fmax is not None:
        ifmax = idx[-1] + 1

    freqs = freqs[ifmin:ifmax]

    # crop data
    data = data[:, ifmin:ifmax, itmin:itmax]

    if dB:
        data = 10 * np.log10((data * data.conj()).real)

    vmin, vmax = _setup_vmin_vmax(data, vmin, vmax)
    return data, times, freqs, vmin, vmax


def _check_decim(decim):
    """Aux function checking the decim parameter."""
    if isinstance(decim, int):
        decim = slice(None, None, decim)
    elif not isinstance(decim, slice):
        raise(TypeError, '`decim` must be int or slice, got %s instead'
                         % type(decim))
    return decim


# i/o


def write_tfrs(fname, tfr, overwrite=False):
    """Write a TFR dataset to hdf5.

    Parameters
    ----------
    fname : string
        The file name, which should end with -tfr.h5
    tfr : AverageTFR instance, or list of AverageTFR instances
        The TFR dataset, or list of TFR datasets, to save in one file.
        Note. If .comment is not None, a name will be generated on the fly,
        based on the order in which the TFR objects are passed
    overwrite : bool
        If True, overwrite file (if it exists). Defaults to False.

    See Also
    --------
    read_tfrs

    Notes
    -----
    .. versionadded:: 0.9.0
    """
    out = []
    if not isinstance(tfr, (list, tuple)):
        tfr = [tfr]
    for ii, tfr_ in enumerate(tfr):
        comment = ii if tfr_.comment is None else tfr_.comment
        out.append(_prepare_write_tfr(tfr_, condition=comment))
    write_hdf5(fname, out, overwrite=overwrite, title='mnepython')


def _prepare_write_tfr(tfr, condition):
    """Aux function."""
    attributes = dict(times=tfr.times, freqs=tfr.freqs, data=tfr.data,
                      info=tfr.info, comment=tfr.comment, method=tfr.method)
    if hasattr(tfr, 'nave'):
        attributes['nave'] = tfr.nave
    return (condition, attributes)


def read_tfrs(fname, condition=None):
    """Read TFR datasets from hdf5 file.

    Parameters
    ----------
    fname : string
        The file name, which should end with -tfr.h5 .
    condition : int or str | list of int or str | None
        The condition to load. If None, all conditions will be returned.
        Defaults to None.

    See Also
    --------
    write_tfrs

    Returns
    -------
    tfrs : list of instances of AverageTFR | instance of AverageTFR
        Depending on `condition` either the TFR object or a list of multiple
        TFR objects.

    Notes
    -----
    .. versionadded:: 0.9.0
    """
    check_fname(fname, 'tfr', ('-tfr.h5', '_tfr.h5'))

    logger.info('Reading %s ...' % fname)
    tfr_data = read_hdf5(fname, title='mnepython')
    for k, tfr in tfr_data:
        tfr['info'] = Info(tfr['info'])
    is_average = 'nave' in tfr
    if condition is not None:
        if not is_average:
            raise NotImplementedError('condition not supported when reading '
                                      'EpochsTFR.')
        tfr_dict = dict(tfr_data)
        if condition not in tfr_dict:
            keys = ['%s' % k for k in tfr_dict]
            raise ValueError('Cannot find condition ("{0}") in this file. '
                             'The file contains "{1}""'
                             .format(condition, " or ".join(keys)))
        out = AverageTFR(**tfr_dict[condition])
    else:
        inst = AverageTFR if is_average else EpochsTFR
        out = [inst(**d) for d in list(zip(*tfr_data))[1]]
    return out


def _get_timefreqs(tfr, timefreqs):
    """Find and/or setup timefreqs for `tfr.plot_joint`."""
    # Input check
    timefreq_error_msg = (
        "Supplied `timefreqs` are somehow malformed. Please supply None, "
        "a list of tuple pairs, or a dict of such tuple pairs, not: ")
    if isinstance(timefreqs, dict):
        for k, v in timefreqs.items():
            for item in (k, v):
                if len(item) != 2 or any((not _is_numeric(n) for n in item)):
                    raise ValueError(timefreq_error_msg, item)
    elif timefreqs is not None:
        if not hasattr(timefreqs, "__len__"):
            raise ValueError(timefreq_error_msg, timefreqs)
        if len(timefreqs) == 2 and all((_is_numeric(v) for v in timefreqs)):
            timefreqs = [tuple(timefreqs)]  # stick a pair of numbers in a list
        else:
            for item in timefreqs:
                if (hasattr(item, "__len__") and len(item) == 2 and
                        all((_is_numeric(n) for n in item))):
                    pass
                else:
                    raise ValueError(timefreq_error_msg, item)

    # If None, automatic identification of max peak
    else:
        from scipy.signal import argrelmax

        order = max((1, tfr.data.shape[2] // 30))
        peaks_idx = argrelmax(tfr.data, order=order, axis=2)
        if peaks_idx[0].size == 0:
            _, p_t, p_f = np.unravel_index(tfr.data.argmax(), tfr.data.shape)
            timefreqs = [(tfr.times[p_t], tfr.freqs[p_f])]
        else:
            peaks = [tfr.data[0, f, t] for f, t in
                     zip(peaks_idx[1], peaks_idx[2])]
            peakmax_idx = np.argmax(peaks)
            peakmax_time = tfr.times[peaks_idx[2][peakmax_idx]]
            peakmax_freq = tfr.freqs[peaks_idx[1][peakmax_idx]]

            timefreqs = [(peakmax_time, peakmax_freq)]

    timefreqs = {
        tuple(k): np.asarray(timefreqs[k]) if isinstance(timefreqs, dict)
        else np.array([0, 0]) for k in timefreqs}

    return timefreqs


def _preproc_tfr_instance(tfr, picks, tmin, tmax, fmin, fmax, vmin, vmax, dB,
                          mode, baseline, exclude, copy=True):
    """Baseline and truncate (times and freqs) a TFR instance."""
    tfr = tfr.copy() if copy else tfr

    if picks is None:
        picks = _pick_data_channels(tfr.info, exclude='bads')
        exclude = None
    pick_names = [tfr.info['ch_names'][pick] for pick in picks]
    tfr.pick_channels(pick_names)

    if exclude == 'bads':
        exclude = [ch for ch in tfr.info['bads']
                   if ch in tfr.info['ch_names']]
    if exclude is not None:
        tfr.drop_channels(exclude)

    data, times, freqs, _, _ = _preproc_tfr(
        tfr.data, tfr.times, tfr.freqs, tmin, tmax, fmin, fmax, mode,
        baseline, vmin, vmax, dB, tfr.info['sfreq'], copy=False)

    tfr.times = times
    tfr.freqs = freqs
    tfr.data = data

    return tfr<|MERGE_RESOLUTION|>--- conflicted
+++ resolved
@@ -632,16 +632,9 @@
     else:
         power = out
         if isinstance(inst, BaseEpochs):
-<<<<<<< HEAD
-            meta = inst._metadata.copy() if inst._metadata is not None \
-                else None
-            evs = inst.events.copy()
-            ev_id = inst.event_id.copy()
-=======
             meta = deepcopy(inst._metadata)
             evs = deepcopy(inst.events)
             ev_id = deepcopy(inst.event_id)
->>>>>>> 8eed0816
         else:
             # if the input is of class Evoked
             meta = evs = ev_id = None
@@ -1974,12 +1967,6 @@
         Comment on the data, e.g., the experimental condition.
     method : str | None, defaults to None
         Comment on the method used to compute the data, e.g., morlet wavelet.
-<<<<<<< HEAD
-    verbose : bool, str, int, or None
-        If not None, override default verbose level (see :func:`mne.verbose`
-        and :ref:`Logging documentation <tut_logging>` for more).
-=======
->>>>>>> 8eed0816
     events : ndarray, shape (n_events, 3) | None
         The events as stored in the Epochs class
     event_id : dict | None
@@ -2021,11 +2008,7 @@
 
     @verbose
     def __init__(self, info, data, times, freqs, comment=None, method=None,
-<<<<<<< HEAD
-                 verbose=None,  events=None, event_id=None, metadata=None):
-=======
                  events=None, event_id=None, metadata=None, verbose=None):
->>>>>>> 8eed0816
         # noqa: D102
         self.info = info
         if data.ndim != 4:
