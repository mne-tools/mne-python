--- conflicted
+++ resolved
@@ -194,6 +194,9 @@
             placeholder="Type a file name",
         )
 
+    def _tool_bar_set_theme(self, theme):
+        pass
+
 
 class _IpyMenuBar(_AbstractMenuBar):
     def _menu_initialize(self, window=None):
@@ -284,15 +287,9 @@
     def _window_ensure_minimum_sizes(self):
         yield
 
-<<<<<<< HEAD
-=======
     def _window_set_theme(self, theme):
         pass
 
-    def _window_show(self, sz):
-        self.show()
-
->>>>>>> e365bfb1
 
 class _IpyWidget(_AbstractWidget):
     def set_value(self, value):
