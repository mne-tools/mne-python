--- conflicted
+++ resolved
@@ -1011,14 +1011,10 @@
         keys_to_delete = [key for key in method if key not in supported_ch_types]
         for key in keys_to_delete:
             del method[key]
-<<<<<<< HEAD
+
         # Force MEG to always use MNE method, 
         # otherwise when method = "spline", the _handle_default function 
         # forces all channel types to use that method 
-=======
-        # otherwise when method = "spline", the _handle_default function
-        # forces all channel types to use that method
->>>>>>> cb614d90
         # TODO: Check if there is a better way to handle this
         if "meg" in method:
             method["meg"] = "MNE"
