# -*- coding: utf-8 -*-
# Authors: Matti Hämäläinen <msh@nmr.mgh.harvard.edu>
#          Alexandre Gramfort <alexandre.gramfort@inria.fr>
#          Martin Luessi <mluessi@nmr.mgh.harvard.edu>
#          Eric Larson <larsoner@uw.edu>
#          Mark Wronkiewicz <wronk@uw.edu>
#
# License: BSD-3-Clause

# The computations in this code were primarily derived from Matti Hämäläinen's
# C code.
#
# Many of the idealized equations behind these calculations can be found in:
# 1) Realistic conductivity geometry model of the human head for interpretation
#        of neuromagnetic data. Hämäläinen and Sarvas, 1989. Specific to MNE
# 2) EEG and MEG: forward solutions for inverse methods. Mosher, Leahy, and
#        Lewis, 1999. Generalized discussion of forward solutions.

import numpy as np
from copy import deepcopy

from ..fixes import jit, bincount
<<<<<<< HEAD
from ..io.compensator import get_current_comp, make_compensator
from ..io.constants import FIFF
from ..io.pick import pick_types
=======
from ..io.constants import FIFF, FWD
>>>>>>> 08c8cad2
from ..parallel import parallel_func
from ..surface import _project_onto_surface, _jit_cross
from ..transforms import apply_trans, invert_transform
from ..utils import logger, verbose, _pl, warn, fill_doc, _check_option
from ..bem import _make_openmeeg_geometry


# #############################################################################
# COIL SPECIFICATION AND FIELD COMPUTATION MATRIX

def _dup_coil_set(coils, coord_frame, t):
    """Make a duplicate."""
    if t is not None and coord_frame != t['from']:
        raise RuntimeError('transformation frame does not match the coil set')
    coils = deepcopy(coils)
    if t is not None:
        coord_frame = t['to']
        for coil in coils:
            for key in ('ex', 'ey', 'ez'):
                if key in coil:
                    coil[key] = apply_trans(t['trans'], coil[key], False)
            coil['r0'] = apply_trans(t['trans'], coil['r0'])
            coil['rmag'] = apply_trans(t['trans'], coil['rmag'])
            coil['cosmag'] = apply_trans(t['trans'], coil['cosmag'], False)
            coil['coord_frame'] = t['to']
    return coils, coord_frame


def _check_coil_frame(coils, coord_frame, bem):
    """Check to make sure the coils are in the correct coordinate frame."""
    if coord_frame != FIFF.FIFFV_COORD_MRI:
        if coord_frame == FIFF.FIFFV_COORD_HEAD:
            # Make a transformed duplicate
            coils, coord_Frame = _dup_coil_set(coils, coord_frame,
                                               bem['head_mri_t'])
        else:
            raise RuntimeError('Bad coil coordinate frame %s' % coord_frame)
    return coils, coord_frame


@fill_doc
def _lin_field_coeff(surf, mult, rmags, cosmags, ws, bins, n_jobs):
    """Parallel wrapper for _do_lin_field_coeff to compute linear coefficients.

    Parameters
    ----------
    surf : dict
        Dict containing information for one surface of the BEM
    mult : float
        Multiplier for particular BEM surface (Iso Skull Approach discussed in
        Mosher et al., 1999 and Hämäläinen and Sarvas, 1989 Section III?)
    rmag : ndarray, shape (n_integration_pts, 3)
        3D positions of MEG coil integration points (from coil['rmag'])
    cosmag : ndarray, shape (n_integration_pts, 3)
        Direction of the MEG coil integration points (from coil['cosmag'])
    ws : ndarray, shape (n_integration_pts,)
        Weights for MEG coil integration points
    bins : ndarray, shape (n_integration_points,)
        The sensor assignments for each rmag/cosmag/w.
    %(n_jobs)s

    Returns
    -------
    coeff : list
        Linear coefficients with lead fields for each BEM vertex on each sensor
        (?)
    """
    parallel, p_fun, n_jobs = parallel_func(
        _do_lin_field_coeff, n_jobs, max_jobs=len(surf['tris']))
    nas = np.array_split
    coeffs = parallel(p_fun(surf['rr'], t, tn, ta, rmags, cosmags, ws, bins)
                      for t, tn, ta in zip(nas(surf['tris'], n_jobs),
                                           nas(surf['tri_nn'], n_jobs),
                                           nas(surf['tri_area'], n_jobs)))
    return mult * np.sum(coeffs, axis=0)


@jit()
def _do_lin_field_coeff(bem_rr, tris, tn, ta, rmags, cosmags, ws, bins):
    """Compute field coefficients (parallel-friendly).

    See section IV of Mosher et al., 1999 (specifically equation 35).

    Parameters
    ----------
    bem_rr : ndarray, shape (n_BEM_vertices, 3)
        Positions on one BEM surface in 3-space. 2562 BEM vertices for BEM with
        5120 triangles (ico-4)
    tris : ndarray, shape (n_BEM_vertices, 3)
        Vertex indices for each triangle (referring to bem_rr)
    tn : ndarray, shape (n_BEM_vertices, 3)
        Triangle unit normal vectors
    ta : ndarray, shape (n_BEM_vertices,)
        Triangle areas
    rmag : ndarray, shape (n_sensor_pts, 3)
        3D positions of MEG coil integration points (from coil['rmag'])
    cosmag : ndarray, shape (n_sensor_pts, 3)
        Direction of the MEG coil integration points (from coil['cosmag'])
    ws : ndarray, shape (n_sensor_pts,)
        Weights for MEG coil integration points
    bins : ndarray, shape (n_sensor_pts,)
        The sensor assignments for each rmag/cosmag/w.

    Returns
    -------
    coeff : ndarray, shape (n_MEG_sensors, n_BEM_vertices)
        Linear coefficients with effect of each BEM vertex on each sensor (?)
    """
    coeff = np.zeros((bins[-1] + 1, len(bem_rr)))
    w_cosmags = ws.reshape(-1, 1) * cosmags
    diff = rmags.reshape(rmags.shape[0], 1, rmags.shape[1]) - bem_rr
    den = np.sum(diff * diff, axis=-1)
    den *= np.sqrt(den)
    den *= 3
    for ti in range(len(tris)):
        tri, tri_nn, tri_area = tris[ti], tn[ti], ta[ti]
        # Accumulate the coefficients for each triangle node and add to the
        # corresponding coefficient matrix

        # Simple version (bem_lin_field_coeffs_simple)
        # The following is equivalent to:
        # tri_rr = bem_rr[tri]
        # for j, coil in enumerate(coils['coils']):
        #     x = func(coil['rmag'], coil['cosmag'],
        #              tri_rr, tri_nn, tri_area)
        #     res = np.sum(coil['w'][np.newaxis, :] * x, axis=1)
        #     coeff[j][tri + off] += mult * res

        c = np.empty((diff.shape[0], tri.shape[0], diff.shape[2]))
        _jit_cross(c, diff[:, tri], tri_nn)
        c *= w_cosmags.reshape(w_cosmags.shape[0], 1, w_cosmags.shape[1])
        for ti in range(3):
            x = np.sum(c[:, ti], axis=-1)
            x /= den[:, tri[ti]] / tri_area
            coeff[:, tri[ti]] += \
                bincount(bins, weights=x, minlength=bins[-1] + 1)
    return coeff


def _concatenate_coils(coils):
    """Concatenate MEG coil parameters."""
    rmags = np.concatenate([coil['rmag'] for coil in coils])
    cosmags = np.concatenate([coil['cosmag'] for coil in coils])
    ws = np.concatenate([coil['w'] for coil in coils])
    n_int = np.array([len(coil['rmag']) for coil in coils])
    if n_int[-1] == 0:
        # We assume each sensor has at least one integration point,
        # which should be a safe assumption. But let's check it here, since
        # our code elsewhere relies on bins[-1] + 1 being the number of sensors
        raise RuntimeError('not supported')
    bins = np.repeat(np.arange(len(n_int)), n_int)
    return rmags, cosmags, ws, bins


@fill_doc
def _bem_specify_coils(bem, coils, coord_frame, mults, n_jobs):
    """Set up for computing the solution at a set of MEG coils.

    Parameters
    ----------
    bem : instance of ConductorModel
        BEM information
    coils : list of dict, len(n_MEG_sensors)
        MEG sensor information dicts
    coord_frame : int
        Class constant identifying coordinate frame
    mults : ndarray, shape (1, n_BEM_vertices)
        Multiplier for every vertex in BEM
    %(n_jobs)s

    Returns
    -------
    sol: ndarray, shape (n_MEG_sensors, n_BEM_vertices)
        MEG solution
    """
    # Make sure MEG coils are in MRI coordinate frame to match BEM coords
    coils, coord_frame = _check_coil_frame(coils, coord_frame, bem)

    # leaving this in in case we want to easily add in the future
    # if method != 'simple':  # in ['ferguson', 'urankar']:
    #     raise NotImplementedError

    # Compute the weighting factors to obtain the magnetic field in the linear
    # potential approximation

    # Process each of the surfaces
    rmags, cosmags, ws, bins = _triage_coils(coils)
    del coils
    lens = np.cumsum(np.r_[0, [len(s['rr']) for s in bem['surfs']]])
    sol = np.zeros((bins[-1] + 1, bem['solution'].shape[1]))

    lims = np.concatenate([np.arange(0, sol.shape[0], 100), [sol.shape[0]]])
    # Put through the bem (in channel-based chunks to save memory)
    for start, stop in zip(lims[:-1], lims[1:]):
        mask = np.logical_and(bins >= start, bins < stop)
        r, c, w, b = rmags[mask], cosmags[mask], ws[mask], bins[mask] - start
        # Compute coeffs for each surface, one at a time
        for o1, o2, surf, mult in zip(lens[:-1], lens[1:],
                                      bem['surfs'], bem['field_mult']):
            coeff = _lin_field_coeff(surf, mult, r, c, w, b, n_jobs)
            sol[start:stop] += np.dot(coeff, bem['solution'][o1:o2])
    sol *= mults
    return sol


def _bem_specify_els(bem, els, mults):
    """Set up for computing the solution at a set of EEG electrodes.

    Parameters
    ----------
    bem : instance of ConductorModel
        BEM information
    els : list of dict, len(n_EEG_sensors)
        List of EEG sensor information dicts
    mults: ndarray, shape (1, n_BEM_vertices)
        Multiplier for every vertex in BEM

    Returns
    -------
    sol : ndarray, shape (n_EEG_sensors, n_BEM_vertices)
        EEG solution
    """
    sol = np.zeros((len(els), bem['solution'].shape[1]))
    scalp = bem['surfs'][0]

    # Operate on all integration points for all electrodes (in MRI coords)
    rrs = np.concatenate([apply_trans(bem['head_mri_t']['trans'], el['rmag'])
                          for el in els], axis=0)
    ws = np.concatenate([el['w'] for el in els])
    tri_weights, tri_idx = _project_onto_surface(rrs, scalp)
    tri_weights *= ws[:, np.newaxis]
    weights = np.matmul(tri_weights[:, np.newaxis],
                        bem['solution'][scalp['tris'][tri_idx]])[:, 0]
    # there are way more vertices than electrodes generally, so let's iterate
    # over the electrodes
    edges = np.concatenate([[0], np.cumsum([len(el['w']) for el in els])])
    for ii, (start, stop) in enumerate(zip(edges[:-1], edges[1:])):
        sol[ii] = weights[start:stop].sum(0)
    sol *= mults
    return sol


# #############################################################################
# BEM COMPUTATION

_MAG_FACTOR = 1e-7  # μ_0 / (4π)

# def _bem_inf_pot(rd, Q, rp):
#     """The infinite medium potential in one direction. See Eq. (8) in
#     Mosher, 1999"""
#     NOTE: the (μ_0 / (4π) factor has been moved to _prep_field_communication
#     diff = rp - rd  # (Observation point position) - (Source position)
#     diff2 = np.sum(diff * diff, axis=1)  # Squared magnitude of diff
#     # (Dipole moment) dot (diff) / (magnitude ^ 3)
#     return np.sum(Q * diff, axis=1) / (diff2 * np.sqrt(diff2))


@jit()
def _bem_inf_pots(mri_rr, bem_rr, mri_Q=None):
    """Compute the infinite medium potential in all 3 directions.

    Parameters
    ----------
    mri_rr : ndarray, shape (n_dipole_vertices, 3)
        Chunk of 3D dipole positions in MRI coordinates
    bem_rr: ndarray, shape (n_BEM_vertices, 3)
        3D vertex positions for one BEM surface
    mri_Q : ndarray, shape (3, 3)
        3x3 head -> MRI transform. I.e., head_mri_t.dot(np.eye(3))

    Returns
    -------
    ndarray : shape(n_dipole_vertices, 3, n_BEM_vertices)
    """
    # NOTE: the (μ_0 / (4π) factor has been moved to _prep_field_communication
    # Get position difference vector between BEM vertex and dipole
    diff = np.empty((len(mri_rr), 3, len(bem_rr)))
    for ri in range(mri_rr.shape[0]):
        rr = mri_rr[ri]
        this_diff = bem_rr - rr
        diff_norm = np.sum(this_diff * this_diff, axis=1)
        diff_norm *= np.sqrt(diff_norm)
        diff_norm[diff_norm == 0] = 1.
        if mri_Q is not None:
            this_diff = np.dot(this_diff, mri_Q.T)
        this_diff /= diff_norm.reshape(-1, 1)
        diff[ri] = this_diff.T

    return diff

# This function has been refactored to process all points simultaneously
# def _bem_inf_field(rd, Q, rp, d):
# """Infinite-medium magnetic field. See (7) in Mosher, 1999"""
#     # Get vector from source to sensor integration point
#     diff = rp - rd
#     diff2 = np.sum(diff * diff, axis=1)  # Get magnitude of diff
#
#     # Compute cross product between diff and dipole to get magnetic field at
#     # integration point
#     x = fast_cross_3d(Q[np.newaxis, :], diff)
#
#     # Take magnetic field dotted by integration point normal to get magnetic
#     # field threading the current loop. Divide by R^3 (equivalently, R^2 * R)
#     return np.sum(x * d, axis=1) / (diff2 * np.sqrt(diff2))


@jit()
def _bem_inf_fields(rr, rmag, cosmag):
    """Compute infinite-medium magnetic field at one MEG sensor.

    This operates on all dipoles in all 3 basis directions.

    Parameters
    ----------
    rr : ndarray, shape (n_source_points, 3)
        3D dipole source positions
    rmag : ndarray, shape (n_sensor points, 3)
        3D positions of 1 MEG coil's integration points (from coil['rmag'])
    cosmag : ndarray, shape (n_sensor_points, 3)
        Direction of 1 MEG coil's integration points (from coil['cosmag'])

    Returns
    -------
    ndarray, shape (n_dipoles, 3, n_integration_pts)
        Magnetic field from all dipoles at each MEG sensor integration point
    """
    # rr, rmag refactored according to Equation (19) in Mosher, 1999
    # Knowing that we're doing all directions, refactor above function:

    # rr, 3, rmag
    diff = rmag.T.reshape(1, 3, rmag.shape[0]) - rr.reshape(rr.shape[0], 3, 1)
    diff_norm = np.sum(diff * diff, axis=1)  # rr, rmag
    diff_norm *= np.sqrt(diff_norm)  # Get magnitude of distance cubed
    diff_norm_ = diff_norm.reshape(-1)
    diff_norm_[diff_norm_ == 0] = 1  # avoid nans

    # This is the result of cross-prod calcs with basis vectors,
    # as if we had taken (Q=np.eye(3)), then multiplied by cosmags
    # factor, and then summed across directions
    x = np.empty((rr.shape[0], 3, rmag.shape[0]))
    x[:, 0] = diff[:, 1] * cosmag[:, 2] - diff[:, 2] * cosmag[:, 1]
    x[:, 1] = diff[:, 2] * cosmag[:, 0] - diff[:, 0] * cosmag[:, 2]
    x[:, 2] = diff[:, 0] * cosmag[:, 1] - diff[:, 1] * cosmag[:, 0]
    diff_norm = diff_norm_.reshape((rr.shape[0], 1, rmag.shape[0]))
    x /= diff_norm
    # x.shape == (rr.shape[0], 3, rmag.shape[0])
    return x


@fill_doc
def _bem_pot_or_field(rr, mri_rr, mri_Q, coils, solution, bem_rr, n_jobs,
                      coil_type):
    """Calculate the magnetic field or electric potential forward solution.

    The code is very similar between EEG and MEG potentials, so combine them.
    This does the work of "fwd_comp_field" (which wraps to "fwd_bem_field")
    and "fwd_bem_pot_els" in MNE-C.

    Parameters
    ----------
    rr : ndarray, shape (n_dipoles, 3)
        3D dipole source positions
    mri_rr : ndarray, shape (n_dipoles, 3)
        3D source positions in MRI coordinates
    mri_Q :
        3x3 head -> MRI transform. I.e., head_mri_t.dot(np.eye(3))
    coils : list of dict, len(sensors)
        List of sensors where each element contains sensor specific information
    solution : ndarray, shape (n_sensors, n_BEM_rr)
        Comes from _bem_specify_coils
    bem_rr : ndarray, shape (n_BEM_vertices, 3)
        3D vertex positions for all surfaces in the BEM
    %(n_jobs)s
    coil_type : str
        'meg' or 'eeg'

    Returns
    -------
    B : ndarray, shape (n_dipoles * 3, n_sensors)
        Forward solution for a set of sensors
    """
    # Both MEG and EEG have the inifinite-medium potentials
    # This could be just vectorized, but eats too much memory, so instead we
    # reduce memory by chunking within _do_inf_pots and parallelize, too:
    parallel, p_fun, n_jobs = parallel_func(
        _do_inf_pots, n_jobs, max_jobs=len(rr))
    nas = np.array_split
    B = np.sum(parallel(p_fun(mri_rr, sr.copy(), np.ascontiguousarray(mri_Q),
                              np.array(sol))  # copy and contig
                        for sr, sol in zip(nas(bem_rr, n_jobs),
                                           nas(solution.T, n_jobs))), axis=0)
    # The copy()s above should make it so the whole objects don't need to be
    # pickled...

    # Only MEG coils are sensitive to the primary current distribution.
    if coil_type == 'meg':
        # Primary current contribution (can be calc. in coil/dipole coords)
        parallel, p_fun, n_jobs = parallel_func(_do_prim_curr, n_jobs)
        pcc = np.concatenate(parallel(p_fun(r, coils)
                                      for r in nas(rr, n_jobs)), axis=0)
        B += pcc
        B *= _MAG_FACTOR
    return B


def _do_prim_curr(rr, coils):
    """Calculate primary currents in a set of MEG coils.

    See Mosher et al., 1999 Section II for discussion of primary vs. volume
    currents.

    Parameters
    ----------
    rr : ndarray, shape (n_dipoles, 3)
        3D dipole source positions in head coordinates
    coils : list of dict
        List of MEG coils where each element contains coil specific information

    Returns
    -------
    pc : ndarray, shape (n_sources, n_MEG_sensors)
        Primary current for set of MEG coils due to all sources
    """
    rmags, cosmags, ws, bins = _triage_coils(coils)
    n_coils = bins[-1] + 1
    del coils
    pc = np.empty((len(rr) * 3, n_coils))
    for start, stop in _rr_bounds(rr, chunk=1):
        pp = _bem_inf_fields(rr[start:stop], rmags, cosmags)
        pp *= ws
        pp.shape = (3 * (stop - start), -1)
        pc[3 * start:3 * stop] = [bincount(bins, this_pp, bins[-1] + 1)
                                  for this_pp in pp]
    return pc


def _rr_bounds(rr, chunk=200):
    # chunk data nicely
    bounds = np.concatenate([np.arange(0, len(rr), chunk), [len(rr)]])
    return zip(bounds[:-1], bounds[1:])


def _do_inf_pots(mri_rr, bem_rr, mri_Q, sol):
    """Calculate infinite potentials for MEG or EEG sensors using chunks.

    Parameters
    ----------
    mri_rr : ndarray, shape (n_dipoles, 3)
        3D dipole source positions in MRI coordinates
    bem_rr : ndarray, shape (n_BEM_vertices, 3)
        3D vertex positions for all surfaces in the BEM
    mri_Q :
        3x3 head -> MRI transform. I.e., head_mri_t.dot(np.eye(3))
    sol : ndarray, shape (n_sensors_subset, n_BEM_vertices_subset)
        Comes from _bem_specify_coils

    Returns
    -------
    B : ndarray, (n_dipoles * 3, n_sensors)
        Forward solution for sensors due to volume currents
    """
    # Doing work of 'fwd_bem_pot_calc' in MNE-C
    # The following code is equivalent to this, but saves memory
    # v0s = _bem_inf_pots(rr, bem_rr, Q)  # n_rr x 3 x n_bem_rr
    # v0s.shape = (len(rr) * 3, v0s.shape[2])
    # B = np.dot(v0s, sol)

    # We chunk the source mri_rr's in order to save memory
    B = np.empty((len(mri_rr) * 3, sol.shape[1]))
    for start, stop in _rr_bounds(mri_rr):
        # v0 in Hämäläinen et al., 1989 == v_inf in Mosher, et al., 1999
        v0s = _bem_inf_pots(mri_rr[start:stop], bem_rr, mri_Q)
        v0s = v0s.reshape(-1, v0s.shape[2])
        B[3 * start:3 * stop] = np.dot(v0s, sol)
    return B


# #############################################################################
# SPHERE COMPUTATION

def _sphere_pot_or_field(rr, mri_rr, mri_Q, coils, solution, bem_rr,
                         n_jobs, coil_type):
    """Do potential or field for spherical model."""
    fun = _eeg_spherepot_coil if coil_type == 'eeg' else _sphere_field
    parallel, p_fun, n_jobs = parallel_func(
        fun, n_jobs, max_jobs=len(rr))
    B = np.concatenate(parallel(p_fun(r, coils, sphere=solution)
                                for r in np.array_split(rr, n_jobs)))
    return B


def _sphere_field(rrs, coils, sphere):
    """Compute field for spherical model using Jukka Sarvas' field computation.

    Jukka Sarvas, "Basic mathematical and electromagnetic concepts of the
    biomagnetic inverse problem", Phys. Med. Biol. 1987, Vol. 32, 1, 11-22.

    The formulas have been manipulated for efficient computation
    by Matti Hämäläinen, February 1990
    """
    rmags, cosmags, ws, bins = _triage_coils(coils)
    return _do_sphere_field(rrs, rmags, cosmags, ws, bins, sphere['r0'])


@jit()
def _do_sphere_field(rrs, rmags, cosmags, ws, bins, r0):
    n_coils = bins[-1] + 1
    # Shift to the sphere model coordinates
    rrs = rrs - r0
    B = np.zeros((3 * len(rrs), n_coils))
    for ri in range(len(rrs)):
        rr = rrs[ri]
        # Check for a dipole at the origin
        if np.sqrt(np.dot(rr, rr)) <= 1e-10:
            continue
        this_poss = rmags - r0

        # Vector from dipole to the field point
        a_vec = this_poss - rr
        a = np.sqrt(np.sum(a_vec * a_vec, axis=1))
        r = np.sqrt(np.sum(this_poss * this_poss, axis=1))
        rr0 = np.sum(this_poss * rr, axis=1)
        ar = (r * r) - rr0
        ar0 = ar / a
        F = a * (r * a + ar)
        gr = (a * a) / r + ar0 + 2.0 * (a + r)
        g0 = a + 2 * r + ar0
        # Compute the dot products needed
        re = np.sum(this_poss * cosmags, axis=1)
        r0e = np.sum(rr * cosmags, axis=1)
        g = (g0 * r0e - gr * re) / (F * F)
        good = (a > 0) | (r > 0) | ((a * r) + 1 > 1e-5)
        rr_ = rr.reshape(1, 3)
        v1 = np.empty((cosmags.shape[0], 3))
        _jit_cross(v1, rr_, cosmags)
        v2 = np.empty((cosmags.shape[0], 3))
        _jit_cross(v2, rr_, this_poss)
        xx = ((good * ws).reshape(-1, 1) *
              (v1 / F.reshape(-1, 1) + v2 * g.reshape(-1, 1)))
        for jj in range(3):
            zz = bincount(bins, xx[:, jj], n_coils)
            B[3 * ri + jj, :] = zz
    B *= _MAG_FACTOR
    return B


def _eeg_spherepot_coil(rrs, coils, sphere):
    """Calculate the EEG in the sphere model."""
    rmags, cosmags, ws, bins = _triage_coils(coils)
    n_coils = bins[-1] + 1
    del coils

    # Shift to the sphere model coordinates
    rrs = rrs - sphere['r0']

    B = np.zeros((3 * len(rrs), n_coils))
    for ri, rr in enumerate(rrs):
        # Only process dipoles inside the innermost sphere
        if np.sqrt(np.dot(rr, rr)) >= sphere['layers'][0]['rad']:
            continue
        # fwd_eeg_spherepot_vec
        vval_one = np.zeros((len(rmags), 3))

        # Make a weighted sum over the equivalence parameters
        for eq in range(sphere['nfit']):
            # Scale the dipole position
            rd = sphere['mu'][eq] * rr
            rd2 = np.sum(rd * rd)
            rd2_inv = 1.0 / rd2
            # Go over all electrodes
            this_pos = rmags - sphere['r0']

            # Scale location onto the surface of the sphere (not used)
            # if sphere['scale_pos']:
            #     pos_len = (sphere['layers'][-1]['rad'] /
            #                np.sqrt(np.sum(this_pos * this_pos, axis=1)))
            #     this_pos *= pos_len

            # Vector from dipole to the field point
            a_vec = this_pos - rd

            # Compute the dot products needed
            a = np.sqrt(np.sum(a_vec * a_vec, axis=1))
            a3 = 2.0 / (a * a * a)
            r2 = np.sum(this_pos * this_pos, axis=1)
            r = np.sqrt(r2)
            rrd = np.sum(this_pos * rd, axis=1)
            ra = r2 - rrd
            rda = rrd - rd2

            # The main ingredients
            F = a * (r * a + ra)
            c1 = a3 * rda + 1.0 / a - 1.0 / r
            c2 = a3 + (a + r) / (r * F)

            # Mix them together and scale by lambda/(rd*rd)
            m1 = (c1 - c2 * rrd)
            m2 = c2 * rd2

            vval_one += (sphere['lambda'][eq] * rd2_inv *
                         (m1[:, np.newaxis] * rd +
                          m2[:, np.newaxis] * this_pos))

            # compute total result
            xx = vval_one * ws[:, np.newaxis]
            zz = np.array([bincount(bins, x, bins[-1] + 1) for x in xx.T])
            B[3 * ri:3 * ri + 3, :] = zz
    # finishing by scaling by 1/(4*M_PI)
    B *= 0.25 / np.pi
    return B


def _triage_coils(coils):
    return coils if isinstance(coils, tuple) else _concatenate_coils(coils)


# #############################################################################
# MAGNETIC DIPOLE (e.g. CHPI)

_MIN_DIST_LIMIT = 1e-5


def _magnetic_dipole_field_vec(rrs, coils, too_close='raise'):
    rmags, cosmags, ws, bins = _triage_coils(coils)
    fwd, min_dist = _compute_mdfv(rrs, rmags, cosmags, ws, bins, too_close)
    if min_dist < _MIN_DIST_LIMIT:
        msg = 'Coil too close (dist = %g mm)' % (min_dist * 1000,)
        if too_close == 'raise':
            raise RuntimeError(msg)
        func = warn if too_close == 'warning' else logger.info
        func(msg)
    return fwd


@jit()
def _compute_mdfv(rrs, rmags, cosmags, ws, bins, too_close):
    """Compute an MEG forward solution for a set of magnetic dipoles."""
    # The code below is a more efficient version (~30x) of this:
    # for ri, rr in enumerate(rrs):
    #     for k in range(len(coils)):
    #         this_coil = coils[k]
    #         # Go through all points
    #         diff = this_coil['rmag'] - rr
    #         dist2 = np.sum(diff * diff, axis=1)[:, np.newaxis]
    #         dist = np.sqrt(dist2)
    #         if (dist < 1e-5).any():
    #             raise RuntimeError('Coil too close')
    #         dist5 = dist2 * dist2 * dist
    #         sum_ = (3 * diff * np.sum(diff * this_coil['cosmag'],
    #                                   axis=1)[:, np.newaxis] -
    #                 dist2 * this_coil['cosmag']) / dist5
    #         fwd[3*ri:3*ri+3, k] = 1e-7 * np.dot(this_coil['w'], sum_)
    fwd = np.zeros((3 * len(rrs), bins[-1] + 1))
    min_dist = np.inf
    ws2 = ws.reshape(-1, 1)
    for ri in range(len(rrs)):
        rr = rrs[ri]
        diff = rmags - rr
        dist2_ = np.sum(diff * diff, axis=1)
        dist2 = dist2_.reshape(-1, 1)
        dist = np.sqrt(dist2)
        min_dist = min(dist.min(), min_dist)
        if min_dist < _MIN_DIST_LIMIT and too_close == 'raise':
            break
        t_ = np.sum(diff * cosmags, axis=1)
        t = t_.reshape(-1, 1)
        sum_ = ws2 * (3 * diff * t - dist2 * cosmags) / (dist2 * dist2 * dist)
        for ii in range(3):
            fwd[3 * ri + ii] = bincount(bins, sum_[:, ii], bins[-1] + 1)
    fwd *= _MAG_FACTOR
    return fwd, min_dist


# #############################################################################
# MAIN TRIAGING FUNCTION

@verbose
def _prep_field_computation(rr, *, sensors, bem, n_jobs, verbose=None):
    """Precompute and store some things that are used for both MEG and EEG.

    Calculation includes multiplication factors, coordinate transforms,
    compensations, and forward solutions. All are stored in modified fwd_data.

    Parameters
    ----------
    rr : ndarray, shape (n_dipoles, 3)
        3D dipole source positions in head coordinates
    bem : instance of ConductorModel
        Boundary Element Model information
    fwd_data : dict
        Dict containing sensor information in the head coordinate frame.
        Gets updated here with BEM and sensor information for later forward
        calculations.
    %(n_jobs)s
    %(verbose)s
    """
    bem_rr = mults = mri_Q = head_mri_t = None
    if not bem['is_sphere']:
        if bem['bem_method'] != FIFF.FIFFV_BEM_APPROX_LINEAR:
            raise RuntimeError('only linear collocation supported')
        # Store (and apply soon) μ_0/(4π) factor before source computations
        mults = np.repeat(bem['source_mult'] / (4.0 * np.pi),
                          [len(s['rr']) for s in bem['surfs']])[np.newaxis, :]
        # Get positions of BEM points for every surface
        bem_rr = np.concatenate([s['rr'] for s in bem['surfs']])

        # The dipole location and orientation must be transformed
        head_mri_t = bem['head_mri_t']
        mri_Q = bem['head_mri_t']['trans'][:3, :3].T

    solutions = dict()
    for coil_type in sensors:
        coils = sensors[coil_type]['defs']
        if not bem['is_sphere']:
            if coil_type == 'meg':
                # MEG field computation matrices for BEM
                start = 'Composing the field computation matrix'
                logger.info('\n' + start + '...')
                cf = FIFF.FIFFV_COORD_HEAD
                # multiply solution by "mults" here for simplicity
                solution = _bem_specify_coils(bem, coils, cf, mults, n_jobs)
            else:
                # Compute solution for EEG sensor
                logger.info('Setting up for EEG...')
                solution = _bem_specify_els(bem, coils, mults)
        else:
            solution = bem
            if coil_type == 'eeg':
                logger.info('Using the equivalent source approach in the '
                            'homogeneous sphere for EEG')
        sensors[coil_type]['defs'] = _triage_coils(coils)
        solutions[coil_type] = solution

    # Get appropriate forward physics function depending on sphere or BEM model
    fun = _sphere_pot_or_field if bem['is_sphere'] else _bem_pot_or_field

    # Update fwd_data with
    #    bem_rr (3D BEM vertex positions)
    #    mri_Q (3x3 Head->MRI coord transformation applied to identity matrix)
    #    head_mri_t (head->MRI coord transform dict)
    #    fun (_bem_pot_or_field if not 'sphere'; otherwise _sph_pot_or_field)
    #    solutions (len 2 list; [ndarray, shape (n_MEG_sens, n BEM vertices),
    #                            ndarray, shape (n_EEG_sens, n BEM vertices)]
    fwd_data = dict(
        bem_rr=bem_rr, mri_Q=mri_Q, head_mri_t=head_mri_t, fun=fun,
        solutions=solutions)
    return fwd_data


@fill_doc
def _compute_forwards_meeg(rr, *, sensors, fwd_data, n_jobs, silent=False):
    """Compute MEG and EEG forward solutions for all sensor types."""
    Bs = dict()
    # The dipole location and orientation must be transformed to mri coords
    mri_rr = None
    if fwd_data['head_mri_t'] is not None:
        mri_rr = np.ascontiguousarray(
            apply_trans(fwd_data['head_mri_t']['trans'], rr))
    mri_Q, bem_rr, fun = fwd_data['mri_Q'], fwd_data['bem_rr'], fwd_data['fun']
    solutions = fwd_data['solutions']
    del fwd_data
    for coil_type, sens in sensors.items():
        coils = sens['defs']
        compensator = sens.get('compensator', None)
        post_picks = sens.get('post_picks', None)
        solution = solutions.get(coil_type, None)

        # Do the actual forward calculation for a list MEG/EEG sensors
        if not silent:
            logger.info('Computing %s at %d source location%s '
                        '(free orientations)...'
                        % (coil_type.upper(), len(rr), _pl(rr)))
        # Calculate forward solution using spherical or BEM model
        B = fun(rr, mri_rr, mri_Q, coils=coils, solution=solution,
                bem_rr=bem_rr, n_jobs=n_jobs, coil_type=coil_type)

        # Compensate if needed (only done for MEG systems w/compensation)
        if compensator is not None:
            B = B @ compensator.T
        if post_picks is not None:
            B = B[:, post_picks]
        Bs[coil_type] = B
    return Bs


@verbose
<<<<<<< HEAD
def _compute_forwards(rr, bem, coils_list, ccoils_list, infos, coil_types,
                      n_jobs, verbose=None):
    """Compute the MEG and EEG forward solutions.

    This effectively combines compute_forward_meg and compute_forward_eeg
    from MNE-C.

    Parameters
    ----------
    rr : ndarray, shape (n_sources, 3)
        3D dipole in head coordinates
    bem : instance of ConductorModel
        Boundary Element Model information for all surfaces
    coils_list : list
        List of MEG and/or EEG sensor information dicts in head coords
    ccoils_list : list
        Optional list of MEG compensation information
    coil_types : list of str
        Sensor types. May contain 'meg' and/or 'eeg'
    %(n_jobs)s
    infos : list, len(2)
        infos[0] is MEG info, infos[1] is EEG info

    Returns
    -------
    Bs : list of ndarray
        Each element contains ndarray, shape (3 * n_dipoles, n_sensors) where
        n_sensors depends on which channel types are requested (MEG and/or EEG)
    """
    # Split calculation into two steps to save (potentially) a lot of time
    # when e.g. dipole fitting
    fwd_data = dict(coils_list=coils_list, ccoils_list=ccoils_list,
                    infos=infos, coil_types=coil_types)
    solver = bem.get('solver', 'mne')
    _check_option('solver', solver, ('mne', 'openmeeg'))
    if bem['is_sphere'] or solver == 'mne':
        _prep_field_computation(rr, bem, fwd_data, n_jobs)
        Bs = _compute_forwards_meeg(rr, fwd_data, n_jobs)
    else:
        if len(bem["surfs"]) != 3:
            raise RuntimeError("Only 3-layer BEM is supported for OpenMEEG.")

        # TODO: Do something other than this
        import openmeeg as om
        hminv = om.SymMatrix(bem["solution"])
        geom = _make_openmeeg_geometry(bem,
                                       invert_transform(bem['head_mri_t']))

        # Make dipoles for all XYZ orientations
        dipoles = np.c_[
            np.kron(rr.T, np.ones(3)[None, :]).T,
            np.kron(np.ones(len(rr))[:, None],
                    np.eye(3)),
        ]
        dipoles = om.Matrix(np.asfortranarray(dipoles))
        dsm = om.DipSourceMat(geom, dipoles, "Brain")
        meg_coils, eeg_coils = fwd_data["coils_list"]

        if eeg_coils:
            rmags, _, ws, bins = _concatenate_coils(eeg_coils)
            # For EEG
            eeg_sensors = om.Sensors(om.Matrix(np.asfortranarray(rmags)), geom)
            h2em = om.Head2EEGMat(geom, eeg_sensors)
            eeg_fwd_full = om.GainEEG(hminv, dsm, h2em).array()
            eeg_fwd = []
            for x in eeg_fwd_full.T:
                eeg_fwd.append(bincount(bins, ws * x, bins[-1] + 1))
            eeg_fwd = np.array(eeg_fwd)
        else:
            eeg_fwd = np.zeros((len(rr) * 3, len(eeg_coils)))

        if meg_coils:
            rmags, cosmags, ws, bins = _concatenate_coils(meg_coils)
            labels = [str(ii) for ii in range(len(rmags))]
            meg_sensors = om.Sensors(
                labels,
                np.asfortranarray(rmags),
                np.asfortranarray(cosmags),
                np.ones(len(labels)),  # weights for compatibility w. OpenMEEG
                np.ones(len(labels)),  # radii for compatibility w. OpenMEEG
            )
            h2mm = om.Head2MEGMat(geom, meg_sensors)
            ds2mm = om.DipSource2MEGMat(dipoles, meg_sensors)
            meg_fwd_full = om.GainMEG(hminv, dsm, h2mm, ds2mm).array()
            meg_fwd = []
            for x in meg_fwd_full.T:
                meg_fwd.append(bincount(bins, ws * x, bins[-1] + 1))
            meg_fwd = np.array(meg_fwd)
        else:
            meg_fwd = np.zeros((len(rr) * 3, len(meg_coils)))
        Bs = [meg_fwd, eeg_fwd]

    n_sensors_want = sum(len(coils) for coils in coils_list)
    n_sensors = sum(B.shape[1] for B in Bs)
    n_sources = Bs[0].shape[0]
    assert (n_sources, n_sensors) == (len(rr) * 3, n_sensors_want)
=======
def _compute_forwards(rr, *, bem, sensors, n_jobs, verbose=None):
    """Compute the MEG and EEG forward solutions."""
    # Split calculation into two steps to save (potentially) a lot of time
    # when e.g. dipole fitting
    fwd_data = _prep_field_computation(
        rr, sensors=sensors, bem=bem, n_jobs=n_jobs)
    Bs = _compute_forwards_meeg(
        rr, sensors=sensors, fwd_data=fwd_data, n_jobs=n_jobs)
>>>>>>> 08c8cad2
    return Bs<|MERGE_RESOLUTION|>--- conflicted
+++ resolved
@@ -20,18 +20,12 @@
 from copy import deepcopy
 
 from ..fixes import jit, bincount
-<<<<<<< HEAD
-from ..io.compensator import get_current_comp, make_compensator
 from ..io.constants import FIFF
-from ..io.pick import pick_types
-=======
-from ..io.constants import FIFF, FWD
->>>>>>> 08c8cad2
 from ..parallel import parallel_func
 from ..surface import _project_onto_surface, _jit_cross
 from ..transforms import apply_trans, invert_transform
 from ..utils import logger, verbose, _pl, warn, fill_doc, _check_option
-from ..bem import _make_openmeeg_geometry
+from ..bem import _make_openmeeg_geometry, _import_openmeeg
 
 
 # #############################################################################
@@ -813,111 +807,62 @@
 
 
 @verbose
-<<<<<<< HEAD
-def _compute_forwards(rr, bem, coils_list, ccoils_list, infos, coil_types,
-                      n_jobs, verbose=None):
-    """Compute the MEG and EEG forward solutions.
-
-    This effectively combines compute_forward_meg and compute_forward_eeg
-    from MNE-C.
-
-    Parameters
-    ----------
-    rr : ndarray, shape (n_sources, 3)
-        3D dipole in head coordinates
-    bem : instance of ConductorModel
-        Boundary Element Model information for all surfaces
-    coils_list : list
-        List of MEG and/or EEG sensor information dicts in head coords
-    ccoils_list : list
-        Optional list of MEG compensation information
-    coil_types : list of str
-        Sensor types. May contain 'meg' and/or 'eeg'
-    %(n_jobs)s
-    infos : list, len(2)
-        infos[0] is MEG info, infos[1] is EEG info
-
-    Returns
-    -------
-    Bs : list of ndarray
-        Each element contains ndarray, shape (3 * n_dipoles, n_sensors) where
-        n_sensors depends on which channel types are requested (MEG and/or EEG)
-    """
-    # Split calculation into two steps to save (potentially) a lot of time
-    # when e.g. dipole fitting
-    fwd_data = dict(coils_list=coils_list, ccoils_list=ccoils_list,
-                    infos=infos, coil_types=coil_types)
-    solver = bem.get('solver', 'mne')
-    _check_option('solver', solver, ('mne', 'openmeeg'))
-    if bem['is_sphere'] or solver == 'mne':
-        _prep_field_computation(rr, bem, fwd_data, n_jobs)
-        Bs = _compute_forwards_meeg(rr, fwd_data, n_jobs)
-    else:
-        if len(bem["surfs"]) != 3:
-            raise RuntimeError("Only 3-layer BEM is supported for OpenMEEG.")
-
-        # TODO: Do something other than this
-        import openmeeg as om
-        hminv = om.SymMatrix(bem["solution"])
-        geom = _make_openmeeg_geometry(bem,
-                                       invert_transform(bem['head_mri_t']))
-
-        # Make dipoles for all XYZ orientations
-        dipoles = np.c_[
-            np.kron(rr.T, np.ones(3)[None, :]).T,
-            np.kron(np.ones(len(rr))[:, None],
-                    np.eye(3)),
-        ]
-        dipoles = om.Matrix(np.asfortranarray(dipoles))
-        dsm = om.DipSourceMat(geom, dipoles, "Brain")
-        meg_coils, eeg_coils = fwd_data["coils_list"]
-
-        if eeg_coils:
-            rmags, _, ws, bins = _concatenate_coils(eeg_coils)
-            # For EEG
-            eeg_sensors = om.Sensors(om.Matrix(np.asfortranarray(rmags)), geom)
-            h2em = om.Head2EEGMat(geom, eeg_sensors)
-            eeg_fwd_full = om.GainEEG(hminv, dsm, h2em).array()
-            eeg_fwd = []
-            for x in eeg_fwd_full.T:
-                eeg_fwd.append(bincount(bins, ws * x, bins[-1] + 1))
-            eeg_fwd = np.array(eeg_fwd)
-        else:
-            eeg_fwd = np.zeros((len(rr) * 3, len(eeg_coils)))
-
-        if meg_coils:
-            rmags, cosmags, ws, bins = _concatenate_coils(meg_coils)
-            labels = [str(ii) for ii in range(len(rmags))]
-            meg_sensors = om.Sensors(
-                labels,
-                np.asfortranarray(rmags),
-                np.asfortranarray(cosmags),
-                np.ones(len(labels)),  # weights for compatibility w. OpenMEEG
-                np.ones(len(labels)),  # radii for compatibility w. OpenMEEG
-            )
-            h2mm = om.Head2MEGMat(geom, meg_sensors)
-            ds2mm = om.DipSource2MEGMat(dipoles, meg_sensors)
-            meg_fwd_full = om.GainMEG(hminv, dsm, h2mm, ds2mm).array()
-            meg_fwd = []
-            for x in meg_fwd_full.T:
-                meg_fwd.append(bincount(bins, ws * x, bins[-1] + 1))
-            meg_fwd = np.array(meg_fwd)
-        else:
-            meg_fwd = np.zeros((len(rr) * 3, len(meg_coils)))
-        Bs = [meg_fwd, eeg_fwd]
-
-    n_sensors_want = sum(len(coils) for coils in coils_list)
-    n_sensors = sum(B.shape[1] for B in Bs)
-    n_sources = Bs[0].shape[0]
-    assert (n_sources, n_sensors) == (len(rr) * 3, n_sensors_want)
-=======
 def _compute_forwards(rr, *, bem, sensors, n_jobs, verbose=None):
     """Compute the MEG and EEG forward solutions."""
     # Split calculation into two steps to save (potentially) a lot of time
     # when e.g. dipole fitting
-    fwd_data = _prep_field_computation(
-        rr, sensors=sensors, bem=bem, n_jobs=n_jobs)
-    Bs = _compute_forwards_meeg(
-        rr, sensors=sensors, fwd_data=fwd_data, n_jobs=n_jobs)
->>>>>>> 08c8cad2
+    solver = bem.get('solver', 'mne')
+    _check_option('solver', solver, ('mne', 'openmeeg'))
+    if bem['is_sphere'] or solver == 'mne':
+        fwd_data = _prep_field_computation(
+            rr, sensors=sensors, bem=bem, n_jobs=n_jobs)
+        Bs = _compute_forwards_meeg(
+            rr, sensors=sensors, fwd_data=fwd_data, n_jobs=n_jobs)
+    else:
+        Bs = _compute_forwards_openmeeg(rr, bem=bem, sensors=sensors)
+    n_sensors_want = sum(len(s['ch_names']) for s in sensors.values())
+    n_sensors = sum(B.shape[1] for B in Bs.values())
+    n_sources = list(Bs.values())[0].shape[0]
+    assert (n_sources, n_sensors) == (len(rr) * 3, n_sensors_want)
+    return Bs
+
+
+def _compute_forwards_openmeeg(rr, *, bem, sensors):
+    """Compute the MEG and EEG forward solutions for OpenMEEG."""
+    if len(bem["surfs"]) != 3:
+        raise RuntimeError("Only 3-layer BEM is supported for OpenMEEG.")
+    om = _import_openmeeg('compute a forward solution using OpenMEEG')
+    hminv = om.SymMatrix(bem["solution"])
+    geom = _make_openmeeg_geometry(bem, invert_transform(bem['head_mri_t']))
+
+    # Make dipoles for all XYZ orientations
+    dipoles = np.c_[
+        np.kron(rr.T, np.ones(3)[None, :]).T,
+        np.kron(np.ones(len(rr))[:, None],
+                np.eye(3)),
+    ]
+    dipoles = np.asfortranarray(dipoles)
+    dipoles = om.Matrix(dipoles)
+    dsm = om.DipSourceMat(geom, dipoles, "Brain")
+    Bs = dict()
+    if 'eeg' in sensors:
+        rmags, _, ws, bins = _concatenate_coils(sensors['eeg']['defs'])
+        rmags = np.asfortranarray(rmags.astype(np.float64))
+        eeg_sensors = om.Sensors(om.Matrix(np.asfortranarray(rmags)), geom)
+        h2em = om.Head2EEGMat(geom, eeg_sensors)
+        eeg_fwd_full = om.GainEEG(hminv, dsm, h2em).array()
+        Bs['eeg'] = np.array([bincount(bins, ws * x, bins[-1] + 1)
+                              for x in eeg_fwd_full.T], float)
+    if 'meg' in sensors:
+        rmags, cosmags, ws, bins = _concatenate_coils(sensors['meg']['defs'])
+        rmags = np.asfortranarray(rmags.astype(np.float64))
+        cosmags = np.asfortranarray(cosmags.astype(np.float64))
+        labels = [str(ii) for ii in range(len(rmags))]
+        weights = radii = np.ones(len(labels))
+        meg_sensors = om.Sensors(labels, rmags, cosmags, weights, radii)
+        h2mm = om.Head2MEGMat(geom, meg_sensors)
+        ds2mm = om.DipSource2MEGMat(dipoles, meg_sensors)
+        meg_fwd_full = om.GainMEG(hminv, dsm, h2mm, ds2mm).array()
+        Bs['meg'] = np.array([bincount(bins, ws * x, bins[-1] + 1)
+                              for x in meg_fwd_full.T], float)
     return Bs