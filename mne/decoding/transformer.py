--- conflicted
+++ resolved
@@ -12,17 +12,13 @@
 from ..filter import filter_data
 from ..time_frequency import psd_array_multitaper
 from ..utils import fill_doc, _check_option, _validate_type, verbose
-<<<<<<< HEAD
-from ..io.pick import (
+from .._fiff.pick import (
     pick_info,
     pick_types,
     _pick_data_channels,
     _picks_by_type,
     _picks_to_idx,
 )
-=======
-from .._fiff.pick import pick_info, _pick_data_channels, _picks_by_type, _picks_to_idx
->>>>>>> 1e3206b2
 from ..cov import _check_scalings_user
 
 
