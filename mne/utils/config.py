# -*- coding: utf-8 -*-
"""The config functions."""
# Authors: Eric Larson <larson.eric.d@gmail.com>
#
# License: BSD (3-clause)

import atexit
from functools import partial
import json
import os
import os.path as op
import platform
import shutil
import sys
import tempfile
import re

import numpy as np

from .check import _validate_type, _check_pyqt5_version
from ._logging import warn, logger


_temp_home_dir = None


def set_cache_dir(cache_dir):
    """Set the directory to be used for temporary file storage.

    This directory is used by joblib to store memmapped arrays,
    which reduces memory requirements and speeds up parallel
    computation.

    Parameters
    ----------
    cache_dir : str or None
        Directory to use for temporary file storage. None disables
        temporary file storage.
    """
    if cache_dir is not None and not op.exists(cache_dir):
        raise IOError('Directory %s does not exist' % cache_dir)

    set_config('MNE_CACHE_DIR', cache_dir, set_env=False)


def set_memmap_min_size(memmap_min_size):
    """Set the minimum size for memmaping of arrays for parallel processing.

    Parameters
    ----------
    memmap_min_size : str or None
        Threshold on the minimum size of arrays that triggers automated memory
        mapping for parallel processing, e.g., '1M' for 1 megabyte.
        Use None to disable memmaping of large arrays.
    """
    if memmap_min_size is not None:
        if not isinstance(memmap_min_size, str):
            raise ValueError('\'memmap_min_size\' has to be a string.')
        if memmap_min_size[-1] not in ['K', 'M', 'G']:
            raise ValueError('The size has to be given in kilo-, mega-, or '
                             'gigabytes, e.g., 100K, 500M, 1G.')

    set_config('MNE_MEMMAP_MIN_SIZE', memmap_min_size, set_env=False)


# List the known configuration values
known_config_types = (
    'MNE_3D_OPTION_ANTIALIAS',
    'MNE_BROWSE_RAW_SIZE',
    'MNE_CACHE_DIR',
    'MNE_COREG_ADVANCED_RENDERING',
    'MNE_COREG_COPY_ANNOT',
    'MNE_COREG_GUESS_MRI_SUBJECT',
    'MNE_COREG_HEAD_HIGH_RES',
    'MNE_COREG_HEAD_OPACITY',
    'MNE_COREG_HEAD_INSIDE',
    'MNE_COREG_INTERACTION',
    'MNE_COREG_MARK_INSIDE',
    'MNE_COREG_PREPARE_BEM',
    'MNE_COREG_PROJECT_EEG',
    'MNE_COREG_ORIENT_TO_SURFACE',
    'MNE_COREG_SCALE_LABELS',
    'MNE_COREG_SCALE_BY_DISTANCE',
    'MNE_COREG_SCENE_SCALE',
    'MNE_COREG_WINDOW_HEIGHT',
    'MNE_COREG_WINDOW_WIDTH',
    'MNE_COREG_SUBJECTS_DIR',
    'MNE_CUDA_DEVICE',
    'MNE_CUDA_IGNORE_PRECISION',
    'MNE_DATA',
    'MNE_DATASETS_BRAINSTORM_PATH',
    'MNE_DATASETS_EEGBCI_PATH',
    'MNE_DATASETS_HF_SEF_PATH',
    'MNE_DATASETS_MEGSIM_PATH',
    'MNE_DATASETS_MISC_PATH',
    'MNE_DATASETS_MTRF_PATH',
    'MNE_DATASETS_SAMPLE_PATH',
    'MNE_DATASETS_SOMATO_PATH',
    'MNE_DATASETS_MULTIMODAL_PATH',
    'MNE_DATASETS_FNIRS_MOTOR_PATH',
    'MNE_DATASETS_OPM_PATH',
    'MNE_DATASETS_SPM_FACE_DATASETS_TESTS',
    'MNE_DATASETS_SPM_FACE_PATH',
    'MNE_DATASETS_TESTING_PATH',
    'MNE_DATASETS_VISUAL_92_CATEGORIES_PATH',
    'MNE_DATASETS_KILOWORD_PATH',
    'MNE_DATASETS_FIELDTRIP_CMC_PATH',
    'MNE_DATASETS_PHANTOM_4DBTI_PATH',
    'MNE_DATASETS_LIMO_PATH',
    'MNE_DATASETS_REFMEG_NOISE_PATH',
<<<<<<< HEAD
    'MNE_DATASETS_ERP_CORE_PATH',
=======
    'MNE_DATASETS_SSVEP_PATH',
>>>>>>> 0135fcab
    'MNE_FORCE_SERIAL',
    'MNE_KIT2FIFF_STIM_CHANNELS',
    'MNE_KIT2FIFF_STIM_CHANNEL_CODING',
    'MNE_KIT2FIFF_STIM_CHANNEL_SLOPE',
    'MNE_KIT2FIFF_STIM_CHANNEL_THRESHOLD',
    'MNE_LOGGING_LEVEL',
    'MNE_MEMMAP_MIN_SIZE',
    'MNE_SKIP_FTP_TESTS',
    'MNE_SKIP_NETWORK_TESTS',
    'MNE_SKIP_TESTING_DATASET_TESTS',
    'MNE_STIM_CHANNEL',
    'MNE_TQDM',
    'MNE_USE_CUDA',
    'MNE_USE_NUMBA',
    'SUBJECTS_DIR',
)

# These allow for partial matches, e.g. 'MNE_STIM_CHANNEL_1' is okay key
known_config_wildcards = (
    'MNE_STIM_CHANNEL',
)


def _load_config(config_path, raise_error=False):
    """Safely load a config file."""
    with open(config_path, 'r') as fid:
        try:
            config = json.load(fid)
        except ValueError:
            # No JSON object could be decoded --> corrupt file?
            msg = ('The MNE-Python config file (%s) is not a valid JSON '
                   'file and might be corrupted' % config_path)
            if raise_error:
                raise RuntimeError(msg)
            warn(msg)
            config = dict()
    return config


def get_config_path(home_dir=None):
    r"""Get path to standard mne-python config file.

    Parameters
    ----------
    home_dir : str | None
        The folder that contains the .mne config folder.
        If None, it is found automatically.

    Returns
    -------
    config_path : str
        The path to the mne-python configuration file. On windows, this
        will be '%USERPROFILE%\.mne\mne-python.json'. On every other
        system, this will be ~/.mne/mne-python.json.
    """
    val = op.join(_get_extra_data_path(home_dir=home_dir),
                  'mne-python.json')
    return val


def get_config(key=None, default=None, raise_error=False, home_dir=None,
               use_env=True):
    """Read MNE-Python preferences from environment or config file.

    Parameters
    ----------
    key : None | str
        The preference key to look for. The os environment is searched first,
        then the mne-python config file is parsed.
        If None, all the config parameters present in environment variables or
        the path are returned. If key is an empty string, a list of all valid
        keys (but not values) is returned.
    default : str | None
        Value to return if the key is not found.
    raise_error : bool
        If True, raise an error if the key is not found (instead of returning
        default).
    home_dir : str | None
        The folder that contains the .mne config folder.
        If None, it is found automatically.
    use_env : bool
        If True, consider env vars, if available.
        If False, only use MNE-Python configuration file values.

        .. versionadded:: 0.18

    Returns
    -------
    value : dict | str | None
        The preference key value.

    See Also
    --------
    set_config
    """
    _validate_type(key, (str, type(None)), "key", 'string or None')

    if key == '':
        return known_config_types

    # first, check to see if key is in env
    if use_env and key is not None and key in os.environ:
        return os.environ[key]

    # second, look for it in mne-python config file
    config_path = get_config_path(home_dir=home_dir)
    if not op.isfile(config_path):
        config = {}
    else:
        config = _load_config(config_path)

    if key is None:
        # update config with environment variables
        if use_env:
            env_keys = (set(config).union(known_config_types).
                        intersection(os.environ))
            config.update({key: os.environ[key] for key in env_keys})
        return config
    elif raise_error is True and key not in config:
        loc_env = 'the environment or in the ' if use_env else ''
        meth_env = ('either os.environ["%s"] = VALUE for a temporary '
                    'solution, or ' % key) if use_env else ''
        extra_env = (' You can also set the environment variable before '
                     'running python.' if use_env else '')
        meth_file = ('mne.utils.set_config("%s", VALUE, set_env=True) '
                     'for a permanent one' % key)
        raise KeyError('Key "%s" not found in %s'
                       'the mne-python config file (%s). '
                       'Try %s%s.%s'
                       % (key, loc_env, config_path, meth_env, meth_file,
                          extra_env))
    else:
        return config.get(key, default)


def set_config(key, value, home_dir=None, set_env=True):
    """Set a MNE-Python preference key in the config file and environment.

    Parameters
    ----------
    key : str
        The preference key to set.
    value : str |  None
        The value to assign to the preference key. If None, the key is
        deleted.
    home_dir : str | None
        The folder that contains the .mne config folder.
        If None, it is found automatically.
    set_env : bool
        If True (default), update :data:`os.environ` in addition to
        updating the MNE-Python config file.

    See Also
    --------
    get_config
    """
    _validate_type(key, 'str', "key")
    # While JSON allow non-string types, we allow users to override config
    # settings using env, which are strings, so we enforce that here
    _validate_type(value, (str, 'path-like', type(None)), 'value')
    if value is not None:
        value = str(value)

    if key not in known_config_types and not \
            any(k in key for k in known_config_wildcards):
        warn('Setting non-standard config type: "%s"' % key)

    # Read all previous values
    config_path = get_config_path(home_dir=home_dir)
    if op.isfile(config_path):
        config = _load_config(config_path, raise_error=True)
    else:
        config = dict()
        logger.info('Attempting to create new mne-python configuration '
                    'file:\n%s' % config_path)
    if value is None:
        config.pop(key, None)
        if set_env and key in os.environ:
            del os.environ[key]
    else:
        config[key] = value
        if set_env:
            os.environ[key] = value

    # Write all values. This may fail if the default directory is not
    # writeable.
    directory = op.dirname(config_path)
    if not op.isdir(directory):
        os.mkdir(directory)
    with open(config_path, 'w') as fid:
        json.dump(config, fid, sort_keys=True, indent=0)


def _get_extra_data_path(home_dir=None):
    """Get path to extra data (config, tables, etc.)."""
    global _temp_home_dir
    if home_dir is None:
        home_dir = os.environ.get('_MNE_FAKE_HOME_DIR')
    if home_dir is None:
        # this has been checked on OSX64, Linux64, and Win32
        if 'nt' == os.name.lower():
            if op.isdir(op.join(os.getenv('APPDATA'), '.mne')):
                home_dir = os.getenv('APPDATA')
            else:
                home_dir = os.getenv('USERPROFILE')
        else:
            # This is a more robust way of getting the user's home folder on
            # Linux platforms (not sure about OSX, Unix or BSD) than checking
            # the HOME environment variable. If the user is running some sort
            # of script that isn't launched via the command line (e.g. a script
            # launched via Upstart) then the HOME environment variable will
            # not be set.
            if os.getenv('MNE_DONTWRITE_HOME', '') == 'true':
                if _temp_home_dir is None:
                    _temp_home_dir = tempfile.mkdtemp()
                    atexit.register(partial(shutil.rmtree, _temp_home_dir,
                                            ignore_errors=True))
                home_dir = _temp_home_dir
            else:
                home_dir = os.path.expanduser('~')

        if home_dir is None:
            raise ValueError('mne-python config file path could '
                             'not be determined, please report this '
                             'error to mne-python developers')

    return op.join(home_dir, '.mne')


def get_subjects_dir(subjects_dir=None, raise_error=False):
    """Safely use subjects_dir input to return SUBJECTS_DIR.

    Parameters
    ----------
    subjects_dir : str | None
        If a value is provided, return subjects_dir. Otherwise, look for
        SUBJECTS_DIR config and return the result.
    raise_error : bool
        If True, raise a KeyError if no value for SUBJECTS_DIR can be found
        (instead of returning None).

    Returns
    -------
    value : str | None
        The SUBJECTS_DIR value.
    """
    if subjects_dir is None:
        subjects_dir = get_config('SUBJECTS_DIR', raise_error=raise_error)
    return subjects_dir


def _get_stim_channel(stim_channel, info, raise_error=True):
    """Determine the appropriate stim_channel.

    First, 'MNE_STIM_CHANNEL', 'MNE_STIM_CHANNEL_1', 'MNE_STIM_CHANNEL_2', etc.
    are read. If these are not found, it will fall back to 'STI 014' if
    present, then fall back to the first channel of type 'stim', if present.

    Parameters
    ----------
    stim_channel : str | list of str | None
        The stim channel selected by the user.
    info : instance of Info
        An information structure containing information about the channels.

    Returns
    -------
    stim_channel : str | list of str
        The name of the stim channel(s) to use
    """
    if stim_channel is not None:
        if not isinstance(stim_channel, list):
            _validate_type(stim_channel, 'str', "Stim channel")
            stim_channel = [stim_channel]
        for channel in stim_channel:
            _validate_type(channel, 'str', "Each provided stim channel")
        return stim_channel

    stim_channel = list()
    ch_count = 0
    ch = get_config('MNE_STIM_CHANNEL')
    while(ch is not None and ch in info['ch_names']):
        stim_channel.append(ch)
        ch_count += 1
        ch = get_config('MNE_STIM_CHANNEL_%d' % ch_count)
    if ch_count > 0:
        return stim_channel

    if 'STI101' in info['ch_names']:  # combination channel for newer systems
        return ['STI101']
    if 'STI 014' in info['ch_names']:  # for older systems
        return ['STI 014']

    from ..io.pick import pick_types
    stim_channel = pick_types(info, meg=False, ref_meg=False, stim=True)
    if len(stim_channel) > 0:
        stim_channel = [info['ch_names'][ch_] for ch_ in stim_channel]
    elif raise_error:
        raise ValueError("No stim channels found. Consider specifying them "
                         "manually using the 'stim_channel' parameter.")
    return stim_channel


def _get_root_dir():
    """Get as close to the repo root as possible."""
    root_dir = op.abspath(op.join(op.dirname(__file__), '..'))
    up_dir = op.join(root_dir, '..')
    if op.isfile(op.join(up_dir, 'setup.py')) and all(
            op.isdir(op.join(up_dir, x)) for x in ('mne', 'examples', 'doc')):
        root_dir = op.abspath(up_dir)
    return root_dir


def _get_numpy_libs():
    from ._testing import SilenceStdout
    with SilenceStdout(close=False) as capture:
        np.show_config()
    lines = capture.getvalue().split('\n')
    capture.close()
    libs = []
    for li, line in enumerate(lines):
        for key in ('lapack', 'blas'):
            if line.startswith('%s_opt_info' % key):
                lib = lines[li + 1]
                if 'NOT AVAILABLE' in lib:
                    lib = 'unknown'
                else:
                    try:
                        lib = lib.split('[')[1].split("'")[1]
                    except IndexError:
                        pass  # keep whatever it was
                libs += ['%s=%s' % (key, lib)]
    libs = ', '.join(libs)
    return libs


def sys_info(fid=None, show_paths=False):
    """Print the system information for debugging.

    This function is useful for printing system information
    to help triage bugs.

    Parameters
    ----------
    fid : file-like | None
        The file to write to. Will be passed to :func:`print()`.
        Can be None to use :data:`sys.stdout`.
    show_paths : bool
        If True, print paths for each module.

    Examples
    --------
    Running this function with no arguments prints an output that is
    useful when submitting bug reports::

        >>> import mne
        >>> mne.sys_info() # doctest: +SKIP
        Platform:      Linux-4.15.0-1067-aws-x86_64-with-glibc2.2.5
        Python:        3.8.1 (default, Feb  2 2020, 08:37:37)  [GCC 8.3.0]
        Executable:    /usr/local/bin/python
        CPU:           : 36 cores
        Memory:        68.7 GB

        mne:           0.21.dev0
        numpy:         1.19.0 {blas=openblas, lapack=openblas}
        scipy:         1.5.1
        matplotlib:    3.2.2 {backend=Qt5Agg}

        sklearn:       0.23.1
        numba:         0.50.1
        nibabel:       3.1.1
        nilearn:       0.7.0
        dipy:          1.1.1
        cupy:          Not found
        pandas:        1.0.5
        mayavi:        Not found
        pyvista:       0.25.3 {pyvistaqt=0.1.1, OpenGL 3.3 (Core Profile) Mesa 18.3.6 via llvmpipe (LLVM 7.0, 256 bits)}
        vtk:           9.0.1
        PyQt5:         5.15.0
    """  # noqa: E501
    ljust = 15
    platform_str = platform.platform()
    if platform.system() == 'Darwin' and sys.version_info[:2] < (3, 8):
        # platform.platform() in Python < 3.8 doesn't call
        # platform.mac_ver() if we're on Darwin, so we don't get a nice macOS
        # version number. Therefore, let's do this manually here.
        macos_ver = platform.mac_ver()[0]
        macos_architecture = re.findall('Darwin-.*?-(.*)', platform_str)
        if macos_architecture:
            macos_architecture = macos_architecture[0]
            platform_str = f'macOS-{macos_ver}-{macos_architecture}'
        del macos_ver, macos_architecture

    out = 'Platform:'.ljust(ljust) + platform_str + '\n'
    out += 'Python:'.ljust(ljust) + str(sys.version).replace('\n', ' ') + '\n'
    out += 'Executable:'.ljust(ljust) + sys.executable + '\n'
    out += 'CPU:'.ljust(ljust) + ('%s: ' % platform.processor())
    try:
        import multiprocessing
    except ImportError:
        out += ('number of processors unavailable ' +
                '(requires "multiprocessing" package)\n')
    else:
        out += '%s cores\n' % multiprocessing.cpu_count()
    out += 'Memory:'.ljust(ljust)
    try:
        import psutil
    except ImportError:
        out += 'Unavailable (requires "psutil" package)'
    else:
        out += '%0.1f GB\n' % (psutil.virtual_memory().total / float(2 ** 30),)
    out += '\n'
    libs = _get_numpy_libs()
    has_3d = False
    for mod_name in ('mne', 'numpy', 'scipy', 'matplotlib', '', 'sklearn',
                     'numba', 'nibabel', 'nilearn', 'dipy', 'cupy', 'pandas',
                     'mayavi', 'pyvista', 'vtk', 'PyQt5'):
        if mod_name == '':
            out += '\n'
            continue
        if mod_name == 'PyQt5' and not has_3d:
            continue
        out += ('%s:' % mod_name).ljust(ljust)
        try:
            mod = __import__(mod_name)
            if mod_name == 'mayavi':
                # the real test
                from mayavi import mlab  # noqa, analysis:ignore
        except Exception:
            out += 'Not found\n'
        else:
            extra = (' (%s)' % op.dirname(mod.__file__)) if show_paths else ''
            if mod_name == 'numpy':
                extra += ' {%s}%s' % (libs, extra)
            elif mod_name == 'matplotlib':
                extra += ' {backend=%s}%s' % (mod.get_backend(), extra)
            elif mod_name == 'pyvista':
                extras = list()
                try:
                    from pyvistaqt import __version__
                except Exception:
                    pass
                else:
                    extras += [f'pyvistaqt={__version__}']
                try:
                    from pyvista import GPUInfo
                except ImportError:
                    pass
                else:
                    gi = GPUInfo()
                    extras += [f'OpenGL {gi.version} via {gi.renderer}']
                if extras:
                    extra += f' {{{", ".join(extras)}}}'
            elif mod_name in ('mayavi', 'vtk'):
                has_3d = True
            if mod_name == 'vtk':
                version = mod.vtkVersion()
                # 9.0 dev has VersionFull but 9.0 doesn't
                for attr in ('GetVTKVersionFull', 'GetVTKVersion'):
                    if hasattr(version, attr):
                        version = getattr(version, attr)()
                        break
            elif mod_name == 'PyQt5':
                version = _check_pyqt5_version()
            else:
                version = mod.__version__
            out += '%s%s\n' % (version, extra)
    print(out, end='', file=fid)<|MERGE_RESOLUTION|>--- conflicted
+++ resolved
@@ -108,11 +108,8 @@
     'MNE_DATASETS_PHANTOM_4DBTI_PATH',
     'MNE_DATASETS_LIMO_PATH',
     'MNE_DATASETS_REFMEG_NOISE_PATH',
-<<<<<<< HEAD
+    'MNE_DATASETS_SSVEP_PATH',
     'MNE_DATASETS_ERP_CORE_PATH',
-=======
-    'MNE_DATASETS_SSVEP_PATH',
->>>>>>> 0135fcab
     'MNE_FORCE_SERIAL',
     'MNE_KIT2FIFF_STIM_CHANNELS',
     'MNE_KIT2FIFF_STIM_CHANNEL_CODING',
