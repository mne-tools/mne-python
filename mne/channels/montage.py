# Authors: Alexandre Gramfort <alexandre.gramfort@inria.fr>
#          Denis Engemann <denis.engemann@gmail.com>
#          Martin Luessi <mluessi@nmr.mgh.harvard.edu>
#          Eric Larson <larson.eric.d@gmail.com>
#          Marijn van Vliet <w.m.vanvliet@gmail.com>
#          Jona Sassenhagen <jona.sassenhagen@gmail.com>
#          Teon Brooks <teon.brooks@gmail.com>
#          Christian Brodbeck <christianbrodbeck@nyu.edu>
#          Stefan Appelhoff <stefan.appelhoff@mailbox.org>
#          Joan Massich <mailsik@gmail.com>
#
# License: Simplified BSD

import os.path as op
import re
from copy import deepcopy
from functools import partial

import numpy as np

from ..defaults import HEAD_SIZE_DEFAULT
from ..viz import plot_montage
from ..transforms import (apply_trans, get_ras_to_neuromag_trans, _sph_to_cart,
                          _topo_to_sph, _frame_to_str, Transform,
                          _verbose_frames, _fit_matched_points,
                          _quat_to_affine)
from ..io._digitization import (_count_points_by_type,
                                _get_dig_eeg, _make_dig_points, write_dig,
                                _read_dig_fif, _format_dig_points,
                                _get_fid_coords, _coord_frame_const)
from ..io.open import fiff_open
from ..io.pick import pick_types
from ..io.constants import FIFF
from ..utils import (warn, copy_function_doc_to_method_doc, _pl,
                     _check_option, _validate_type, _check_fname,
<<<<<<< HEAD
                     fill_doc, logger)
=======
                     fill_doc, deprecated)
>>>>>>> d6a4eb05

from ._dig_montage_utils import _read_dig_montage_egi
from ._dig_montage_utils import _parse_brainvision_dig_montage

_BUILT_IN_MONTAGES = [
    'EGI_256',
    'GSN-HydroCel-128', 'GSN-HydroCel-129', 'GSN-HydroCel-256',
    'GSN-HydroCel-257', 'GSN-HydroCel-32', 'GSN-HydroCel-64_1.0',
    'GSN-HydroCel-65_1.0',
    'biosemi128', 'biosemi16', 'biosemi160', 'biosemi256',
    'biosemi32', 'biosemi64',
    'easycap-M1', 'easycap-M10',
    'mgh60', 'mgh70',
    'standard_1005', 'standard_1020', 'standard_alphabetic',
    'standard_postfixed', 'standard_prefixed', 'standard_primed'
]


def _check_get_coord_frame(dig):
    _MSG = 'Only single coordinate frame in dig is supported'
    dig_coord_frames = set([d['coord_frame'] for d in dig])
    assert len(dig_coord_frames) <= 1, _MSG
    return _frame_to_str[dig_coord_frames.pop()] if dig_coord_frames else None


def get_builtin_montages():
    """Get a list of all builtin montages.

    Returns
    -------
    montages : list
        Names of all builtin montages that can be used by
        :func:`make_standard_montage`.
    """
    return _BUILT_IN_MONTAGES


def make_dig_montage(ch_pos=None, nasion=None, lpa=None, rpa=None,
                     hsp=None, hpi=None, coord_frame='unknown'):
    r"""Make montage from arrays.

    Parameters
    ----------
    ch_pos : dict
        Dictionary of channel positions. Keys are channel names and values
        are 3D coordinates - array of shape (3,) - in native digitizer space
        in m.
    nasion : None | array, shape (3,)
        The position of the nasion fiducial point.
        This point is assumed to be in the native digitizer space in m.
    lpa : None | array, shape (3,)
        The position of the left periauricular fiducial point.
        This point is assumed to be in the native digitizer space in m.
    rpa : None | array, shape (3,)
        The position of the right periauricular fiducial point.
        This point is assumed to be in the native digitizer space in m.
    hsp : None | array, shape (n_points, 3)
        This corresponds to an array of positions of the headshape points in
        3d. These points are assumed to be in the native digitizer space in m.
    hpi : None | array, shape (n_hpi, 3)
        This corresponds to an array of HPI points in the native digitizer
        space. They only necessary if computation of a ``compute_dev_head_t``
        is True.
    coord_frame : str
        The coordinate frame of the points. Usually this is "unknown"
        for native digitizer space.

    Returns
    -------
    montage : instance of DigMontage
        The montage.

    See Also
    --------
    DigMontage
    read_dig_captrak
    read_dig_egi
    read_dig_fif
    read_dig_polhemus_isotrak
    """
    if ch_pos is None:
        ch_names = None
    else:
        ch_names = list(ch_pos)
    dig = _make_dig_points(
        nasion=nasion, lpa=lpa, rpa=rpa, hpi=hpi, extra_points=hsp,
        dig_ch_pos=ch_pos, coord_frame=coord_frame
    )

    return DigMontage(dig=dig, ch_names=ch_names)


class DigMontage(object):
    """Montage for digitized electrode and headshape position data.

    .. warning:: Montages are typically created using one of the helper
                 functions in the ``See Also`` section below instead of
                 instantiating this class directly.

    Parameters
    ----------
    dev_head_t : array, shape (4, 4)
        A Device-to-Head transformation matrix.
    dig : list of dict
        The object containing all the dig points.
    ch_names : list of str
        The names of the EEG channels.

    See Also
    --------
    read_dig_captrak
    read_dig_dat
    read_dig_egi
    read_dig_fif
    read_dig_hpts
    read_dig_polhemus_isotrak
    make_dig_montage

    Notes
    -----
    .. versionadded:: 0.9.0
    """

    def __init__(self, dev_head_t=None, dig=None, ch_names=None):
        # XXX: dev_head_t now is np.array, we should add dev_head_transform
        #      (being instance of Transformation) and move the parameter to the
        #      end of the call.
        dig = list() if dig is None else dig
        _validate_type(item=dig, types=list, item_name='dig')
        ch_names = list() if ch_names is None else ch_names
        n_eeg = sum([1 for d in dig if d['kind'] == FIFF.FIFFV_POINT_EEG])
        if n_eeg != len(ch_names):
            raise ValueError(
                'The number of EEG channels (%d) does not match the number'
                ' of channel names provided (%d)' % (n_eeg, len(ch_names))
            )

        self.dev_head_t = dev_head_t
        self.dig = dig
        self.ch_names = ch_names

    def __repr__(self):
        """Return string representation."""
        n_points = _count_points_by_type(self.dig)
        return ('<DigMontage | {extra:d} extras (headshape), {hpi:d} HPIs,'
                ' {fid:d} fiducials, {eeg:d} channels>').format(**n_points)

    @copy_function_doc_to_method_doc(plot_montage)
    def plot(self, scale_factor=20, show_names=True, kind='topomap', show=True,
             sphere=None):
        return plot_montage(self, scale_factor=scale_factor,
                            show_names=show_names, kind=kind, show=show,
                            sphere=sphere)

    def save(self, fname):
        """Save digitization points to FIF.

        Parameters
        ----------
        fname : str
            The filename to use. Should end in .fif or .fif.gz.
        """
        if _check_get_coord_frame(self.dig) != 'head':
            raise RuntimeError('Can only write out digitization points in '
                               'head coordinates.')
        write_dig(fname, self.dig)

    def __iadd__(self, other):
        """Add two DigMontages in place.

        Notes
        -----
        Two DigMontages can only be added if there are no duplicated ch_names
        and if fiducials are present they should share the same coordinate
        system and location values.
        """
        def is_fid_defined(fid):
            return not(
                fid.nasion is None and fid.lpa is None and fid.rpa is None
            )

        # Check for none duplicated ch_names
        ch_names_intersection = set(self.ch_names).intersection(other.ch_names)
        if ch_names_intersection:
            raise RuntimeError((
                "Cannot add two DigMontage objects if they contain duplicated"
                " channel names. Duplicated channel(s) found: {}."
            ).format(
                ', '.join(['%r' % v for v in sorted(ch_names_intersection)])
            ))

        # Check for unique matching fiducials
        self_fid, self_coord = _get_fid_coords(self.dig)
        other_fid, other_coord = _get_fid_coords(other.dig)

        if is_fid_defined(self_fid) and is_fid_defined(other_fid):
            if self_coord != other_coord:
                raise RuntimeError('Cannot add two DigMontage objects if '
                                   'fiducial locations are not in the same '
                                   'coordinate system.')

            for kk in self_fid:
                if not np.array_equal(self_fid[kk], other_fid[kk]):
                    raise RuntimeError('Cannot add two DigMontage objects if '
                                       'fiducial locations do not match '
                                       '(%s)' % kk)

            # keep self
            self.dig = _format_dig_points(
                self.dig + [d for d in other.dig
                            if d['kind'] != FIFF.FIFFV_POINT_CARDINAL]
            )
        else:
            self.dig = _format_dig_points(self.dig + other.dig)

        self.ch_names += other.ch_names
        return self

    def copy(self):
        """Copy the DigMontage object.

        Returns
        -------
        dig : instance of DigMontage
            The copied DigMontage instance.
        """
        return deepcopy(self)

    def __add__(self, other):
        """Add two DigMontages."""
        out = self.copy()
        out += other
        return out

    def _get_ch_pos(self):
        pos = [d['r'] for d in _get_dig_eeg(self.dig)]
        assert len(self.ch_names) == len(pos)
        return dict(zip(self.ch_names, pos))

    def _get_dig_names(self):
        NAMED_KIND = (FIFF.FIFFV_POINT_EEG,)
        is_eeg = np.array([d['kind'] in NAMED_KIND for d in self.dig])
        assert len(self.ch_names) == is_eeg.sum()
        dig_names = [None] * len(self.dig)
        for ch_name_idx, dig_idx in enumerate(np.where(is_eeg)[0]):
            dig_names[dig_idx] = self.ch_names[ch_name_idx]

        return dig_names


def _check_unit_and_get_scaling(unit, valid_scales):
    _check_option('unit', unit, list(valid_scales.keys()))
    return valid_scales[unit]


def transform_to_head(montage):
    """Transform a DigMontage object into head coordinate.

    It requires that the LPA, RPA and Nasion fiducial
    point are available. It requires that all fiducial
    points are in the same coordinate e.g. 'unknown'
    and it will convert all the point in this coordinate
    system to Neuromag head coordinate system.

    Parameters
    ----------
    montage : instance of DigMontage
        The montage.

    Returns
    -------
    montage : instance of DigMontage
        The montage after transforming the points to head
        coordinate system.
    """
    # Get fiducial points and their coord_frame
    native_head_t = compute_native_head_t(montage)
    montage = montage.copy()  # to avoid inplace modification
    if native_head_t['from'] != FIFF.FIFFV_COORD_HEAD:
        for d in montage.dig:
            if d['coord_frame'] == native_head_t['from']:
                d['r'] = apply_trans(native_head_t, d['r'])
                d['coord_frame'] = FIFF.FIFFV_COORD_HEAD
    return montage


def read_dig_dat(fname):
    r"""Read electrode positions from a ``*.dat`` file.

    .. Warning::
        This function was implemented based on ``*.dat`` files available from
        `Compumedics <https://compumedicsneuroscan.com/scan-acquire-
        configuration-files/>`_ and might not work as expected with novel
        files. If it does not read your files correctly please contact the
        mne-python developers.

    Parameters
    ----------
    fname : path-like
        File from which to read electrode locations.

    Returns
    -------
    montage : DigMontage
        The montage.

    See Also
    --------
    read_dig_captrak
    read_dig_dat
    read_dig_egi
    read_dig_fif
    read_dig_hpts
    read_dig_polhemus_isotrak
    make_dig_montage

    Notes
    -----
    ``*.dat`` files are plain text files and can be inspected and amended with
    a plain text editor.
    """
    fname = _check_fname(fname, overwrite='read', must_exist=True)

    with open(fname, 'r') as fid:
        lines = fid.readlines()

    electrodes = {}
    nasion = lpa = rpa = None
    for i, line in enumerate(lines):
        items = line.split()
        if not items:
            continue
        elif len(items) != 5:
            raise ValueError(
                "Error reading %s, line %s has unexpected number of entries:\n"
                "%s" % (fname, i, line.rstrip()))
        num = items[1]
        if num == '67':
            continue  # centroid
        pos = np.array([float(item) for item in items[2:]])
        if num == '78':
            nasion = pos
        elif num == '76':
            lpa = pos
        elif num == '82':
            rpa = pos
        else:
            electrodes[items[0]] = pos
    return make_dig_montage(electrodes, nasion, lpa, rpa)


def read_dig_fif(fname):
    r"""Read digitized points from a .fif file.

    Note that electrode names are not present in the .fif file so
    they are here defined with the convention from VectorView
    systems (EEG001, EEG002, etc.)

    Parameters
    ----------
    fname : path-like
        FIF file from which to read digitization locations.

    Returns
    -------
    montage : instance of DigMontage
        The montage.

    See Also
    --------
    DigMontage
    read_dig_dat
    read_dig_egi
    read_dig_captrak
    read_dig_polhemus_isotrak
    read_dig_hpts
    make_dig_montage
    """
    _check_fname(fname, overwrite='read', must_exist=True)
    # Load the dig data
    f, tree = fiff_open(fname)[:2]
    with f as fid:
        dig = _read_dig_fif(fid, tree)

    ch_names = []
    for d in dig:
        if d['kind'] == FIFF.FIFFV_POINT_EEG:
            ch_names.append('EEG%03d' % d['ident'])

    montage = DigMontage(dig=dig, ch_names=ch_names)
    return montage


def read_dig_hpts(fname, unit='mm'):
    """Read historical .hpts mne-c files.

    Parameters
    ----------
    fname : str
        The filepath of .hpts file.
    unit : 'm' | 'cm' | 'mm'
        Unit of the positions. Defaults to 'mm'.

    Returns
    -------
    montage : instance of DigMontage
        The montage.

    See Also
    --------
    DigMontage
    read_dig_captrak
    read_dig_dat
    read_dig_egi
    read_dig_fif
    read_dig_polhemus_isotrak
    make_dig_montage

    Notes
    -----
    The hpts format digitzer data file may contain comment lines starting
    with the pound sign (#) and data lines of the form::

         <*category*> <*identifier*> <*x/mm*> <*y/mm*> <*z/mm*>

    where:

    ``<*category*>``
        defines the type of points. Allowed categories are: `hpi`,
        `cardinal` (fiducial), `eeg`, and `extra` corresponding to
        head-position indicator coil locations, cardinal landmarks, EEG
        electrode locations, and additional head surface points,
        respectively.

    ``<*identifier*>``
        identifies the point. The identifiers are usually sequential
        numbers. For cardinal landmarks, 1 = left auricular point,
        2 = nasion, and 3 = right auricular point. For EEG electrodes,
        identifier = 0 signifies the reference electrode.

    ``<*x/mm*> , <*y/mm*> , <*z/mm*>``
        Location of the point, usually in the head coordinate system
        in millimeters. If your points are in [m] then unit parameter can
        be changed.

    For example::

        cardinal    2    -5.6729  -12.3873  -30.3671
        cardinal    1    -37.6782  -10.4957   91.5228
        cardinal    3    -131.3127    9.3976  -22.2363
        hpi    1    -30.4493  -11.8450   83.3601
        hpi    2    -122.5353    9.2232  -28.6828
        hpi    3    -6.8518  -47.0697  -37.0829
        hpi    4    7.3744  -50.6297  -12.1376
        hpi    5    -33.4264  -43.7352  -57.7756
        eeg    FP1  3.8676  -77.0439  -13.0212
        eeg    FP2  -31.9297  -70.6852  -57.4881
        eeg    F7  -6.1042  -68.2969   45.4939
        ...

    """
    from ._standard_montage_utils import _str_names, _str
    VALID_SCALES = dict(mm=1e-3, cm=1e-2, m=1)
    _scale = _check_unit_and_get_scaling(unit, VALID_SCALES)

    out = np.genfromtxt(fname, comments='#',
                        dtype=(_str, _str, 'f8', 'f8', 'f8'))
    kind, label = _str_names(out['f0']), _str_names(out['f1'])
    kind = [k.lower() for k in kind]
    xyz = np.array([out['f%d' % ii] for ii in range(2, 5)]).T
    xyz *= _scale
    del _scale
    fid_idx_to_label = {'1': 'lpa', '2': 'nasion', '3': 'rpa'}
    fid = {fid_idx_to_label[label[ii]]: this_xyz
           for ii, this_xyz in enumerate(xyz) if kind[ii] == 'cardinal'}
    ch_pos = {label[ii]: this_xyz
              for ii, this_xyz in enumerate(xyz) if kind[ii] == 'eeg'}
    hpi = np.array([this_xyz for ii, this_xyz in enumerate(xyz)
                    if kind[ii] == 'hpi'])
    hpi.shape = (-1, 3)  # in case it's empty
    hsp = np.array([this_xyz for ii, this_xyz in enumerate(xyz)
                    if kind[ii] == 'extra'])
    hsp.shape = (-1, 3)  # in case it's empty
    return make_dig_montage(ch_pos=ch_pos, **fid, hpi=hpi, hsp=hsp)


def read_dig_egi(fname):
    """Read electrode locations from EGI system.

    Parameters
    ----------
    fname : path-like
        EGI MFF XML coordinates file from which to read digitization locations.

    Returns
    -------
    montage : instance of DigMontage
        The montage.

    See Also
    --------
    DigMontage
    read_dig_captrak
    read_dig_dat
    read_dig_fif
    read_dig_hpts
    read_dig_polhemus_isotrak
    make_dig_montage
    """
    _check_fname(fname, overwrite='read', must_exist=True)

    data = _read_dig_montage_egi(
        fname=fname,
        _scaling=1.,
        _all_data_kwargs_are_none=True
    )

    # XXX: to change to the new naming in v.0.20 (all this block should go)
    data.pop('point_names')
    data['hpi'] = data.pop('elp')
    data['ch_pos'] = data.pop('dig_ch_pos')

    return make_dig_montage(**data)


def read_dig_captrak(fname):
    """Read electrode locations from CapTrak Brain Products system.

    Parameters
    ----------
    fname : path-like
        BrainVision CapTrak coordinates file from which to read EEG electrode
        locations. This is typically in XML format with the .bvct extension.

    Returns
    -------
    montage : instance of DigMontage
        The montage.

    See Also
    --------
    DigMontage
    read_dig_dat
    read_dig_egi
    read_dig_fif
    read_dig_hpts
    read_dig_polhemus_isotrak
    make_dig_montage
    """
    _check_fname(fname, overwrite='read', must_exist=True)
    data = _parse_brainvision_dig_montage(fname, scale=1e-3)

    return make_dig_montage(**data)


@deprecated('read_dig_captrack is deprecated and will be removed in 0.22; '
            'please use read_dig_captrak instead '
            '(note the spelling correction: captraCK -> captraK).')
def read_dig_captrack(fname):
    """Read electrode locations from CapTrak Brain Products system.

    Parameters
    ----------
    fname : path-like
        BrainVision CapTrak coordinates file from which to read EEG electrode
        locations. This is typically in XML format with the .bvct extension.

    Returns
    -------
    montage : instance of DigMontage
        The montage.

    See Also
    --------
    DigMontage
    read_dig_dat
    read_dig_egi
    read_dig_fif
    read_dig_hpts
    read_dig_polhemus_isotrak
    make_dig_montage
    """
    return read_dig_captrak(fname)


def _get_montage_in_head(montage):
    coords = set([d['coord_frame'] for d in montage.dig])
    if len(coords) == 1 and coords.pop() == FIFF.FIFFV_COORD_HEAD:
        return montage
    else:
        return transform_to_head(montage.copy())


@fill_doc
def _set_montage(info, montage, match_case=True, on_missing='raise'):
    """Apply montage to data.

    With a DigMontage, this function will replace the digitizer info with
    the values specified for the particular montage.

    Usually, a montage is expected to contain the positions of all EEG
    electrodes and a warning is raised when this is not the case.

    Parameters
    ----------
    info : instance of Info
        The measurement info to update.
    %(montage)s
    %(match_case)s
    %(on_missing_montage)s

    Notes
    -----
    This function will change the info variable in place.
    """
    _validate_type(montage, types=(DigMontage, type(None), str),
                   item_name='montage')

    if isinstance(montage, str):  # load builtin montage
        _check_option('montage', montage, _BUILT_IN_MONTAGES)
        montage = make_standard_montage(montage)

    if isinstance(montage, DigMontage):
        _check_option('on_missing', on_missing, ['raise',
                                                 'ignore',
                                                 'warn'])

        mnt_head = _get_montage_in_head(montage)

        def _backcompat_value(pos, ref_pos):
            if any(np.isnan(pos)):
                return np.full(6, np.nan)
            else:
                return np.concatenate((pos, ref_pos))

        ch_pos = mnt_head._get_ch_pos()
        refs = set(ch_pos) & {'EEG000', 'REF'}
        assert len(refs) <= 1
        eeg_ref_pos = np.zeros(3) if not(refs) else ch_pos.pop(refs.pop())

        # This raises based on info being subset/superset of montage
        _pick_chs = partial(
            pick_types, exclude=[], eeg=True, seeg=True, ecog=True, meg=False,
        )
        info_names = [info['ch_names'][ii] for ii in _pick_chs(info)]
        dig_names = mnt_head._get_dig_names()
        ref_names = [None, 'EEG000', 'REF']

        if match_case:
            ch_pos_use = ch_pos
            info_names_use = info_names
            dig_names_use = dig_names
        else:
            ch_pos_use = {name.lower(): pos for name, pos in ch_pos.items()}
            info_names_use = [name.lower() for name in info_names]
            dig_names_use = [name.lower() if name is not None else name
                             for name in dig_names]
            ref_names = [name.lower() if name is not None else name
                         for name in ref_names]
            n_dup = len(ch_pos) - len(ch_pos_use)
            if n_dup:
                raise ValueError('Cannot use match_case=False as %s montage '
                                 'name(s) require case sensitivity' % n_dup)
            n_dup = len(info_names_use) - len(set(info_names_use))
            if n_dup:
                raise ValueError('Cannot use match_case=False as %s channel '
                                 'name(s) require case sensitivity' % n_dup)

        # warn user if there is not a full overlap of montage with info_chs
        not_in_montage = [name for name, use in zip(info_names, info_names_use)
                          if use not in ch_pos_use]
        if len(not_in_montage):  # DigMontage is subset of info
            missing_coord_msg = 'DigMontage is only a subset of info. ' \
                                'There are %s channel position%s ' \
                                'not present in the DigMontage. ' \
                                'The required channels are: %s' \
                                % (len(not_in_montage), _pl(not_in_montage),
                                   not_in_montage)
            if on_missing == 'raise':
                raise ValueError(missing_coord_msg)
            elif on_missing == 'warn':
                warn(missing_coord_msg)
            elif on_missing == 'ignore':
                logger.info(missing_coord_msg)

            # set ch coordinates and names from digmontage or nan coords
            _ch_pos_use = dict(ch_pos_use)  # make a copy
            for name in info_names:
                if name not in ch_pos_use:
                    _ch_pos_use[name] = [np.nan, np.nan, np.nan]
            ch_pos_use = _ch_pos_use

        for name, use in zip(info_names, info_names_use):
            _loc_view = info['chs'][info['ch_names'].index(name)]['loc']
            _loc_view[:6] = _backcompat_value(ch_pos_use[use], eeg_ref_pos)

        # XXX this is probably wrong as it uses the order from the montage
        # rather than the order of our info['ch_names'] ...
        info['dig'] = _format_dig_points([
            mnt_head.dig[ii] for ii, name in enumerate(dig_names_use)
            if name in (info_names_use + ref_names)])

        if mnt_head.dev_head_t is not None:
            info['dev_head_t'] = Transform('meg', 'head', mnt_head.dev_head_t)

    else:  # None case
        info['dig'] = None
        for ch in info['chs']:
            ch['loc'] = np.full(12, np.nan)


def _read_isotrak_elp_points(fname):
    """Read Polhemus Isotrak digitizer data from a ``.elp`` file.

    Parameters
    ----------
    fname : str
        The filepath of .elp Polhemus Isotrak file.

    Returns
    -------
    out : dict of arrays
        The dictionary containing locations for 'nasion', 'lpa', 'rpa'
        and 'points'.
    """
    value_pattern = r"\-?\d+\.?\d*e?\-?\d*"
    coord_pattern = r"({0})\s+({0})\s+({0})\s*$".format(value_pattern)

    with open(fname) as fid:
        file_str = fid.read()

    points_str = [m.groups() for m in re.finditer(coord_pattern, file_str,
                                                  re.MULTILINE)]
    points = np.array(points_str, dtype=float)

    return {
        'nasion': points[0], 'lpa': points[1], 'rpa': points[2],
        'points': points[3:]
    }


def _read_isotrak_hsp_points(fname):
    """Read Polhemus Isotrak digitizer data from a ``.hsp`` file.

    Parameters
    ----------
    fname : str
        The filepath of .hsp Polhemus Isotrak file.

    Returns
    -------
    out : dict of arrays
        The dictionary containing locations for 'nasion', 'lpa', 'rpa'
        and 'points'.
    """
    def get_hsp_fiducial(line):
        return np.fromstring(line.replace('%F', ''), dtype=float, sep='\t')

    with open(fname) as ff:
        for line in ff:
            if 'position of fiducials' in line.lower():
                break

        nasion = get_hsp_fiducial(ff.readline())
        lpa = get_hsp_fiducial(ff.readline())
        rpa = get_hsp_fiducial(ff.readline())

        _ = ff.readline()
        line = ff.readline()
        if line:
            n_points, n_cols = np.fromstring(line, dtype=int, sep='\t')
            points = np.fromstring(
                string=ff.read(), dtype=float, sep='\t',
            ).reshape(-1, n_cols)
            assert points.shape[0] == n_points
        else:
            points = np.empty((0, 3))

    return {
        'nasion': nasion, 'lpa': lpa, 'rpa': rpa, 'points': points
    }


def read_dig_polhemus_isotrak(fname, ch_names=None, unit='m'):
    """Read Polhemus digitizer data from a file.

    Parameters
    ----------
    fname : str
        The filepath of Polhemus ISOTrak formatted file.
        File extension is expected to be '.hsp', '.elp' or '.eeg'.
    ch_names : None | list of str
        The names of the points. This will make the points
        considered as EEG channels. If None, channels will be assumed
        to be HPI if the extension is ``'.elp'``, and extra headshape
        points otherwise.
    unit : 'm' | 'cm' | 'mm'
        Unit of the digitizer file. Polhemus ISOTrak systems data is usually
        exported in meters. Defaults to 'm'

    Returns
    -------
    montage : instance of DigMontage
        The montage.

    See Also
    --------
    DigMontage
    make_dig_montage
    read_polhemus_fastscan
    read_dig_captrak
    read_dig_dat
    read_dig_egi
    read_dig_fif
    """
    VALID_FILE_EXT = ('.hsp', '.elp', '.eeg')
    VALID_SCALES = dict(mm=1e-3, cm=1e-2, m=1)
    _scale = _check_unit_and_get_scaling(unit, VALID_SCALES)

    _, ext = op.splitext(fname)
    _check_option('fname', ext, VALID_FILE_EXT)

    if ext == '.elp':
        data = _read_isotrak_elp_points(fname)
    else:
        # Default case we read points as hsp since is the most likely scenario
        data = _read_isotrak_hsp_points(fname)

    if _scale != 1:
        data = {key: val * _scale for key, val in data.items()}
    else:
        pass  # noqa

    if ch_names is None:
        keyword = 'hpi' if ext == '.elp' else 'hsp'
        data[keyword] = data.pop('points')

    else:
        points = data.pop('points')
        if points.shape[0] == len(ch_names):
            data['ch_pos'] = dict(zip(ch_names, points))
        else:
            raise ValueError((
                "Length of ``ch_names`` does not match the number of points"
                " in {fname}. Expected ``ch_names`` length {n_points:d},"
                " given {n_chnames:d}"
            ).format(
                fname=fname, n_points=points.shape[0], n_chnames=len(ch_names)
            ))

    return make_dig_montage(**data)


def _is_polhemus_fastscan(fname):
    header = ''
    with open(fname, 'r') as fid:
        for line in fid:
            if not line.startswith('%'):
                break
            header += line

    return 'FastSCAN' in header


def read_polhemus_fastscan(fname, unit='mm'):
    """Read Polhemus FastSCAN digitizer data from a ``.txt`` file.

    Parameters
    ----------
    fname : str
        The filepath of .txt Polhemus FastSCAN file.
    unit : 'm' | 'cm' | 'mm'
        Unit of the digitizer file. Polhemus FastSCAN systems data is usually
        exported in millimeters. Defaults to 'mm'

    Returns
    -------
    points : array, shape (n_points, 3)
        The digitization points in digitizer coordinates.

    See Also
    --------
    read_dig_polhemus_isotrak
    make_dig_montage
    """
    VALID_FILE_EXT = ['.txt']
    VALID_SCALES = dict(mm=1e-3, cm=1e-2, m=1)
    _scale = _check_unit_and_get_scaling(unit, VALID_SCALES)

    _, ext = op.splitext(fname)
    _check_option('fname', ext, VALID_FILE_EXT)

    if not _is_polhemus_fastscan(fname):
        raise ValueError(
            "%s does not contain Polhemus FastSCAN header" % fname)

    points = _scale * np.loadtxt(fname, comments='%', ndmin=2)

    return points


def _read_eeglab_locations(fname):
    ch_names = np.genfromtxt(fname, dtype=str, usecols=3).tolist()
    topo = np.loadtxt(fname, dtype=float, usecols=[1, 2])
    sph = _topo_to_sph(topo)
    pos = _sph_to_cart(sph)
    pos[:, [0, 1]] = pos[:, [1, 0]] * [-1, 1]

    return ch_names, pos


def read_custom_montage(fname, head_size=HEAD_SIZE_DEFAULT, coord_frame=None):
    """Read a montage from a file.

    Parameters
    ----------
    fname : str
        File extension is expected to be:
        '.loc' or '.locs' or '.eloc' (for EEGLAB files),
        '.sfp' (BESA/EGI files), '.csd',
        '.elc', '.txt', '.csd', '.elp' (BESA spherical),
        '.bvef' (BrainVision files).
    head_size : float | None
        The size of the head (radius, in [m]). If ``None``, returns the values
        read from the montage file with no modification. Defaults to 0.095m.
    coord_frame : str | None
        The coordinate frame of the points. Usually this is "unknown"
        for native digitizer space. Defaults to None, which is "unknown" for
        most readers but "head" for EEGLAB.

        .. versionadded:: 0.20

    Returns
    -------
    montage : instance of DigMontage
        The montage.

    Notes
    -----
    The function is a helper to read electrode positions you may have
    in various formats. Most of these format are weakly specified
    in terms of units, coordinate systems. It implies that setting
    a montage using a DigMontage produced by this function may
    be problematic. If you use a standard/template (eg. 10/20,
    10/10 or 10/05) we recommend you use :func:`make_standard_montage`.
    If you can have positions in memory you can also use
    :func:`make_dig_montage` that takes arrays as input.

    See Also
    --------
    make_dig_montage
    make_standard_montage
    """
    from ._standard_montage_utils import (
        _read_theta_phi_in_degrees, _read_sfp, _read_csd, _read_elc,
        _read_elp_besa, _read_brainvision
    )
    SUPPORTED_FILE_EXT = {
        'eeglab': ('.loc', '.locs', '.eloc', ),
        'hydrocel': ('.sfp', ),
        'matlab': ('.csd', ),
        'asa electrode': ('.elc', ),
        'generic (Theta-phi in degrees)': ('.txt', ),
        'standard BESA spherical': ('.elp', ),  # XXX: not same as polhemus elp
        'brainvision': ('.bvef', ),
    }

    _, ext = op.splitext(fname)
    _check_option('fname', ext, list(sum(SUPPORTED_FILE_EXT.values(), ())))

    if ext in SUPPORTED_FILE_EXT['eeglab']:
        if head_size is None:
            raise ValueError(
                "``head_size`` cannot be None for '{}'".format(ext))
        ch_names, pos = _read_eeglab_locations(fname)
        scale = head_size / np.median(np.linalg.norm(pos, axis=-1))
        pos *= scale

        montage = make_dig_montage(
            ch_pos=dict(zip(ch_names, pos)),
            coord_frame='head',
        )

    elif ext in SUPPORTED_FILE_EXT['hydrocel']:
        montage = _read_sfp(fname, head_size=head_size)

    elif ext in SUPPORTED_FILE_EXT['matlab']:
        montage = _read_csd(fname, head_size=head_size)

    elif ext in SUPPORTED_FILE_EXT['asa electrode']:
        montage = _read_elc(fname, head_size=head_size)

    elif ext in SUPPORTED_FILE_EXT['generic (Theta-phi in degrees)']:
        if head_size is None:
            raise ValueError(
                "``head_size`` cannot be None for '{}'".format(ext))
        montage = _read_theta_phi_in_degrees(fname, head_size=head_size,
                                             fid_names=('Nz', 'LPA', 'RPA'))

    elif ext in SUPPORTED_FILE_EXT['standard BESA spherical']:
        montage = _read_elp_besa(fname, head_size)

    elif ext in SUPPORTED_FILE_EXT['brainvision']:
        montage = _read_brainvision(fname, head_size)

    if coord_frame is not None:
        coord_frame = _coord_frame_const(coord_frame)
        for d in montage.dig:
            d['coord_frame'] = coord_frame

    return montage


def compute_dev_head_t(montage):
    """Compute device to head transform from a DigMontage.

    Parameters
    ----------
    montage : instance of DigMontage
        The DigMontage must contain the fiducials in head
        coordinate system and hpi points in both head and
        meg device coordinate system.

    Returns
    -------
    dev_head_t : instance of Transform
        A Device-to-Head transformation matrix.
    """
    _, coord_frame = _get_fid_coords(montage.dig)
    if coord_frame != FIFF.FIFFV_COORD_HEAD:
        raise ValueError('montage should have been set to head coordinate '
                         'system with transform_to_head function.')

    hpi_head = np.array(
        [d['r'] for d in montage.dig
         if (d['kind'] == FIFF.FIFFV_POINT_HPI and
             d['coord_frame'] == FIFF.FIFFV_COORD_HEAD)], float)
    hpi_dev = np.array(
        [d['r'] for d in montage.dig
         if (d['kind'] == FIFF.FIFFV_POINT_HPI and
         d['coord_frame'] == FIFF.FIFFV_COORD_DEVICE)], float)

    if not (len(hpi_head) == len(hpi_dev) and len(hpi_dev) > 0):
        raise ValueError((
            "To compute Device-to-Head transformation, the same number of HPI"
            " points in device and head coordinates is required. (Got {dev}"
            " points in device and {head} points in head coordinate systems)"
        ).format(dev=len(hpi_dev), head=len(hpi_head)))

    trans = _quat_to_affine(_fit_matched_points(hpi_dev, hpi_head)[0])
    return Transform(fro='meg', to='head', trans=trans)


def compute_native_head_t(montage):
    """Compute the native-to-head transformation for a montage.

    This uses the fiducials in the native space to transform to compute the
    transform to the head coordinate frame.

    Parameters
    ----------
    montage : instance of DigMontage
        The montage.

    Returns
    -------
    native_head_t : instance of Transform
        A native-to-head transformation matrix.
    """
    # Get fiducial points and their coord_frame
    fid_coords, coord_frame = _get_fid_coords(montage.dig)
    if coord_frame is None:
        coord_frame = FIFF.FIFFV_COORD_UNKNOWN
    if coord_frame == FIFF.FIFFV_COORD_HEAD:
        native_head_t = np.eye(4)
    else:
        fid_keys = ('nasion', 'lpa', 'rpa')
        for key in fid_keys:
            if fid_coords[key] is None:
                warn('Fiducial point %s not found, assuming identity %s to '
                     'head transformation'
                     % (key, _verbose_frames[coord_frame],))
                native_head_t = np.eye(4)
                break
        else:
            native_head_t = get_ras_to_neuromag_trans(
                *[fid_coords[key] for key in fid_keys])
    return Transform(coord_frame, 'head', native_head_t)


def make_standard_montage(kind, head_size=HEAD_SIZE_DEFAULT):
    """Read a generic (built-in) montage.

    Parameters
    ----------
    kind : str
        The name of the montage to use. See notes for valid kinds.
    head_size : float
        The head size (radius, in meters) to use for spherical montages.
        Defaults to 95mm.

    Returns
    -------
    montage : instance of DigMontage
        The montage.

    See Also
    --------
    DigMontage
    make_dig_montage
    read_custom_montage

    Notes
    -----
    Individualized (digitized) electrode positions should be read in using
    :func:`read_dig_captrak`, :func:`read_dig_dat`, :func:`read_dig_egi`,
    :func:`read_dig_fif`, :func:`read_dig_polhemus_isotrak`,
    :func:`read_dig_hpts` or made with :func:`make_dig_montage`.

    Valid ``kind`` arguments are:

    ===================   =====================================================
    Kind                  Description
    ===================   =====================================================
    standard_1005         Electrodes are named and positioned according to the
                          international 10-05 system (343+3 locations)
    standard_1020         Electrodes are named and positioned according to the
                          international 10-20 system (94+3 locations)
    standard_alphabetic   Electrodes are named with LETTER-NUMBER combinations
                          (A1, B2, F4, ...) (65+3 locations)
    standard_postfixed    Electrodes are named according to the international
                          10-20 system using postfixes for intermediate
                          positions (100+3 locations)
    standard_prefixed     Electrodes are named according to the international
                          10-20 system using prefixes for intermediate
                          positions (74+3 locations)
    standard_primed       Electrodes are named according to the international
                          10-20 system using prime marks (' and '') for
                          intermediate positions (100+3 locations)

    biosemi16             BioSemi cap with 16 electrodes (16+3 locations)
    biosemi32             BioSemi cap with 32 electrodes (32+3 locations)
    biosemi64             BioSemi cap with 64 electrodes (64+3 locations)
    biosemi128            BioSemi cap with 128 electrodes (128+3 locations)
    biosemi160            BioSemi cap with 160 electrodes (160+3 locations)
    biosemi256            BioSemi cap with 256 electrodes (256+3 locations)

    easycap-M1            EasyCap with 10-05 electrode names (74 locations)
    easycap-M10           EasyCap with numbered electrodes (61 locations)

    EGI_256               Geodesic Sensor Net (256 locations)

    GSN-HydroCel-32       HydroCel Geodesic Sensor Net and Cz (33+3 locations)
    GSN-HydroCel-64_1.0   HydroCel Geodesic Sensor Net (64+3 locations)
    GSN-HydroCel-65_1.0   HydroCel Geodesic Sensor Net and Cz (65+3 locations)
    GSN-HydroCel-128      HydroCel Geodesic Sensor Net (128+3 locations)
    GSN-HydroCel-129      HydroCel Geodesic Sensor Net and Cz (129+3 locations)
    GSN-HydroCel-256      HydroCel Geodesic Sensor Net (256+3 locations)
    GSN-HydroCel-257      HydroCel Geodesic Sensor Net and Cz (257+3 locations)

    mgh60                 The (older) 60-channel cap used at
                          MGH (60+3 locations)
    mgh70                 The (newer) 70-channel BrainVision cap used at
                          MGH (70+3 locations)
    ===================   =====================================================

    .. versionadded:: 0.19.0
    """
    from ._standard_montage_utils import standard_montage_look_up_table
    _check_option('kind', kind, _BUILT_IN_MONTAGES)
    return standard_montage_look_up_table[kind](head_size=head_size)<|MERGE_RESOLUTION|>--- conflicted
+++ resolved
@@ -33,11 +33,7 @@
 from ..io.constants import FIFF
 from ..utils import (warn, copy_function_doc_to_method_doc, _pl,
                      _check_option, _validate_type, _check_fname,
-<<<<<<< HEAD
-                     fill_doc, logger)
-=======
-                     fill_doc, deprecated)
->>>>>>> d6a4eb05
+                     fill_doc, logger, deprecated)
 
 from ._dig_montage_utils import _read_dig_montage_egi
 from ._dig_montage_utils import _parse_brainvision_dig_montage
