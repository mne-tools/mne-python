.. NOTE: we are now using links to highlight new functions and classes.
   Please follow the examples below like :func:`mne.stats.f_mway_rm`, so the
   whats_new page will have a link to the function/class documentation.

.. NOTE: there are 3 separate sections for changes, based on type:
   - "Enhancements" for new features
   - "Bugs" for bug fixes
   - "API changes" for backward-incompatible changes

.. NOTE: changes from first-time contributors should be added to the TOP of
   the relevant section (Enhancements / Bugs / API changes), and should look
   like this (where xxxx is the pull request number):
   - description of enhancement/bugfix/API change (:gh:`xxxx` **by new contributor** |Firstname Lastname|_)

.. _current:

Current (0.24.dev0)
-------------------

.. |New Contributor| replace:: **New Contributor**

.. |David Julien| replace:: **David Julien**

.. |Romain Derollepot| replace:: **Romain Derollepot**

.. |Jan Sosulski| replace:: **Jan Sosulski**

.. |Xiaokai Xia| replace:: **Xiaokai Xia**

.. |Marian Dovgialo| replace:: **Marian Dovgialo**

.. |Pierre-Antoine Bannier| replace:: **Pierre-Antoine Bannier**

.. |Darin Erat Sleiter| replace:: **Darin Erat Sleiter**

.. |Mathieu Scheltienne| replace:: **Mathieu Scheltienne**

.. |Timothy Gates| replace:: **Timothy Gates**

<<<<<<< HEAD
.. |Reza Shoorangiz| replace:: **Reza Shoorangiz**
=======
.. |Evgeny Goldstein| replace:: **Evgeny Goldstein**
>>>>>>> 3ff69f61

Enhancements
~~~~~~~~~~~~
.. - Add something cool (:gh:`9192` **by new contributor** |New Contributor|_)

- Get annotation descriptions from the name field of SNIRF stimulus groups when reading SNIRF files via `mne.io.read_raw_snirf` (:gh:`9575` **by new contributor** |Darin Erat Sleiter|_)

- Add support for NIRSport and NIRSport2 devices to `mne.io.read_raw_nirx` (:gh:`9348` and :gh:`9401` **by new contributor** |David Julien|_, **new contributor** |Romain Derollepot|_, `Robert Luke`_, and `Eric Larson`_)

- New function :func:`mne.Dipole.to_volume_labels` to get atlas label for MRI coordinates.  (:gh:`9376` by **by new contributor** |Marian Dovgialo|_)

- Add support for SURE parameter selection in :func:`mne.inverse_sparse.mixed_norm` and make ``alpha`` parameter now default to ``'sure'`` (:gh:`9430` by **new contributor** |Pierre-Antoine Bannier|_ and `Alex Gramfort`_)

- Speed up BCD solver in :func:`mne.inverse_sparse.mixed_norm` by adding Anderson acceleration (:gh:`9481` by **new contributor** |Pierre-Antoine Bannier|_ and `Alex Gramfort`_)

- Add support for list of channel types for EEG/sEEG/ECoG/DBS referencing (:gh:`9637` **by new contributor** |Mathieu Scheltienne|_)

- Add support for more than 3 source estimates in :func:`mne.viz.plot_sparse_source_estimates` (:gh:`9640` **by new contributor** |Pierre-Antoine Bannier|_ and `Alex Gramfort`_)

- Speed up point decimation in :func:`mne.io.read_raw_kit` by vectorization and use of :class:`scipy.spatial.cKDTree` (:gh:`9568` by `Jean-Remi King`_ and `Eric Larson`_)

- Add ability to export EDF+ files using :func:`mne.export.export_raw` (:gh:`9643` by `Adam Li`_)

- New function :func:`mne.chpi.get_chpi_info` to retrieve basic information about the cHPI system used when recording MEG data (:gh:`9369` by `Richard Höchenberger`_)

- New namespace `mne.export` created to contain functions (such as `mne.export.export_raw` and `mne.export.export_epochs`) for exporting data to non-FIF formats (:gh:`9427` by `Eric Larson`_)

- Add support for Hitachi fNIRS devices in `mne.io.read_raw_hitachi` (:gh:`9391` by `Eric Larson`_)

- Add support for ``picks`` in :func:`mne.stc_near_sensors` (:gh:`9396` by `Eric Larson`_)

- Add label methods `mne.Label.compute_area` and `mne.Label.distances_to_outside` (:gh:`9424` by `Eric Larson`_)

- Add projections when printing a :class:`mne.Info` in the notebook (:gh:`9403` by `Alex Gramfort`_)

- Add new function :func:`mne.bem.make_scalp_surfaces` to compute scalp surfaces for coregistration (:gh:`9463` by `Alex Gramfort`_)

- Add support for interpolating oxy and deoxyhaemoglobin data types (:gh:`9431` by `Robert Luke`_)

- Add support for SNIRF files in :class:`mne.Report` (:gh:`9443` by `Robert Luke`_)

- Add support for exporting MFF evoked files using `mne.export.export_evokeds` and `mne.export.export_evokeds_mff` (:gh:`9406` by `Evan Hathaway`_)

- :func:`mne.concatenate_raws`, :func:`mne.concatenate_epochs`, and :func:`mne.write_evokeds` gained a new parameter ``on_mismatch``, which controls behavior in case not all of the supplied instances share the same device-to-head transformation (:gh:`9438` by `Richard Höchenberger`_)

- Add support for multiple datablocks (acquistions with pauses) in :func:`mne.io.read_raw_nihon` (:gh:`9437` by `Federico Raimondo`_)

- Add new function :func:`mne.preprocessing.annotate_break` to automatically detect and mark "break" periods without any marked experimental events in the continuous data (:gh:`9445` by `Richard Höchenberger`_)

- Add "time_format" to :meth:`mne.io.Raw.plot` and :meth:`mne.preprocessing.ICA.plot_sources` to display acquisition time on x-axis (:gh:`9419` by `Martin Schulz`_)

- Speed up :meth:`mne.decoding.TimeDelayingRidge.predict` by switching to FFT-based convolution (:gh:`9458` by `Ross Maddox`_)

- Show multiple colors and linestyles for excluded components with :class:`mne.Evoked` in :meth:`mne.preprocessing.ICA.plot_sources` (:gh:`9444` by `Martin Schulz`_)

- Add functions for aligning MRI and CT data `mne.transforms.compute_volume_registration` and `mne.transforms.apply_volume_registration` (:gh:`9503` by `Alex Rockhill`_ and `Eric Larson`_)

- Add tutorial for how to processes image (CT and MR) files in order to localize electrode contacts for intracranial recordings :ref:`tut-ieeg-localize` (:gh:`9484` by `Alex Rockhill`_)

- Add vertex number in source space for :meth:`mne.VolSourceEstimate.plot` and :func:`mne.viz.plot_volume_source_estimates` (:gh:`9697` by `Eric Larson`_)

- Add support for colormap normalization in :func:`mne.viz.plot_topomap` (:gh:`9468` by `Clemens Brunner`_)

- Update :func:`mne.preprocessing.realign_raw` with Numpy-recommended polynomial fitting method (:gh:`9514` by `Erica Peterson`_)

- Add a warning to `mne.preprocessing.nirs.beer_lambert_law` when source-detector distances are zero (:gh:`9541` by `Eric Larson`_)

- Add ``exclude`` parameter to :meth:`mne.io.Raw.plot_psd` and :meth:`mne.Epochs.plot_psd` (:gh:`9519` by `Clemens Brunner`_)

- Add `mne.Annotations.rename` to rename annotation descriptions (:gh:`9525` by `Robert Luke`_)

- Add `mne.Annotations.set_durations` to set annotation durations (:gh:`9529` by `Robert Luke`_)

- The ``exclude`` parameter in `mne.io.read_raw_edf`, `mne.io.read_raw_bdf`, and `mne.io.read_raw_gdf` now also accepts a regular expression (:gh:`9558` by `Clemens Brunner`_)

- Add :meth:`mne.Evoked.get_data` method to :class:`mne.Evoked` (:gh:`9555` by `Stefan Appelhoff`_)

- The :meth:`mne.Epochs.get_data` method now has a ``units`` parameter (:gh:`9553` by `Stefan Appelhoff`_)

- Add :func:`mne.warp_montage_volume` to use an anatomical volume with channel locations at high or low insensities to apply a symmetric diffeomorphic registration to a template (e.g. fsaverage) space (:gh:`9544` by `Alex Rockhill`_)

- :meth:`mne.io.Raw.get_data`, :meth:`mne.Epochs.get_data`, and :meth:`mne.Evoked.get_data` methods now have ``tmin`` and ``tmax`` parameters to specify data window in seconds to get (:gh:`9556` by `Stefan Appelhoff`_)

- The :meth:`mne.Evoked.get_data` method now has a ``units`` parameter (:gh:`9578` by `Stefan Appelhoff`_)

- Add `mne.chpi.compute_chpi_snr` and `mne.viz.plot_chpi_snr` for computing and plotting the time-varying SNR of continuously-active HPI coils (:gh:`9570` by `Daniel McCloy`_ and `Jussi Nurminen`_)

- Add :func:`mne.get_montage_volume_labels` to find the regions of interest in a Freesurfer atlas anatomical segmentation for an intracranial electrode montage and :func:`mne.viz.plot_channel_labels_circle` to plot them (:gh:`9545` by `Alex Rockhill`_)

- Add :func:`mne.viz.Brain.add_volume_labels` to plot subcortical surfaces and other regions of interest (:gh:`9540` by `Alex Rockhill`_ and `Eric Larson`_)

- Add :meth:`mne.channels.DigMontage.apply_trans` to apply a transform directly to a montage (:gh:`9601` by `Alex Rockhill`_)

- :meth:`mne.preprocessing.ICA.fit` now emits a warning if any of the ``start``, ``stop``, ``reject``, and ``flat`` parameters are passed when performing ICA on `~mne.Epochs`. These parameters only have an effect on `~mne.io.Raw` data and were previously silently ignored in the case of `~mne.Epochs` (:gh:`9605` by `Richard Höchenberger`_)

- :func:`mne.viz.plot_alignment` now emits a warning (instead of aborting with an exception) if the surfaces contain topological defects (:gh:`9614` by `Richard Höchenberger`_)

- The coregistration GUI can now display the head surface even if there are topological defects. Previously, a low-resolution standard head unsuitable for individualized coregistration was displayed (:gh:`9614` by `Richard Höchenberger`_)

- New :class:`mne.coreg.Coregistration` object to allow coregistration scripting without a dependency on mayavi (:gh:`9516` by `Guillaume Favelier`_).

- Add :meth:`mne.viz.Brain.add_head` to plot the head surface (:gh:`9618` by `Alex Rockhill`_)

- Add :func:`mne.channels.read_dig_localite` to read Localite electrode location files (:gh:`9658` by `Clemens Brunner`_)

- Add :meth:`mne.viz.Brain.add_sensors` to plot sensor locations (:gh:`9585` by `Alex Rockhill`_)

- Add :func:`mne.coreg.estimate_head_mri_t` to estimate the head->mri transform from fsaverage fiducials (:gh:`9585` by `Alex Rockhill`_)

- Add :meth:`mne.channels.DigMontage.add_mni_fiducials` to add fiducials to a montage in MNI coordinates (:gh:`9682` by `Alex Rockhill`_)

- Add :meth:`mne.channels.DigMontage.remove_fiducials` to remove fiducials under rare circumstances when the coordinate frame should not be set to "head" (:gh:`9684` by `Alex Rockhill`_)

- Add remove methods for mesh objects in :class:`mne.viz.Brain` (:gh:`9688` by `Alex Rockhill`_)

Bugs
~~~~
- Fix bug in :meth:`mne.io.Raw.pick` and related functions when parameter list contains channels which are not in info instance (:gh:`9708` **by new contributor** |Evgeny Goldstein|_)

- Fix a few typos (:gh:`9706` **by new contributor** |Timothy Gates|_)

- Fix bug with :meth:`mne.Epochs.crop` and :meth:`mne.Evoked.crop` when ``include_tmax=False``, where the last sample was always cut off, even when ``tmax > epo.times[-1]`` (:gh:`9378` **by new contributor** |Jan Sosulski|_)

- Fix bug with `mne.io.read_raw_curry` to allow reading Curry 7 and 8 event files with '.ceo' and '.cdt.ceo' extensions (:gh:`9381`, :gh:`9712` by **new contributor** |Xiaokai Xia|_, `Daniel McCloy`_, and **by new contributor** |Reza Shoorangiz|_)

- Fix bug with :func:`mne.io.read_raw_nihon` where latin-1 annotations could not be read (:gh:`9384` by `Alex Gramfort`_)

- Fix bug when printing a :class:`mne.io.RawArray` in the notebook (:gh:`9404` by `Alex Gramfort`_)

- Fix bug when computing rank from info for SSS data with only gradiometers or magnetometers (:gh:`9435` by `Alex Gramfort`_)

- Fix bug with `mne.preprocessing.find_bad_channels_maxwell` where all-flat segments could lead to an error (:gh:`9531` by `Eric Larson`_)

- Fix bug with `mne.io.Raw.set_montage` and related functions where the channel coordinate frame was not properly set to head (:gh:`9447` by `Eric Larson`_)

- Fix bug with `mne.io.read_raw_fieldtrip` and `mne.read_epochs_fieldtrip` where channel positions were not set properly (:gh:`9447` by `Eric Larson`_)

- Fix bug with :func:`mne.io.read_raw_kit` where omitting HPI coils could lead to an :exc:`python:AssertionError` on reading (:gh:`9612` by `Eric Larson`_)

- Fix bug with `mne.preprocessing.nirs.optical_density` where protection against zero values was not guaranteed (:gh:`9522` by `Eric Larson`_)

- :func:`mne.concatenate_raws` now raises an exception if ``raw.info['dev_head_t']`` differs between files. This behavior can be controlled using the new ``on_mismatch`` parameter (:gh:`9438` by `Richard Höchenberger`_)

- Fixed bug in :meth:`mne.Epochs.drop_bad` where subsequent rejections failed if they only specified thresholds for a subset of the channel types used in a previous rejection (:gh:`9485` by `Richard Höchenberger`_).

- Fix bug with `mne.simulation.simulate_evoked`, `mne.apply_forward`, and `mne.apply_forward_raw` where systems with EEG channels that come before MEG channels would have them mixed up in the output evoked or raw object (:gh:`#9513` by `Eric Larson`_)

- In :func:`mne.viz.plot_ica_scores` and :meth:`mne.preprocessing.ICA.plot_scores`, the figure and axis titles no longer overlap when plotting only a single EOG or ECG channel (:gh:`9489` by `Richard Höchenberger`_).

- Ensure `mne.io.Raw.get_montage` works with SNIRF data (:gh:`9524` by `Robert Luke`_)

- Fix bug in :func:`mne.setup_volume_source_space` where non-finite positions could be used in a discrete source space (:gh:`9603` by `Eric Larson`_)

- Fix bug in :func:`mne.viz.plot_topomap` (and related methods like :meth:`mne.Evoked.plot_topomap`) where large distances between electrodes (higher than head radius) would lead to an error (:gh:`9528` by `Mikołaj Magnuski`_).

- Fix bug in `mne.viz.plot_topomap` (and related methods) where passing ``axes`` that are part of a matplotlib figure that uses a constrained layout would emit warnings (:gh:`9558` by `Eric Larson`_)

- Fix bug in :func:`mne.concatenate_epochs` when concatenating :class:`mne.Epochs` objects with 0 events (:gh:`9535` by `Marijn van Vliet`_)

- Fix bug in :func:`mne.viz.Brain.screenshot` where the RGBA mode was not supported (:gh:`9564` by `Guillaume Favelier`_).

- Fix bug in :func:`mne.io.read_raw_egi` where reading data from a data segment that is part of an acquisition skip would lead to an error (:gh:`9565` by `Eric Larson`_)

- Prevent :meth:`mne.io.Raw.plot` windows from spawning at sizes too small to properly render (:gh:`9629` by `Daniel McCloy`_)

- Fix bug in ::meth:`mne.preprocessing.ICA.find_bads_ecg` where passing ``start`` and ``stop`` lead to erroneous data windows depending on the combination of Raw, Epochs, Evoked, and the type (int, float, None) of ``start`` and ``stop`` (:gh:`9556` by `Stefan Appelhoff`_)

- Fix bug in :func:`mne.viz.set_3d_backend` and :func:`mne.viz.get_3d_backend` where the PyVistaQt-based backend was ambiguously named ``'pyvista'`` instead of ``'pyvistaqt'``; use ``set_3d_backend('pyvistaqt')`` and expect ``'pyvistaqt'`` as the output of :func:`mne.viz.get_3d_backend` instead of ``'pyvista'``, and consider using ``get_3d_backend().startswith('pyvista')`` for example for backward-compatible conditionals (:gh:`9607` by `Guillaume Favelier`_)

- Fix bug in :func:`mne.viz.plot_compare_evokeds` where confidence bands were not drawn if only one condition was plotted (:gh:`9663` by `Daniel McCloy`_)

- Fix bug where setting of a montage with fNIRS data got set to "unknown" coordinate frame when it should have been in "head" (:gh:`9630` by `Alex Rockhill`_)

- Fix bug where "seeg", "ecog", "dbs" and "fnirs" data had coordinate frame unknown upon loading from a file when it should have been in "head" (:gh:`9580` by `Alex Rockhill`_)

- Raise error when no ``trans`` is provided to :func:`mne.viz.plot_alignment` when required instead of assuming identitiy head->mri transform (:gh:`9585` by `Alex Rockhill`_)

- Fix bug where channels with a dollar sign ($) were not being labeled "misc" in :func:`mne.io.read_raw_nihon` (:gh:`9695` by `Adam Li`_)

API changes
~~~~~~~~~~~
- In `mne.compute_source_morph`, the ``niter_affine`` and ``niter_sdr`` parameters have been replaced by ``niter`` and ``pipeline`` parameters for more consistent and finer-grained control of registration/warping steps and iteration (:gh:`9505` by `Alex Rockhill`_ and `Eric Larson`_)

- Split :func:`mne.viz.Brain.show_view` argument ``view`` into ``azimuth``, ``elevation`` and ``focalpoint`` for clearer view setting and make the default for ``row`` and ``col`` apply to all rows and columns (:gh:`9596` by `Alex Rockhill`_)

- Deprecate ``solver='prox'`` in :func:`mne.inverse_sparse.mixed_norm` in favor of ``solver='cd'`` and ``solver='bcd'`` as coordinate descent solvers consistently outperform proximal gradient descent (:gh:`9608` by `Pierre-Antoine Bannier`_)

- All ``mne.connectivity`` functions have moved to the ``mne-connectivity`` package; they are deprecated in MNE-Python and will be removed in version 0.25 (:gh:`9493` by `Adam Li`_).

- :func:`mne.inverse_sparse.mixed_norm` now simply warns when source estimates contain no dipole, e.g. if data are too noisy and alpha is based on SURE (:gh:`9685` by `Alex Gramfort`_)<|MERGE_RESOLUTION|>--- conflicted
+++ resolved
@@ -37,11 +37,9 @@
 
 .. |Timothy Gates| replace:: **Timothy Gates**
 
-<<<<<<< HEAD
 .. |Reza Shoorangiz| replace:: **Reza Shoorangiz**
-=======
+
 .. |Evgeny Goldstein| replace:: **Evgeny Goldstein**
->>>>>>> 3ff69f61
 
 Enhancements
 ~~~~~~~~~~~~
