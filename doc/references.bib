--- conflicted
+++ resolved
@@ -2285,17 +2285,6 @@
   doi = {10.1111/psyp.12639},
 }
 
-<<<<<<< HEAD
-@article{CroftBarry2000,
-  title = {Removal of ocular artifact from the {EEG}: a review},
-  author = {Croft, R. J. and Barry, R. J.},
-  year = {2000},
-  journal = {Clinical Neurophysiology},
-  volume = {30},
-  number = {1},
-  pages = {5--19},
-  doi = {10.1016/S0987-7053(00)00055-1},
-=======
 @article{MaksymenkoEtAl2017,
   title = {Strategies for statistical thresholding of source localization maps in magnetoencephalography and estimating source extent},
   volume = {290},
@@ -2353,5 +2342,15 @@
 	keywords = {Electroencephalography, Inverse problem, Magnetoencephalography, Minimum-norm estimation, Skull conductivity},
 	pages = {265--272},
 	file = {Full Text:/Users/larsoner/Zotero/storage/VJAIPDFL/Stenroos and Hauk - 2013 - Minimum-norm cortical source estimation in layered.pdf:application/pdf;ScienceDirect Snapshot:/Users/larsoner/Zotero/storage/FR9YZCJZ/S1053811913004333.html:text/html},
->>>>>>> bea8767a
+}
+
+@article{CroftBarry2000,
+  title = {Removal of ocular artifact from the {EEG}: a review},
+  author = {Croft, R. J. and Barry, R. J.},
+  year = {2000},
+  journal = {Clinical Neurophysiology},
+  volume = {30},
+  number = {1},
+  pages = {5--19},
+  doi = {10.1016/S0987-7053(00)00055-1}
 }