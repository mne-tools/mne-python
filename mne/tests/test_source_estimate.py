--- conflicted
+++ resolved
@@ -1537,21 +1537,4 @@
     with pytest.warns(RuntimeWarning, match='Channel missing in STC: EEG 060'):
         stc = stc_near_sensors(evoked, trans, 'sample', subjects_dir=this_dir,
                                project=False, distance=0.033)
-<<<<<<< HEAD
-    assert stc.data.any(0).sum() == len(evoked.ch_names) - 1
-
-    # and now with volumetric projection
-    src = read_source_spaces(fname_vsrc)
-    with catch_logging() as log:
-        stc_vol = stc_near_sensors(evoked, trans, 'sample', src=src,
-                                   subjects_dir=subjects_dir, verbose=True,
-                                   distance=0.033)
-    assert isinstance(stc_vol, VolSourceEstimate)
-    log = log.getvalue()
-    assert '4157 volume vertices' in log
-
-
-run_tests_if_main()
-=======
-    assert stc.data.any(0).sum() == len(evoked.ch_names) - 1
->>>>>>> 88b70ad2
+    assert stc.data.any(0).sum() == len(evoked.ch_names) - 1