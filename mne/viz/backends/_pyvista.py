--- conflicted
+++ resolved
@@ -120,15 +120,10 @@
                 rgba = False
 
             pd = pyvista.PolyData(vertices, triangles)
-<<<<<<< HEAD
             self.plotter.add_mesh(mesh=pd, color=color, scalars=scalars,
                                   rgba=rgba, opacity=opacity,
-                                  backface_culling=backface_culling)
-=======
-            self.plotter.add_mesh(mesh=pd, color=color, opacity=opacity,
                                   backface_culling=backface_culling,
                                   smooth_shading=self.smooth_shading)
->>>>>>> a2c75903
 
     def contour(self, surface, scalars, contours, line_width=1.0, opacity=1.0,
                 vmin=None, vmax=None, colormap=None,
@@ -351,10 +346,7 @@
 
 
 def _close_all():
-<<<<<<< HEAD
     # XXX This is not implemented yet
-    pass
-=======
     pass
 
 
@@ -371,5 +363,4 @@
         __IPYTHON__
         return True
     except NameError:
-        return False
->>>>>>> a2c75903
+        return False