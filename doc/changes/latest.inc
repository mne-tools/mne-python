--- conflicted
+++ resolved
@@ -62,11 +62,8 @@
 - Fix bug where ``image_format='gif'`` was errantly documented as being supported by :class:`mne.Report`, it is now only supported in :meth:`mne.Report.add_image` (:gh:`11347` by `Eric Larson`_)
 - Multitaper spectral estimation now uses periodic (rather than symmetric) taper windows. This also necessitated changing the default ``max_iter`` of our cross-spectral density functions from 150 to 250. (:gh:`11293` by `Daniel McCloy`_)
 - Fix :meth:`mne.Epochs.plot_image` and :func:`mne.viz.plot_epochs_image` when using EMG signals (:gh:`11322` by `Alex Gramfort`_)
-<<<<<<< HEAD
+- Fix selection of ICA components in :func:`mne.viz.plot_ica_components` and :meth:`mne.preprocessing.ICA.plot_components` (:gh:`11369` by `Mathieu Scheltienne`_)
 - Fix bug where a Freesurfer reconstruction run with both a T1 and a T2 caused :class:`mne.viz.Brain` not to initialize pial surfaces properly (:gh:`11361` by `Alex Rockhill`_)
-=======
-- Fix selection of ICA components in :func:`mne.viz.plot_ica_components` and :meth:`mne.preprocessing.ICA.plot_components` (:gh:`11369` by `Mathieu Scheltienne`_)
->>>>>>> 654248a3
 
 API changes
 ~~~~~~~~~~~
