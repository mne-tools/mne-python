--- conflicted
+++ resolved
@@ -1439,11 +1439,7 @@
                   transparent=True):
     """Plot source estimate using mpl."""
     import matplotlib.pyplot as plt
-<<<<<<< HEAD
-    from mpl_toolkits.mplot3d import Axes3D  # noqa: F401, analysis:ignore
-=======
     from mpl_toolkits.mplot3d import Axes3D
->>>>>>> ce6e61c2
     from matplotlib import cm
     from matplotlib.widgets import Slider
     import nibabel as nib
