--- conflicted
+++ resolved
@@ -126,31 +126,9 @@
        Support for "ignore".
 """
 
-<<<<<<< HEAD
-# tmin / tmax
-docdict['include_tmax'] = """
-include_tmax : bool
-    If True (default), include ``tmax``. If False, exclude ``tmax`` (similar to
-    how Python indexing typically works).
-"""
-docdict['notes_tmax_included_by_default'] = """
-Unlike Python slices, MNE time intervals by default include **both**
-their end points; ``inst.method(tmin, tmax)`` returns the interval
-``tmin <= t <= tmax``. Pass ``include_tmax=False`` to specify the half-open
-interval ``tmin <= t < tmax`` instead.
-"""
-docdict['raw_tmin'] = """
-tmin : float
-    Start time of the raw data to use in seconds (must be >= 0).
-"""
-docdict['raw_tmax'] = """
-tmax : float
-    End time of the raw data to use in seconds (cannot exceed data duration).
-=======
 docdict['alpha'] = """
 alpha : float in [0, 1]
     Alpha level to control opacity.
->>>>>>> d203c226
 """
 
 docdict['anonymize_info_notes'] = """
@@ -1100,7 +1078,7 @@
 """
 
 docdict['fiducials'] = """
-fiducials : list | dict | str
+fiducials : list | dict | str
     The fiducials given in the MRI (surface RAS) coordinate
     system. If a dictionary is provided, it must contain the **keys**
     ``'lpa'``, ``'rpa'``, and ``'nasion'``, with **values** being the
@@ -1440,10 +1418,8 @@
 
 docdict['include_tmax'] = """
 include_tmax : bool
-    If True (default), include tmax. If False, exclude tmax (similar to how
-    Python indexing typically works).
-
-    .. versionadded:: 0.19
+    If True (default), include ``tmax``. If False, exclude ``tmax`` (similar to
+    how Python indexing typically works).
 """
 
 _index_df_base = """
@@ -1925,7 +1901,7 @@
 
 docdict['notes_tmax_included_by_default'] = """
 Unlike Python slices, MNE time intervals by default include **both**
-their end points; ``crop(tmin, tmax)`` returns the interval
+their end points; ``inst.method(tmin, tmax)`` returns the interval
 ``tmin <= t <= tmax``. Pass ``include_tmax=False`` to specify the half-open
 interval ``tmin <= t < tmax`` instead.
 """
