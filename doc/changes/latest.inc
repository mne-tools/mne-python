--- conflicted
+++ resolved
@@ -27,11 +27,9 @@
 ~~~~~~~~~~~~
 .. - Add something cool (:gh:`9192` **by new contributor** |New Contributor|_)
 
-<<<<<<< HEAD
+- New function :func:`mne.chpi.get_chpi_info` to retrieve basic information about the cHPI system used when recording MEG data (:gh:`9369` by `Richard Höchenberger`_)
+
 - Add support for NIRSport devices to `mne.io.read_raw_nirx` (:gh:`9348` **by new contributor** |David Julien|_, **new contributor** |Romain Derollepot|_, `Robert Luke`_, and `Eric Larson`_)
-=======
-- New function :func:`mne.chpi.get_chpi_info` to retrieve basic information about the cHPI system used when recording MEG data (:gh:`9369` by `Richard Höchenberger`_)
->>>>>>> 8ccc3999
 
 
 Bugs
