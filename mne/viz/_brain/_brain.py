# Authors: Alexandre Gramfort <alexandre.gramfort@inria.fr>
#          Eric Larson <larson.eric.d@gmail.com>
#          Oleh Kozynets <ok7mailbox@gmail.com>
#          Guillaume Favelier <guillaume.favelier@gmail.com>
#          jona-sassenhagen <jona.sassenhagen@gmail.com>
#          Joan Massich <mailsik@gmail.com>
#
# License: Simplified BSD

import contextlib
from functools import partial
from io import BytesIO
import os
import os.path as op
import sys
import time
import copy
import traceback
import warnings

import numpy as np
from collections import OrderedDict

from .colormap import calculate_lut
from .surface import _Surface
from .view import views_dicts, _lh_views_dict
from .callback import (ShowView, TimeCallBack, SmartCallBack,
                       UpdateLUT, UpdateColorbarScale)

<<<<<<< HEAD
from ...defaults import DEFAULTS
from ..utils import _show_help, _get_color_list, concatenate_images
from .._3d import (_process_clim, _handle_time, _check_views, _get_meg_surf,
                   _get_coord_frame_trans)
=======
from ..utils import (_show_help_fig, _get_color_list, concatenate_images,
                     _generate_default_filename, _save_ndarray_img)
from .._3d import _process_clim, _handle_time, _check_views
>>>>>>> f8a51e0a

from ...externals.decorator import decorator
from ...io.pick import pick_types
from ...defaults import _handle_default
from ...surface import mesh_edges
from ...source_space import SourceSpaces, vertex_to_mni, read_talxfm
from ...transforms import apply_trans, invert_transform, _find_trans
from ...utils import (_check_option, logger, verbose, fill_doc, _validate_type,
                      use_log_level, Bunch, _ReuseCycle, warn,
                      get_subjects_dir)


_ARROW_MOVE = 10  # degrees per press


@decorator
def safe_event(fun, *args, **kwargs):
    """Protect against PyQt5 exiting on event-handling errors."""
    try:
        return fun(*args, **kwargs)
    except Exception:
        traceback.print_exc(file=sys.stderr)


class _Overlay(object):
    def __init__(self, scalars, colormap, rng, opacity, name):
        self._scalars = scalars
        self._colormap = colormap
        assert rng is not None
        self._rng = rng
        self._opacity = opacity
        self._name = name

    def to_colors(self):
        from .._3d import _get_cmap
        from matplotlib.colors import ListedColormap

        if isinstance(self._colormap, str):
            kind = self._colormap
            cmap = _get_cmap(self._colormap)
        else:
            cmap = ListedColormap(self._colormap / 255.)
            kind = str(type(self._colormap))
        logger.debug(
            f'Color mapping {repr(self._name)} with {kind} '
            f'colormap and range {self._rng}')

        rng = self._rng
        assert rng is not None
        scalars = _norm(self._scalars, rng)

        colors = cmap(scalars)
        if self._opacity is not None:
            colors[:, 3] *= self._opacity
        return colors


def _norm(x, rng):
    if rng[0] == rng[1]:
        factor = 1 if rng[0] == 0 else 1e-6 * rng[0]
    else:
        factor = rng[1] - rng[0]
    return (x - rng[0]) / factor


class _LayeredMesh(object):
    def __init__(self, renderer, vertices, triangles, normals):
        self._renderer = renderer
        self._vertices = vertices
        self._triangles = triangles
        self._normals = normals

        self._polydata = None
        self._actor = None
        self._is_mapped = False

        self._current_colors = None
        self._cached_colors = None
        self._overlays = OrderedDict()

        self._default_scalars = np.ones(vertices.shape)
        self._default_scalars_name = 'Data'

    def map(self):
        kwargs = {
            "color": None,
            "pickable": True,
            "rgba": True,
        }
        mesh_data = self._renderer.mesh(
            x=self._vertices[:, 0],
            y=self._vertices[:, 1],
            z=self._vertices[:, 2],
            triangles=self._triangles,
            normals=self._normals,
            scalars=self._default_scalars,
            **kwargs
        )
        self._actor, self._polydata = mesh_data
        self._is_mapped = True

    def _compute_over(self, B, A):
        assert A.ndim == B.ndim == 2
        assert A.shape[1] == B.shape[1] == 4
        A_w = A[:, 3:]  # * 1
        B_w = B[:, 3:] * (1 - A_w)
        C = A.copy()
        C[:, :3] *= A_w
        C[:, :3] += B[:, :3] * B_w
        C[:, 3:] += B_w
        C[:, :3] /= C[:, 3:]
        return np.clip(C, 0, 1, out=C)

    def _compose_overlays(self):
        B = cache = None
        for overlay in self._overlays.values():
            A = overlay.to_colors()
            if B is None:
                B = A
            else:
                cache = B
                B = self._compute_over(cache, A)
        return B, cache

    def add_overlay(self, scalars, colormap, rng, opacity, name):
        overlay = _Overlay(
            scalars=scalars,
            colormap=colormap,
            rng=rng,
            opacity=opacity,
            name=name,
        )
        self._overlays[name] = overlay
        colors = overlay.to_colors()
        if self._current_colors is None:
            self._current_colors = colors
        else:
            # save previous colors to cache
            self._cached_colors = self._current_colors
            self._current_colors = self._compute_over(
                self._cached_colors, colors)

        # apply the texture
        self._apply()

    def remove_overlay(self, names):
        to_update = False
        if not isinstance(names, list):
            names = [names]
        for name in names:
            if name in self._overlays:
                del self._overlays[name]
                to_update = True
        if to_update:
            self.update()

    def _apply(self):
        if self._current_colors is None or self._renderer is None:
            return
        self._renderer._set_mesh_scalars(
            mesh=self._polydata,
            scalars=self._current_colors,
            name=self._default_scalars_name,
        )

    def update(self, colors=None):
        if colors is not None and self._cached_colors is not None:
            self._current_colors = self._compute_over(
                self._cached_colors, colors)
        else:
            self._current_colors, self._cached_colors = \
                self._compose_overlays()
        self._apply()

    def _clean(self):
        mapper = self._actor.GetMapper()
        mapper.SetLookupTable(None)
        self._actor.SetMapper(None)
        self._actor = None
        self._polydata = None
        self._renderer = None

    def update_overlay(self, name, scalars=None, colormap=None,
                       opacity=None, rng=None):
        overlay = self._overlays.get(name, None)
        if overlay is None:
            return
        if scalars is not None:
            overlay._scalars = scalars
        if colormap is not None:
            overlay._colormap = colormap
        if opacity is not None:
            overlay._opacity = opacity
        if rng is not None:
            overlay._rng = rng
        # partial update: use cache if possible
        if name == list(self._overlays.keys())[-1]:
            self.update(colors=overlay.to_colors())
        else:  # full update
            self.update()


@fill_doc
class Brain(object):
    """Class for visualizing a brain.

    .. warning::
       The API for this class is not currently complete. We suggest using
       :meth:`mne.viz.plot_source_estimates` with the PyVista backend
       enabled to obtain a ``Brain`` instance.

    Parameters
    ----------
    subject_id : str
        Subject name in Freesurfer subjects dir.
    hemi : str
        Hemisphere id (ie 'lh', 'rh', 'both', or 'split'). In the case
        of 'both', both hemispheres are shown in the same window.
        In the case of 'split' hemispheres are displayed side-by-side
        in different viewing panes.
    surf : str
        FreeSurfer surface mesh name (ie 'white', 'inflated', etc.).
    title : str
        Title for the window.
    cortex : str or None
        Specifies how the cortical surface is rendered.
        The name of one of the preset cortex styles can be:
        ``'classic'`` (default), ``'high_contrast'``,
        ``'low_contrast'``, or ``'bone'`` or a valid color name.
        Setting this to ``None`` is equivalent to ``(0.5, 0.5, 0.5)``.
    alpha : float in [0, 1]
        Alpha level to control opacity of the cortical surface.
    size : int | array-like, shape (2,)
        The size of the window, in pixels. can be one number to specify
        a square window, or a length-2 sequence to specify (width, height).
    background : tuple(int, int, int)
        The color definition of the background: (red, green, blue).
    foreground : matplotlib color
        Color of the foreground (will be used for colorbars and text).
        None (default) will use black or white depending on the value
        of ``background``.
    figure : list of Figure | None | int
        If None (default), a new window will be created with the appropriate
        views. For single view plots, the figure can be specified as int to
        retrieve the corresponding Mayavi window.
    subjects_dir : str | None
        If not None, this directory will be used as the subjects directory
        instead of the value set using the SUBJECTS_DIR environment
        variable.
    views : list | str
        The views to use.
    offset : bool | str
        If True, shifts the right- or left-most x coordinate of the left and
        right surfaces, respectively, to be at zero. This is useful for viewing
        inflated surface where hemispheres typically overlap. Can be "auto"
        (default) use True with inflated surfaces and False otherwise
        (Default: 'auto'). Only used when ``hemi='both'``.

        .. versionchanged:: 0.23
           Default changed to "auto".
    show_toolbar : bool
        If True, toolbars will be shown for each view.
    offscreen : bool
        If True, rendering will be done offscreen (not shown). Useful
        mostly for generating images or screenshots, but can be buggy.
        Use at your own risk.
    interaction : str
        Can be "trackball" (default) or "terrain", i.e. a turntable-style
        camera.
    units : str
        Can be 'm' or 'mm' (default).
    %(view_layout)s
    silhouette : dict | bool
       As a dict, it contains the ``color``, ``linewidth``, ``alpha`` opacity
       and ``decimate`` (level of decimation between 0 and 1 or None) of the
       brain's silhouette to display. If True, the default values are used
       and if False, no silhouette will be displayed. Defaults to False.
    theme : str | path-like
        Can be "auto" (default), "light", or "dark" or a path-like to a
        custom stylesheet. For Dark-Mode and automatic Dark-Mode-Detection,
        :mod:`qdarkstyle` respectively and `darkdetect
        <https://github.com/albertosottile/darkdetect>`__ is required.
    show : bool
        Display the window as soon as it is ready. Defaults to True.

    Attributes
    ----------
    geo : dict
        A dictionary of pysurfer.Surface objects for each hemisphere.
    overlays : dict
        The overlays.

    Notes
    -----
    This table shows the capabilities of each Brain backend ("✓" for full
    support, and "-" for partial support):

    .. table::
       :widths: auto

       +---------------------------+--------------+---------------+
       | 3D function:              | surfer.Brain | mne.viz.Brain |
       +===========================+==============+===============+
       | add_annotation            | ✓            | ✓             |
       +---------------------------+--------------+---------------+
       | add_data                  | ✓            | ✓             |
       +---------------------------+--------------+---------------+
       | add_foci                  | ✓            | ✓             |
       +---------------------------+--------------+---------------+
       | add_label                 | ✓            | ✓             |
       +---------------------------+--------------+---------------+
       | add_text                  | ✓            | ✓             |
       +---------------------------+--------------+---------------+
       | close                     | ✓            | ✓             |
       +---------------------------+--------------+---------------+
       | data                      | ✓            | ✓             |
       +---------------------------+--------------+---------------+
       | foci                      | ✓            |               |
       +---------------------------+--------------+---------------+
       | labels                    | ✓            | ✓             |
       +---------------------------+--------------+---------------+
       | remove_foci               | ✓            |               |
       +---------------------------+--------------+---------------+
       | remove_labels             | ✓            | ✓             |
       +---------------------------+--------------+---------------+
       | remove_annotations        | -            | ✓             |
       +---------------------------+--------------+---------------+
       | scale_data_colormap       | ✓            |               |
       +---------------------------+--------------+---------------+
       | save_image                | ✓            | ✓             |
       +---------------------------+--------------+---------------+
       | save_movie                | ✓            | ✓             |
       +---------------------------+--------------+---------------+
       | screenshot                | ✓            | ✓             |
       +---------------------------+--------------+---------------+
       | show_view                 | ✓            | ✓             |
       +---------------------------+--------------+---------------+
       | TimeViewer                | ✓            | ✓             |
       +---------------------------+--------------+---------------+
       | enable_depth_peeling      |              | ✓             |
       +---------------------------+--------------+---------------+
       | get_picked_points         |              | ✓             |
       +---------------------------+--------------+---------------+
       | add_data(volume)          |              | ✓             |
       +---------------------------+--------------+---------------+
       | view_layout               |              | ✓             |
       +---------------------------+--------------+---------------+
       | flatmaps                  |              | ✓             |
       +---------------------------+--------------+---------------+
       | vertex picking            |              | ✓             |
       +---------------------------+--------------+---------------+
       | label picking             |              | ✓             |
       +---------------------------+--------------+---------------+
    """

    def __init__(self, subject_id, hemi, surf, title=None,
                 cortex="classic", alpha=1.0, size=800, background="black",
                 foreground=None, figure=None, subjects_dir=None,
                 views='auto', offset='auto', show_toolbar=False,
                 offscreen=False, interaction='trackball', units='mm',
                 view_layout='vertical', silhouette=False, theme='auto',
                 show=True):
        from ..backends.renderer import backend, _get_renderer
        from .._3d import _get_cmap
        from matplotlib.colors import colorConverter

        _validate_type(hemi, str, 'hemi')
        hemi = self._check_hemi(hemi, extras=('both', 'split'))
        if hemi in ('both', 'split'):
            self._hemis = ('lh', 'rh')
        else:
            assert hemi in ('lh', 'rh')
            self._hemis = (hemi, )
        self._view_layout = _check_option('view_layout', view_layout,
                                          ('vertical', 'horizontal'))

        if figure is not None and not isinstance(figure, int):
            backend._check_3d_figure(figure)
        if title is None:
            self._title = subject_id
        else:
            self._title = title
        self._interaction = 'trackball'

        if isinstance(background, str):
            background = colorConverter.to_rgb(background)
        self._bg_color = background
        if foreground is None:
            foreground = 'w' if sum(self._bg_color) < 2 else 'k'
        if isinstance(foreground, str):
            foreground = colorConverter.to_rgb(foreground)
        self._fg_color = foreground
        views = _check_views(surf, views, hemi)
        col_dict = dict(lh=1, rh=1, both=1, split=2)
        shape = (len(views), col_dict[hemi])
        if self._view_layout == 'horizontal':
            shape = shape[::-1]
        self._subplot_shape = shape

        size = tuple(np.atleast_1d(size).round(0).astype(int).flat)
        if len(size) not in (1, 2):
            raise ValueError('"size" parameter must be an int or length-2 '
                             'sequence of ints.')
        size = size if len(size) == 2 else size * 2  # 1-tuple to 2-tuple
        subjects_dir = get_subjects_dir(subjects_dir)

        self.theme = theme

        self.time_viewer = False
        self._hemi = hemi
        self._units = units
        self._alpha = float(alpha)
        self._subject_id = subject_id
        self._subjects_dir = subjects_dir
        self._views = views
        self._times = None
        self._vertex_to_label_id = dict()
        self._annotation_labels = dict()
        self._labels = {'lh': list(), 'rh': list()}
        self._unnamed_label_id = 0  # can only grow
        self._annots = {'lh': list(), 'rh': list()}
        self._layered_meshes = {}
        self._elevation_rng = [15, 165]  # range of motion of camera on theta
        self._lut_locked = None
        # default values for silhouette
        self._silhouette = {
            'color': self._bg_color,
            'line_width': 2,
            'alpha': alpha,
            'decimate': 0.9,
        }
        _validate_type(silhouette, (dict, bool), 'silhouette')
        if isinstance(silhouette, dict):
            self._silhouette.update(silhouette)
            self.silhouette = True
        else:
            self.silhouette = silhouette
        self._scalar_bar = None
        # for now only one time label can be added
        # since it is the same for all figures
        self._time_label_added = False
        # array of data used by TimeViewer
        self._data = {}
        self.geo = {}
        self.set_time_interpolation('nearest')

        geo_kwargs = self._cortex_colormap(cortex)
        # evaluate at the midpoint of the used colormap
        val = -geo_kwargs['vmin'] / (geo_kwargs['vmax'] - geo_kwargs['vmin'])
        self._brain_color = _get_cmap(geo_kwargs['colormap'])(val)

        # load geometry for one or both hemispheres as necessary
        _validate_type(offset, (str, bool), 'offset')
        if isinstance(offset, str):
            _check_option('offset', offset, ('auto',), extra='when str')
            offset = (surf in ('inflated', 'flat'))
        offset = None if (not offset or hemi != 'both') else 0.0
        logger.debug(f'Hemi offset: {offset}')

        self._renderer = _get_renderer(name=self._title, size=size,
                                       bgcolor=background,
                                       shape=shape,
                                       fig=figure)
        self._renderer._window_close_connect(self._clean)
        self._renderer._window_set_theme(theme)
        self.plotter = self._renderer.plotter

        self._setup_canonical_rotation()
        for h in self._hemis:
            # Initialize a Surface object as the geometry
            geo = _Surface(subject_id, h, surf, subjects_dir, offset,
                           units=self._units, x_dir=self._rigid[0, :3])
            # Load in the geometry and curvature
            geo.load_geometry()
            geo.load_curvature()
            self.geo[h] = geo
            for ri, ci, v in self._iter_views(h):
                self._renderer.subplot(ri, ci)
                if self._layered_meshes.get(h) is None:
                    mesh = _LayeredMesh(
                        renderer=self._renderer,
                        vertices=self.geo[h].coords,
                        triangles=self.geo[h].faces,
                        normals=self.geo[h].nn,
                    )
                    mesh.map()  # send to GPU
                    mesh.add_overlay(
                        scalars=self.geo[h].bin_curv,
                        colormap=geo_kwargs["colormap"],
                        rng=[geo_kwargs["vmin"], geo_kwargs["vmax"]],
                        opacity=alpha,
                        name='curv',
                    )
                    self._layered_meshes[h] = mesh
                    # add metadata to the mesh for picking
                    mesh._polydata._hemi = h
                else:
                    actor = self._layered_meshes[h]._actor
                    self._renderer.plotter.add_actor(actor)
                if self.silhouette:
                    mesh = self._layered_meshes[h]
                    self._renderer._silhouette(
                        mesh=mesh._polydata,
                        color=self._silhouette["color"],
                        line_width=self._silhouette["line_width"],
                        alpha=self._silhouette["alpha"],
                        decimate=self._silhouette["decimate"],
                    )
                self._renderer.set_camera(update=False, reset_camera=False,
                                          **views_dicts[h][v])

        self.interaction = interaction
        self._closed = False
        if show:
            self.show()
        # update the views once the geometry is all set
        for h in self._hemis:
            for ri, ci, v in self._iter_views(h):
                self.show_view(v, row=ri, col=ci, hemi=h)

        if surf == 'flat':
            self._renderer.set_interaction("rubber_band_2d")

    def _setup_canonical_rotation(self):
        from ...coreg import fit_matched_points, _trans_from_params
        self._rigid = np.eye(4)
        try:
            xfm = read_talxfm(self._subject_id, self._subjects_dir)
        except Exception:
            return
        # XYZ+origin + halfway
        pts_tal = np.concatenate([np.eye(4)[:, :3], np.eye(3) * 0.5])
        pts_subj = apply_trans(invert_transform(xfm), pts_tal)
        # we fit with scaling enabled, but then discard it (we just need
        # the rigid-body components)
        params = fit_matched_points(pts_subj, pts_tal, scale=3, out='params')
        self._rigid[:] = _trans_from_params((True, True, False), params[:6])

    def setup_time_viewer(self, time_viewer=True, show_traces=True):
        """Configure the time viewer parameters.

        Parameters
        ----------
        time_viewer : bool
            If True, enable widgets interaction. Defaults to True.

        show_traces : bool
            If True, enable visualization of time traces. Defaults to True.

        Notes
        -----
        The keyboard shortcuts are the following:

        '?': Display help window
        'i': Toggle interface
        's': Apply auto-scaling
        'r': Restore original clim
        'c': Clear all traces
        'n': Shift the time forward by the playback speed
        'b': Shift the time backward by the playback speed
        'Space': Start/Pause playback
        'Up': Decrease camera elevation angle
        'Down': Increase camera elevation angle
        'Left': Decrease camera azimuth angle
        'Right': Increase camera azimuth angle
        """
        if self.time_viewer:
            return
        if not self._data:
            raise ValueError("No data to visualize. See ``add_data``.")
        self.time_viewer = time_viewer
        self.orientation = list(_lh_views_dict.keys())
        self.default_smoothing_range = [-1, 15]

        # Default configuration
        self.playback = False
        self.visibility = False
        self.refresh_rate_ms = max(int(round(1000. / 60.)), 1)
        self.default_scaling_range = [0.2, 2.0]
        self.default_playback_speed_range = [0.01, 1]
        self.default_playback_speed_value = 0.01
        self.default_status_bar_msg = "Press ? for help"
        self.default_label_extract_modes = {
            "stc": ["mean", "max"],
            "src": ["mean_flip", "pca_flip", "auto"],
        }
        self.default_trace_modes = ('vertex', 'label')
        self.annot = None
        self.label_extract_mode = None
        all_keys = ('lh', 'rh', 'vol')
        self.act_data_smooth = {key: (None, None) for key in all_keys}
        self.color_list = _get_color_list()
        # remove grey for better contrast on the brain
        self.color_list.remove("#7f7f7f")
        self.color_cycle = _ReuseCycle(self.color_list)
        self.mpl_canvas = None
        self.help_canvas = None
        self.rms = None
        self.picked_patches = {key: list() for key in all_keys}
        self.picked_points = {key: list() for key in all_keys}
        self.pick_table = dict()
        self._spheres = list()
        self._mouse_no_mvt = -1
        self.callbacks = dict()
        self.widgets = dict()
        self.keys = ('fmin', 'fmid', 'fmax')

        # Derived parameters:
        self.playback_speed = self.default_playback_speed_value
        _validate_type(show_traces, (bool, str, 'numeric'), 'show_traces')
        self.interactor_fraction = 0.25
        if isinstance(show_traces, str):
            self.show_traces = True
            self.separate_canvas = False
            self.traces_mode = 'vertex'
            if show_traces == 'separate':
                self.separate_canvas = True
            elif show_traces == 'label':
                self.traces_mode = 'label'
            else:
                assert show_traces == 'vertex'  # guaranteed above
        else:
            if isinstance(show_traces, bool):
                self.show_traces = show_traces
            else:
                show_traces = float(show_traces)
                if not 0 < show_traces < 1:
                    raise ValueError(
                        'show traces, if numeric, must be between 0 and 1, '
                        f'got {show_traces}')
                self.show_traces = True
                self.interactor_fraction = show_traces
            self.traces_mode = 'vertex'
            self.separate_canvas = False
        del show_traces

        self._configure_time_label()
        self._configure_scalar_bar()
        self._configure_shortcuts()
        self._configure_picking()
        self._configure_tool_bar()
        self._configure_dock()
        self._configure_menu()
        self._configure_status_bar()
        self._configure_playback()
        self._configure_help()
        # show everything at the end
        self.toggle_interface()
        self._renderer.show()

        # sizes could change, update views
        for hemi in ('lh', 'rh'):
            for ri, ci, v in self._iter_views(hemi):
                self.show_view(view=v, row=ri, col=ci)
        self._renderer._process_events()

        self._renderer._update()
        # finally, show the MplCanvas
        if self.show_traces:
            self.mpl_canvas.show()

    @safe_event
    def _clean(self):
        # resolve the reference cycle
        self.clear_glyphs()
        self.remove_annotations()
        # clear init actors
        for hemi in self._hemis:
            self._layered_meshes[hemi]._clean()
        self._clear_callbacks()
        self._clear_widgets()
        if getattr(self, 'mpl_canvas', None) is not None:
            self.mpl_canvas.clear()
        if getattr(self, 'act_data_smooth', None) is not None:
            for key in list(self.act_data_smooth.keys()):
                self.act_data_smooth[key] = None
        # XXX this should be done in PyVista
        for renderer in self._renderer._all_renderers:
            renderer.RemoveAllLights()
        # app_window cannot be set to None because it is used in __del__
        for key in ('lighting', 'interactor', '_RenderWindow'):
            setattr(self.plotter, key, None)
        # Qt LeaveEvent requires _Iren so we use _FakeIren instead of None
        # to resolve the ref to vtkGenericRenderWindowInteractor
        self.plotter._Iren = _FakeIren()
        if getattr(self.plotter, 'picker', None) is not None:
            self.plotter.picker = None
        # XXX end PyVista
        for key in ('plotter', 'window', 'dock', 'tool_bar', 'menu_bar',
                    'interactor', 'mpl_canvas', 'time_actor',
                    'picked_renderer', 'act_data_smooth', '_scalar_bar',
                    'actions', 'widgets', 'geo', '_data'):
            setattr(self, key, None)

    def toggle_interface(self, value=None):
        """Toggle the interface.

        Parameters
        ----------
        value : bool | None
            If True, the widgets are shown and if False, they
            are hidden. If None, the state of the widgets is
            toggled. Defaults to None.
        """
        if value is None:
            self.visibility = not self.visibility
        else:
            self.visibility = value

        # update tool bar and dock
        with self._renderer._window_ensure_minimum_sizes():
            if self.visibility:
                self._renderer._dock_show()
                self._renderer._tool_bar_update_button_icon(
                    name="visibility", icon_name="visibility_on")
            else:
                self._renderer._dock_hide()
                self._renderer._tool_bar_update_button_icon(
                    name="visibility", icon_name="visibility_off")

        self._renderer._update()

    def apply_auto_scaling(self):
        """Detect automatically fitting scaling parameters."""
        self._update_auto_scaling()

    def restore_user_scaling(self):
        """Restore original scaling parameters."""
        self._update_auto_scaling(restore=True)

    def toggle_playback(self, value=None):
        """Toggle time playback.

        Parameters
        ----------
        value : bool | None
            If True, automatic time playback is enabled and if False,
            it's disabled. If None, the state of time playback is toggled.
            Defaults to None.
        """
        if value is None:
            self.playback = not self.playback
        else:
            self.playback = value

        # update tool bar icon
        if self.playback:
            self._renderer._tool_bar_update_button_icon(
                name="play", icon_name="pause")
        else:
            self._renderer._tool_bar_update_button_icon(
                name="play", icon_name="play")

        if self.playback:
            time_data = self._data['time']
            max_time = np.max(time_data)
            if self._current_time == max_time:  # start over
                self.set_time_point(0)  # first index
            self._last_tick = time.time()

    def reset(self):
        """Reset view and time step."""
        self.reset_view()
        max_time = len(self._data['time']) - 1
        if max_time > 0:
            self.callbacks["time"](
                self._data["initial_time_idx"],
                update_widget=True,
            )
        self._renderer._update()

    def set_playback_speed(self, speed):
        """Set the time playback speed.

        Parameters
        ----------
        speed : float
            The speed of the playback.
        """
        self.playback_speed = speed

    @safe_event
    def _play(self):
        if self.playback:
            try:
                self._advance()
            except Exception:
                self.toggle_playback(value=False)
                raise

    def _advance(self):
        this_time = time.time()
        delta = this_time - self._last_tick
        self._last_tick = time.time()
        time_data = self._data['time']
        times = np.arange(self._n_times)
        time_shift = delta * self.playback_speed
        max_time = np.max(time_data)
        time_point = min(self._current_time + time_shift, max_time)
        # always use linear here -- this does not determine the data
        # interpolation mode, it just finds where we are (in time) in
        # terms of the time indices
        idx = np.interp(time_point, time_data, times)
        self.callbacks["time"](idx, update_widget=True)
        if time_point == max_time:
            self.toggle_playback(value=False)

    def _configure_time_label(self):
        self.time_actor = self._data.get('time_actor')
        if self.time_actor is not None:
            self.time_actor.SetPosition(0.5, 0.03)
            self.time_actor.GetTextProperty().SetJustificationToCentered()
            self.time_actor.GetTextProperty().BoldOn()

    def _configure_scalar_bar(self):
        if self._scalar_bar is not None:
            self._scalar_bar.SetOrientationToVertical()
            self._scalar_bar.SetHeight(0.6)
            self._scalar_bar.SetWidth(0.05)
            self._scalar_bar.SetPosition(0.02, 0.2)

    def _configure_dock_time_widget(self, layout=None):
        len_time = len(self._data['time']) - 1
        if len_time < 1:
            return
        layout = self._renderer.dock_layout if layout is None else layout
        hlayout = self._renderer._dock_add_layout(vertical=False)
        self.widgets["min_time"] = self._renderer._dock_add_label(
            value="-", layout=hlayout)
        self._renderer._dock_add_stretch(hlayout)
        self.widgets["current_time"] = self._renderer._dock_add_label(
            value="x", layout=hlayout)
        self._renderer._dock_add_stretch(hlayout)
        self.widgets["max_time"] = self._renderer._dock_add_label(
            value="+", layout=hlayout)
        self._renderer._layout_add_widget(layout, hlayout)
        min_time = float(self._data['time'][0])
        max_time = float(self._data['time'][-1])
        self.widgets["min_time"].set_value(f"{min_time: .3f}")
        self.widgets["max_time"].set_value(f"{max_time: .3f}")
        self.widgets["current_time"].set_value(f"{self._current_time: .3f}")

    def _configure_dock_playback_widget(self, name):
        layout = self._renderer._dock_add_group_box(name)
        len_time = len(self._data['time']) - 1

        # Time widget
        if len_time < 1:
            self.callbacks["time"] = None
            self.widgets["time"] = None
        else:
            self.callbacks["time"] = TimeCallBack(
                brain=self,
                callback=self.plot_time_line,
            )
            self.widgets["time"] = self._renderer._dock_add_slider(
                name="Time (s)",
                value=self._data['time_idx'],
                rng=[0, len_time],
                double=True,
                callback=self.callbacks["time"],
                compact=False,
                layout=layout,
            )
            self.callbacks["time"].widget = self.widgets["time"]

        # Time labels
        if len_time < 1:
            self.widgets["min_time"] = None
            self.widgets["max_time"] = None
            self.widgets["current_time"] = None
        else:
            self._configure_dock_time_widget(layout)
            self.callbacks["time"].label = self.widgets["current_time"]

        # Playback speed widget
        if len_time < 1:
            self.callbacks["playback_speed"] = None
            self.widgets["playback_speed"] = None
        else:
            self.callbacks["playback_speed"] = SmartCallBack(
                callback=self.set_playback_speed,
            )
            self.widgets["playback_speed"] = self._renderer._dock_add_spin_box(
                name="Speed",
                value=self.default_playback_speed_value,
                rng=self.default_playback_speed_range,
                callback=self.callbacks["playback_speed"],
                layout=layout,
            )
            self.callbacks["playback_speed"].widget = \
                self.widgets["playback_speed"]

        # Time label
        current_time = self._current_time
        assert current_time is not None  # should never be the case, float
        time_label = self._data['time_label']
        if callable(time_label):
            current_time = time_label(current_time)
        else:
            current_time = time_label
        if self.time_actor is not None:
            self.time_actor.SetInput(current_time)
        del current_time

    def _configure_dock_orientation_widget(self, name):
        layout = self._renderer._dock_add_group_box(name)
        # Renderer widget
        rends = [str(i) for i in range(len(self._renderer._all_renderers))]
        if len(rends) > 1:
            def select_renderer(idx):
                idx = int(idx)
                loc = self._renderer._index_to_loc(idx)
                self.plotter.subplot(*loc)

            self.callbacks["renderer"] = SmartCallBack(
                callback=select_renderer,
            )
            self.widgets["renderer"] = self._renderer._dock_add_combo_box(
                name="Renderer",
                value="0",
                rng=rends,
                callback=self.callbacks["renderer"],
                layout=layout,
            )
            self.callbacks["renderer"].widget = \
                self.widgets["renderer"]

        # Use 'lh' as a reference for orientation for 'both'
        if self._hemi == 'both':
            hemis_ref = ['lh']
        else:
            hemis_ref = self._hemis
        orientation_data = [None] * len(rends)
        for hemi in hemis_ref:
            for ri, ci, view in self._iter_views(hemi):
                idx = self._renderer._loc_to_index((ri, ci))
                if view == 'flat':
                    _data = None
                else:
                    _data = dict(default=view, hemi=hemi, row=ri, col=ci)
                orientation_data[idx] = _data
        self.callbacks["orientation"] = ShowView(
            brain=self,
            data=orientation_data,
        )
        self.widgets["orientation"] = self._renderer._dock_add_combo_box(
            name=None,
            value=self.orientation[0],
            rng=self.orientation,
            callback=self.callbacks["orientation"],
            layout=layout,
        )

    def _configure_dock_colormap_widget(self, name):
        layout = self._renderer._dock_add_group_box(name)
        self._renderer._dock_add_label(
            value="min / mid / max",
            align=True,
            layout=layout,
        )
        up = UpdateLUT(brain=self)
        for key in self.keys:
            hlayout = self._renderer._dock_add_layout(vertical=False)
            rng = _get_range(self)
            self.callbacks[key] = lambda value, key=key: up(**{key: value})
            self.widgets[key] = self._renderer._dock_add_slider(
                name=None,
                value=self._data[key],
                rng=rng,
                callback=self.callbacks[key],
                double=True,
                layout=hlayout,
            )
            self.widgets[f"entry_{key}"] = self._renderer._dock_add_spin_box(
                name=None,
                value=self._data[key],
                callback=self.callbacks[key],
                rng=rng,
                layout=hlayout,
            )
            up.widgets[key] = [self.widgets[key], self.widgets[f"entry_{key}"]]
            self._renderer._layout_add_widget(layout, hlayout)

        # reset / minus / plus
        hlayout = self._renderer._dock_add_layout(vertical=False)
        self._renderer._dock_add_label(
            value="Rescale",
            align=True,
            layout=hlayout,
        )
        self.widgets["reset"] = self._renderer._dock_add_button(
            name="↺",
            callback=self.restore_user_scaling,
            layout=hlayout,
        )
        for key, char, val in (("fminus", "➖", 1.2 ** -0.25),
                               ("fplus", "➕", 1.2 ** 0.25)):
            self.callbacks[key] = UpdateColorbarScale(
                brain=self,
                factor=val,
            )
            self.widgets[key] = self._renderer._dock_add_button(
                name=char,
                callback=self.callbacks[key],
                layout=hlayout,
            )
        self._renderer._layout_add_widget(layout, hlayout)

        # register colorbar slider representations
        widgets = {key: self.widgets[key] for key in self.keys}
        for name in ("fmin", "fmid", "fmax", "fminus", "fplus"):
            self.callbacks[name].widgets = widgets

    def _configure_dock_trace_widget(self, name):
        if not self.show_traces:
            return
        # do not show trace mode for volumes
        if (self._data.get('src', None) is not None and
                self._data['src'].kind == 'volume'):
            self._configure_vertex_time_course()
            return

        layout = self._renderer._dock_add_group_box(name)

        # setup candidate annots
        def _set_annot(annot):
            self.clear_glyphs()
            self.remove_labels()
            self.remove_annotations()
            self.annot = annot

            if annot == 'None':
                self.traces_mode = 'vertex'
                self._configure_vertex_time_course()
            else:
                self.traces_mode = 'label'
                self._configure_label_time_course()
            self._renderer._update()

        # setup label extraction parameters
        def _set_label_mode(mode):
            if self.traces_mode != 'label':
                return
            glyphs = copy.deepcopy(self.picked_patches)
            self.label_extract_mode = mode
            self.clear_glyphs()
            for hemi in self._hemis:
                for label_id in glyphs[hemi]:
                    label = self._annotation_labels[hemi][label_id]
                    vertex_id = label.vertices[0]
                    self._add_label_glyph(hemi, None, vertex_id)
            self.mpl_canvas.axes.relim()
            self.mpl_canvas.axes.autoscale_view()
            self.mpl_canvas.update_plot()
            self._renderer._update()

        from ...source_estimate import _get_allowed_label_modes
        from ...label import _read_annot_cands
        dir_name = op.join(self._subjects_dir, self._subject_id, 'label')
        cands = _read_annot_cands(dir_name, raise_error=False)
        cands = cands + ['None']
        self.annot = cands[0]
        stc = self._data["stc"]
        modes = _get_allowed_label_modes(stc)
        if self._data["src"] is None:
            modes = [m for m in modes if m not in
                     self.default_label_extract_modes["src"]]
        self.label_extract_mode = modes[-1]
        if self.traces_mode == 'vertex':
            _set_annot('None')
        else:
            _set_annot(self.annot)
        self.widgets["annotation"] = self._renderer._dock_add_combo_box(
            name="Annotation",
            value=self.annot,
            rng=cands,
            callback=_set_annot,
            layout=layout,
        )
        self.widgets["extract_mode"] = self._renderer._dock_add_combo_box(
            name="Extract mode",
            value=self.label_extract_mode,
            rng=modes,
            callback=_set_label_mode,
            layout=layout,
        )

    def _configure_dock(self):
        self._renderer._dock_initialize()
        self._configure_dock_playback_widget(name="Playback")
        self._configure_dock_orientation_widget(name="Orientation")
        self._configure_dock_colormap_widget(name="Color Limits")
        self._configure_dock_trace_widget(name="Trace")

        # Smoothing widget
        self.callbacks["smoothing"] = SmartCallBack(
            callback=self.set_data_smoothing,
        )
        self.widgets["smoothing"] = self._renderer._dock_add_spin_box(
            name="Smoothing",
            value=self._data['smoothing_steps'],
            rng=self.default_smoothing_range,
            callback=self.callbacks["smoothing"],
            double=False
        )
        self.callbacks["smoothing"].widget = \
            self.widgets["smoothing"]

        self._renderer._dock_finalize()

    def _configure_playback(self):
        self._renderer._playback_initialize(
            func=self._play,
            timeout=self.refresh_rate_ms,
            value=self._data['time_idx'],
            rng=[0, len(self._data['time']) - 1],
            time_widget=self.widgets["time"],
            play_widget=self.widgets["play"],
        )

    def _configure_mplcanvas(self):
        # Get the fractional components for the brain and mpl
        self.mpl_canvas = self._renderer._window_get_mplcanvas(
            brain=self,
            interactor_fraction=self.interactor_fraction,
            show_traces=self.show_traces,
            separate_canvas=self.separate_canvas
        )
        xlim = [np.min(self._data['time']),
                np.max(self._data['time'])]
        with warnings.catch_warnings():
            warnings.filterwarnings("ignore", category=UserWarning)
            self.mpl_canvas.axes.set(xlim=xlim)
        if not self.separate_canvas:
            self._renderer._window_adjust_mplcanvas_layout()
        self.mpl_canvas.set_color(
            bg_color=self._bg_color,
            fg_color=self._fg_color,
        )

    def _configure_vertex_time_course(self):
        if not self.show_traces:
            return
        if self.mpl_canvas is None:
            self._configure_mplcanvas()
        else:
            self.clear_glyphs()

        # plot RMS of the activation
        y = np.concatenate(list(v[0] for v in self.act_data_smooth.values()
                                if v[0] is not None))
        rms = np.linalg.norm(y, axis=0) / np.sqrt(len(y))
        del y

        self.rms, = self.mpl_canvas.axes.plot(
            self._data['time'], rms,
            lw=3, label='RMS', zorder=3, color=self._fg_color,
            alpha=0.5, ls=':')

        # now plot the time line
        self.plot_time_line(update=False)

        # then the picked points
        for idx, hemi in enumerate(['lh', 'rh', 'vol']):
            act_data = self.act_data_smooth.get(hemi, [None])[0]
            if act_data is None:
                continue
            hemi_data = self._data[hemi]
            vertices = hemi_data['vertices']

            # simulate a picked renderer
            if self._hemi in ('both', 'rh') or hemi == 'vol':
                idx = 0
            self.picked_renderer = self._renderer._all_renderers[idx]

            # initialize the default point
            if self._data['initial_time'] is not None:
                # pick at that time
                use_data = act_data[
                    :, [np.round(self._data['time_idx']).astype(int)]]
            else:
                use_data = act_data
            ind = np.unravel_index(np.argmax(np.abs(use_data), axis=None),
                                   use_data.shape)
            if hemi == 'vol':
                mesh = hemi_data['grid']
            else:
                mesh = self._layered_meshes[hemi]._polydata
            vertex_id = vertices[ind[0]]
            self._add_vertex_glyph(hemi, mesh, vertex_id, update=False)

    def _configure_picking(self):
        # get data for each hemi
        from scipy import sparse
        for idx, hemi in enumerate(['vol', 'lh', 'rh']):
            hemi_data = self._data.get(hemi)
            if hemi_data is not None:
                act_data = hemi_data['array']
                if act_data.ndim == 3:
                    act_data = np.linalg.norm(act_data, axis=1)
                smooth_mat = hemi_data.get('smooth_mat')
                vertices = hemi_data['vertices']
                if hemi == 'vol':
                    assert smooth_mat is None
                    smooth_mat = sparse.csr_matrix(
                        (np.ones(len(vertices)),
                         (vertices, np.arange(len(vertices)))))
                self.act_data_smooth[hemi] = (act_data, smooth_mat)

        self._renderer._update_picking_callback(
            self._on_mouse_move,
            self._on_button_press,
            self._on_button_release,
            self._on_pick
        )

    def _configure_tool_bar(self):
        self._renderer._tool_bar_load_icons()
        self._renderer._tool_bar_set_theme(self.theme)
        self._renderer._tool_bar_initialize(name="Toolbar")
        self._renderer._tool_bar_add_file_button(
            name="screenshot",
            desc="Take a screenshot",
            func=self.save_image,
        )
        self._renderer._tool_bar_add_file_button(
            name="movie",
            desc="Save movie...",
            func=lambda filename: self.save_movie(
                filename=filename,
                time_dilation=(1. / self.playback_speed)),
            shortcut="ctrl+shift+s",
        )
        self._renderer._tool_bar_add_button(
            name="visibility",
            desc="Toggle Controls",
            func=self.toggle_interface,
            icon_name="visibility_on"
        )
        self.widgets["play"] = self._renderer._tool_bar_add_play_button(
            name="play",
            desc="Play/Pause",
            func=self.toggle_playback,
            shortcut=" ",
        )
        self._renderer._tool_bar_add_button(
            name="reset",
            desc="Reset",
            func=self.reset,
        )
        self._renderer._tool_bar_add_button(
            name="scale",
            desc="Auto-Scale",
            func=self.apply_auto_scaling,
        )
        self._renderer._tool_bar_add_button(
            name="clear",
            desc="Clear traces",
            func=self.clear_glyphs,
        )
        self._renderer._tool_bar_add_spacer()
        self._renderer._tool_bar_add_button(
            name="help",
            desc="Help",
            func=self.help,
            shortcut="?",
        )

    def _shift_time(self, op):
        self.callbacks["time"](
            value=(op(self._current_time, self.playback_speed)),
            time_as_index=False,
            update_widget=True,
        )

    def _rotate_azimuth(self, value):
        azimuth = (self._renderer.figure._azimuth + value) % 360
        self._renderer.set_camera(azimuth=azimuth, reset_camera=False)

    def _rotate_elevation(self, value):
        elevation = np.clip(
            self._renderer.figure._elevation + value,
            self._elevation_rng[0],
            self._elevation_rng[1],
        )
        self._renderer.set_camera(elevation=elevation, reset_camera=False)

    def _configure_shortcuts(self):
        # First, we remove the default bindings:
        self._clear_callbacks()
        # Then, we add our own:
        self.plotter.add_key_event("i", self.toggle_interface)
        self.plotter.add_key_event("s", self.apply_auto_scaling)
        self.plotter.add_key_event("r", self.restore_user_scaling)
        self.plotter.add_key_event("c", self.clear_glyphs)
        self.plotter.add_key_event("n", partial(self._shift_time,
                                   op=lambda x, y: x + y))
        self.plotter.add_key_event("b", partial(self._shift_time,
                                   op=lambda x, y: x - y))
        for key, func, sign in (("Left", self._rotate_azimuth, 1),
                                ("Right", self._rotate_azimuth, -1),
                                ("Up", self._rotate_elevation, 1),
                                ("Down", self._rotate_elevation, -1)):
            self.plotter.add_key_event(key, partial(func, sign * _ARROW_MOVE))

    def _configure_menu(self):
        self._renderer._menu_initialize()
        self._renderer._menu_add_submenu(
            name="help",
            desc="Help",
        )
        self._renderer._menu_add_button(
            menu_name="help",
            name="help",
            desc="Show MNE key bindings\t?",
            func=self.help,
        )

    def _configure_status_bar(self):
        self._renderer._status_bar_initialize()
        self.status_msg = self._renderer._status_bar_add_label(
            self.default_status_bar_msg, stretch=1)
        self.status_progress = self._renderer._status_bar_add_progress_bar()
        if self.status_progress is not None:
            self.status_progress.hide()

    def _on_mouse_move(self, vtk_picker, event):
        if self._mouse_no_mvt:
            self._mouse_no_mvt -= 1

    def _on_button_press(self, vtk_picker, event):
        self._mouse_no_mvt = 2

    def _on_button_release(self, vtk_picker, event):
        if self._mouse_no_mvt > 0:
            x, y = vtk_picker.GetEventPosition()
            # programmatically detect the picked renderer
            try:
                # pyvista<0.30.0
                self.picked_renderer = \
                    self.plotter.iren.FindPokedRenderer(x, y)
            except AttributeError:
                # pyvista>=0.30.0
                self.picked_renderer = \
                    self.plotter.iren.interactor.FindPokedRenderer(x, y)
            # trigger the pick
            self.plotter.picker.Pick(x, y, 0, self.picked_renderer)
        self._mouse_no_mvt = 0

    def _on_pick(self, vtk_picker, event):
        if not self.show_traces:
            return

        # vtk_picker is a vtkCellPicker
        cell_id = vtk_picker.GetCellId()
        mesh = vtk_picker.GetDataSet()

        if mesh is None or cell_id == -1 or not self._mouse_no_mvt:
            return  # don't pick

        # 1) Check to see if there are any spheres along the ray
        if len(self._spheres):
            collection = vtk_picker.GetProp3Ds()
            found_sphere = None
            for ii in range(collection.GetNumberOfItems()):
                actor = collection.GetItemAsObject(ii)
                for sphere in self._spheres:
                    if any(a is actor for a in sphere._actors):
                        found_sphere = sphere
                        break
                if found_sphere is not None:
                    break
            if found_sphere is not None:
                assert found_sphere._is_glyph
                mesh = found_sphere

        # 2) Remove sphere if it's what we have
        if hasattr(mesh, "_is_glyph"):
            self._remove_vertex_glyph(mesh)
            return

        # 3) Otherwise, pick the objects in the scene
        try:
            hemi = mesh._hemi
        except AttributeError:  # volume
            hemi = 'vol'
        else:
            assert hemi in ('lh', 'rh')
        if self.act_data_smooth[hemi][0] is None:  # no data to add for hemi
            return
        pos = np.array(vtk_picker.GetPickPosition())
        if hemi == 'vol':
            # VTK will give us the point closest to the viewer in the vol.
            # We want to pick the point with the maximum value along the
            # camera-to-click array, which fortunately we can get "just"
            # by inspecting the points that are sufficiently close to the
            # ray.
            grid = mesh = self._data[hemi]['grid']
            vertices = self._data[hemi]['vertices']
            coords = self._data[hemi]['grid_coords'][vertices]
            scalars = grid.cell_arrays['values'][vertices]
            spacing = np.array(grid.GetSpacing())
            max_dist = np.linalg.norm(spacing) / 2.
            origin = vtk_picker.GetRenderer().GetActiveCamera().GetPosition()
            ori = pos - origin
            ori /= np.linalg.norm(ori)
            # the magic formula: distance from a ray to a given point
            dists = np.linalg.norm(np.cross(ori, coords - pos), axis=1)
            assert dists.shape == (len(coords),)
            mask = dists <= max_dist
            idx = np.where(mask)[0]
            if len(idx) == 0:
                return  # weird point on edge of volume?
            # useful for debugging the ray by mapping it into the volume:
            # dists = dists - dists.min()
            # dists = (1. - dists / dists.max()) * self._cmap_range[1]
            # grid.cell_arrays['values'][vertices] = dists * mask
            idx = idx[np.argmax(np.abs(scalars[idx]))]
            vertex_id = vertices[idx]
            # Naive way: convert pos directly to idx; i.e., apply mri_src_t
            # shape = self._data[hemi]['grid_shape']
            # taking into account the cell vs point difference (spacing/2)
            # shift = np.array(grid.GetOrigin()) + spacing / 2.
            # ijk = np.round((pos - shift) / spacing).astype(int)
            # vertex_id = np.ravel_multi_index(ijk, shape, order='F')
        else:
            vtk_cell = mesh.GetCell(cell_id)
            cell = [vtk_cell.GetPointId(point_id) for point_id
                    in range(vtk_cell.GetNumberOfPoints())]
            vertices = mesh.points[cell]
            idx = np.argmin(abs(vertices - pos), axis=0)
            vertex_id = cell[idx[0]]

        if self.traces_mode == 'label':
            self._add_label_glyph(hemi, mesh, vertex_id)
        else:
            self._add_vertex_glyph(hemi, mesh, vertex_id)

    def _add_label_glyph(self, hemi, mesh, vertex_id):
        if hemi == 'vol':
            return
        label_id = self._vertex_to_label_id[hemi][vertex_id]
        label = self._annotation_labels[hemi][label_id]

        # remove the patch if already picked
        if label_id in self.picked_patches[hemi]:
            self._remove_label_glyph(hemi, label_id)
            return

        if hemi == label.hemi:
            self.add_label(label, borders=True, reset_camera=False)
            self.picked_patches[hemi].append(label_id)

    def _remove_label_glyph(self, hemi, label_id):
        label = self._annotation_labels[hemi][label_id]
        label._line.remove()
        self.color_cycle.restore(label._color)
        self.mpl_canvas.update_plot()
        self._layered_meshes[hemi].remove_overlay(label.name)
        self.picked_patches[hemi].remove(label_id)

    def _add_vertex_glyph(self, hemi, mesh, vertex_id, update=True):
        if vertex_id in self.picked_points[hemi]:
            return

        # skip if the wrong hemi is selected
        if self.act_data_smooth[hemi][0] is None:
            return
        color = next(self.color_cycle)
        line = self.plot_time_course(hemi, vertex_id, color, update=update)
        if hemi == 'vol':
            ijk = np.unravel_index(
                vertex_id, np.array(mesh.GetDimensions()) - 1, order='F')
            # should just be GetCentroid(center), but apparently it's VTK9+:
            # center = np.empty(3)
            # voxel.GetCentroid(center)
            voxel = mesh.GetCell(*ijk)
            pts = voxel.GetPoints()
            n_pts = pts.GetNumberOfPoints()
            center = np.empty((n_pts, 3))
            for ii in range(pts.GetNumberOfPoints()):
                pts.GetPoint(ii, center[ii])
            center = np.mean(center, axis=0)
        else:
            center = mesh.GetPoints().GetPoint(vertex_id)
        del mesh

        # from the picked renderer to the subplot coords
        try:
            lst = self._renderer._all_renderers._renderers
        except AttributeError:
            lst = self._renderer._all_renderers
        rindex = lst.index(self.picked_renderer)
        row, col = self._renderer._index_to_loc(rindex)

        actors = list()
        spheres = list()
        for ri, ci, _ in self._iter_views(hemi):
            self.plotter.subplot(ri, ci)
            # Using _sphere() instead of renderer.sphere() for 2 reasons:
            # 1) renderer.sphere() fails on Windows in a scenario where a lot
            #    of picking requests are done in a short span of time (could be
            #    mitigated with synchronization/delay?)
            # 2) the glyph filter is used in renderer.sphere() but only one
            #    sphere is required in this function.
            actor, sphere = self._renderer._sphere(
                center=np.array(center),
                color=color,
                radius=4.0,
            )
            actors.append(actor)
            spheres.append(sphere)

        # add metadata for picking
        for sphere in spheres:
            sphere._is_glyph = True
            sphere._hemi = hemi
            sphere._line = line
            sphere._actors = actors
            sphere._color = color
            sphere._vertex_id = vertex_id

        self.picked_points[hemi].append(vertex_id)
        self._spheres.extend(spheres)
        self.pick_table[vertex_id] = spheres
        return sphere

    def _remove_vertex_glyph(self, mesh, render=True):
        vertex_id = mesh._vertex_id
        if vertex_id not in self.pick_table:
            return

        hemi = mesh._hemi
        color = mesh._color
        spheres = self.pick_table[vertex_id]
        spheres[0]._line.remove()
        self.mpl_canvas.update_plot()
        self.picked_points[hemi].remove(vertex_id)

        with warnings.catch_warnings(record=True):
            # We intentionally ignore these in case we have traversed the
            # entire color cycle
            warnings.simplefilter('ignore')
            self.color_cycle.restore(color)
        for sphere in spheres:
            # remove all actors
            self.plotter.remove_actor(sphere._actors, render=render)
            sphere._actors = None
            self._spheres.pop(self._spheres.index(sphere))
        self.pick_table.pop(vertex_id)

    def clear_glyphs(self):
        """Clear the picking glyphs."""
        if not self.time_viewer:
            return
        for sphere in list(self._spheres):  # will remove itself, so copy
            self._remove_vertex_glyph(sphere, render=False)
        assert sum(len(v) for v in self.picked_points.values()) == 0
        assert len(self.pick_table) == 0
        assert len(self._spheres) == 0
        for hemi in self._hemis:
            for label_id in list(self.picked_patches[hemi]):
                self._remove_label_glyph(hemi, label_id)
        assert sum(len(v) for v in self.picked_patches.values()) == 0
        if self.rms is not None:
            self.rms.remove()
            self.rms = None
        self._renderer._update()

    def plot_time_course(self, hemi, vertex_id, color, update=True):
        """Plot the vertex time course.

        Parameters
        ----------
        hemi : str
            The hemisphere id of the vertex.
        vertex_id : int
            The vertex identifier in the mesh.
        color : matplotlib color
            The color of the time course.
        update : bool
            Force an update of the plot. Defaults to True.

        Returns
        -------
        line : matplotlib object
            The time line object.
        """
        if self.mpl_canvas is None:
            return
        time = self._data['time'].copy()  # avoid circular ref
        mni = None
        if hemi == 'vol':
            hemi_str = 'V'
            xfm = read_talxfm(
                self._subject_id, self._subjects_dir)
            if self._units == 'mm':
                xfm['trans'][:3, 3] *= 1000.
            ijk = np.unravel_index(
                vertex_id, self._data[hemi]['grid_shape'], order='F')
            src_mri_t = self._data[hemi]['grid_src_mri_t']
            mni = apply_trans(np.dot(xfm['trans'], src_mri_t), ijk)
        else:
            hemi_str = 'L' if hemi == 'lh' else 'R'
            try:
                mni = vertex_to_mni(
                    vertices=vertex_id,
                    hemis=0 if hemi == 'lh' else 1,
                    subject=self._subject_id,
                    subjects_dir=self._subjects_dir
                )
            except Exception:
                mni = None
        if mni is not None:
            mni = ' MNI: ' + ', '.join('%5.1f' % m for m in mni)
        else:
            mni = ''
        label = "{}:{}{}".format(hemi_str, str(vertex_id).ljust(6), mni)
        act_data, smooth = self.act_data_smooth[hemi]
        if smooth is not None:
            act_data = smooth[vertex_id].dot(act_data)[0]
        else:
            act_data = act_data[vertex_id].copy()
        line = self.mpl_canvas.plot(
            time,
            act_data,
            label=label,
            lw=1.,
            color=color,
            zorder=4,
            update=update,
        )
        return line

    def plot_time_line(self, update=True):
        """Add the time line to the MPL widget.

        Parameters
        ----------
        update : bool
            Force an update of the plot. Defaults to True.
        """
        if self.mpl_canvas is None:
            return
        if isinstance(self.show_traces, bool) and self.show_traces:
            # add time information
            current_time = self._current_time
            if not hasattr(self, "time_line"):
                self.time_line = self.mpl_canvas.plot_time_line(
                    x=current_time,
                    label='time',
                    color=self._fg_color,
                    lw=1,
                    update=update,
                )
            self.time_line.set_xdata(current_time)
            if update:
                self.mpl_canvas.update_plot()

    def _configure_help(self):
        pairs = [
            ('?', 'Display help window'),
            ('i', 'Toggle interface'),
            ('s', 'Apply auto-scaling'),
            ('r', 'Restore original clim'),
            ('c', 'Clear all traces'),
            ('n', 'Shift the time forward by the playback speed'),
            ('b', 'Shift the time backward by the playback speed'),
            ('Space', 'Start/Pause playback'),
            ('Up', 'Decrease camera elevation angle'),
            ('Down', 'Increase camera elevation angle'),
            ('Left', 'Decrease camera azimuth angle'),
            ('Right', 'Increase camera azimuth angle'),
        ]
        text1, text2 = zip(*pairs)
        text1 = '\n'.join(text1)
        text2 = '\n'.join(text2)
        self.help_canvas = self._renderer._window_get_simple_canvas(
            width=5, height=2, dpi=80)
        _show_help_fig(
            col1=text1,
            col2=text2,
            fig_help=self.help_canvas.fig,
            ax=self.help_canvas.axes,
            show=False,
        )

    def help(self):
        """Display the help window."""
        self.help_canvas.show()

    def _clear_callbacks(self):
        if not hasattr(self, 'callbacks'):
            return
        for callback in self.callbacks.values():
            if callback is not None:
                for key in ('plotter', 'brain', 'callback',
                            'widget', 'widgets'):
                    setattr(callback, key, None)
        self.callbacks.clear()
        # Remove the default key binding
        if getattr(self, "iren", None) is not None:
            self.plotter.iren.clear_key_event_callbacks()

    def _clear_widgets(self):
        if not hasattr(self, 'widgets'):
            return
        for widget in self.widgets.values():
            if widget is not None:
                for key in ('triggered', 'valueChanged'):
                    setattr(widget, key, None)
        self.widgets.clear()

    @property
    def interaction(self):
        """The interaction style."""
        return self._interaction

    @interaction.setter
    def interaction(self, interaction):
        """Set the interaction style."""
        _validate_type(interaction, str, 'interaction')
        _check_option('interaction', interaction, ('trackball', 'terrain'))
        for ri, ci, _ in self._iter_views('vol'):  # will traverse all
            self._renderer.subplot(ri, ci)
            self._renderer.set_interaction(interaction)

    def _cortex_colormap(self, cortex):
        """Return the colormap corresponding to the cortex."""
        colormap_map = dict(classic=dict(colormap="Greys",
                                         vmin=-1, vmax=2),
                            high_contrast=dict(colormap="Greys",
                                               vmin=-.1, vmax=1.3),
                            low_contrast=dict(colormap="Greys",
                                              vmin=-5, vmax=5),
                            bone=dict(colormap="bone_r",
                                      vmin=-.2, vmax=2),
                            )
        return colormap_map[cortex]

    @fill_doc
    def add_sensors(self, raw, meg=True, eeg=True, trans=None):
        """Display the sensors.

        Parameters
        ----------
        raw : instance of Raw
            The raw data to plot.
        meg : bool
            If True, display MEG sensors. Defaults to True.
        eeg : bool
            If True, display EEG sensors. Defaults to True.
        %(trans)s
        """
        info = raw.info.copy()
        self._sensors_data = raw.get_data()
        _validate_type(info, dict, 'info')
        _validate_type(meg, bool, 'meg')
        _validate_type(eeg, bool, 'eeg')
        defaults = DEFAULTS['coreg']
        if trans == 'auto':
            trans = _find_trans(self._subject_id, self._subjects_dir)
        trans = _get_coord_frame_trans('mri', info, trans)
        head_trans, meg_trans, _ = trans.values()
        del trans
        if meg:
            meg_picks = pick_types(info, meg=True, eeg=False, ref_meg=False)
            meg_surf = _get_meg_surf(meg=["sensors"], info=info,
                                     picks=meg_picks, trans=meg_trans,
                                     coord_frame='mri', warn_meg=False)
            color, alpha = (0., 0.25, 0.5), 0.25
            self._renderer.surface(surface=meg_surf, color=color,
                                   opacity=alpha, backface_culling=True)
        if eeg:
            eeg_picks = pick_types(info, meg=False, eeg=True, ref_meg=False)
            eeg_loc = np.array([info['chs'][k]['loc'][:3] for k in eeg_picks])
            eeg_loc = apply_trans(head_trans, eeg_loc)
            color = defaults['eeg_color']
            scale = defaults['eeg_scale']
            alpha = 0.8

            import vtk
            from pyvista import UnstructuredGrid
            from ..backends._pyvista import _sphere_glyph
            points = eeg_loc
            n_points = len(points)
            cell_type = np.full(n_points, vtk.VTK_VERTEX)
            cells = np.c_[np.full(n_points, 1), range(n_points)]
            args = (cells, cell_type, points)
            scalars = self._sensors_data[eeg_picks.tolist(), 0]
            self._eeg_grid = UnstructuredGrid(*args)
            mapper = _sphere_glyph(self._eeg_grid, factor=scale)
            actor = self._renderer._actor(mapper)
            self._renderer.plotter.add_actor(actor)

            def _func(value):
                scalars = self._sensors_data[eeg_picks.tolist(), int(value)]
                rng = [np.min(scalars), np.max(scalars)]
                self._renderer._set_mesh_scalars(
                    mesh=self._eeg_grid,
                    scalars=scalars,
                    name="data"
                )
                mapper.SetScalarRange(*rng)

            self.callbacks = dict()
            self.sliders = dict()
            self.callbacks["sensors"] = IntSlider(
                plotter=self.plotter,
                callback=_func,
                first_call=False,
            )
            self.sliders["sensors"] = self._renderer.plotter.add_slider_widget(
                self.callbacks["sensors"],
                value=0,
                rng=[0, self._sensors_data.shape[1] - 1],
            )
            self.callbacks["sensors"].slider_rep = \
                self.sliders["sensors"].GetRepresentation()

        self._update()

    @verbose
    def add_data(self, array, fmin=None, fmid=None, fmax=None,
                 thresh=None, center=None, transparent=False, colormap="auto",
                 alpha=1, vertices=None, smoothing_steps=None, time=None,
                 time_label="auto", colorbar=True,
                 hemi=None, remove_existing=None, time_label_size=None,
                 initial_time=None, scale_factor=None, vector_alpha=None,
                 clim=None, src=None, volume_options=0.4, colorbar_kwargs=None,
                 verbose=None):
        """Display data from a numpy array on the surface or volume.

        This provides a similar interface to
        :meth:`surfer.Brain.add_overlay`, but it displays
        it with a single colormap. It offers more flexibility over the
        colormap, and provides a way to display four-dimensional data
        (i.e., a timecourse) or five-dimensional data (i.e., a
        vector-valued timecourse).

        .. note:: ``fmin`` sets the low end of the colormap, and is separate
                  from thresh (this is a different convention from
                  :meth:`surfer.Brain.add_overlay`).

        Parameters
        ----------
        array : numpy array, shape (n_vertices[, 3][, n_times])
            Data array. For the data to be understood as vector-valued
            (3 values per vertex corresponding to X/Y/Z surface RAS),
            then ``array`` must be have all 3 dimensions.
            If vectors with no time dimension are desired, consider using a
            singleton (e.g., ``np.newaxis``) to create a "time" dimension
            and pass ``time_label=None`` (vector values are not supported).
        %(fmin_fmid_fmax)s
        %(thresh)s
        %(center)s
        %(transparent)s
        colormap : str, list of color, or array
            Name of matplotlib colormap to use, a list of matplotlib colors,
            or a custom look up table (an n x 4 array coded with RBGA values
            between 0 and 255), the default "auto" chooses a default divergent
            colormap, if "center" is given (currently "icefire"), otherwise a
            default sequential colormap (currently "rocket").
        alpha : float in [0, 1]
            Alpha level to control opacity of the overlay.
        vertices : numpy array
            Vertices for which the data is defined (needed if
            ``len(data) < nvtx``).
        smoothing_steps : int or None
            Number of smoothing steps (smoothing is used if len(data) < nvtx)
            The value 'nearest' can be used too. None (default) will use as
            many as necessary to fill the surface.
        time : numpy array
            Time points in the data array (if data is 2D or 3D).
        %(time_label)s
        colorbar : bool
            Whether to add a colorbar to the figure. Can also be a tuple
            to give the (row, col) index of where to put the colorbar.
        hemi : str | None
            If None, it is assumed to belong to the hemisphere being
            shown. If two hemispheres are being shown, an error will
            be thrown.
        remove_existing : bool
            Not supported yet.
            Remove surface added by previous "add_data" call. Useful for
            conserving memory when displaying different data in a loop.
        time_label_size : int
            Font size of the time label (default 14).
        initial_time : float | None
            Time initially shown in the plot. ``None`` to use the first time
            sample (default).
        scale_factor : float | None (default)
            The scale factor to use when displaying glyphs for vector-valued
            data.
        vector_alpha : float | None
            Alpha level to control opacity of the arrows. Only used for
            vector-valued data. If None (default), ``alpha`` is used.
        clim : dict
            Original clim arguments.
        %(src_volume_options)s
        colorbar_kwargs : dict | None
            Options to pass to :meth:`pyvista.BasePlotter.add_scalar_bar`
            (e.g., ``dict(title_font_size=10)``).
        %(verbose)s

        Notes
        -----
        If the data is defined for a subset of vertices (specified
        by the "vertices" parameter), a smoothing method is used to interpolate
        the data onto the high resolution surface. If the data is defined for
        subsampled version of the surface, smoothing_steps can be set to None,
        in which case only as many smoothing steps are applied until the whole
        surface is filled with non-zeros.

        Due to a Mayavi (or VTK) alpha rendering bug, ``vector_alpha`` is
        clamped to be strictly < 1.
        """
        _validate_type(transparent, bool, 'transparent')
        _validate_type(vector_alpha, ('numeric', None), 'vector_alpha')
        _validate_type(scale_factor, ('numeric', None), 'scale_factor')

        # those parameters are not supported yet, only None is allowed
        _check_option('thresh', thresh, [None])
        _check_option('remove_existing', remove_existing, [None])
        _validate_type(time_label_size, (None, 'numeric'), 'time_label_size')
        if time_label_size is not None:
            time_label_size = float(time_label_size)
            if time_label_size < 0:
                raise ValueError('time_label_size must be positive, got '
                                 f'{time_label_size}')

        hemi = self._check_hemi(hemi, extras=['vol'])
        stc, array, vertices = self._check_stc(hemi, array, vertices)
        array = np.asarray(array)
        vector_alpha = alpha if vector_alpha is None else vector_alpha
        self._data['vector_alpha'] = vector_alpha
        self._data['scale_factor'] = scale_factor

        # Create time array and add label if > 1D
        if array.ndim <= 1:
            time_idx = 0
        else:
            # check time array
            if time is None:
                time = np.arange(array.shape[-1])
            else:
                time = np.asarray(time)
                if time.shape != (array.shape[-1],):
                    raise ValueError('time has shape %s, but need shape %s '
                                     '(array.shape[-1])' %
                                     (time.shape, (array.shape[-1],)))
            self._data["time"] = time

            if self._n_times is None:
                self._times = time
            elif len(time) != self._n_times:
                raise ValueError("New n_times is different from previous "
                                 "n_times")
            elif not np.array_equal(time, self._times):
                raise ValueError("Not all time values are consistent with "
                                 "previously set times.")

            # initial time
            if initial_time is None:
                time_idx = 0
            else:
                time_idx = self._to_time_index(initial_time)

        # time label
        time_label, _ = _handle_time(time_label, 's', time)
        y_txt = 0.05 + 0.1 * bool(colorbar)

        if array.ndim == 3:
            if array.shape[1] != 3:
                raise ValueError('If array has 3 dimensions, array.shape[1] '
                                 'must equal 3, got %s' % (array.shape[1],))
        fmin, fmid, fmax = _update_limits(
            fmin, fmid, fmax, center, array
        )
        if colormap == 'auto':
            colormap = 'mne' if center is not None else 'hot'

        if smoothing_steps is None:
            smoothing_steps = 7
        elif smoothing_steps == 'nearest':
            smoothing_steps = -1
        elif isinstance(smoothing_steps, int):
            if smoothing_steps < 0:
                raise ValueError('Expected value of `smoothing_steps` is'
                                 ' positive but {} was given.'.format(
                                     smoothing_steps))
        else:
            raise TypeError('Expected type of `smoothing_steps` is int or'
                            ' NoneType but {} was given.'.format(
                                type(smoothing_steps)))

        self._data['stc'] = stc
        self._data['src'] = src
        self._data['smoothing_steps'] = smoothing_steps
        self._data['clim'] = clim
        self._data['time'] = time
        self._data['initial_time'] = initial_time
        self._data['time_label'] = time_label
        self._data['initial_time_idx'] = time_idx
        self._data['time_idx'] = time_idx
        self._data['transparent'] = transparent
        # data specific for a hemi
        self._data[hemi] = dict()
        self._data[hemi]['glyph_dataset'] = None
        self._data[hemi]['glyph_mapper'] = None
        self._data[hemi]['glyph_actor'] = None
        self._data[hemi]['array'] = array
        self._data[hemi]['vertices'] = vertices
        self._data['alpha'] = alpha
        self._data['colormap'] = colormap
        self._data['center'] = center
        self._data['fmin'] = fmin
        self._data['fmid'] = fmid
        self._data['fmax'] = fmax
        self.update_lut()

        # 1) add the surfaces first
        actor = None
        for ri, ci, _ in self._iter_views(hemi):
            self._renderer.subplot(ri, ci)
            if hemi in ('lh', 'rh'):
                actor = self._layered_meshes[hemi]._actor
            else:
                src_vol = src[2:] if src.kind == 'mixed' else src
                actor, _ = self._add_volume_data(hemi, src_vol, volume_options)
        assert actor is not None  # should have added one

        # 2) update time and smoothing properties
        # set_data_smoothing calls "set_time_point" for us, which will set
        # _current_time
        self.set_time_interpolation(self.time_interpolation)
        self.set_data_smoothing(self._data['smoothing_steps'])

        # 3) add the other actors
        if colorbar is True:
            # botto left by default
            colorbar = (self._subplot_shape[0] - 1, 0)
        for ri, ci, v in self._iter_views(hemi):
            self._renderer.subplot(ri, ci)
            # Add the time label to the bottommost view
            do = (ri, ci) == colorbar
            if not self._time_label_added and time_label is not None and do:
                time_actor = self._renderer.text2d(
                    x_window=0.95, y_window=y_txt,
                    color=self._fg_color,
                    size=time_label_size,
                    text=time_label(self._current_time),
                    justification='right'
                )
                self._data['time_actor'] = time_actor
                self._time_label_added = True
            if colorbar and self._scalar_bar is None and do:
                kwargs = dict(source=actor, n_labels=8, color=self._fg_color,
                              bgcolor=self._brain_color[:3])
                kwargs.update(colorbar_kwargs or {})
                self._scalar_bar = self._renderer.scalarbar(**kwargs)
            self._renderer.set_camera(
                update=False, reset_camera=False, **views_dicts[hemi][v])

        # 4) update the scalar bar and opacity
        self.update_lut(alpha=alpha)

    def _iter_views(self, hemi):
        # which rows and columns each type of visual needs to be added to
        if self._hemi == 'split':
            hemi_dict = dict(lh=[0], rh=[1], vol=[0, 1])
        else:
            hemi_dict = dict(lh=[0], rh=[0], vol=[0])
        for vi, view in enumerate(self._views):
            if self._hemi == 'split':
                view_dict = dict(lh=[vi], rh=[vi], vol=[vi, vi])
            else:
                view_dict = dict(lh=[vi], rh=[vi], vol=[vi])
            if self._view_layout == 'vertical':
                rows = view_dict  # views are rows
                cols = hemi_dict  # hemis are columns
            else:
                rows = hemi_dict  # hemis are rows
                cols = view_dict  # views are columns
            for ri, ci in zip(rows[hemi], cols[hemi]):
                yield ri, ci, view

    def remove_labels(self):
        """Remove all the ROI labels from the image."""
        for hemi in self._hemis:
            mesh = self._layered_meshes[hemi]
            for label in self._labels[hemi]:
                mesh.remove_overlay(label.name)
            self._labels[hemi].clear()
        self._renderer._update()

    def remove_annotations(self):
        """Remove all annotations from the image."""
        for hemi in self._hemis:
            mesh = self._layered_meshes[hemi]
            mesh.remove_overlay(self._annots[hemi])
            self._annots[hemi].clear()
        self._renderer._update()

    def _add_volume_data(self, hemi, src, volume_options):
        _validate_type(src, SourceSpaces, 'src')
        _check_option('src.kind', src.kind, ('volume',))
        _validate_type(
            volume_options, (dict, 'numeric', None), 'volume_options')
        assert hemi == 'vol'
        if not isinstance(volume_options, dict):
            volume_options = dict(
                resolution=float(volume_options) if volume_options is not None
                else None)
        volume_options = _handle_default('volume_options', volume_options)
        allowed_types = (
            ['resolution', (None, 'numeric')],
            ['blending', (str,)],
            ['alpha', ('numeric', None)],
            ['surface_alpha', (None, 'numeric')],
            ['silhouette_alpha', (None, 'numeric')],
            ['silhouette_linewidth', ('numeric',)],
        )
        for key, types in allowed_types:
            _validate_type(volume_options[key], types,
                           f'volume_options[{repr(key)}]')
        extra_keys = set(volume_options) - set(a[0] for a in allowed_types)
        if len(extra_keys):
            raise ValueError(
                f'volume_options got unknown keys {sorted(extra_keys)}')
        blending = _check_option('volume_options["blending"]',
                                 volume_options['blending'],
                                 ('composite', 'mip'))
        alpha = volume_options['alpha']
        if alpha is None:
            alpha = 0.4 if self._data[hemi]['array'].ndim == 3 else 1.
        alpha = np.clip(float(alpha), 0., 1.)
        resolution = volume_options['resolution']
        surface_alpha = volume_options['surface_alpha']
        if surface_alpha is None:
            surface_alpha = min(alpha / 2., 0.1)
        silhouette_alpha = volume_options['silhouette_alpha']
        if silhouette_alpha is None:
            silhouette_alpha = surface_alpha / 4.
        silhouette_linewidth = volume_options['silhouette_linewidth']
        del volume_options
        volume_pos = self._data[hemi].get('grid_volume_pos')
        volume_neg = self._data[hemi].get('grid_volume_neg')
        center = self._data['center']
        if volume_pos is None:
            xyz = np.meshgrid(
                *[np.arange(s) for s in src[0]['shape']], indexing='ij')
            dimensions = np.array(src[0]['shape'], int)
            mult = 1000 if self._units == 'mm' else 1
            src_mri_t = src[0]['src_mri_t']['trans'].copy()
            src_mri_t[:3] *= mult
            if resolution is not None:
                resolution = resolution * mult / 1000.  # to mm
            del src, mult
            coords = np.array([c.ravel(order='F') for c in xyz]).T
            coords = apply_trans(src_mri_t, coords)
            self.geo[hemi] = Bunch(coords=coords)
            vertices = self._data[hemi]['vertices']
            assert self._data[hemi]['array'].shape[0] == len(vertices)
            # MNE constructs the source space on a uniform grid in MRI space,
            # but mne coreg can change it to be non-uniform, so we need to
            # use all three elements here
            assert np.allclose(
                src_mri_t[:3, :3], np.diag(np.diag(src_mri_t)[:3]))
            spacing = np.diag(src_mri_t)[:3]
            origin = src_mri_t[:3, 3] - spacing / 2.
            scalars = np.zeros(np.prod(dimensions))
            scalars[vertices] = 1.  # for the outer mesh
            grid, grid_mesh, volume_pos, volume_neg = \
                self._renderer._volume(dimensions, origin, spacing, scalars,
                                       surface_alpha, resolution, blending,
                                       center)
            self._data[hemi]['alpha'] = alpha  # incorrectly set earlier
            self._data[hemi]['grid'] = grid
            self._data[hemi]['grid_mesh'] = grid_mesh
            self._data[hemi]['grid_coords'] = coords
            self._data[hemi]['grid_src_mri_t'] = src_mri_t
            self._data[hemi]['grid_shape'] = dimensions
            self._data[hemi]['grid_volume_pos'] = volume_pos
            self._data[hemi]['grid_volume_neg'] = volume_neg
        actor_pos, _ = self._renderer.plotter.add_actor(
            volume_pos, reset_camera=False, name=None, culling=False)
        if volume_neg is not None:
            actor_neg, _ = self._renderer.plotter.add_actor(
                volume_neg, reset_camera=False, name=None, culling=False)
        else:
            actor_neg = None
        grid_mesh = self._data[hemi]['grid_mesh']
        if grid_mesh is not None:
            _, prop = self._renderer.plotter.add_actor(
                grid_mesh, reset_camera=False, name=None, culling=False,
                pickable=False)
            prop.SetColor(*self._brain_color[:3])
            prop.SetOpacity(surface_alpha)
            if silhouette_alpha > 0 and silhouette_linewidth > 0:
                for ri, ci, v in self._iter_views('vol'):
                    self._renderer.subplot(ri, ci)
                    self._renderer._silhouette(
                        mesh=grid_mesh.GetInput(),
                        color=self._brain_color[:3],
                        line_width=silhouette_linewidth,
                        alpha=silhouette_alpha,
                    )

        return actor_pos, actor_neg

    def add_label(self, label, color=None, alpha=1, scalar_thresh=None,
                  borders=False, hemi=None, subdir=None,
                  reset_camera=True):
        """Add an ROI label to the image.

        Parameters
        ----------
        label : str | instance of Label
            Label filepath or name. Can also be an instance of
            an object with attributes "hemi", "vertices", "name", and
            optionally "color" and "values" (if scalar_thresh is not None).
        color : matplotlib-style color | None
            Anything matplotlib accepts: string, RGB, hex, etc. (default
            "crimson").
        alpha : float in [0, 1]
            Alpha level to control opacity.
        scalar_thresh : None | float
            Threshold the label ids using this value in the label
            file's scalar field (i.e. label only vertices with
            scalar >= thresh).
        borders : bool | int
            Show only label borders. If int, specify the number of steps
            (away from the true border) along the cortical mesh to include
            as part of the border definition.
        hemi : str | None
            If None, it is assumed to belong to the hemipshere being
            shown.
        subdir : None | str
            If a label is specified as name, subdir can be used to indicate
            that the label file is in a sub-directory of the subject's
            label directory rather than in the label directory itself (e.g.
            for ``$SUBJECTS_DIR/$SUBJECT/label/aparc/lh.cuneus.label``
            ``brain.add_label('cuneus', subdir='aparc')``).
        reset_camera : bool
            If True, reset the camera view after adding the label. Defaults
            to True.

        Notes
        -----
        To remove previously added labels, run Brain.remove_labels().
        """
        from matplotlib.colors import colorConverter
        from ...label import read_label
        if isinstance(label, str):
            if color is None:
                color = "crimson"

            if os.path.isfile(label):
                filepath = label
                label = read_label(filepath)
                hemi = label.hemi
                label_name = os.path.basename(filepath).split('.')[1]
            else:
                hemi = self._check_hemi(hemi)
                label_name = label
                label_fname = ".".join([hemi, label_name, 'label'])
                if subdir is None:
                    filepath = op.join(self._subjects_dir, self._subject_id,
                                       'label', label_fname)
                else:
                    filepath = op.join(self._subjects_dir, self._subject_id,
                                       'label', subdir, label_fname)
                if not os.path.exists(filepath):
                    raise ValueError('Label file %s does not exist'
                                     % filepath)
                label = read_label(filepath)
            ids = label.vertices
            scalars = label.values
        else:
            # try to extract parameters from label instance
            try:
                hemi = label.hemi
                ids = label.vertices
                if label.name is None:
                    label.name = 'unnamed' + str(self._unnamed_label_id)
                    self._unnamed_label_id += 1
                label_name = str(label.name)

                if color is None:
                    if hasattr(label, 'color') and label.color is not None:
                        color = label.color
                    else:
                        color = "crimson"

                if scalar_thresh is not None:
                    scalars = label.values
            except Exception:
                raise ValueError('Label was not a filename (str), and could '
                                 'not be understood as a class. The class '
                                 'must have attributes "hemi", "vertices", '
                                 '"name", and (if scalar_thresh is not None)'
                                 '"values"')
            hemi = self._check_hemi(hemi)

        if scalar_thresh is not None:
            ids = ids[scalars >= scalar_thresh]

        scalars = np.zeros(self.geo[hemi].coords.shape[0])
        scalars[ids] = 1

        if self.time_viewer and self.show_traces \
                and self.traces_mode == 'label':
            stc = self._data["stc"]
            src = self._data["src"]
            tc = stc.extract_label_time_course(label, src=src,
                                               mode=self.label_extract_mode)
            tc = tc[0] if tc.ndim == 2 else tc[0, 0, :]
            color = next(self.color_cycle)
            line = self.mpl_canvas.plot(
                self._data['time'], tc, label=label_name,
                color=color)
        else:
            line = None

        orig_color = color
        color = colorConverter.to_rgba(color, alpha)
        cmap = np.array([(0, 0, 0, 0,), color])
        ctable = np.round(cmap * 255).astype(np.uint8)

        for ri, ci, v in self._iter_views(hemi):
            self._renderer.subplot(ri, ci)
            if borders:
                n_vertices = scalars.size
                edges = mesh_edges(self.geo[hemi].faces)
                edges = edges.tocoo()
                border_edges = scalars[edges.row] != scalars[edges.col]
                show = np.zeros(n_vertices, dtype=np.int64)
                keep_idx = np.unique(edges.row[border_edges])
                if isinstance(borders, int):
                    for _ in range(borders):
                        keep_idx = np.in1d(
                            self.geo[hemi].faces.ravel(), keep_idx)
                        keep_idx.shape = self.geo[hemi].faces.shape
                        keep_idx = self.geo[hemi].faces[np.any(
                            keep_idx, axis=1)]
                        keep_idx = np.unique(keep_idx)
                show[keep_idx] = 1
                scalars *= show

            mesh = self._layered_meshes[hemi]
            mesh.add_overlay(
                scalars=scalars,
                colormap=ctable,
                rng=[np.min(scalars), np.max(scalars)],
                opacity=alpha,
                name=label_name,
            )
            if reset_camera:
                self._renderer.set_camera(update=False, **views_dicts[hemi][v])
            if self.time_viewer and self.show_traces \
                    and self.traces_mode == 'label':
                label._color = orig_color
                label._line = line
            self._labels[hemi].append(label)
        self._renderer._update()

    def add_foci(self, coords, coords_as_verts=False, map_surface=None,
                 scale_factor=1, color="white", alpha=1, name=None,
                 hemi=None, resolution=50):
        """Add spherical foci, possibly mapping to displayed surf.

        The foci spheres can be displayed at the coordinates given, or
        mapped through a surface geometry. In other words, coordinates
        from a volume-based analysis in MNI space can be displayed on an
        inflated average surface by finding the closest vertex on the
        white surface and mapping to that vertex on the inflated mesh.

        Parameters
        ----------
        coords : ndarray, shape (n_coords, 3)
            Coordinates in stereotaxic space (default) or array of
            vertex ids (with ``coord_as_verts=True``).
        coords_as_verts : bool
            Whether the coords parameter should be interpreted as vertex ids.
        map_surface : None
            Surface to map coordinates through, or None to use raw coords.
        scale_factor : float
            Controls the size of the foci spheres (relative to 1cm).
        color : matplotlib color code
            HTML name, RBG tuple, or hex code.
        alpha : float in [0, 1]
            Opacity of focus gylphs.
        name : str
            Internal name to use.
        hemi : str | None
            If None, it is assumed to belong to the hemipshere being
            shown. If two hemispheres are being shown, an error will
            be thrown.
        resolution : int
            The resolution of the spheres.
        """
        from matplotlib.colors import colorConverter
        hemi = self._check_hemi(hemi, extras=['vol'])

        # those parameters are not supported yet, only None is allowed
        _check_option('map_surface', map_surface, [None])

        # Figure out how to interpret the first parameter
        if coords_as_verts:
            coords = self.geo[hemi].coords[coords]

        # Convert the color code
        if not isinstance(color, tuple):
            color = colorConverter.to_rgb(color)

        if self._units == 'm':
            scale_factor = scale_factor / 1000.
        for ri, ci, v in self._iter_views(hemi):
            self._renderer.subplot(ri, ci)
            self._renderer.sphere(center=coords, color=color,
                                  scale=(10. * scale_factor),
                                  opacity=alpha, resolution=resolution)
            self._renderer.set_camera(**views_dicts[hemi][v])

    def add_text(self, x, y, text, name=None, color=None, opacity=1.0,
                 row=-1, col=-1, font_size=None, justification=None):
        """Add a text to the visualization.

        Parameters
        ----------
        x : float
            X coordinate.
        y : float
            Y coordinate.
        text : str
            Text to add.
        name : str
            Name of the text (text label can be updated using update_text()).
        color : tuple
            Color of the text. Default is the foreground color set during
            initialization (default is black or white depending on the
            background color).
        opacity : float
            Opacity of the text (default 1.0).
        row : int
            Row index of which brain to use.
        col : int
            Column index of which brain to use.
        font_size : float | None
            The font size to use.
        justification : str | None
            The text justification.
        """
        # XXX: support `name` should be added when update_text/remove_text
        # are implemented
        # _check_option('name', name, [None])

        self._renderer.text2d(x_window=x, y_window=y, text=text, color=color,
                              size=font_size, justification=justification)

    def _configure_label_time_course(self):
        from ...label import read_labels_from_annot
        if not self.show_traces:
            return
        if self.mpl_canvas is None:
            self._configure_mplcanvas()
        else:
            self.clear_glyphs()
        self.traces_mode = 'label'
        self.add_annotation(self.annot, color="w", alpha=0.75)

        # now plot the time line
        self.plot_time_line(update=False)
        self.mpl_canvas.update_plot()

        for hemi in self._hemis:
            labels = read_labels_from_annot(
                subject=self._subject_id,
                parc=self.annot,
                hemi=hemi,
                subjects_dir=self._subjects_dir
            )
            self._vertex_to_label_id[hemi] = np.full(
                self.geo[hemi].coords.shape[0], -1)
            self._annotation_labels[hemi] = labels
            for idx, label in enumerate(labels):
                self._vertex_to_label_id[hemi][label.vertices] = idx

    def add_annotation(self, annot, borders=True, alpha=1, hemi=None,
                       remove_existing=True, color=None, **kwargs):
        """Add an annotation file.

        Parameters
        ----------
        annot : str | tuple
            Either path to annotation file or annotation name. Alternatively,
            the annotation can be specified as a ``(labels, ctab)`` tuple per
            hemisphere, i.e. ``annot=(labels, ctab)`` for a single hemisphere
            or ``annot=((lh_labels, lh_ctab), (rh_labels, rh_ctab))`` for both
            hemispheres. ``labels`` and ``ctab`` should be arrays as returned
            by :func:`nibabel.freesurfer.io.read_annot`.
        borders : bool | int
            Show only label borders. If int, specify the number of steps
            (away from the true border) along the cortical mesh to include
            as part of the border definition.
        alpha : float in [0, 1]
            Alpha level to control opacity.
        hemi : str | None
            If None, it is assumed to belong to the hemipshere being
            shown. If two hemispheres are being shown, data must exist
            for both hemispheres.
        remove_existing : bool
            If True (default), remove old annotations.
        color : matplotlib-style color code
            If used, show all annotations in the same (specified) color.
            Probably useful only when showing annotation borders.
        **kwargs : dict
            These are passed to the underlying
            ``mayavi.mlab.pipeline.surface`` call.
        """
        from ...label import _read_annot
        hemis = self._check_hemis(hemi)

        # Figure out where the data is coming from
        if isinstance(annot, str):
            if os.path.isfile(annot):
                filepath = annot
                path = os.path.split(filepath)[0]
                file_hemi, annot = os.path.basename(filepath).split('.')[:2]
                if len(hemis) > 1:
                    if annot[:2] == 'lh.':
                        filepaths = [filepath, op.join(path, 'rh' + annot[2:])]
                    elif annot[:2] == 'rh.':
                        filepaths = [op.join(path, 'lh' + annot[2:], filepath)]
                    else:
                        raise RuntimeError('To add both hemispheres '
                                           'simultaneously, filename must '
                                           'begin with "lh." or "rh."')
                else:
                    filepaths = [filepath]
            else:
                filepaths = []
                for hemi in hemis:
                    filepath = op.join(self._subjects_dir,
                                       self._subject_id,
                                       'label',
                                       ".".join([hemi, annot, 'annot']))
                    if not os.path.exists(filepath):
                        raise ValueError('Annotation file %s does not exist'
                                         % filepath)
                    filepaths += [filepath]
            annots = []
            for hemi, filepath in zip(hemis, filepaths):
                # Read in the data
                labels, cmap, _ = _read_annot(filepath)
                annots.append((labels, cmap))
        else:
            annots = [annot] if len(hemis) == 1 else annot
            annot = 'annotation'

        for hemi, (labels, cmap) in zip(hemis, annots):
            # Maybe zero-out the non-border vertices
            self._to_borders(labels, hemi, borders)

            # Handle null labels properly
            cmap[:, 3] = 255
            bgcolor = np.round(np.array(self._brain_color) * 255).astype(int)
            bgcolor[-1] = 0
            cmap[cmap[:, 4] < 0, 4] += 2 ** 24  # wrap to positive
            cmap[cmap[:, 4] <= 0, :4] = bgcolor
            if np.any(labels == 0) and not np.any(cmap[:, -1] <= 0):
                cmap = np.vstack((cmap, np.concatenate([bgcolor, [0]])))

            # Set label ids sensibly
            order = np.argsort(cmap[:, -1])
            cmap = cmap[order]
            ids = np.searchsorted(cmap[:, -1], labels)
            cmap = cmap[:, :4]

            #  Set the alpha level
            alpha_vec = cmap[:, 3]
            alpha_vec[alpha_vec > 0] = alpha * 255

            # Override the cmap when a single color is used
            if color is not None:
                from matplotlib.colors import colorConverter
                rgb = np.round(np.multiply(colorConverter.to_rgb(color), 255))
                cmap[:, :3] = rgb.astype(cmap.dtype)

            ctable = cmap.astype(np.float64)
            for ri, ci, _ in self._iter_views(hemi):
                self._renderer.subplot(ri, ci)
                mesh = self._layered_meshes[hemi]
                mesh.add_overlay(
                    scalars=ids,
                    colormap=ctable,
                    rng=[np.min(ids), np.max(ids)],
                    opacity=alpha,
                    name=annot,
                )
                self._annots[hemi].append(annot)
                if not self.time_viewer or self.traces_mode == 'vertex':
                    self._renderer._set_colormap_range(
                        mesh._actor, cmap.astype(np.uint8), None)

        self._renderer._update()

    def close(self):
        """Close all figures and cleanup data structure."""
        self._closed = True
        self._renderer.close()

    def show(self):
        """Display the window."""
        self._renderer.show()

    def show_view(self, view=None, roll=None, distance=None, row=0, col=0,
                  hemi=None, align=True):
        """Orient camera to display view.

        Parameters
        ----------
        view : str | dict
            String view, or a dict with azimuth and elevation.
        roll : float | None
            The roll.
        distance : float | None
            The distance.
        row : int
            The row to set.
        col : int
            The column to set.
        hemi : str
            Which hemi to use for string lookup (when in "both" mode).
        align : bool
            If True, consider view arguments relative to canonical MRI
            directions (closest to MNI for the subject) rather than native MRI
            space. This helps when MRIs are not in standard orientation (e.g.,
            have large rotations).
        """
        hemi = self._hemi if hemi is None else hemi
        if hemi == 'split':
            if (self._view_layout == 'vertical' and col == 1 or
                    self._view_layout == 'horizontal' and row == 1):
                hemi = 'rh'
            else:
                hemi = 'lh'
        if isinstance(view, str):
            view = views_dicts[hemi].get(view)
        view = view.copy()
        if roll is not None:
            view.update(roll=roll)
        if distance is not None:
            view.update(distance=distance)
        self._renderer.subplot(row, col)
        xfm = self._rigid if align else None
        self._renderer.set_camera(**view, reset_camera=False, rigid=xfm)
        self._renderer._update()

    def reset_view(self):
        """Reset the camera."""
        for h in self._hemis:
            for ri, ci, v in self._iter_views(h):
                self._renderer.subplot(ri, ci)
                self._renderer.set_camera(**views_dicts[h][v],
                                          reset_camera=False)

    def save_image(self, filename=None, mode='rgb'):
        """Save view from all panels to disk.

        Parameters
        ----------
        filename : str
            Path to new image file.
        mode : str
            Either 'rgb' or 'rgba' for values to return.
        """
        if filename is None:
            filename = _generate_default_filename(".png")
        _save_ndarray_img(
            filename, self.screenshot(mode=mode, time_viewer=True))

    @fill_doc
    def screenshot(self, mode='rgb', time_viewer=False):
        """Generate a screenshot of current view.

        Parameters
        ----------
        mode : str
            Either 'rgb' or 'rgba' for values to return.
        %(brain_screenshot_time_viewer)s

        Returns
        -------
        screenshot : array
            Image pixel values.
        """
        img = self._renderer.screenshot(mode)
        logger.debug(f'Got screenshot of size {img.shape}')
        if time_viewer and self.time_viewer and \
                self.show_traces and \
                not self.separate_canvas:
            from matplotlib.image import imread
            canvas = self.mpl_canvas.fig.canvas
            canvas.draw_idle()
            fig = self.mpl_canvas.fig
            with BytesIO() as output:
                # Need to pass dpi here so it uses the physical (HiDPI) DPI
                # rather than logical DPI when saving in most cases.
                # But when matplotlib uses HiDPI and VTK doesn't
                # (e.g., macOS w/Qt 5.14+ and VTK9) then things won't work,
                # so let's just calculate the DPI we need to get
                # the correct size output based on the widths being equal
                size_in = fig.get_size_inches()
                dpi = fig.get_dpi()
                want_size = tuple(x * dpi for x in size_in)
                n_pix = want_size[0] * want_size[1]
                logger.debug(
                    f'Saving figure of size {size_in} @ {dpi} DPI '
                    f'({want_size} = {n_pix} pixels)')
                # Sometimes there can be off-by-one errors here (e.g.,
                # if in mpl int() rather than int(round()) is used to
                # compute the number of pixels) so rather than use "raw"
                # format and try to reshape ourselves, just write to PNG
                # and read it, which has the dimensions encoded for us.
                fig.savefig(output, dpi=dpi, format='png',
                            facecolor=self._bg_color, edgecolor='none')
                output.seek(0)
                trace_img = imread(output, format='png')[:, :, :3]
                trace_img = np.clip(
                    np.round(trace_img * 255), 0, 255).astype(np.uint8)
            bgcolor = np.array(self._brain_color[:3]) / 255
            img = concatenate_images([img, trace_img], bgcolor=bgcolor)
        return img

    @contextlib.contextmanager
    def _no_lut_update(self, why):
        orig = self._lut_locked
        self._lut_locked = why
        try:
            yield
        finally:
            self._lut_locked = orig

    @fill_doc
    def update_lut(self, fmin=None, fmid=None, fmax=None, alpha=None):
        """Update color map.

        Parameters
        ----------
        %(fmin_fmid_fmax)s
        alpha : float | None
            Alpha to use in the update.
        """
        args = f'{fmin}, {fmid}, {fmax}, {alpha}'
        if self._lut_locked is not None:
            logger.debug(f'LUT update postponed with {args}')
            return
        logger.debug(f'Updating LUT with {args}')
        center = self._data['center']
        colormap = self._data['colormap']
        transparent = self._data['transparent']
        lims = {key: self._data[key] for key in ('fmin', 'fmid', 'fmax')}
        _update_monotonic(lims, fmin=fmin, fmid=fmid, fmax=fmax)
        assert all(val is not None for val in lims.values())

        self._data.update(lims)
        self._data['ctable'] = np.round(
            calculate_lut(colormap, alpha=1., center=center,
                          transparent=transparent, **lims) *
            255).astype(np.uint8)
        # update our values
        rng = self._cmap_range
        ctable = self._data['ctable']
        for hemi in ['lh', 'rh', 'vol']:
            hemi_data = self._data.get(hemi)
            if hemi_data is not None:
                if hemi in self._layered_meshes:
                    mesh = self._layered_meshes[hemi]
                    mesh.update_overlay(name='data',
                                        colormap=self._data['ctable'],
                                        opacity=alpha,
                                        rng=rng)
                    self._renderer._set_colormap_range(
                        mesh._actor, ctable, self._scalar_bar, rng,
                        self._brain_color)

                grid_volume_pos = hemi_data.get('grid_volume_pos')
                grid_volume_neg = hemi_data.get('grid_volume_neg')
                for grid_volume in (grid_volume_pos, grid_volume_neg):
                    if grid_volume is not None:
                        self._renderer._set_volume_range(
                            grid_volume, ctable, hemi_data['alpha'],
                            self._scalar_bar, rng)

                glyph_actor = hemi_data.get('glyph_actor')
                if glyph_actor is not None:
                    for glyph_actor_ in glyph_actor:
                        self._renderer._set_colormap_range(
                            glyph_actor_, ctable, self._scalar_bar, rng)
        if self.time_viewer:
            with self._no_lut_update(f'update_lut {args}'):
                for key in ('fmin', 'fmid', 'fmax'):
                    self.callbacks[key](lims[key])
        self._renderer._update()

    def set_data_smoothing(self, n_steps):
        """Set the number of smoothing steps.

        Parameters
        ----------
        n_steps : int
            Number of smoothing steps.
        """
        from ...morph import _hemi_morph
        for hemi in ['lh', 'rh']:
            hemi_data = self._data.get(hemi)
            if hemi_data is not None:
                if len(hemi_data['array']) >= self.geo[hemi].x.shape[0]:
                    continue
                vertices = hemi_data['vertices']
                if vertices is None:
                    raise ValueError(
                        'len(data) < nvtx (%s < %s): the vertices '
                        'parameter must not be None'
                        % (len(hemi_data), self.geo[hemi].x.shape[0]))
                morph_n_steps = 'nearest' if n_steps == -1 else n_steps
                with use_log_level(False):
                    smooth_mat = _hemi_morph(
                        self.geo[hemi].orig_faces,
                        np.arange(len(self.geo[hemi].coords)),
                        vertices, morph_n_steps, maps=None, warn=False)
                self._data[hemi]['smooth_mat'] = smooth_mat
        self.set_time_point(self._data['time_idx'])
        self._data['smoothing_steps'] = n_steps

    @property
    def _n_times(self):
        return len(self._times) if self._times is not None else None

    @property
    def time_interpolation(self):
        """The interpolation mode."""
        return self._time_interpolation

    @fill_doc
    def set_time_interpolation(self, interpolation):
        """Set the interpolation mode.

        Parameters
        ----------
        %(brain_time_interpolation)s
        """
        self._time_interpolation = _check_option(
            'interpolation',
            interpolation,
            ('linear', 'nearest', 'zero', 'slinear', 'quadratic', 'cubic')
        )
        self._time_interp_funcs = dict()
        self._time_interp_inv = None
        if self._times is not None:
            idx = np.arange(self._n_times)
            for hemi in ['lh', 'rh', 'vol']:
                hemi_data = self._data.get(hemi)
                if hemi_data is not None:
                    array = hemi_data['array']
                    self._time_interp_funcs[hemi] = _safe_interp1d(
                        idx, array, self._time_interpolation, axis=-1,
                        assume_sorted=True)
            self._time_interp_inv = _safe_interp1d(idx, self._times)

    def set_time_point(self, time_idx):
        """Set the time point shown (can be a float to interpolate).

        Parameters
        ----------
        time_idx : int | float
            The time index to use. Can be a float to use interpolation
            between indices.
        """
        self._current_act_data = dict()
        time_actor = self._data.get('time_actor', None)
        time_label = self._data.get('time_label', None)
        for hemi in ['lh', 'rh', 'vol']:
            hemi_data = self._data.get(hemi)
            if hemi_data is not None:
                array = hemi_data['array']
                # interpolate in time
                vectors = None
                if array.ndim == 1:
                    act_data = array
                    self._current_time = 0
                else:
                    act_data = self._time_interp_funcs[hemi](time_idx)
                    self._current_time = self._time_interp_inv(time_idx)
                    if array.ndim == 3:
                        vectors = act_data
                        act_data = np.linalg.norm(act_data, axis=1)
                    self._current_time = self._time_interp_inv(time_idx)
                self._current_act_data[hemi] = act_data
                if time_actor is not None and time_label is not None:
                    time_actor.SetInput(time_label(self._current_time))

                # update the volume interpolation
                grid = hemi_data.get('grid')
                if grid is not None:
                    vertices = self._data['vol']['vertices']
                    values = self._current_act_data['vol']
                    rng = self._cmap_range
                    fill = 0 if self._data['center'] is not None else rng[0]
                    grid.cell_arrays['values'].fill(fill)
                    # XXX for sided data, we probably actually need two
                    # volumes as composite/MIP needs to look at two
                    # extremes... for now just use abs. Eventually we can add
                    # two volumes if we want.
                    grid.cell_arrays['values'][vertices] = values

                # interpolate in space
                smooth_mat = hemi_data.get('smooth_mat')
                if smooth_mat is not None:
                    act_data = smooth_mat.dot(act_data)

                # update the mesh scalar values
                if hemi in self._layered_meshes:
                    mesh = self._layered_meshes[hemi]
                    if 'data' in mesh._overlays:
                        mesh.update_overlay(name='data', scalars=act_data)
                    else:
                        mesh.add_overlay(
                            scalars=act_data,
                            colormap=self._data['ctable'],
                            rng=self._cmap_range,
                            opacity=None,
                            name='data',
                        )

                # update the glyphs
                if vectors is not None:
                    self._update_glyphs(hemi, vectors)

        self._data['time_idx'] = time_idx
        self._renderer._update()

    def set_time(self, time):
        """Set the time to display (in seconds).

        Parameters
        ----------
        time : float
            The time to show, in seconds.
        """
        if self._times is None:
            raise ValueError(
                'Cannot set time when brain has no defined times.')
        elif min(self._times) <= time <= max(self._times):
            self.set_time_point(np.interp(float(time), self._times,
                                          np.arange(self._n_times)))
        else:
            raise ValueError(
                f'Requested time ({time} s) is outside the range of '
                f'available times ({min(self._times)}-{max(self._times)} s).')

    def _update_glyphs(self, hemi, vectors):
        hemi_data = self._data.get(hemi)
        assert hemi_data is not None
        vertices = hemi_data['vertices']
        vector_alpha = self._data['vector_alpha']
        scale_factor = self._data['scale_factor']
        vertices = slice(None) if vertices is None else vertices
        x, y, z = np.array(self.geo[hemi].coords)[vertices].T

        if hemi_data['glyph_actor'] is None:
            add = True
            hemi_data['glyph_actor'] = list()
        else:
            add = False
        count = 0
        for ri, ci, _ in self._iter_views(hemi):
            self._renderer.subplot(ri, ci)
            if hemi_data['glyph_dataset'] is None:
                glyph_mapper, glyph_dataset = self._renderer.quiver3d(
                    x, y, z,
                    vectors[:, 0], vectors[:, 1], vectors[:, 2],
                    color=None,
                    mode='2darrow',
                    scale_mode='vector',
                    scale=scale_factor,
                    opacity=vector_alpha,
                    name=str(hemi) + "_glyph"
                )
                hemi_data['glyph_dataset'] = glyph_dataset
                hemi_data['glyph_mapper'] = glyph_mapper
            else:
                glyph_dataset = hemi_data['glyph_dataset']
                glyph_dataset.point_arrays['vec'] = vectors
                glyph_mapper = hemi_data['glyph_mapper']
            if add:
                glyph_actor = self._renderer._actor(glyph_mapper)
                prop = glyph_actor.GetProperty()
                prop.SetLineWidth(2.)
                prop.SetOpacity(vector_alpha)
                self._renderer.plotter.add_actor(glyph_actor)
                hemi_data['glyph_actor'].append(glyph_actor)
            else:
                glyph_actor = hemi_data['glyph_actor'][count]
            count += 1
            self._renderer._set_colormap_range(
                actor=glyph_actor,
                ctable=self._data['ctable'],
                scalar_bar=None,
                rng=self._cmap_range,
            )

    @property
    def _cmap_range(self):
        dt_max = self._data['fmax']
        if self._data['center'] is None:
            dt_min = self._data['fmin']
        else:
            dt_min = -1 * dt_max
        rng = [dt_min, dt_max]
        return rng

    def _update_fscale(self, fscale):
        """Scale the colorbar points."""
        fmin = self._data['fmin'] * fscale
        fmid = self._data['fmid'] * fscale
        fmax = self._data['fmax'] * fscale
        self.update_lut(fmin=fmin, fmid=fmid, fmax=fmax)

    def _update_auto_scaling(self, restore=False):
        user_clim = self._data['clim']
        if user_clim is not None and 'lims' in user_clim:
            allow_pos_lims = False
        else:
            allow_pos_lims = True
        if user_clim is not None and restore:
            clim = user_clim
        else:
            clim = 'auto'
        colormap = self._data['colormap']
        transparent = self._data['transparent']
        mapdata = _process_clim(
            clim, colormap, transparent,
            np.concatenate(list(self._current_act_data.values())),
            allow_pos_lims)
        diverging = 'pos_lims' in mapdata['clim']
        colormap = mapdata['colormap']
        scale_pts = mapdata['clim']['pos_lims' if diverging else 'lims']
        transparent = mapdata['transparent']
        del mapdata
        fmin, fmid, fmax = scale_pts
        center = 0. if diverging else None
        self._data['center'] = center
        self._data['colormap'] = colormap
        self._data['transparent'] = transparent
        self.update_lut(fmin=fmin, fmid=fmid, fmax=fmax)

    def _to_time_index(self, value):
        """Return the interpolated time index of the given time value."""
        time = self._data['time']
        value = np.interp(value, time, np.arange(len(time)))
        return value

    @property
    def data(self):
        """Data used by time viewer and color bar widgets."""
        return self._data

    @property
    def labels(self):
        return self._labels

    @property
    def views(self):
        return self._views

    @property
    def hemis(self):
        return self._hemis

    def _save_movie(self, filename, time_dilation=4., tmin=None, tmax=None,
                    framerate=24, interpolation=None, codec=None,
                    bitrate=None, callback=None, time_viewer=False, **kwargs):
        import imageio
        with self._renderer._disabled_interaction():
            images = self._make_movie_frames(
                time_dilation, tmin, tmax, framerate, interpolation, callback,
                time_viewer)
        # find imageio FFMPEG parameters
        if 'fps' not in kwargs:
            kwargs['fps'] = framerate
        if codec is not None:
            kwargs['codec'] = codec
        if bitrate is not None:
            kwargs['bitrate'] = bitrate
        imageio.mimwrite(filename, images, **kwargs)

    def _save_movie_tv(self, filename, time_dilation=4., tmin=None, tmax=None,
                       framerate=24, interpolation=None, codec=None,
                       bitrate=None, callback=None, time_viewer=False,
                       **kwargs):
        def frame_callback(frame, n_frames):
            if frame == n_frames:
                # On the ImageIO step
                self.status_msg.set_value(
                    "Saving with ImageIO: %s"
                    % filename
                )
                self.status_msg.show()
                self.status_progress.hide()
                self._renderer._status_bar_update()
            else:
                self.status_msg.set_value(
                    "Rendering images (frame %d / %d) ..."
                    % (frame + 1, n_frames)
                )
                self.status_msg.show()
                self.status_progress.show()
                self.status_progress.set_range([0, n_frames - 1])
                self.status_progress.set_value(frame)
                self.status_progress.update()
            self.status_msg.update()
            self._renderer._status_bar_update()

        # set cursor to busy
        default_cursor = self._renderer._window_get_cursor()
        self._renderer._window_set_cursor(
            self._renderer._window_new_cursor("WaitCursor"))

        try:
            self._save_movie(filename, time_dilation, tmin, tmax,
                             framerate, interpolation, codec,
                             bitrate, frame_callback, time_viewer, **kwargs)
        except (Exception, KeyboardInterrupt):
            warn('Movie saving aborted:\n' + traceback.format_exc())
        finally:
            self._renderer._window_set_cursor(default_cursor)

    @fill_doc
    def save_movie(self, filename=None, time_dilation=4., tmin=None, tmax=None,
                   framerate=24, interpolation=None, codec=None,
                   bitrate=None, callback=None, time_viewer=False, **kwargs):
        """Save a movie (for data with a time axis).

        The movie is created through the :mod:`imageio` module. The format is
        determined by the extension, and additional options can be specified
        through keyword arguments that depend on the format. For available
        formats and corresponding parameters see the imageio documentation:
        http://imageio.readthedocs.io/en/latest/formats.html#multiple-images

        .. Warning::
            This method assumes that time is specified in seconds when adding
            data. If time is specified in milliseconds this will result in
            movies 1000 times longer than expected.

        Parameters
        ----------
        filename : str
            Path at which to save the movie. The extension determines the
            format (e.g., ``'*.mov'``, ``'*.gif'``, ...; see the :mod:`imageio`
            documentation for available formats).
        time_dilation : float
            Factor by which to stretch time (default 4). For example, an epoch
            from -100 to 600 ms lasts 700 ms. With ``time_dilation=4`` this
            would result in a 2.8 s long movie.
        tmin : float
            First time point to include (default: all data).
        tmax : float
            Last time point to include (default: all data).
        framerate : float
            Framerate of the movie (frames per second, default 24).
        %(brain_time_interpolation)s
            If None, it uses the current ``brain.interpolation``,
            which defaults to ``'nearest'``. Defaults to None.
        codec : str | None
            The codec to use.
        bitrate : float | None
            The bitrate to use.
        callback : callable | None
            A function to call on each iteration. Useful for status message
            updates. It will be passed keyword arguments ``frame`` and
            ``n_frames``.
        %(brain_screenshot_time_viewer)s
        **kwargs : dict
            Specify additional options for :mod:`imageio`.
        """
        if filename is None:
            filename = _generate_default_filename(".mp4")
        func = self._save_movie_tv if self.time_viewer else self._save_movie
        func(filename, time_dilation, tmin, tmax,
             framerate, interpolation, codec,
             bitrate, callback, time_viewer, **kwargs)

    def _make_movie_frames(self, time_dilation, tmin, tmax, framerate,
                           interpolation, callback, time_viewer):
        from math import floor

        # find tmin
        if tmin is None:
            tmin = self._times[0]
        elif tmin < self._times[0]:
            raise ValueError("tmin=%r is smaller than the first time point "
                             "(%r)" % (tmin, self._times[0]))

        # find indexes at which to create frames
        if tmax is None:
            tmax = self._times[-1]
        elif tmax > self._times[-1]:
            raise ValueError("tmax=%r is greater than the latest time point "
                             "(%r)" % (tmax, self._times[-1]))
        n_frames = floor((tmax - tmin) * time_dilation * framerate)
        times = np.arange(n_frames, dtype=float)
        times /= framerate * time_dilation
        times += tmin
        time_idx = np.interp(times, self._times, np.arange(self._n_times))

        n_times = len(time_idx)
        if n_times == 0:
            raise ValueError("No time points selected")

        logger.debug("Save movie for time points/samples\n%s\n%s"
                     % (times, time_idx))
        # Sometimes the first screenshot is rendered with a different
        # resolution on OS X
        self.screenshot(time_viewer=time_viewer)
        old_mode = self.time_interpolation
        if interpolation is not None:
            self.set_time_interpolation(interpolation)
        try:
            images = [
                self.screenshot(time_viewer=time_viewer)
                for _ in self._iter_time(time_idx, callback)]
        finally:
            self.set_time_interpolation(old_mode)
        if callback is not None:
            callback(frame=len(time_idx), n_frames=len(time_idx))
        return images

    def _iter_time(self, time_idx, callback):
        """Iterate through time points, then reset to current time.

        Parameters
        ----------
        time_idx : array_like
            Time point indexes through which to iterate.
        callback : callable | None
            Callback to call before yielding each frame.

        Yields
        ------
        idx : int | float
            Current index.

        Notes
        -----
        Used by movie and image sequence saving functions.
        """
        if self.time_viewer:
            func = partial(self.callbacks["time"],
                           update_widget=True)
        else:
            func = self.set_time_point
        current_time_idx = self._data["time_idx"]
        for ii, idx in enumerate(time_idx):
            func(idx)
            if callback is not None:
                callback(frame=ii, n_frames=len(time_idx))
            yield idx

        # Restore original time index
        func(current_time_idx)

    def _check_stc(self, hemi, array, vertices):
        from ...source_estimate import (
            _BaseSourceEstimate, _BaseSurfaceSourceEstimate,
            _BaseMixedSourceEstimate, _BaseVolSourceEstimate
        )
        if isinstance(array, _BaseSourceEstimate):
            stc = array
            stc_surf = stc_vol = None
            if isinstance(stc, _BaseSurfaceSourceEstimate):
                stc_surf = stc
            elif isinstance(stc, _BaseMixedSourceEstimate):
                stc_surf = stc.surface() if hemi != 'vol' else None
                stc_vol = stc.volume() if hemi == 'vol' else None
            elif isinstance(stc, _BaseVolSourceEstimate):
                stc_vol = stc if hemi == 'vol' else None
            else:
                raise TypeError("stc not supported")

            if stc_surf is None and stc_vol is None:
                raise ValueError("No data to be added")
            if stc_surf is not None:
                array = getattr(stc_surf, hemi + '_data')
                vertices = stc_surf.vertices[0 if hemi == 'lh' else 1]
            if stc_vol is not None:
                array = stc_vol.data
                vertices = np.concatenate(stc_vol.vertices)
        else:
            stc = None
        return stc, array, vertices

    def _check_hemi(self, hemi, extras=()):
        """Check for safe single-hemi input, returns str."""
        _validate_type(hemi, (None, str), 'hemi')
        if hemi is None:
            if self._hemi not in ['lh', 'rh']:
                raise ValueError('hemi must not be None when both '
                                 'hemispheres are displayed')
            hemi = self._hemi
        _check_option('hemi', hemi, ('lh', 'rh') + tuple(extras))
        return hemi

    def _check_hemis(self, hemi):
        """Check for safe dual or single-hemi input, returns list."""
        if hemi is None:
            if self._hemi not in ['lh', 'rh']:
                hemi = ['lh', 'rh']
            else:
                hemi = [self._hemi]
        elif hemi not in ['lh', 'rh']:
            extra = ' or None' if self._hemi in ['lh', 'rh'] else ''
            raise ValueError('hemi must be either "lh" or "rh"' + extra)
        else:
            hemi = [hemi]
        return hemi

    def _to_borders(self, label, hemi, borders, restrict_idx=None):
        """Convert a label/parc to borders."""
        if not isinstance(borders, (bool, int)) or borders < 0:
            raise ValueError('borders must be a bool or positive integer')
        if borders:
            n_vertices = label.size
            edges = mesh_edges(self.geo[hemi].orig_faces)
            edges = edges.tocoo()
            border_edges = label[edges.row] != label[edges.col]
            show = np.zeros(n_vertices, dtype=np.int64)
            keep_idx = np.unique(edges.row[border_edges])
            if isinstance(borders, int):
                for _ in range(borders):
                    keep_idx = np.in1d(
                        self.geo[hemi].orig_faces.ravel(), keep_idx)
                    keep_idx.shape = self.geo[hemi].orig_faces.shape
                    keep_idx = self.geo[hemi].orig_faces[
                        np.any(keep_idx, axis=1)]
                    keep_idx = np.unique(keep_idx)
                if restrict_idx is not None:
                    keep_idx = keep_idx[np.in1d(keep_idx, restrict_idx)]
            show[keep_idx] = 1
            label *= show

    def enable_depth_peeling(self):
        """Enable depth peeling."""
        self._renderer.enable_depth_peeling()

    def get_picked_points(self):
        """Return the vertices of the picked points.

        Returns
        -------
        points : list of int | None
            The vertices picked by the time viewer.
        """
        if hasattr(self, "time_viewer"):
            return self.picked_points

    def __hash__(self):
        """Hash the object."""
        raise NotImplementedError


def _safe_interp1d(x, y, kind='linear', axis=-1, assume_sorted=False):
    """Work around interp1d not liking singleton dimensions."""
    from scipy.interpolate import interp1d
    if y.shape[axis] == 1:
        def func(x):
            return np.take(y, np.zeros(np.asarray(x).shape, int), axis=axis)
        return func
    else:
        return interp1d(x, y, kind, axis=axis, assume_sorted=assume_sorted)


def _update_limits(fmin, fmid, fmax, center, array):
    if center is None:
        if fmin is None:
            fmin = array.min() if array.size > 0 else 0
        if fmax is None:
            fmax = array.max() if array.size > 0 else 1
    else:
        if fmin is None:
            fmin = 0
        if fmax is None:
            fmax = np.abs(center - array).max() if array.size > 0 else 1
    if fmid is None:
        fmid = (fmin + fmax) / 2.

    if fmin >= fmid:
        raise RuntimeError('min must be < mid, got %0.4g >= %0.4g'
                           % (fmin, fmid))
    if fmid >= fmax:
        raise RuntimeError('mid must be < max, got %0.4g >= %0.4g'
                           % (fmid, fmax))

    return fmin, fmid, fmax


def _update_monotonic(lims, fmin, fmid, fmax):
    if fmin is not None:
        lims['fmin'] = fmin
        if lims['fmax'] < fmin:
            logger.debug(f'    Bumping fmax = {lims["fmax"]} to {fmin}')
            lims['fmax'] = fmin
        if lims['fmid'] < fmin:
            logger.debug(f'    Bumping fmid = {lims["fmid"]} to {fmin}')
            lims['fmid'] = fmin
    assert lims['fmin'] <= lims['fmid'] <= lims['fmax']
    if fmid is not None:
        lims['fmid'] = fmid
        if lims['fmin'] > fmid:
            logger.debug(f'    Bumping fmin = {lims["fmin"]} to {fmid}')
            lims['fmin'] = fmid
        if lims['fmax'] < fmid:
            logger.debug(f'    Bumping fmax = {lims["fmax"]} to {fmid}')
            lims['fmax'] = fmid
    assert lims['fmin'] <= lims['fmid'] <= lims['fmax']
    if fmax is not None:
        lims['fmax'] = fmax
        if lims['fmin'] > fmax:
            logger.debug(f'    Bumping fmin = {lims["fmin"]} to {fmax}')
            lims['fmin'] = fmax
        if lims['fmid'] > fmax:
            logger.debug(f'    Bumping fmid = {lims["fmid"]} to {fmax}')
            lims['fmid'] = fmax
    assert lims['fmin'] <= lims['fmid'] <= lims['fmax']


def _get_range(brain):
    val = np.abs(np.concatenate(list(brain._current_act_data.values())))
    return [np.min(val), np.max(val)]


class _FakeIren():
    def EnterEvent(self):
        pass

    def MouseMoveEvent(self):
        pass

    def LeaveEvent(self):
        pass

    def SetEventInformation(self, *args, **kwargs):
        pass

    def CharEvent(self):
        pass

    def KeyPressEvent(self, *args, **kwargs):
        pass

    def KeyReleaseEvent(self, *args, **kwargs):
        pass<|MERGE_RESOLUTION|>--- conflicted
+++ resolved
@@ -27,16 +27,11 @@
 from .callback import (ShowView, TimeCallBack, SmartCallBack,
                        UpdateLUT, UpdateColorbarScale)
 
-<<<<<<< HEAD
 from ...defaults import DEFAULTS
-from ..utils import _show_help, _get_color_list, concatenate_images
+from ..utils import (_show_help_fig, _get_color_list, concatenate_images,
+                     _generate_default_filename, _save_ndarray_img)
 from .._3d import (_process_clim, _handle_time, _check_views, _get_meg_surf,
                    _get_coord_frame_trans)
-=======
-from ..utils import (_show_help_fig, _get_color_list, concatenate_images,
-                     _generate_default_filename, _save_ndarray_img)
-from .._3d import _process_clim, _handle_time, _check_views
->>>>>>> f8a51e0a
 
 from ...externals.decorator import decorator
 from ...io.pick import pick_types
