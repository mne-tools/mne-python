--- conflicted
+++ resolved
@@ -254,11 +254,7 @@
     path = _get_path(path, key, name)
     # To update the testing or misc dataset, push commits, then make a new
     # release on GitHub. Then update the "releases" variable:
-<<<<<<< HEAD
-    releases = dict(testing='0.111', misc='0.7')
-=======
     releases = dict(testing='0.117', misc='0.9')
->>>>>>> b3cbe527
     # And also update the "md5_hashes['testing']" variable below.
     # To update any other dataset, update the data archive itself (upload
     # an updated version) and update the md5 hash.
@@ -353,11 +349,7 @@
         sample='12b75d1cb7df9dfb4ad73ed82f61094f',
         somato='32fd2f6c8c7eb0784a1de6435273c48b',
         spm='9f43f67150e3b694b523a21eb929ea75',
-<<<<<<< HEAD
-        testing='e7ece4615882b99026edb76fb708a3ce',
-=======
         testing='d8df35b2e625e213769e97e719de205c',
->>>>>>> b3cbe527
         multimodal='26ec847ae9ab80f58f204d09e2c08367',
         fnirs_motor='c4935d19ddab35422a69f3326a01fef8',
         opm='370ad1dcfd5c47e029e692c85358a374',
