--- conflicted
+++ resolved
@@ -393,22 +393,11 @@
         self.toggle_interface()
         self.brain.show()
 
-<<<<<<< HEAD
-    @safe_event
-    def keyPressEvent(self, event):
-        callback = self.key_bindings.get(event.text())
-        if callback is not None:
-            callback()
-
     def toggle_interface(self, value=None):
         if value is None:
             self.visibility = not self.visibility
         else:
             self.visibility = value
-=======
-    def toggle_interface(self):
-        self.visibility = not self.visibility
->>>>>>> 18d2cee8
 
         # update tool bar icon
         if self.visibility:
@@ -916,16 +905,13 @@
             self.help
         )
 
-<<<<<<< HEAD
         self.actions["movie"].setShortcut("ctrl+shift+s")
-=======
         self.actions["visibility"].setShortcut("i")
         self.actions["play"].setShortcut(" ")
         self.actions["scale"].setShortcut("s")
         self.actions["restore"].setShortcut("r")
         self.actions["clear"].setShortcut("c")
         self.actions["help"].setShortcut("?")
->>>>>>> 18d2cee8
 
     def configure_menu(self):
         # remove default picking menu
