--- conflicted
+++ resolved
@@ -37,7 +37,6 @@
     apply_trans,
     invert_transform,
 )
-<<<<<<< HEAD
 from ..utils import (
     _check_fname,
     _on_missing,
@@ -47,15 +46,11 @@
     verbose,
     warn,
 )
-from ._compute_forward import _compute_forwards
-=======
-from ..utils import _check_fname, _pl, _validate_type, logger, verbose, warn
 from ._compute_forward import (
     _compute_forwards,
     _compute_forwards_meeg,
     _prep_field_computation,
 )
->>>>>>> 41d139dc
 from .forward import _FWD_ORDER, Forward, _merge_fwds, convert_forward_solution
 
 _accuracy_dict = dict(
