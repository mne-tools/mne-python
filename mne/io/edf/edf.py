"""Reading tools from EDF, EDF+, BDF, and GDF."""

# Authors: The MNE-Python contributors.
# License: BSD-3-Clause
# Copyright the MNE-Python contributors.

import os
import re
from datetime import date, datetime, timedelta, timezone
from enum import Enum
from pathlib import Path

import numpy as np
from scipy.interpolate import interp1d

from mne._fiff.open import edf_open, gdf_open

from ..._fiff.constants import FIFF
from ..._fiff.meas_info import _empty_info, _unique_channel_names
from ..._fiff.utils import _blk_read_lims, _mult_cal_one
from ...annotations import Annotations
from ...filter import resample
from ...utils import _file_like, _validate_type, fill_doc, logger, verbose, warn
from ..base import BaseRaw, _get_scaling
<<<<<<< HEAD
from enum import Enum
=======

>>>>>>> a9dfb584

class FileType(Enum):
    """Enumeration to differentiate files when the extension is not known"""
    GDF = 1
    EDF = 2
    BDF = 3


# common channel type names mapped to internal ch types
CH_TYPE_MAPPING = {
    "EEG": FIFF.FIFFV_EEG_CH,
    "SEEG": FIFF.FIFFV_SEEG_CH,
    "ECOG": FIFF.FIFFV_ECOG_CH,
    "DBS": FIFF.FIFFV_DBS_CH,
    "EOG": FIFF.FIFFV_EOG_CH,
    "ECG": FIFF.FIFFV_ECG_CH,
    "EMG": FIFF.FIFFV_EMG_CH,
    "BIO": FIFF.FIFFV_BIO_CH,
    "RESP": FIFF.FIFFV_RESP_CH,
    "TEMP": FIFF.FIFFV_TEMPERATURE_CH,
    "MISC": FIFF.FIFFV_MISC_CH,
    "SAO2": FIFF.FIFFV_BIO_CH,
    "STIM": FIFF.FIFFV_STIM_CH,
}


@fill_doc
class RawEDF(BaseRaw):
    """Raw object from EDF, EDF+ or BDF file.

    Parameters
    ----------
    input_fname : path-like | file-like
        Path to the EDF, EDF+ or BDF file. If a file-like object is provided,
        preloading must be used.
    eog : list or tuple
        Names of channels or list of indices that should be designated EOG
        channels. Values should correspond to the electrodes in the file.
        Default is None.
    misc : list or tuple
        Names of channels or list of indices that should be designated MISC
        channels. Values should correspond to the electrodes in the file.
        Default is None.
    stim_channel : ``'auto'`` | str | list of str | int | list of int
        Defaults to ``'auto'``, which means that channels named ``'status'`` or
        ``'trigger'`` (case insensitive) are set to STIM. If str (or list of
        str), all channels matching the name(s) are set to STIM. If int (or
        list of ints), the channels corresponding to the indices are set to
        STIM.
    exclude : list of str
        Channel names to exclude. This can help when reading data with
        different sampling rates to avoid unnecessary resampling.
    infer_types : bool
        If True, try to infer channel types from channel labels. If a channel
        label starts with a known type (such as 'EEG') followed by a space and
        a name (such as 'Fp1'), the channel type will be set accordingly, and
        the channel will be renamed to the original label without the prefix.
        For unknown prefixes, the type will be 'EEG' and the name will not be
        modified. If False, do not infer types and assume all channels are of
        type 'EEG'.

        .. versionadded:: 0.24.1
    include : list of str | str
        Channel names to be included. A str is interpreted as a regular
        expression. 'exclude' must be empty if include is assigned.

        .. versionadded:: 1.1
    %(preload)s
    %(units_edf_bdf_io)s
    %(encoding_edf)s
    %(exclude_after_unique)s
    %(verbose)s

    See Also
    --------
    mne.io.Raw : Documentation of attributes and methods.
    mne.io.read_raw_edf : Recommended way to read EDF/EDF+ files.
    mne.io.read_raw_bdf : Recommended way to read BDF files.

    Notes
    -----
    %(edf_resamp_note)s

    Biosemi devices trigger codes are encoded in 16-bit format, whereas system
    codes (CMS in/out-of range, battery low, etc.) are coded in bits 16-23 of
    the status channel (see http://www.biosemi.com/faq/trigger_signals.htm).
    To retrieve correct event values (bits 1-16), one could do:

        >>> events = mne.find_events(...)  # doctest:+SKIP
        >>> events[:, 2] &= (2**16 - 1)  # doctest:+SKIP

    The above operation can be carried out directly in :func:`mne.find_events`
    using the ``mask`` and ``mask_type`` parameters (see
    :func:`mne.find_events` for more details).

    It is also possible to retrieve system codes, but no particular effort has
    been made to decode these in MNE. In case it is necessary, for instance to
    check the CMS bit, the following operation can be carried out:

        >>> cms_bit = 20  # doctest:+SKIP
        >>> cms_high = (events[:, 2] & (1 << cms_bit)) != 0  # doctest:+SKIP

    It is worth noting that in some special cases, it may be necessary to shift
    event values in order to retrieve correct event triggers. This depends on
    the triggering device used to perform the synchronization. For instance, in
    some files events need to be shifted by 8 bits:

        >>> events[:, 2] >>= 8  # doctest:+SKIP

    TAL channels called 'EDF Annotations' or 'BDF Annotations' are parsed and
    extracted annotations are stored in raw.annotations. Use
    :func:`mne.events_from_annotations` to obtain events from these
    annotations.

    If channels named 'status' or 'trigger' are present, they are considered as
    STIM channels by default. Use func:`mne.find_events` to parse events
    encoded in such analog stim channels.
    """

    @verbose
    def __init__(
        self,
        input_fname,
        eog=None,
        misc=None,
        stim_channel="auto",
        exclude=(),
        infer_types=False,
        preload=False,
        include=None,
        units=None,
        encoding="utf8",
        exclude_after_unique=False,
        file_type=FileType.EDF,
        *,
        verbose=None,
    ):
        logger.info(f"Extracting EDF parameters from {input_fname}...")
        if not _file_like(input_fname):
            input_fname = os.path.abspath(input_fname)

        info, edf_info, orig_units = _get_info(
            input_fname,
            stim_channel,
            eog,
            misc,
            exclude,
            infer_types,
            preload,
            file_type,
            include,
            exclude_after_unique,
        )
        logger.info("Creating raw.info structure...")

        _validate_type(units, (str, None, dict), "units")
        if units is None:
            units = dict()
        elif isinstance(units, str):
            units = {ch_name: units for ch_name in info["ch_names"]}

        for k, (this_ch, this_unit) in enumerate(orig_units.items()):
            if this_ch not in units:
                continue
            if this_unit not in ("", units[this_ch]):
                raise ValueError(
                    f"Unit for channel {this_ch} is present in the file as "
                    f"{repr(this_unit)}, cannot overwrite it with the units "
                    f"argument {repr(units[this_ch])}."
                )
            if this_unit == "":
                orig_units[this_ch] = units[this_ch]
                ch_type = edf_info["ch_types"][k]
                scaling = _get_scaling(ch_type.lower(), orig_units[this_ch])
                edf_info["units"][k] /= scaling

        # Raw attributes
        last_samps = [edf_info["nsamples"] - 1]
        super().__init__(
            info,
            preload,
            filenames=[_path_from_fname(input_fname)],
            raw_extras=[edf_info],
            last_samps=last_samps,
            orig_format="int",
            orig_units=orig_units,
            verbose=verbose,
        )

        # Read annotations from file and set it
        if len(edf_info["tal_idx"]) > 0:
            # Read TAL data exploiting the header info (no regexp)
            idx = np.empty(0, int)
            tal_data = self._read_segment_file(
                np.empty((0, self.n_times)),
                idx,
                0,
                0,
                int(self.n_times),
                np.ones((len(idx), 1)),
                None,
            )
            annotations = _read_annotations_edf(
                tal_data[0],
                ch_names=info["ch_names"],
                encoding=encoding,
            )
            self.set_annotations(annotations, on_missing="warn")

    def _read_segment_file(self, data, idx, fi, start, stop, cals, mult):
        """Read a chunk of raw data."""
        return _read_segment_file(
            data,
            idx,
            fi,
            start,
            stop,
            self._raw_extras[fi],
            self.filenames[fi],
            cals,
            mult,
        )


def _path_from_fname(fname) -> Path | None:
    if not isinstance(fname, Path):
        if isinstance(fname, str):
            fname = Path(fname)
        else:
            # Try to get a filename from the file-like object
            try:
                fname = Path(fname.name)
            except Exception:
                fname = None
    return fname


@fill_doc
class RawGDF(BaseRaw):
    """Raw object from GDF file.

    Parameters
    ----------
    input_fname : path-like | file-like
        Path to the GDF file. If a file-like object is provided,
        preloading must be used.
    eog : list or tuple
        Names of channels or list of indices that should be designated EOG
        channels. Values should correspond to the electrodes in the file.
        Default is None.
    misc : list or tuple
        Names of channels or list of indices that should be designated MISC
        channels. Values should correspond to the electrodes in the file.
        Default is None.
    stim_channel : ``'auto'`` | str | list of str | int | list of int
        Defaults to 'auto', which means that channels named 'status' or
        'trigger' (case insensitive) are set to STIM. If str (or list of str),
        all channels matching the name(s) are set to STIM. If int (or list of
        ints), channels corresponding to the indices are set to STIM.
    exclude : list of str
        Channel names to exclude. This can help when reading data with
        different sampling rates to avoid unnecessary resampling.

        .. versionadded:: 0.24.1
    include : list of str | str
        Channel names to be included. A str is interpreted as a regular
        expression. 'exclude' must be empty if include is assigned.

        .. versionadded:: 1.1
    %(preload)s
    %(verbose)s

    See Also
    --------
    mne.io.Raw : Documentation of attributes and methods.
    mne.io.read_raw_gdf : Recommended way to read GDF files.

    Notes
    -----
    If channels named 'status' or 'trigger' are present, they are considered as
    STIM channels by default. Use func:`mne.find_events` to parse events
    encoded in such analog stim channels.
    """

    @verbose
    def __init__(
        self,
        input_fname,
        eog=None,
        misc=None,
        stim_channel="auto",
        exclude=(),
        preload=False,
        include=None,
        verbose=None,
    ):
        logger.info(f"Extracting EDF parameters from {input_fname}...")

        if not _file_like(input_fname):
            input_fname = os.path.abspath(input_fname)

        info, edf_info, orig_units = _get_info(
            input_fname,
            stim_channel,
            eog,
            misc,
            exclude,
            True,
            preload,
            FileType.GDF,
            include,
        )
        logger.info("Creating raw.info structure...")

        # Raw attributes
        last_samps = [edf_info["nsamples"] - 1]
        super().__init__(
            info,
            preload,
            filenames=[_path_from_fname(input_fname)],
            raw_extras=[edf_info],
            last_samps=last_samps,
            orig_format="int",
            orig_units=orig_units,
            verbose=verbose,
        )

        # Read annotations from file and set it
        onset, duration, desc = _get_annotations_gdf(edf_info, self.info["sfreq"])

        self.set_annotations(
            Annotations(
                onset=onset, duration=duration, description=desc, orig_time=None
            )
        )

    def _read_segment_file(self, data, idx, fi, start, stop, cals, mult):
        """Read a chunk of raw data."""
        return _read_segment_file(
            data,
            idx,
            fi,
            start,
            stop,
            self._raw_extras[fi],
            self.filenames[fi],
            cals,
            mult,
        )


def _read_ch(fid, subtype, samp, dtype_byte, dtype=None):
    """Read a number of samples for a single channel."""
    # BDF
    if subtype == "bdf":
        ch_data = np.fromfile(fid, dtype=dtype, count=samp * dtype_byte)
        ch_data = ch_data.reshape(-1, 3).astype(INT32)
        ch_data = (ch_data[:, 0]) + (ch_data[:, 1] << 8) + (ch_data[:, 2] << 16)
        # 24th bit determines the sign
        ch_data[ch_data >= (1 << 23)] -= 1 << 24

    # GDF data and EDF data
    else:
        ch_data = np.fromfile(fid, dtype=dtype, count=samp)

    return ch_data


def _read_segment_file(data, idx, fi, start, stop, raw_extras, filenames, cals, mult):
    """Read a chunk of raw data."""
    n_samps = raw_extras["n_samps"]
    buf_len = int(raw_extras["max_samp"])
    dtype = raw_extras["dtype_np"]
    dtype_byte = raw_extras["dtype_byte"]
    data_offset = raw_extras["data_offset"]
    stim_channel_idxs = raw_extras["stim_channel_idxs"]
    orig_sel = raw_extras["sel"]
    tal_idx = raw_extras.get("tal_idx", np.empty(0, int))
    subtype = raw_extras["subtype"]
    cal = raw_extras["cal"]
    offsets = raw_extras["offsets"]
    gains = raw_extras["units"]

    read_sel = np.concatenate([orig_sel[idx], tal_idx])
    tal_data = []

    # only try to read the stim channel if it's not None and it's
    # actually one of the requested channels
    idx_arr = np.arange(idx.start, idx.stop) if isinstance(idx, slice) else idx

    # We could read this one EDF block at a time, which would be this:
    ch_offsets = np.cumsum(np.concatenate([[0], n_samps]), dtype=np.int64)
    block_start_idx, r_lims, _ = _blk_read_lims(start, stop, buf_len)
    # But to speed it up, we really need to read multiple blocks at once,
    # Otherwise we can end up with e.g. 18,181 chunks for a 20 MB file!
    # Let's do ~10 MB chunks:
    n_per = max(10 * 1024 * 1024 // (ch_offsets[-1] * dtype_byte), 1)
    with open(filenames, "rb", buffering=0) as fid:
        # Extract data
        start_offset = data_offset + block_start_idx * ch_offsets[-1] * dtype_byte

        # first read everything into the `ones` array. For channels with
        # lower sampling frequency, there will be zeros left at the end of the
        # row. Ignore TAL/annotations channel and only store `orig_sel`
        ones = np.zeros((len(orig_sel), data.shape[-1]), dtype=data.dtype)
        # save how many samples have already been read per channel
        n_smp_read = [0 for _ in range(len(orig_sel))]

        # read data in chunks
        for ai in range(0, len(r_lims), n_per):
            block_offset = ai * ch_offsets[-1] * dtype_byte
            n_read = min(len(r_lims) - ai, n_per)
            fid.seek(start_offset + block_offset, 0)
            # Read and reshape to (n_chunks_read, ch0_ch1_ch2_ch3...)
            many_chunk = _read_ch(
                fid, subtype, ch_offsets[-1] * n_read, dtype_byte, dtype
            ).reshape(n_read, -1)
            r_sidx = r_lims[ai][0]
            r_eidx = buf_len * (n_read - 1) + r_lims[ai + n_read - 1][1]

            # loop over selected channels, ci=channel selection
            for ii, ci in enumerate(read_sel):
                # This now has size (n_chunks_read, n_samp[ci])
                ch_data = many_chunk[:, ch_offsets[ci] : ch_offsets[ci + 1]].copy()

                # annotation channel has to be treated separately
                if ci in tal_idx:
                    tal_data.append(ch_data)
                    continue

                orig_idx = idx_arr[ii]
                ch_data = ch_data * cal[orig_idx]
                ch_data += offsets[orig_idx]
                ch_data *= gains[orig_idx]

                assert ci == orig_sel[orig_idx]

                if n_samps[ci] != buf_len:
                    if orig_idx in stim_channel_idxs:
                        # Stim channel will be interpolated
                        old = np.linspace(0, 1, n_samps[ci] + 1, True)
                        new = np.linspace(0, 1, buf_len, False)
                        ch_data = np.append(ch_data, np.zeros((len(ch_data), 1)), -1)
                        ch_data = interp1d(old, ch_data, kind="zero", axis=-1)(new)
                elif orig_idx in stim_channel_idxs:
                    ch_data = np.bitwise_and(ch_data.astype(int), 2**17 - 1)

                one_i = ch_data.ravel()[r_sidx:r_eidx]

                # note how many samples have been read
                smp_read = n_smp_read[orig_idx]
                ones[orig_idx, smp_read : smp_read + len(one_i)] = one_i
                n_smp_read[orig_idx] += len(one_i)

        # resample channels with lower sample frequency
        # skip if no data was requested, ie. only annotations were read
        if any(n_smp_read) > 0:
            # expected number of samples, equals maximum sfreq
            smp_exp = data.shape[-1]

            # resample data after loading all chunks to prevent edge artifacts
            resampled = False

            for i, smp_read in enumerate(n_smp_read):
                # nothing read, nothing to resample
                if smp_read == 0:
                    continue
                # upsample if n_samples is lower than from highest sfreq
                if smp_read != smp_exp:
                    # sanity check that we read exactly how much we expected
                    assert (ones[i, smp_read:] == 0).all()

                    ones[i, :] = resample(
                        ones[i, :smp_read].astype(np.float64),
                        smp_exp,
                        smp_read,
                        npad=0,
                        axis=-1,
                    )
                    resampled = True

            # give warning if we resampled a subselection
            if resampled and raw_extras["nsamples"] != (stop - start):
                warn(
                    "Loading an EDF with mixed sampling frequencies and "
                    "preload=False will result in edge artifacts. "
                    "It is recommended to use preload=True."
                    "See also https://github.com/mne-tools/mne-python/issues/10635"
                )

            _mult_cal_one(data[:, :], ones, idx, cals, mult)

    if len(tal_data) > 1:
        tal_data = np.concatenate([tal.ravel() for tal in tal_data])
        tal_data = tal_data[np.newaxis, :]
    return tal_data


@fill_doc
def _read_header(
    fname,
    exclude,
    infer_types,
    file_type,
    preload,
    include=None,
    exclude_after_unique=False,
):
    """Unify EDF, BDF and GDF _read_header call.

    Parameters
    ----------
    fname : str
        Path to the EDF+, BDF, or GDF file.
    exclude : list of str | str
        Channel names to exclude. This can help when reading data with
        different sampling rates to avoid unnecessary resampling. A str is
        interpreted as a regular expression.
    infer_types : bool
        If True, try to infer channel types from channel labels. If a channel
        label starts with a known type (such as 'EEG') followed by a space and
        a name (such as 'Fp1'), the channel type will be set accordingly, and
        the channel will be renamed to the original label without the prefix.
        For unknown prefixes, the type will be 'EEG' and the name will not be
        modified. If False, do not infer types and assume all channels are of
        type 'EEG'.
    include : list of str | str
        Channel names to be included. A str is interpreted as a regular
        expression. 'exclude' must be empty if include is assigned.
    %(exclude_after_unique)s

    Returns
    -------
    (edf_info, orig_units) : tuple
    """
    if file_type in (FileType.BDF, FileType.EDF):
        return _read_edf_header(
            fname,
            exclude,
            infer_types,
            file_type,
            preload,
            include,
            exclude_after_unique,
        )
    elif file_type == FileType.GDF:
        return _read_gdf_header(fname, exclude, preload, include), None
    else:
        raise NotImplementedError("Only GDF, EDF, and BDF files are supported.")


def _get_info(
    fname,
    stim_channel,
    eog,
    misc,
    exclude,
    infer_types,
    preload,
    file_type,
    include=None,
    exclude_after_unique=False,
):
    """Extract information from EDF+, BDF or GDF file."""
    eog = eog if eog is not None else []
    misc = misc if misc is not None else []

    edf_info, orig_units = _read_header(
        fname, exclude, infer_types, file_type, preload, include, exclude_after_unique
    )

    # XXX: `tal_ch_names` to pass to `_check_stim_channel` should be computed
    #      from `edf_info['ch_names']` and `edf_info['tal_idx']` but 'tal_idx'
    #      contains stim channels that are not TAL.
    stim_channel_idxs, _ = _check_stim_channel(stim_channel, edf_info["ch_names"])

    sel = edf_info["sel"]  # selection of channels not excluded
    ch_names = edf_info["ch_names"]  # of length len(sel)
    if "ch_types" in edf_info:
        ch_types = edf_info["ch_types"]  # of length len(sel)
    else:
        ch_types = [None] * len(sel)
    if len(sel) == 0:  # only want stim channels
        n_samps = edf_info["n_samps"][[0]]
    else:
        n_samps = edf_info["n_samps"][sel]
    nchan = edf_info["nchan"]
    physical_ranges = edf_info["physical_max"] - edf_info["physical_min"]
    cals = edf_info["digital_max"] - edf_info["digital_min"]
    bad_idx = np.where((~np.isfinite(cals)) | (cals == 0))[0]
    if len(bad_idx) > 0:
        warn(
            "Scaling factor is not defined in following channels:\n"
            + ", ".join(ch_names[i] for i in bad_idx)
        )
        cals[bad_idx] = 1
    bad_idx = np.where(physical_ranges == 0)[0]
    if len(bad_idx) > 0:
        warn(
            "Physical range is not defined in following channels:\n"
            + ", ".join(ch_names[i] for i in bad_idx)
        )
        physical_ranges[bad_idx] = 1

    # Creates a list of dicts of eeg channels for raw.info
    logger.info("Setting channel info structure...")
    chs = list()
    pick_mask = np.ones(len(ch_names))

    chs_without_types = list()

    for idx, ch_name in enumerate(ch_names):
        chan_info = {}
        chan_info["cal"] = 1.0
        chan_info["logno"] = idx + 1
        chan_info["scanno"] = idx + 1
        chan_info["range"] = 1.0
        chan_info["unit_mul"] = FIFF.FIFF_UNITM_NONE
        chan_info["ch_name"] = ch_name
        chan_info["unit"] = FIFF.FIFF_UNIT_V
        chan_info["coord_frame"] = FIFF.FIFFV_COORD_HEAD
        chan_info["coil_type"] = FIFF.FIFFV_COIL_EEG
        chan_info["kind"] = FIFF.FIFFV_EEG_CH
        # montage can't be stored in EDF so channel locs are unknown:
        chan_info["loc"] = np.full(12, np.nan)

        # if the edf info contained channel type information
        # set it now
        ch_type = ch_types[idx]
        if ch_type is not None and ch_type in CH_TYPE_MAPPING:
            chan_info["kind"] = CH_TYPE_MAPPING.get(ch_type)
            if ch_type not in ["EEG", "ECOG", "SEEG", "DBS"]:
                chan_info["coil_type"] = FIFF.FIFFV_COIL_NONE
            pick_mask[idx] = False
        # if user passes in explicit mapping for eog, misc and stim
        # channels set them here
        if ch_name in eog or idx in eog or idx - nchan in eog:
            chan_info["coil_type"] = FIFF.FIFFV_COIL_NONE
            chan_info["kind"] = FIFF.FIFFV_EOG_CH
            pick_mask[idx] = False
        elif ch_name in misc or idx in misc or idx - nchan in misc:
            chan_info["coil_type"] = FIFF.FIFFV_COIL_NONE
            chan_info["kind"] = FIFF.FIFFV_MISC_CH
            pick_mask[idx] = False
        elif idx in stim_channel_idxs:
            chan_info["coil_type"] = FIFF.FIFFV_COIL_NONE
            chan_info["unit"] = FIFF.FIFF_UNIT_NONE
            chan_info["kind"] = FIFF.FIFFV_STIM_CH
            pick_mask[idx] = False
            chan_info["ch_name"] = ch_name
            ch_names[idx] = chan_info["ch_name"]
            edf_info["units"][idx] = 1
        elif ch_type not in CH_TYPE_MAPPING:
            chs_without_types.append(ch_name)
        chs.append(chan_info)

    # warn if channel type was not inferable
    if len(chs_without_types):
        msg = (
            "Could not determine channel type of the following channels, "
            f"they will be set as EEG:\n{', '.join(chs_without_types)}"
        )
        logger.info(msg)

    edf_info["stim_channel_idxs"] = stim_channel_idxs
    if any(pick_mask):
        picks = [item for item, mask in zip(range(nchan), pick_mask) if mask]
        edf_info["max_samp"] = max_samp = n_samps[picks].max()
    else:
        edf_info["max_samp"] = max_samp = n_samps.max()

    # Info structure
    # -------------------------------------------------------------------------

    not_stim_ch = [x for x in range(n_samps.shape[0]) if x not in stim_channel_idxs]
    if len(not_stim_ch) == 0:  # only loading stim channels
        not_stim_ch = list(range(len(n_samps)))
    sfreq = (
        np.take(n_samps, not_stim_ch).max()
        * edf_info["record_length"][1]
        / edf_info["record_length"][0]
    )
    del n_samps
    info = _empty_info(sfreq)
    info["meas_date"] = edf_info["meas_date"]
    info["chs"] = chs
    info["ch_names"] = ch_names

    # Subject information
    info["subject_info"] = {}

    # String subject identifier
    if edf_info["subject_info"].get("id") is not None:
        info["subject_info"]["his_id"] = edf_info["subject_info"]["id"]
    # Subject sex (0=unknown, 1=male, 2=female)
    if edf_info["subject_info"].get("sex") is not None:
        if edf_info["subject_info"]["sex"] == "M":
            info["subject_info"]["sex"] = 1
        elif edf_info["subject_info"]["sex"] == "F":
            info["subject_info"]["sex"] = 2
        else:
            info["subject_info"]["sex"] = 0
    # Subject names (first, middle, last).
    if edf_info["subject_info"].get("name") is not None:
        sub_names = edf_info["subject_info"]["name"].split("_")
        if len(sub_names) < 2 or len(sub_names) > 3:
            info["subject_info"]["last_name"] = edf_info["subject_info"]["name"]
        elif len(sub_names) == 2:
            info["subject_info"]["first_name"] = sub_names[0]
            info["subject_info"]["last_name"] = sub_names[1]
        else:
            info["subject_info"]["first_name"] = sub_names[0]
            info["subject_info"]["middle_name"] = sub_names[1]
            info["subject_info"]["last_name"] = sub_names[2]
    # Birthday in (year, month, day) format.
    if isinstance(edf_info["subject_info"].get("birthday"), datetime):
        info["subject_info"]["birthday"] = date(
            edf_info["subject_info"]["birthday"].year,
            edf_info["subject_info"]["birthday"].month,
            edf_info["subject_info"]["birthday"].day,
        )
    # Handedness (1=right, 2=left, 3=ambidextrous).
    if edf_info["subject_info"].get("hand") is not None:
        info["subject_info"]["hand"] = int(edf_info["subject_info"]["hand"])
    # Height in meters.
    if edf_info["subject_info"].get("height") is not None:
        info["subject_info"]["height"] = float(edf_info["subject_info"]["height"])
    # Weight in kilograms.
    if edf_info["subject_info"].get("weight") is not None:
        info["subject_info"]["weight"] = float(edf_info["subject_info"]["weight"])
    # Remove values after conversion to help with in-memory anonymization
    for key in ("subject_info", "meas_date"):
        del edf_info[key]

    # Filter settings
    if filt_ch_idxs := [x for x in range(len(sel)) if x not in stim_channel_idxs]:
        _set_prefilter(info, edf_info, filt_ch_idxs, "highpass")
        _set_prefilter(info, edf_info, filt_ch_idxs, "lowpass")

    if np.isnan(info["lowpass"]):
        info["lowpass"] = info["sfreq"] / 2.0

    if info["highpass"] > info["lowpass"]:
        warn(
            f"Highpass cutoff frequency {info['highpass']} is greater "
            f"than lowpass cutoff frequency {info['lowpass']}, "
            "setting values to 0 and Nyquist."
        )
        info["highpass"] = 0.0
        info["lowpass"] = info["sfreq"] / 2.0

    # Some keys to be consistent with FIF measurement info
    info["description"] = None
    edf_info["nsamples"] = int(edf_info["n_records"] * max_samp)

    info._unlocked = False
    info._update_redundant()

    # Later used for reading
    edf_info["cal"] = physical_ranges / cals

    # physical dimension in µV
    edf_info["offsets"] = (
        edf_info["physical_min"] - edf_info["digital_min"] * edf_info["cal"]
    )
    del edf_info["physical_min"]
    del edf_info["digital_min"]

    if edf_info["subtype"] == "bdf":
        edf_info["cal"][stim_channel_idxs] = 1
        edf_info["offsets"][stim_channel_idxs] = 0
        edf_info["units"][stim_channel_idxs] = 1

    return info, edf_info, orig_units


def _parse_prefilter_string(prefiltering):
    """Parse prefilter string from EDF+ and BDF headers."""
    filter_types = ["HP", "LP"]
    filter_strings = {t: [] for t in filter_types}
    for filt in prefiltering:
        for t in filter_types:
            matches = re.findall(rf"{t}:\s*([a-zA-Z0-9,.]+)(Hz)?", filt)
            value = ""
            for match in matches:
                if match[0]:
                    value = match[0].replace("Hz", "").replace(",", ".")
            filter_strings[t].append(value)
    return np.array(filter_strings["HP"]), np.array(filter_strings["LP"])


def _prefilter_float(filt):
    if isinstance(filt, int | float | np.number):
        return filt
    if filt == "DC":
        return 0.0
    if filt.replace(".", "", 1).isdigit():
        return float(filt)
    return np.nan


def _set_prefilter(info, edf_info, ch_idxs, key):
    value = 0
    if len(values := edf_info.get(key, [])):
        values = [x for i, x in enumerate(values) if i in ch_idxs]
        if len(np.unique(values)) > 1:
            warn(
                f"Channels contain different {key} filters. "
                f"{'Highest' if key == 'highpass' else 'Lowest'} filter "
                "setting will be stored."
            )
            if key == "highpass":
                value = np.nanmax([_prefilter_float(x) for x in values])
            else:
                value = np.nanmin([_prefilter_float(x) for x in values])
        else:
            value = _prefilter_float(values[0])
    if not np.isnan(value) and value != 0:
        info[key] = value


def _edf_str(x):
    return x.decode("latin-1").split("\x00")[0]


def _edf_str_num(x):
    return _edf_str(x).replace(",", ".")


def _read_edf_header(
    fname,
    exclude,
    infer_types,
    file_type,
    preload,
    include=None,
    exclude_after_unique=False,
):
    """Read header information from EDF+ or BDF file."""
    edf_info = {"events": []}

    file = edf_open(fname, preload)

    with file as fid:
        fid.read(8)  # version (unused here)

        # patient ID
        patient = {}
        id_info = fid.read(80).decode("latin-1").rstrip()
        id_info = id_info.split(" ")
        if len(id_info):
            patient["id"] = id_info[0]
            if len(id_info) >= 4:
                try:
                    birthdate = datetime.strptime(id_info[2], "%d-%b-%Y")
                except ValueError:
                    birthdate = "X"
                patient["sex"] = id_info[1]
                patient["birthday"] = birthdate
                patient["name"] = id_info[3]
                if len(id_info) > 4:
                    for info in id_info[4:]:
                        if "=" in info:
                            key, value = info.split("=")
                            err = f"patient {key} info cannot be {value}, skipping."
                            if key in ["weight", "height"]:
                                try:
                                    patient[key] = float(value)
                                except ValueError:
                                    logger.debug(err)
                                    continue
                            elif key in ["hand"]:
                                try:
                                    patient[key] = int(value)
                                except ValueError:
                                    logger.debug(err)
                                    continue
                            else:
                                warn(f"Invalid patient information {key}")

        # Recording ID
        rec_info = fid.read(80).decode("latin-1").rstrip().split(" ")
        # if the measurement date is available in the recording info, it's used instead
        # of the file's meas_date since it contains all 4 digits of the year.
        meas_date = None
        if len(rec_info) == 5:
            try:
                meas_date = datetime.strptime(rec_info[1], "%d-%b-%Y")
            except Exception:
                meas_date = None
            else:
                fid.read(8)  # skip the file's meas_date
        if meas_date is None:
            try:
                meas_date = fid.read(8).decode("latin-1")
                day, month, year = (int(x) for x in meas_date.split("."))
                year = year + 2000 if year < 85 else year + 1900
                meas_date = datetime(year, month, day)
            except Exception:
                meas_date = None
        if meas_date is not None:
            # try to get the hour/minute/sec from the recording info
            try:
                meas_time = fid.read(8).decode("latin-1")
                hour, minute, second = (int(x) for x in meas_time.split("."))
            except Exception:
                hour, minute, second = 0, 0, 0
            meas_date = meas_date.replace(
                hour=hour, minute=minute, second=second, tzinfo=timezone.utc
            )
        else:
            fid.read(8)  # skip the file's measurement time
            warn("Invalid measurement date encountered in the header.")

        try:
            header_nbytes = int(_edf_str(fid.read(8)))
        except ValueError:
            raise Exception(
                f"Bad {'EDF' if file_type is FileType.EDF else 'BDF'} file provided."
            )

        # The following 44 bytes sometimes identify the file type, but this is
        # not guaranteed. Therefore, we skip this field and use the file_type
        # to determine the subtype (EDF or BDF, which differ in the
        # number of bytes they use for the data records; EDF uses 2 bytes
        # whereas BDF uses 3 bytes).
        fid.read(44)
        subtype = file_type

        n_records = int(_edf_str(fid.read(8)))
        record_length = float(_edf_str(fid.read(8)))
        record_length = np.array([record_length, 1.0])  # in seconds
        if record_length[0] == 0:
            record_length[0] = 1.0
            warn(
                "Header information is incorrect for record length. Default "
                "record length set to 1.\nIt is possible that this file only"
                " contains annotations and no signals. In that case, please "
                "use mne.read_annotations() to load these annotations."
            )

        nchan = int(_edf_str(fid.read(4)))
        channels = list(range(nchan))

        # read in 16 byte labels and strip any extra spaces at the end
        ch_labels = [fid.read(16).strip().decode("latin-1") for _ in channels]

        # get channel names and optionally channel type
        # EDF specification contains 16 bytes that encode channel names,
        # optionally prefixed by a string representing channel type separated
        # by a space
        if infer_types:
            ch_types, ch_names = [], []
            for ch_label in ch_labels:
                ch_type, ch_name = "EEG", ch_label  # default to EEG
                parts = ch_label.split(" ")
                if len(parts) > 1:
                    if parts[0].upper() in CH_TYPE_MAPPING:
                        ch_type = parts[0].upper()
                        ch_name = " ".join(parts[1:])
                        logger.info(
                            f"Channel '{ch_label}' recognized as type "
                            f"{ch_type} (renamed to '{ch_name}')."
                        )
                ch_types.append(ch_type)
                ch_names.append(ch_name)
        else:
            ch_types, ch_names = ["EEG"] * nchan, ch_labels

        tal_idx = _find_tal_idx(ch_names)
        if exclude_after_unique:
            # make sure channel names are unique
            ch_names = _unique_channel_names(ch_names)

        exclude = _find_exclude_idx(ch_names, exclude, include)
        exclude = np.concatenate([exclude, tal_idx])
        sel = np.setdiff1d(np.arange(len(ch_names)), exclude)

        for ch in channels:
            fid.read(80)  # transducer
        units = [fid.read(8).strip().decode("latin-1") for ch in channels]
        edf_info["units"] = list()
        for i, unit in enumerate(units):
            if i in exclude:
                continue
            # allow μ (greek mu), µ (micro symbol) and μ (sjis mu) codepoints
            if unit in ("\u03bcV", "\u00b5V", "\x83\xcaV", "uV"):
                edf_info["units"].append(1e-6)
            elif unit == "mV":
                edf_info["units"].append(1e-3)
            else:
                edf_info["units"].append(1)
        edf_info["units"] = np.array(edf_info["units"], float)

        ch_names = [ch_names[idx] for idx in sel]
        ch_types = [ch_types[idx] for idx in sel]
        units = [units[idx] for idx in sel]

        if not exclude_after_unique:
            # make sure channel names are unique
            ch_names = _unique_channel_names(ch_names)
        orig_units = dict(zip(ch_names, units))

        physical_min = np.array([float(_edf_str_num(fid.read(8))) for ch in channels])[
            sel
        ]
        physical_max = np.array([float(_edf_str_num(fid.read(8))) for ch in channels])[
            sel
        ]
        digital_min = np.array([float(_edf_str_num(fid.read(8))) for ch in channels])[
            sel
        ]
        digital_max = np.array([float(_edf_str_num(fid.read(8))) for ch in channels])[
            sel
        ]
        prefiltering = np.array([_edf_str(fid.read(80)).strip() for ch in channels])
        highpass, lowpass = _parse_prefilter_string(prefiltering)

        # number of samples per record
        n_samps = np.array([int(_edf_str(fid.read(8))) for ch in channels])

        # Populate edf_info
        edf_info.update(
            ch_names=ch_names,
            ch_types=ch_types,
            data_offset=header_nbytes,
            digital_max=digital_max,
            digital_min=digital_min,
            highpass=highpass,
            sel=sel,
            lowpass=lowpass,
            meas_date=meas_date,
            n_records=n_records,
            n_samps=n_samps,
            nchan=nchan,
            subject_info=patient,
            physical_max=physical_max,
            physical_min=physical_min,
            record_length=record_length,
            subtype="bdf" if subtype == FileType.BDF else "edf",
            tal_idx=tal_idx,
        )

        fid.read(32 * nchan).decode()  # reserved
        assert fid.tell() == header_nbytes

        fid.seek(0, 2)
        n_bytes = fid.tell()
        n_data_bytes = n_bytes - header_nbytes
        total_samps = (
            n_data_bytes // 3 if subtype == FileType.BDF else n_data_bytes // 2
        )
        read_records = total_samps // np.sum(n_samps)
        if n_records != read_records:
            warn(
                "Number of records from the header does not match the file "
                "size (perhaps the recording was not stopped before exiting)."
                " Inferring from the file size."
            )
            edf_info["n_records"] = read_records
        del n_records

        if subtype == FileType.BDF:
            edf_info["dtype_byte"] = 3  # 24-bit (3 byte) integers
            edf_info["dtype_np"] = UINT8
        else:
            edf_info["dtype_byte"] = 2  # 16-bit (2 byte) integers
            edf_info["dtype_np"] = INT16

    return edf_info, orig_units


INT8 = "<i1"
UINT8 = "<u1"
INT16 = "<i2"
UINT16 = "<u2"
INT32 = "<i4"
UINT32 = "<u4"
INT64 = "<i8"
UINT64 = "<u8"
FLOAT32 = "<f4"
FLOAT64 = "<f8"
GDFTYPE_NP = (
    None,
    INT8,
    UINT8,
    INT16,
    UINT16,
    INT32,
    UINT32,
    INT64,
    UINT64,
    None,
    None,
    None,
    None,
    None,
    None,
    None,
    FLOAT32,
    FLOAT64,
)
GDFTYPE_BYTE = tuple(np.dtype(x).itemsize if x is not None else 0 for x in GDFTYPE_NP)


def _check_dtype_byte(types):
    assert sum(GDFTYPE_BYTE) == 42
    dtype_byte = [GDFTYPE_BYTE[t] for t in types]
    dtype_np = [GDFTYPE_NP[t] for t in types]
    if len(np.unique(dtype_byte)) > 1:
        # We will not read it properly, so this should be an error
        raise RuntimeError("Reading multiple data types not supported")
    return dtype_np[0], dtype_byte[0]


def _read_gdf_header(fname, exclude, preload, include=None):
    """Read GDF 1.x and GDF 2.x header info."""
    edf_info = dict()
    events = None

    file = gdf_open(fname, preload)

    with file as fid:
        try:
            version = fid.read(8).decode()
            edf_info["type"] = edf_info["subtype"] = version[:3]
            edf_info["number"] = float(version[4:])
        except ValueError:
            raise Exception("Bad GDF file provided.")

        meas_date = None

        # GDF 1.x
        # ---------------------------------------------------------------------
        if edf_info["number"] < 1.9:
            # patient ID
            pid = fid.read(80).decode("latin-1")
            pid = pid.split(" ", 2)
            patient = {}
            if len(pid) >= 2:
                patient["id"] = pid[0]
                patient["name"] = pid[1]

            # Recording ID
            meas_id = {}
            meas_id["recording_id"] = _edf_str(fid.read(80)).strip()

            # date
            tm = _edf_str(fid.read(16)).strip()
            try:
                if tm[14:16] == "  ":
                    tm = tm[:14] + "00" + tm[16:]
                meas_date = datetime(
                    int(tm[0:4]),
                    int(tm[4:6]),
                    int(tm[6:8]),
                    int(tm[8:10]),
                    int(tm[10:12]),
                    int(tm[12:14]),
                    int(tm[14:16]) * pow(10, 4),
                    tzinfo=timezone.utc,
                )
            except Exception:
                pass

            header_nbytes = np.fromfile(fid, INT64, 1)[0]
            meas_id["equipment"] = np.fromfile(fid, UINT8, 8)[0]
            meas_id["hospital"] = np.fromfile(fid, UINT8, 8)[0]
            meas_id["technician"] = np.fromfile(fid, UINT8, 8)[0]
            fid.seek(20, 1)  # 20bytes reserved

            n_records = np.fromfile(fid, INT64, 1)[0]
            # record length in seconds
            record_length = np.fromfile(fid, UINT32, 2)
            if record_length[0] == 0:
                record_length[0] = 1.0
                warn(
                    "Header information is incorrect for record length. "
                    "Default record length set to 1."
                )
            nchan = int(np.fromfile(fid, UINT32, 1)[0])
            channels = list(range(nchan))
            ch_names = [_edf_str(fid.read(16)).strip() for ch in channels]
            exclude = _find_exclude_idx(ch_names, exclude, include)
            sel = np.setdiff1d(np.arange(len(ch_names)), exclude)
            fid.seek(80 * len(channels), 1)  # transducer
            units = [_edf_str(fid.read(8)).strip() for ch in channels]
            edf_info["units"] = list()
            for i, unit in enumerate(units):
                if i in exclude:
                    continue
                if unit[:2] == "uV":
                    edf_info["units"].append(1e-6)
                else:
                    edf_info["units"].append(1)
            edf_info["units"] = np.array(edf_info["units"], float)

            ch_names = [ch_names[idx] for idx in sel]
            physical_min = np.fromfile(fid, FLOAT64, len(channels))
            physical_max = np.fromfile(fid, FLOAT64, len(channels))
            digital_min = np.fromfile(fid, INT64, len(channels))
            digital_max = np.fromfile(fid, INT64, len(channels))
            prefiltering = [_edf_str(fid.read(80)) for ch in channels]
            highpass, lowpass = _parse_prefilter_string(prefiltering)

            # n samples per record
            n_samps = np.fromfile(fid, INT32, len(channels))

            # channel data type
            dtype = np.fromfile(fid, INT32, len(channels))

            # total number of bytes for data
            bytes_tot = np.sum(
                [GDFTYPE_BYTE[t] * n_samps[i] for i, t in enumerate(dtype)]
            )

            # Populate edf_info
            dtype_np, dtype_byte = _check_dtype_byte(dtype)
            edf_info.update(
                bytes_tot=bytes_tot,
                ch_names=ch_names,
                data_offset=header_nbytes,
                digital_min=digital_min,
                digital_max=digital_max,
                dtype_byte=dtype_byte,
                dtype_np=dtype_np,
                exclude=exclude,
                highpass=highpass,
                sel=sel,
                lowpass=lowpass,
                meas_date=meas_date,
                meas_id=meas_id,
                n_records=n_records,
                n_samps=n_samps,
                nchan=nchan,
                subject_info=patient,
                physical_max=physical_max,
                physical_min=physical_min,
                record_length=record_length,
            )

            fid.seek(32 * edf_info["nchan"], 1)  # reserved
            assert fid.tell() == header_nbytes

            # Event table
            # -----------------------------------------------------------------
            etp = header_nbytes + n_records * edf_info["bytes_tot"]
            # skip data to go to event table
            fid.seek(etp)
            etmode = np.fromfile(fid, UINT8, 1)[0]
            if etmode in (1, 3):
                sr = np.fromfile(fid, UINT8, 3).astype(np.uint32)
                event_sr = sr[0]
                for i in range(1, len(sr)):
                    event_sr = event_sr + sr[i] * 2 ** (i * 8)
                n_events = np.fromfile(fid, UINT32, 1)[0]
                pos = np.fromfile(fid, UINT32, n_events) - 1  # 1-based inds
                typ = np.fromfile(fid, UINT16, n_events)

                if etmode == 3:
                    chn = np.fromfile(fid, UINT16, n_events)
                    dur = np.fromfile(fid, UINT32, n_events)
                else:
                    chn = np.zeros(n_events, dtype=np.int32)
                    dur = np.ones(n_events, dtype=UINT32)
                np.maximum(dur, 1, out=dur)
                events = [n_events, pos, typ, chn, dur]

        # GDF 2.x
        # ---------------------------------------------------------------------
        else:
            # FIXED HEADER
            handedness = ("Unknown", "Right", "Left", "Equal")
            gender = ("Unknown", "Male", "Female")
            scale = ("Unknown", "No", "Yes", "Corrected")

            # date
            pid = fid.read(66).decode()
            pid = pid.split(" ", 2)
            patient = {}
            if len(pid) >= 2:
                patient["id"] = pid[0]
                patient["name"] = pid[1]
            fid.seek(10, 1)  # 10bytes reserved

            # Smoking / Alcohol abuse / drug abuse / medication
            sadm = np.fromfile(fid, UINT8, 1)[0]
            patient["smoking"] = scale[sadm % 4]
            patient["alcohol_abuse"] = scale[(sadm >> 2) % 4]
            patient["drug_abuse"] = scale[(sadm >> 4) % 4]
            patient["medication"] = scale[(sadm >> 6) % 4]
            patient["weight"] = np.fromfile(fid, UINT8, 1)[0]
            if patient["weight"] == 0 or patient["weight"] == 255:
                patient["weight"] = None
            patient["height"] = np.fromfile(fid, UINT8, 1)[0]
            if patient["height"] == 0 or patient["height"] == 255:
                patient["height"] = None

            # Gender / Handedness / Visual Impairment
            ghi = np.fromfile(fid, UINT8, 1)[0]
            patient["sex"] = gender[ghi % 4]
            patient["handedness"] = handedness[(ghi >> 2) % 4]
            patient["visual"] = scale[(ghi >> 4) % 4]

            # Recording identification
            meas_id = {}
            meas_id["recording_id"] = _edf_str(fid.read(64)).strip()
            vhsv = np.fromfile(fid, UINT8, 4)
            loc = {}
            if vhsv[3] == 0:
                loc["vertpre"] = 10 * int(vhsv[0] >> 4) + int(vhsv[0] % 16)
                loc["horzpre"] = 10 * int(vhsv[1] >> 4) + int(vhsv[1] % 16)
                loc["size"] = 10 * int(vhsv[2] >> 4) + int(vhsv[2] % 16)
            else:
                loc["vertpre"] = 29
                loc["horzpre"] = 29
                loc["size"] = 29
            loc["version"] = 0
            loc["latitude"] = float(np.fromfile(fid, UINT32, 1)[0]) / 3600000
            loc["longitude"] = float(np.fromfile(fid, UINT32, 1)[0]) / 3600000
            loc["altitude"] = float(np.fromfile(fid, INT32, 1)[0]) / 100
            meas_id["loc"] = loc

            meas_date = np.fromfile(fid, UINT64, 1)[0]
            if meas_date != 0:
                meas_date = datetime(1, 1, 1, tzinfo=timezone.utc) + timedelta(
                    meas_date * pow(2, -32) - 367
                )
            else:
                meas_date = None

            birthday = np.fromfile(fid, UINT64, 1).tolist()[0]
            if birthday == 0:
                birthday = datetime(1, 1, 1, tzinfo=timezone.utc)
            else:
                birthday = datetime(1, 1, 1, tzinfo=timezone.utc) + timedelta(
                    birthday * pow(2, -32) - 367
                )
            patient["birthday"] = birthday
            if patient["birthday"] != datetime(1, 1, 1, 0, 0, tzinfo=timezone.utc):
                today = datetime.now(tz=timezone.utc)
                patient["age"] = today.year - patient["birthday"].year
                # fudge the day by -1 if today happens to be a leap day
                day = 28 if today.month == 2 and today.day == 29 else today.day
                today = today.replace(year=patient["birthday"].year, day=day)
                if today < patient["birthday"]:
                    patient["age"] -= 1
            else:
                patient["age"] = None

            header_nbytes = np.fromfile(fid, UINT16, 1)[0] * 256

            fid.seek(6, 1)  # 6 bytes reserved
            meas_id["equipment"] = np.fromfile(fid, UINT8, 8)
            meas_id["ip"] = np.fromfile(fid, UINT8, 6)
            patient["headsize"] = np.fromfile(fid, UINT16, 3)
            patient["headsize"] = np.asarray(patient["headsize"], np.float32)
            patient["headsize"] = np.ma.masked_array(
                patient["headsize"], np.equal(patient["headsize"], 0), None
            ).filled()
            ref = np.fromfile(fid, FLOAT32, 3)
            gnd = np.fromfile(fid, FLOAT32, 3)
            n_records = np.fromfile(fid, INT64, 1)[0]

            # record length in seconds
            record_length = np.fromfile(fid, UINT32, 2)
            if record_length[0] == 0:
                record_length[0] = 1.0
                warn(
                    "Header information is incorrect for record length. "
                    "Default record length set to 1."
                )

            nchan = int(np.fromfile(fid, UINT16, 1)[0])
            fid.seek(2, 1)  # 2bytes reserved

            # Channels (variable header)
            channels = list(range(nchan))
            ch_names = [_edf_str(fid.read(16)).strip() for ch in channels]
            exclude = _find_exclude_idx(ch_names, exclude, include)
            sel = np.setdiff1d(np.arange(len(ch_names)), exclude)

            fid.seek(80 * len(channels), 1)  # reserved space
            fid.seek(6 * len(channels), 1)  # phys_dim, obsolete

            """The Physical Dimensions are encoded as int16, according to:
            - Units codes :
            https://sourceforge.net/p/biosig/svn/HEAD/tree/trunk/biosig/doc/units.csv
            - Decimal factors codes:
            https://sourceforge.net/p/biosig/svn/HEAD/tree/trunk/biosig/doc/DecimalFactors.txt
            """  # noqa
            units = np.fromfile(fid, UINT16, len(channels)).tolist()
            unitcodes = np.array(units[:])
            edf_info["units"] = list()
            for i, unit in enumerate(units):
                if i in exclude:
                    continue
                if unit == 4275:  # microvolts
                    edf_info["units"].append(1e-6)
                elif unit == 4274:  # millivolts
                    edf_info["units"].append(1e-3)
                elif unit == 512:  # dimensionless
                    edf_info["units"].append(1)
                elif unit == 0:
                    edf_info["units"].append(1)  # unrecognized
                else:
                    warn(
                        f"Unsupported physical dimension for channel {i} "
                        "(assuming dimensionless). Please contact the "
                        "MNE-Python developers for support."
                    )
                    edf_info["units"].append(1)
            edf_info["units"] = np.array(edf_info["units"], float)

            ch_names = [ch_names[idx] for idx in sel]
            physical_min = np.fromfile(fid, FLOAT64, len(channels))
            physical_max = np.fromfile(fid, FLOAT64, len(channels))
            digital_min = np.fromfile(fid, FLOAT64, len(channels))
            digital_max = np.fromfile(fid, FLOAT64, len(channels))

            fid.seek(68 * len(channels), 1)  # obsolete
            lowpass = np.fromfile(fid, FLOAT32, len(channels))
            highpass = np.fromfile(fid, FLOAT32, len(channels))
            notch = np.fromfile(fid, FLOAT32, len(channels))

            # number of samples per record
            n_samps = np.fromfile(fid, INT32, len(channels))

            # data type
            dtype = np.fromfile(fid, INT32, len(channels))

            channel = {}
            channel["xyz"] = [np.fromfile(fid, FLOAT32, 3)[0] for ch in channels]

            if edf_info["number"] < 2.19:
                impedance = np.fromfile(fid, UINT8, len(channels)).astype(float)
                impedance[impedance == 255] = np.nan
                channel["impedance"] = pow(2, impedance / 8)
                fid.seek(19 * len(channels), 1)  # reserved
            else:
                tmp = np.fromfile(fid, FLOAT32, 5 * len(channels))
                tmp = tmp[::5]
                fZ = tmp[:]
                impedance = tmp[:]
                # channels with no voltage (code 4256) data
                ch = [unitcodes & 65504 != 4256][0]
                impedance[np.where(ch)] = None
                # channel with no impedance (code 4288) data
                ch = [unitcodes & 65504 != 4288][0]
                fZ[np.where(ch)[0]] = None

            assert fid.tell() == header_nbytes

            # total number of bytes for data
            bytes_tot = np.sum(
                [GDFTYPE_BYTE[t] * n_samps[i] for i, t in enumerate(dtype)]
            )

            # Populate edf_info
            dtype_np, dtype_byte = _check_dtype_byte(dtype)
            edf_info.update(
                bytes_tot=bytes_tot,
                ch_names=ch_names,
                data_offset=header_nbytes,
                dtype_byte=dtype_byte,
                dtype_np=dtype_np,
                digital_min=digital_min,
                digital_max=digital_max,
                exclude=exclude,
                gnd=gnd,
                highpass=highpass,
                sel=sel,
                impedance=impedance,
                lowpass=lowpass,
                meas_date=meas_date,
                meas_id=meas_id,
                n_records=n_records,
                n_samps=n_samps,
                nchan=nchan,
                notch=notch,
                subject_info=patient,
                physical_max=physical_max,
                physical_min=physical_min,
                record_length=record_length,
                ref=ref,
            )

            # EVENT TABLE
            # -----------------------------------------------------------------
            etp = (
                edf_info["data_offset"] + edf_info["n_records"] * edf_info["bytes_tot"]
            )
            fid.seek(etp)  # skip data to go to event table
            etmode = fid.read(1).decode()
            if etmode != "":
                etmode = np.fromstring(etmode, UINT8).tolist()[0]

                if edf_info["number"] < 1.94:
                    sr = np.fromfile(fid, UINT8, 3)
                    event_sr = sr[0]
                    for i in range(1, len(sr)):
                        event_sr = event_sr + sr[i] * 2 ** (i * 8)
                    n_events = np.fromfile(fid, UINT32, 1)[0]
                else:
                    ne = np.fromfile(fid, UINT8, 3)
                    n_events = sum(int(ne[i]) << (i * 8) for i in range(len(ne)))
                    event_sr = np.fromfile(fid, FLOAT32, 1)[0]

                pos = np.fromfile(fid, UINT32, n_events) - 1  # 1-based inds
                typ = np.fromfile(fid, UINT16, n_events)

                if etmode == 3:
                    chn = np.fromfile(fid, UINT16, n_events)
                    dur = np.fromfile(fid, UINT32, n_events)
                else:
                    chn = np.zeros(n_events, dtype=np.uint32)
                    dur = np.ones(n_events, dtype=np.uint32)
                np.maximum(dur, 1, out=dur)
                events = [n_events, pos, typ, chn, dur]
                edf_info["event_sfreq"] = event_sr

    edf_info.update(events=events, sel=np.arange(len(edf_info["ch_names"])))

    return edf_info


def _check_stim_channel(
    stim_channel,
    ch_names,
    tal_ch_names=("EDF Annotations", "BDF Annotations"),
):
    """Check that the stimulus channel exists in the current datafile."""
    DEFAULT_STIM_CH_NAMES = ["status", "trigger"]

    if stim_channel is None or stim_channel is False:
        return [], []

    if stim_channel is True:  # convenient aliases
        stim_channel = "auto"

    elif isinstance(stim_channel, str):
        if stim_channel == "auto":
            if "auto" in ch_names:
                warn(
                    RuntimeWarning,
                    "Using `stim_channel='auto'` when auto"
                    " also corresponds to a channel name is ambiguous."
                    " Please use `stim_channel=['auto']`.",
                )
            else:
                valid_stim_ch_names = DEFAULT_STIM_CH_NAMES
        else:
            valid_stim_ch_names = [stim_channel.lower()]

    elif isinstance(stim_channel, int):
        valid_stim_ch_names = [ch_names[stim_channel].lower()]

    elif isinstance(stim_channel, list):
        if all([isinstance(s, str) for s in stim_channel]):
            valid_stim_ch_names = [s.lower() for s in stim_channel]
        elif all([isinstance(s, int) for s in stim_channel]):
            valid_stim_ch_names = [ch_names[s].lower() for s in stim_channel]
        else:
            raise ValueError("Invalid stim_channel")
    else:
        raise ValueError("Invalid stim_channel")

    # Forbid the synthesis of stim channels from TAL Annotations
    tal_ch_names_found = [
        ch for ch in valid_stim_ch_names if ch in [t.lower() for t in tal_ch_names]
    ]
    if len(tal_ch_names_found):
        _msg = (
            "The synthesis of the stim channel is not supported since 0.18. Please "
            f"remove {tal_ch_names_found} from `stim_channel` and use "
            "`mne.events_from_annotations` instead."
        )
        raise ValueError(_msg)

    ch_names_low = [ch.lower() for ch in ch_names]
    found = list(set(valid_stim_ch_names) & set(ch_names_low))

    if not found:
        return [], []
    else:
        stim_channel_idxs = [ch_names_low.index(f) for f in found]
        names = [ch_names[idx] for idx in stim_channel_idxs]
        return stim_channel_idxs, names


def _find_exclude_idx(ch_names, exclude, include=None):
    """Find indices of all channels to exclude.

    If there are several channels called "A" and we want to exclude "A", then
    add (the index of) all "A" channels to the exclusion list.
    """
    if include:  # find other than include channels
        if exclude:
            raise ValueError(
                f"'exclude' must be empty if 'include' is assigned. Got {exclude}."
            )
        if isinstance(include, str):  # regex for channel names
            indices_include = []
            for idx, ch in enumerate(ch_names):
                if re.match(include, ch):
                    indices_include.append(idx)
            indices = np.setdiff1d(np.arange(len(ch_names)), indices_include)
            return indices
        # list of channel names
        return [idx for idx, ch in enumerate(ch_names) if ch not in include]

    if isinstance(exclude, str):  # regex for channel names
        indices = []
        for idx, ch in enumerate(ch_names):
            if re.match(exclude, ch):
                indices.append(idx)
        return indices
    # list of channel names
    return [idx for idx, ch in enumerate(ch_names) if ch in exclude]


def _find_tal_idx(ch_names):
    # Annotations / TAL Channels
    accepted_tal_ch_names = ["EDF Annotations", "BDF Annotations"]
    tal_channel_idx = np.where(np.isin(ch_names, accepted_tal_ch_names))[0]
    return tal_channel_idx


@fill_doc
def read_raw_edf(
    input_fname,
    eog=None,
    misc=None,
    stim_channel="auto",
    exclude=(),
    infer_types=False,
    include=None,
    preload=False,
    units=None,
    encoding="utf8",
    exclude_after_unique=False,
    *,
    verbose=None,
) -> RawEDF:
    """Reader function for EDF and EDF+ files.

    Parameters
    ----------
    input_fname : path-like
        Path to the EDF or EDF+ file.
    eog : list or tuple
        Names of channels or list of indices that should be designated EOG
        channels. Values should correspond to the electrodes in the file.
        Default is None.
    misc : list or tuple
        Names of channels or list of indices that should be designated MISC
        channels. Values should correspond to the electrodes in the file.
        Default is None.
    stim_channel : ``'auto'`` | str | list of str | int | list of int
        Defaults to ``'auto'``, which means that channels named ``'status'`` or
        ``'trigger'`` (case insensitive) are set to STIM. If str (or list of
        str), all channels matching the name(s) are set to STIM. If int (or
        list of ints), channels corresponding to the indices are set to STIM.
    exclude : list of str | str
        Channel names to exclude. This can help when reading data with
        different sampling rates to avoid unnecessary resampling. A str is
        interpreted as a regular expression.
    infer_types : bool
        If True, try to infer channel types from channel labels. If a channel
        label starts with a known type (such as 'EEG') followed by a space and
        a name (such as 'Fp1'), the channel type will be set accordingly, and
        the channel will be renamed to the original label without the prefix.
        For unknown prefixes, the type will be 'EEG' and the name will not be
        modified. If False, do not infer types and assume all channels are of
        type 'EEG'.

        .. versionadded:: 0.24.1
    include : list of str | str
        Channel names to be included. A str is interpreted as a regular
        expression. 'exclude' must be empty if include is assigned.

        .. versionadded:: 1.1
    %(preload)s
    %(units_edf_bdf_io)s
    %(encoding_edf)s
    %(exclude_after_unique)s
    %(verbose)s

    Returns
    -------
    raw : instance of RawEDF
        The raw instance.
        See :class:`mne.io.Raw` for documentation of attributes and methods.

    See Also
    --------
    mne.io.read_raw_bdf : Reader function for BDF files.
    mne.io.read_raw_gdf : Reader function for GDF files.
    mne.export.export_raw : Export function for EDF files.
    mne.io.Raw : Documentation of attributes and methods of RawEDF.

    Notes
    -----
    %(edf_resamp_note)s

    It is worth noting that in some special cases, it may be necessary to shift
    event values in order to retrieve correct event triggers. This depends on
    the triggering device used to perform the synchronization. For instance, in
    some files events need to be shifted by 8 bits:

        >>> events[:, 2] >>= 8  # doctest:+SKIP

    TAL channels called 'EDF Annotations' are parsed and extracted annotations
    are stored in raw.annotations. Use :func:`mne.events_from_annotations` to
    obtain events from these annotations.

    If channels named 'status' or 'trigger' are present, they are considered as
    STIM channels by default. Use func:`mne.find_events` to parse events
    encoded in such analog stim channels.

    The EDF specification allows optional storage of channel types in the
    prefix of the signal label for each channel. For example, ``EEG Fz``
    implies that ``Fz`` is an EEG channel and ``MISC E`` would imply ``E`` is
    a MISC channel. However, there is no standard way of specifying all
    channel types. MNE-Python will try to infer the channel type, when such a
    string exists, defaulting to EEG, when there is no prefix or the prefix is
    not recognized.

    The following prefix strings are mapped to MNE internal types:

        - 'EEG': 'eeg'
        - 'SEEG': 'seeg'
        - 'ECOG': 'ecog'
        - 'DBS': 'dbs'
        - 'EOG': 'eog'
        - 'ECG': 'ecg'
        - 'EMG': 'emg'
        - 'BIO': 'bio'
        - 'RESP': 'resp'
        - 'MISC': 'misc'
        - 'SAO2': 'bio'

    The EDF specification allows storage of subseconds in measurement date.
    However, this reader currently sets subseconds to 0 by default.
    """
    if not _file_like(input_fname):
        input_fname = os.path.abspath(input_fname)
        ext = os.path.splitext(input_fname)[1][1:].lower()

        if ext != "edf":
            raise NotImplementedError(f"Only EDF files are supported, got {ext}.")
    else:
        if not preload:
            raise ValueError("preload must be used with file-like objects")

    return RawEDF(
        input_fname=input_fname,
        eog=eog,
        misc=misc,
        stim_channel=stim_channel,
        exclude=exclude,
        infer_types=infer_types,
        preload=preload,
        include=include,
        units=units,
        encoding=encoding,
        exclude_after_unique=exclude_after_unique,
        file_type=FileType.EDF,
        verbose=verbose,
    )


@fill_doc
def read_raw_bdf(
    input_fname,
    eog=None,
    misc=None,
    stim_channel="auto",
    exclude=(),
    infer_types=False,
    include=None,
    preload=False,
    units=None,
    encoding="utf8",
    exclude_after_unique=False,
    *,
    verbose=None,
) -> RawEDF:
    """Reader function for BDF files.

    Parameters
    ----------
    input_fname : path-like
        Path to the BDF file.
    eog : list or tuple
        Names of channels or list of indices that should be designated EOG
        channels. Values should correspond to the electrodes in the file.
        Default is None.
    misc : list or tuple
        Names of channels or list of indices that should be designated MISC
        channels. Values should correspond to the electrodes in the file.
        Default is None.
    stim_channel : ``'auto'`` | str | list of str | int | list of int
        Defaults to ``'auto'``, which means that channels named ``'status'`` or
        ``'trigger'`` (case insensitive) are set to STIM. If str (or list of
        str), all channels matching the name(s) are set to STIM. If int (or
        list of ints), channels corresponding to the indices are set to STIM.
    exclude : list of str | str
        Channel names to exclude. This can help when reading data with
        different sampling rates to avoid unnecessary resampling. A str is
        interpreted as a regular expression.
    infer_types : bool
        If True, try to infer channel types from channel labels. If a channel
        label starts with a known type (such as 'EEG') followed by a space and
        a name (such as 'Fp1'), the channel type will be set accordingly, and
        the channel will be renamed to the original label without the prefix.
        For unknown prefixes, the type will be 'EEG' and the name will not be
        modified. If False, do not infer types and assume all channels are of
        type 'EEG'.

        .. versionadded:: 0.24.1
    include : list of str | str
        Channel names to be included. A str is interpreted as a regular
        expression. 'exclude' must be empty if include is assigned.

        .. versionadded:: 1.1
    %(preload)s
    %(units_edf_bdf_io)s
    %(encoding_edf)s
    %(exclude_after_unique)s
    %(verbose)s

    Returns
    -------
    raw : instance of RawEDF
        The raw instance.
        See :class:`mne.io.Raw` for documentation of attributes and methods.

    See Also
    --------
    mne.io.read_raw_edf : Reader function for EDF and EDF+ files.
    mne.io.read_raw_gdf : Reader function for GDF files.
    mne.io.Raw : Documentation of attributes and methods of RawEDF.

    Notes
    -----
    :class:`mne.io.Raw` only stores signals with matching sampling frequencies.
    Therefore, if mixed sampling frequency signals are requested, all signals
    are upsampled to the highest loaded sampling frequency. In this case, using
    preload=True is recommended, as otherwise, edge artifacts appear when
    slices of the signal are requested.

    Biosemi devices trigger codes are encoded in 16-bit format, whereas system
    codes (CMS in/out-of range, battery low, etc.) are coded in bits 16-23 of
    the status channel (see http://www.biosemi.com/faq/trigger_signals.htm).
    To retrieve correct event values (bits 1-16), one could do:

        >>> events = mne.find_events(...)  # doctest:+SKIP
        >>> events[:, 2] &= (2**16 - 1)  # doctest:+SKIP

    The above operation can be carried out directly in :func:`mne.find_events`
    using the ``mask`` and ``mask_type`` parameters (see
    :func:`mne.find_events` for more details).

    It is also possible to retrieve system codes, but no particular effort has
    been made to decode these in MNE. In case it is necessary, for instance to
    check the CMS bit, the following operation can be carried out:

        >>> cms_bit = 20  # doctest:+SKIP
        >>> cms_high = (events[:, 2] & (1 << cms_bit)) != 0  # doctest:+SKIP

    It is worth noting that in some special cases, it may be necessary to shift
    event values in order to retrieve correct event triggers. This depends on
    the triggering device used to perform the synchronization. For instance, in
    some files events need to be shifted by 8 bits:

        >>> events[:, 2] >>= 8  # doctest:+SKIP

    TAL channels called 'BDF Annotations' are parsed and extracted annotations
    are stored in raw.annotations. Use :func:`mne.events_from_annotations` to
    obtain events from these annotations.

    If channels named 'status' or 'trigger' are present, they are considered as
    STIM channels by default. Use func:`mne.find_events` to parse events
    encoded in such analog stim channels.
    """
    if not _file_like(input_fname):
        input_fname = os.path.abspath(input_fname)
        ext = os.path.splitext(input_fname)[1][1:].lower()

        if ext != "bdf":
            raise NotImplementedError(f"Only BDF files are supported, got {ext}.")
    else:
        if not preload:
            raise ValueError("preload must be used with file-like objects")

    return RawEDF(
        input_fname=input_fname,
        eog=eog,
        misc=misc,
        stim_channel=stim_channel,
        exclude=exclude,
        infer_types=infer_types,
        preload=preload,
        include=include,
        units=units,
        encoding=encoding,
        exclude_after_unique=exclude_after_unique,
        file_type=FileType.BDF,
        verbose=verbose,
    )


@fill_doc
def read_raw_gdf(
    input_fname,
    eog=None,
    misc=None,
    stim_channel="auto",
    exclude=(),
    include=None,
    preload=False,
    verbose=None,
) -> RawGDF:
    """Reader function for GDF files.

    Parameters
    ----------
    input_fname : path-like
        Path to the GDF file.
    eog : list or tuple
        Names of channels or list of indices that should be designated EOG
        channels. Values should correspond to the electrodes in the file.
        Default is None.
    misc : list or tuple
        Names of channels or list of indices that should be designated MISC
        channels. Values should correspond to the electrodes in the file.
        Default is None.
    stim_channel : ``'auto'`` | str | list of str | int | list of int
        Defaults to ``'auto'``, which means that channels named ``'status'`` or
        ``'trigger'`` (case insensitive) are set to STIM. If str (or list of
        str), all channels matching the name(s) are set to STIM. If int (or
        list of ints), channels corresponding to the indices are set to STIM.
    exclude : list of str | str
        Channel names to exclude. This can help when reading data with
        different sampling rates to avoid unnecessary resampling. A str is
        interpreted as a regular expression.
    include : list of str | str
        Channel names to be included. A str is interpreted as a regular
        expression. 'exclude' must be empty if include is assigned.
    %(preload)s
    %(verbose)s

    Returns
    -------
    raw : instance of RawGDF
        The raw instance.
        See :class:`mne.io.Raw` for documentation of attributes and methods.

    See Also
    --------
    mne.io.read_raw_edf : Reader function for EDF and EDF+ files.
    mne.io.read_raw_bdf : Reader function for BDF files.
    mne.io.Raw : Documentation of attributes and methods of RawGDF.

    Notes
    -----
    If channels named 'status' or 'trigger' are present, they are considered as
    STIM channels by default. Use func:`mne.find_events` to parse events
    encoded in such analog stim channels.
    """
    if not _file_like(input_fname):
        input_fname = os.path.abspath(input_fname)
        ext = os.path.splitext(input_fname)[1][1:].lower()

        if ext != "gdf":
            raise NotImplementedError(f"Only GDF files are supported, got {ext}.")
    else:
        if not preload:
            raise ValueError("preload must be used with file-like objects")

    return RawGDF(
        input_fname=input_fname,
        eog=eog,
        misc=misc,
        stim_channel=stim_channel,
        exclude=exclude,
        preload=preload,
        include=include,
        verbose=verbose,
    )


@fill_doc
def _read_annotations_edf(annotations, ch_names=None, encoding="utf8"):
    """Annotation File Reader.

    Parameters
    ----------
    annotations : ndarray (n_chans, n_samples) | str
        Channel data in EDF+ TAL format or path to annotation file.
    ch_names : list of string
        List of channels' names.
    %(encoding_edf)s

    Returns
    -------
    annot : instance of Annotations
        The annotations.
    """
    pat = "([+-]\\d+\\.?\\d*)(\x15(\\d+\\.?\\d*))?(\x14.*?)\x14\x00"
    if isinstance(annotations, str | Path):
        with open(annotations, "rb") as annot_file:
            triggers = re.findall(pat.encode(), annot_file.read())
            triggers = [tuple(map(lambda x: x.decode(encoding), t)) for t in triggers]
    else:
        tals = bytearray()
        annotations = np.atleast_2d(annotations)
        for chan in annotations:
            this_chan = chan.ravel()
            if this_chan.dtype == INT32:  # BDF
                this_chan = this_chan.view(dtype=UINT8)
                this_chan = this_chan.reshape(-1, 4)
                # Why only keep the first 3 bytes as BDF values
                # are stored with 24 bits (not 32)
                this_chan = this_chan[:, :3].ravel()
                # As ravel() returns a 1D array we can add all values at once
                tals.extend(this_chan)
            else:
                this_chan = chan.astype(np.int64)
                # Exploit np vectorized processing
                tals.extend(np.uint8([this_chan % 256, this_chan // 256]).flatten("F"))
        try:
            triggers = re.findall(pat, tals.decode(encoding))
        except UnicodeDecodeError as e:
            raise Exception(
                "Encountered invalid byte in at least one annotations channel."
                " You might want to try setting \"encoding='latin1'\"."
            ) from e

    events = {}
    offset = 0.0
    for k, ev in enumerate(triggers):
        onset = float(ev[0]) + offset
        duration = float(ev[2]) if ev[2] else 0
        for description in ev[3].split("\x14")[1:]:
            if description:
                if (
                    "@@" in description
                    and ch_names is not None
                    and description.split("@@")[1] in ch_names
                ):
                    description, ch_name = description.split("@@")
                    key = f"{onset}_{duration}_{description}"
                else:
                    ch_name = None
                    key = f"{onset}_{duration}_{description}"
                    if key in events:
                        key += f"_{k}"  # make key unique
                if key in events and ch_name:
                    events[key][3] += (ch_name,)
                else:
                    events[key] = [
                        onset,
                        duration,
                        description,
                        (ch_name,) if ch_name else (),
                    ]

            elif k == 0:
                # The startdate/time of a file is specified in the EDF+ header
                # fields 'startdate of recording' and 'starttime of recording'.
                # These fields must indicate the absolute second in which the
                # start of the first data record falls. So, the first TAL in
                # the first data record always starts with +0.X, indicating
                # that the first data record starts a fraction, X, of a second
                # after the startdate/time that is specified in the EDF+
                # header. If X=0, then the .X may be omitted.
                offset = -onset

    if events:
        onset, duration, description, annot_ch_names = zip(*events.values())
    else:
        onset, duration, description, annot_ch_names = list(), list(), list(), list()

    assert len(onset) == len(duration) == len(description) == len(annot_ch_names)

    return Annotations(
        onset=onset,
        duration=duration,
        description=description,
        orig_time=None,
        ch_names=annot_ch_names,
    )


def _get_annotations_gdf(edf_info, sfreq):
    onset, duration, desc = list(), list(), list()
    events = edf_info.get("events", None)
    # Annotations in GDF: events are stored as the following
    # list: `events = [n_events, pos, typ, chn, dur]` where pos is the
    # latency, dur is the duration in samples. They both are
    # numpy.ndarray
    if events is not None and events[1].shape[0] > 0:
        onset = events[1] / sfreq
        duration = events[4] / sfreq
        desc = events[2]

    return onset, duration, desc<|MERGE_RESOLUTION|>--- conflicted
+++ resolved
@@ -22,11 +22,7 @@
 from ...filter import resample
 from ...utils import _file_like, _validate_type, fill_doc, logger, verbose, warn
 from ..base import BaseRaw, _get_scaling
-<<<<<<< HEAD
 from enum import Enum
-=======
-
->>>>>>> a9dfb584
 
 class FileType(Enum):
     """Enumeration to differentiate files when the extension is not known"""
