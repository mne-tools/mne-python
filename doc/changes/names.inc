--- conflicted
+++ resolved
@@ -420,8 +420,6 @@
 
 .. _Jan Zerfowski: https://github.com/jzerfowski
 
-<<<<<<< HEAD
 .. _Adina Wagner: https://github.com/adswa
-=======
-.. _Senwen Deng: https://snwn.de
->>>>>>> 8db9aac0
+
+.. _Senwen Deng: https://snwn.de