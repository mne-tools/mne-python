# Authors: Alexandre Gramfort <alexandre.gramfort@inria.fr>
#          Denis Engemann <denis.engemann@gmail.com>
#          Martin Luessi <mluessi@nmr.mgh.harvard.edu>
#          Eric Larson <larson.eric.d@gmail.com>
#          Robert Luke <mail@robertluke.net>
#
# License: Simplified BSD

from functools import partial
from pathlib import Path

import numpy as np
from numpy.testing import assert_array_equal, assert_equal, assert_almost_equal
import pytest
import matplotlib
import matplotlib.pyplot as plt
from matplotlib.patches import Circle

from mne import (
    read_evokeds,
    read_proj,
    make_fixed_length_events,
    Epochs,
    compute_proj_evoked,
    find_layout,
    pick_types,
    create_info,
    read_cov,
    EvokedArray,
<<<<<<< HEAD
    compute_proj_raw,
=======
    Projection,
>>>>>>> d52a0d3c
)
from mne._fiff.proj import make_eeg_average_ref_proj
from mne.io import read_raw_fif, read_info, RawArray
from mne._fiff.constants import FIFF
from mne._fiff.pick import pick_info, channel_indices_by_type, _picks_to_idx
from mne._fiff.compensator import get_current_comp
from mne.channels import (
    read_layout,
    make_dig_montage,
    make_standard_montage,
    find_ch_adjacency,
)
from mne.datasets import testing
from mne.preprocessing import compute_bridged_electrodes
from mne.time_frequency.tfr import AverageTFR

from mne.viz import plot_evoked_topomap, plot_projs_topomap, topomap
from mne.viz.topomap import (
    _get_pos_outlines,
    _onselect,
    plot_topomap,
    plot_arrowmap,
    plot_psds_topomap,
    plot_bridged_electrodes,
    plot_ch_adjacency,
)
from mne.viz.utils import _find_peaks, _fake_click, _fake_keypress, _fake_scroll

from mne.viz.tests.test_raw import _proj_status

data_dir = testing.data_path(download=False)
subjects_dir = data_dir / "subjects"
ecg_fname = data_dir / "MEG" / "sample" / "sample_audvis_ecg-proj.fif"
triux_fname = data_dir / "SSS" / "TRIUX" / "triux_bmlhus_erm_raw.fif"

base_dir = Path(__file__).parent.parent.parent / "io" / "tests" / "data"
evoked_fname = base_dir / "test-ave.fif"
raw_fname = base_dir / "test_raw.fif"
event_name = base_dir / "test-eve.fif"
ctf_fname = base_dir / "test_ctf_comp_raw.fif"
layout = read_layout("Vectorview-all")
cov_fname = base_dir / "test-cov.fif"

fast_test = dict(res=8, contours=0, sensors=False)


@pytest.mark.parametrize("constrained_layout", (False, True))
def test_plot_topomap_interactive(constrained_layout):
    """Test interactive topomap projection plotting."""
    evoked = read_evokeds(evoked_fname, baseline=(None, 0))[0]
    evoked.pick(picks="mag")
    with evoked.info._unlock():
        evoked.info["projs"] = []
    assert not evoked.proj
    evoked.add_proj(compute_proj_evoked(evoked, n_mag=1))

    plt.close("all")
    fig, ax = plt.subplots(constrained_layout=constrained_layout)
    canvas = fig.canvas

    kwargs = dict(
        vlim=(-240, 240), times=[0.1], colorbar=False, axes=ax, res=8, time_unit="s"
    )
    evoked.copy().plot_topomap(proj=False, **kwargs)
    canvas.draw()
    image_noproj = np.array(canvas.buffer_rgba())
    assert len(plt.get_fignums()) == 1

    ax.clear()
    evoked.copy().plot_topomap(proj=True, **kwargs)
    canvas.draw()
    image_proj = np.array(canvas.buffer_rgba())
    assert not np.array_equal(image_noproj, image_proj)
    assert len(plt.get_fignums()) == 1

    ax.clear()
    fig = evoked.copy().plot_topomap(proj="interactive", **kwargs)
    canvas.draw()
    image_interactive = np.array(canvas.buffer_rgba())
    assert_array_equal(image_noproj, image_interactive)
    assert not np.array_equal(image_proj, image_interactive)
    assert len(plt.get_fignums()) == 2

    proj_fig = plt.figure(plt.get_fignums()[-1])
    assert _proj_status(fig, "matplotlib") == [False]
    _fake_click(proj_fig, proj_fig.axes[0], [0.5, 0.5], xform="ax")
    proj_fig.canvas.draw_idle()
    assert _proj_status(fig, "matplotlib") == [True]
    canvas.draw()
    image_interactive_click = np.array(canvas.buffer_rgba())
    corr = np.corrcoef(image_proj.ravel(), image_interactive_click.ravel())[0, 1]
    assert 0.99 < corr <= 1
    corr = np.corrcoef(image_noproj.ravel(), image_interactive_click.ravel())[0, 1]
    assert 0.85 < corr < 0.9

    _fake_click(proj_fig, proj_fig.axes[0], [0.5, 0.5], xform="ax")
    canvas.draw()
    image_interactive_click = np.array(canvas.buffer_rgba())
    corr = np.corrcoef(image_noproj.ravel(), image_interactive_click.ravel())[0, 1]
    assert 0.99 < corr <= 1
    corr = np.corrcoef(image_proj.ravel(), image_interactive_click.ravel())[0, 1]
    assert 0.85 < corr < 0.9


@testing.requires_testing_data
def test_plot_projs_topomap():
    """Test plot_projs_topomap."""
    projs = read_proj(ecg_fname)
    info = read_info(raw_fname)
    plot_projs_topomap(projs, info=info, colorbar=True, **fast_test)
    ax = plt.subplot(111)
    projs[3].plot_topomap(info)
    plot_projs_topomap(projs[:1], info, axes=ax, **fast_test)  # test axes
    triux_info = read_info(triux_fname)
    plot_projs_topomap(triux_info["projs"][-1:], triux_info, **fast_test)
    plot_projs_topomap(triux_info["projs"][:1], triux_info, **fast_test)
    eeg_avg = make_eeg_average_ref_proj(info)
    eeg_avg.plot_topomap(info, **fast_test)
    # test vlims
    for vlim in ("joint", (-1, 1), (None, 0.5), (0.5, None), (None, None)):
        plot_projs_topomap(projs[:-1], info, vlim=vlim, colorbar=True)

    eeg_proj = make_eeg_average_ref_proj(info)
    info_meg = pick_info(info, pick_types(info, meg=True, eeg=False))
    with pytest.raises(ValueError, match="Missing channels"):
        plot_projs_topomap([eeg_proj], info_meg)


@pytest.mark.parametrize("vlim", ("joint", None))
@pytest.mark.parametrize("meg", ("combined", "separate"))
def test_plot_projs_topomap_joint(meg, vlim):
    """Test that plot_projs_topomap works with joint vlim."""
    if vlim is None:
        vlim = (None, None)
    raw = read_raw_fif(raw_fname).load_data()
    projs = compute_proj_raw(raw, meg=meg)
    fig = plot_projs_topomap(projs, info=raw.info, vlim=vlim, **fast_test)
    assert len(fig.axes) == 4  # 2 mag, 2 grad


def test_plot_topomap_animation(capsys):
    """Test topomap plotting."""
    # evoked
    evoked = read_evokeds(evoked_fname, "Left Auditory", baseline=(None, 0))

    # Test animation
    _, anim = evoked.animate_topomap(
        ch_type="grad", times=[0, 0.1], butterfly=False, time_unit="s", verbose="debug"
    )
    anim._func(1)  # _animate has to be tested separately on 'Agg' backend.
    out, _ = capsys.readouterr()
    assert "extrapolation mode local to 0" in out
    plt.close("all")


@pytest.mark.filterwarnings("ignore:.*No contour levels.*:UserWarning")
def test_plot_topomap_animation_nirs(fnirs_evoked, capsys):
    """Test topomap plotting for nirs data."""
    fig, anim = fnirs_evoked.animate_topomap(ch_type="hbo", verbose="debug")
    anim._func(1)  # _animate has to be tested separately on 'Agg' backend.
    out, _ = capsys.readouterr()
    assert "extrapolation mode head to 0" in out
    assert len(fig.axes) == 2
    plt.close("all")


def test_plot_evoked_topomap_errors(evoked, monkeypatch):
    """Test error handling for evoked topomap plots."""
    # simplify data and set some params to make the test really fast
    evoked.pick(["EEG 001", "EEG 002"])
    fast_func = partial(evoked.plot_topomap, res=8, contours=0, sensors=False)
    fast_func_onetime = partial(fast_func, times=0.1)
    # wrong channel type
    with pytest.raises(ValueError, match="No channels of type 'mag'"):
        fast_func(ch_type="mag")
    # bad times
    with pytest.raises(ValueError, match="Times should be between 0.0 and"):
        fast_func(times=[-100])
    with pytest.raises(ValueError, match="times must be 1D, got 2 dimensions"):
        fast_func(times=[[0]])
    # times / average mismatch
    with pytest.raises(ValueError, match="3 time points.*2 periods for aver"):
        fast_func([0.05, 0.1, 0.15], ch_type="eeg", average=[0.01, 0.02])
    # average
    with pytest.raises(ValueError, match="number of seconds.* got -1000.0"):
        fast_func_onetime(average=-1e3)
    with pytest.raises(TypeError, match="number of seconds.* got type:"):
        fast_func_onetime(average="x")
    # image_interp
    with pytest.raises(RuntimeError, match="`image_interp` must be"):
        fast_func_onetime(image_interp="bilinear")
    # border
    with pytest.raises(TypeError, match="be an instance of numeric or str"):
        fast_func_onetime(extrapolate="head", border=[1, 2, 3])
    with pytest.raises(ValueError, match="allowed value.*'mean'.*got 'fancy'"):
        fast_func_onetime(extrapolate="head", border="fancy")
    # projs
    with pytest.raises(RuntimeError, match="Projs are already applied."):
        fast_func_onetime(proj="interactive")
    # too many subplots
    with monkeypatch.context() as m:  # speed it up by not actually plotting
        m.setattr(topomap, "_plot_topomap", lambda *args, **kwargs: (None, None, None))
        with pytest.warns(RuntimeWarning, match="More than 25 topomaps plots"):
            fast_func([0.1] * 26, colorbar=False)
    # missing channel locations
    with evoked.info._unlock():
        for ch in evoked.info["chs"]:
            ch["loc"][:3] = 0.0
    with pytest.raises(ValueError, match="points.*doesn't match.*channels."):
        evoked.plot_topomap()
    with evoked.info._unlock():
        evoked.info["dig"] = None
    with pytest.raises(RuntimeError, match="No digitization points found."):
        evoked.plot_topomap()


@pytest.mark.parametrize(
    "units, scalings, expected_unit",
    [
        (None, None, "µV"),
        ("foo", None, "foo"),
        (None, 7.0, "AU"),  # non-default scaling → "AU"
    ],
)
def test_plot_evoked_topomap_units(evoked, units, scalings, expected_unit):
    """Test that colorbar units respect scalings correctly."""
    evoked.pick(["EEG 001", "EEG 002", "EEG 003"])
    fig = evoked.plot_topomap(
        times=0.1, res=8, contours=0, sensors=False, units=units, scalings=scalings
    )
    # ideally we'd do this:
    #     cbar = [ax for ax in fig.axes if hasattr(ax, '_colorbar')]
    #     assert len(cbar) == 1
    #     cbar = cbar[0]
    #     assert cbar.get_title() == expected_unit
    # ...but not all matplotlib versions support it, and we can't use
    # check_version because it's hard figure out exactly which MPL version
    # is the cutoff since it relies on a private attribute. Based on some
    # basic testing it's at least matplotlib version >= 3.5.
    # So for now we just do this:
    for ax in fig.axes:
        if hasattr(ax, "_colorbar"):
            assert ax.get_title() == expected_unit


@pytest.mark.parametrize("extrapolate", ("box", "local", "head"))
def test_plot_evoked_topomap_extrapolation(evoked, extrapolate):
    """Test topomap extrapolation options."""
    evoked.pick(["EEG 001", "EEG 002", "EEG 003"])
    evoked.plot_topomap(
        times=0.1, extrapolate=extrapolate, res=8, contours=0, sensors=False
    )


def test_plot_evoked_topomap_border():
    """Test topomap extrapolation border values."""
    # make some fake sensor locations: 25 sensors at distances of 0.2 to 1.0
    # in steps of 0.2 in the ±x, ±y, and +z directions
    ch_pos = np.array(
        [
            [
                [r, 0, 0],  # +x
                [-r, 0, 0],  # -x
                [0, r, 0],  # +y
                [0, -r, 0],  # -y
                [0, 0, r],  # +z
            ]
            for r in np.linspace(0.2, 1, 5)
        ]
    ).reshape(-1, 3)
    info = create_info(len(ch_pos), 250, "eeg")
    ch_pos_dict = {name: pos for name, pos in zip(info["ch_names"], ch_pos)}
    dig = make_dig_montage(ch_pos_dict, coord_frame="head")
    info.set_montage(dig)
    # simulate data
    data = np.full(len(ch_pos), 5)
    kwargs = dict(res=15, extrapolate="head", sphere=1, sensors=False)
    idx = kwargs["res"] // 2

    # when border=0...
    img, _ = plot_topomap(data, info, border=0, **kwargs)
    img_data = img.get_array().data
    # middle pixel should exactly equal sensor data:
    assert_equal(img_data[idx, idx], data[0])
    # corner pixel should be close(ish) to zero:
    assert img_data[0, 0] < 1.5

    # when border='mean'...
    img, _ = plot_topomap(data, info, border="mean", **kwargs)
    img_data = img.get_array().data
    # middle pixel should exactly equal sensor data:
    assert_equal(img_data[idx, idx], data[0])
    # and corner pixel should *also* be very close to sensor data:
    assert_almost_equal(img_data[idx, idx], data[0], decimal=9)


@pytest.mark.slowtest
def test_plot_topomap_basic():
    """Test basics of topomap plotting."""
    evoked = read_evokeds(evoked_fname, "Left Auditory", baseline=(None, 0))
    res = 8
    fast_test_noscale = dict(res=res, contours=0, sensors=False)
    ev_bad = evoked.copy().pick(picks="eeg")
    ev_bad.pick(ev_bad.ch_names[:2])
    plt_topomap = partial(ev_bad.plot_topomap, **fast_test)
    plt_topomap(times=ev_bad.times[:2] - 1e-6)  # auto, plots EEG
    evoked.plot_topomap(
        [0.1],
        ch_type="eeg",
        scalings=1,
        res=res,
        contours=[-100, 0, 100],
        time_unit="ms",
    )

    # test channel placement when only 'grad' are picked:
    # ---------------------------------------------------
    info_grad = evoked.copy().pick("grad").info
    n_grads = len(info_grad["ch_names"])
    data = np.random.randn(n_grads)
    img, _ = plot_topomap(data, info_grad)

    # check that channels are scattered around x == 0
    pos = img.axes.collections[-1].get_offsets()
    prop_channels_on_the_right = (pos[:, 0] > 0).mean()
    assert prop_channels_on_the_right < 0.6

    # other:
    # ------
    plt_topomap = partial(evoked.plot_topomap, **fast_test)
    plt.close("all")
    axes = [plt.subplot(221), plt.subplot(222)]
    plt_topomap(axes=axes, colorbar=False)
    plt.close("all")
    plt_topomap(times=[-0.1, 0.2])
    plt.close("all")
    evoked_grad = evoked.copy().crop(0, 0).pick(picks="grad")
    mask = np.zeros((204, 1), bool)
    mask[[0, 3, 5, 6]] = True
    names = []

    def proc_names(x):
        names.append(x)
        return x[4:]

    evoked_grad.plot_topomap(
        ch_type="grad", times=[0], mask=mask, show_names=proc_names, **fast_test
    )
    want_names = np.array(evoked_grad.ch_names)[mask.squeeze()].tolist()
    assert_equal(
        [f"{name[:-1]}x" for name in want_names],
        ["MEG 011x", "MEG 012x", "MEG 013x", "MEG 014x"],
    )
    mask = np.zeros_like(evoked.data, dtype=bool)
    mask[[1, 5], :] = True
    plt_topomap(ch_type="mag", outlines=None)
    times = [0.1]
    plt_topomap(times, ch_type="grad", mask=mask)
    plt_topomap(times, ch_type="planar1")
    plt_topomap(times, ch_type="planar2")
    plt_topomap(
        times, ch_type="grad", mask=mask, show_names=True, mask_params={"marker": "x"}
    )
    plt.close("all")

    p = plt_topomap(
        times,
        ch_type="grad",
        image_interp="cubic",
        show_names=lambda x: x.replace("MEG", ""),
    )
    subplot = [
        x
        for x in p.get_children()
        if any(t in str(type(x)) for t in ("Axes", "Subplot"))
    ]
    assert len(subplot) >= 1, [type(x) for x in p.get_children()]
    subplot = subplot[0]

    have_all = all(
        "MEG" not in x.get_text()
        for x in subplot.get_children()
        if isinstance(x, matplotlib.text.Text)
    )
    assert have_all

    # Plot array
    for ch_type in ("mag", "grad"):
        evoked_ = evoked.copy().pick(picks=ch_type)
        plot_topomap(evoked_.data[:, 0], evoked_.info, **fast_test_noscale)
    # fail with multiple channel types
    pytest.raises(ValueError, plot_topomap, evoked.data[0, :], evoked.info)

    # Test title
    def get_texts(p):
        return [
            x.get_text()
            for x in p.get_children()
            if isinstance(x, matplotlib.text.Text)
        ]

    p = plt_topomap(times, ch_type="eeg", average=0.01)
    assert_equal(len(get_texts(p)), 0)
    plt.close("all")

    # Test averaging with a scalar input
    averaging_times = [ev_bad.times[0], times[0], ev_bad.times[-1]]
    p = plt_topomap(averaging_times, ch_type="eeg", average=0.01)

    expected_ax_titles = (
        "-0.200 – -0.195 s",  # clipped on the left
        "0.095 – 0.105 s",  # full range
        "0.494 – 0.499 s",  # clipped on the right
    )
    for idx, expected_title in enumerate(expected_ax_titles):
        assert p.axes[idx].get_title() == expected_title

    # Test averaging with an array-like input
    averaging_durations = [0.01, 0.02, None]
    p = plt_topomap(averaging_times, ch_type="eeg", average=averaging_durations)
    expected_ax_titles = (
        "-0.200 – -0.195 s",  # clipped on the left
        "0.090 – 0.110 s",  # full range
        "0.499 s",  # No averaging
    )
    for idx, expected_title in enumerate(expected_ax_titles):
        assert p.axes[idx].get_title() == expected_title

    del averaging_times, expected_ax_titles, expected_title

    # delaunay triangulation warning
    plt_topomap(times, ch_type="mag")

    # change to no-proj mode
    evoked = read_evokeds(evoked_fname, "Left Auditory", baseline=(None, 0), proj=False)
    plt.close("all")
    fig1 = evoked.plot_topomap(
        "interactive", ch_type="mag", proj="interactive", **fast_test
    )
    # TODO: Clicking the slider creates a *new* image rather than updating
    # the data directly. This makes it so that the projection is not applied
    # to the correct matplotlib Image object.
    # _fake_click(fig1, fig1.axes[1], (0.5, 0.5))  # click slider
    data_max = np.max(fig1.axes[0].images[0]._A)
    proj_fig = plt.figure(plt.get_fignums()[-1])
    assert fig1.mne.proj_checkboxes.get_status() == [False, False, False]
    pos = proj_fig.axes[0].texts[0].get_position() + np.array([0.01, 0])
    _fake_click(proj_fig, proj_fig.axes[0], pos)  # toggle projector
    # make sure projector gets toggled
    assert fig1.mne.proj_checkboxes.get_status() == [True, False, False]
    assert np.max(fig1.axes[0].images[0]._A) != data_max

    for ch in evoked.info["chs"]:
        if ch["coil_type"] == FIFF.FIFFV_COIL_EEG:
            ch["loc"].fill(0)

    # Remove extra digitization point, so EEG digitization points
    # correspond with the EEG electrodes
    del evoked.info["dig"][85]

    # Pass custom outlines without patch
    eeg_picks = pick_types(evoked.info, meg=False, eeg=True)
    pos, outlines = _get_pos_outlines(evoked.info, eeg_picks, 0.1)
    evoked.plot_topomap(times, ch_type="eeg", outlines=outlines, **fast_test)
    plt.close("all")

    # Test interactive cmap
    fig = plot_evoked_topomap(
        evoked, times=[0.0, 0.1], ch_type="eeg", cmap=("Reds", True), **fast_test
    )
    _fake_keypress(fig, "up")
    _fake_keypress(fig, " ")
    _fake_keypress(fig, "down")
    cbar = fig.get_axes()[0].CB  # Fake dragging with mouse.
    ax = cbar.cbar.ax
    _fake_click(fig, ax, (0.1, 0.1))
    _fake_click(fig, ax, (0.1, 0.2), kind="motion")
    _fake_click(fig, ax, (0.1, 0.3), kind="release")

    _fake_click(fig, ax, (0.1, 0.1), button=3)
    _fake_click(fig, ax, (0.1, 0.2), button=3, kind="motion")
    _fake_click(fig, ax, (0.1, 0.3), kind="release")

    _fake_scroll(fig, 0.5, 0.5, -0.5)  # scroll down
    _fake_scroll(fig, 0.5, 0.5, 0.5)  # scroll up

    plt.close("all")

    # Pass custom outlines with patch callable
    def patch():
        return Circle(
            (0.5, 0.4687), radius=0.46, clip_on=True, transform=plt.gca().transAxes
        )

    outlines["patch"] = patch
    plot_evoked_topomap(evoked, times, ch_type="eeg", outlines=outlines, **fast_test)

    # Test error messages for invalid pos parameter
    n_channels = len(pos)
    data = np.ones(n_channels)
    pos_1d = np.zeros(n_channels)
    pos_3d = np.zeros((n_channels, 2, 2))
    pytest.raises(ValueError, plot_topomap, data, pos_1d)
    pytest.raises(ValueError, plot_topomap, data, pos_3d)
    pytest.raises(ValueError, plot_topomap, data, pos[:3, :])

    pos_x = pos[:, :1]
    pos_xyz = np.c_[pos, np.zeros(n_channels)[:, np.newaxis]]
    pytest.raises(ValueError, plot_topomap, data, pos_x)
    pytest.raises(ValueError, plot_topomap, data, pos_xyz)

    # An #channels x 4 matrix should work though. In this case (x, y, width,
    # height) is assumed.
    pos_xywh = np.c_[pos, np.zeros((n_channels, 2))]
    plot_topomap(data, pos_xywh)
    plt.close("all")

    # Test peak finder
    axes = [plt.subplot(131), plt.subplot(132)]
    evoked.plot_topomap(times="peaks", axes=axes, **fast_test)
    plt.close("all")
    evoked.data = np.zeros(evoked.data.shape)
    evoked.data[50][1] = 1
    assert_array_equal(_find_peaks(evoked, 10), evoked.times[1])
    evoked.data[80][100] = 1
    assert_array_equal(_find_peaks(evoked, 10), evoked.times[[1, 100]])
    evoked.data[2][95] = 2
    assert_array_equal(_find_peaks(evoked, 10), evoked.times[[1, 95]])
    assert_array_equal(_find_peaks(evoked, 1), evoked.times[95])

    # Test excluding bads channels
    evoked_grad.info["bads"] += [evoked_grad.info["ch_names"][0]]
    orig_bads = evoked_grad.info["bads"]
    evoked_grad.plot_topomap(ch_type="grad", times=[0], time_unit="ms")
    assert_array_equal(evoked_grad.info["bads"], orig_bads)
    plt.close("all")


def test_plot_tfr_topomap():
    """Test plotting of TFR data."""
    raw = read_raw_fif(raw_fname)
    times = np.linspace(-0.1, 0.1, 200)
    res = 8
    n_freqs = 3
    nave = 1
    rng = np.random.RandomState(42)
    picks = [93, 94, 96, 97, 21, 22, 24, 25, 129, 130, 315, 316, 2, 5, 8, 11]
    info = pick_info(raw.info, picks)
    data = rng.randn(len(picks), n_freqs, len(times))

    # test complex numbers
    tfr = AverageTFR(info, data * (1 + 1j), times, np.arange(n_freqs), nave)
    tfr.plot_topomap(
        ch_type="mag", tmin=0.05, tmax=0.150, fmin=0, fmax=10, res=res, contours=0
    )

    # test real numbers
    tfr = AverageTFR(info, data, times, np.arange(n_freqs), nave)
    tfr.plot_topomap(
        ch_type="mag", tmin=0.05, tmax=0.150, fmin=0, fmax=10, res=res, contours=0
    )

    eclick = matplotlib.backend_bases.MouseEvent(
        "button_press_event", plt.gcf().canvas, 0, 0, 1
    )
    eclick.xdata = eclick.ydata = 0.1
    eclick.inaxes = plt.gca()
    erelease = matplotlib.backend_bases.MouseEvent(
        "button_release_event", plt.gcf().canvas, 0.9, 0.9, 1
    )
    erelease.xdata = 0.3
    erelease.ydata = 0.2
    pos = np.array([[0.11, 0.11], [0.25, 0.5], [0.0, 0.2], [0.2, 0.39]])
    _onselect(eclick, erelease, tfr, pos, "grad", 1, 3, 1, 3, "RdBu_r", list())
    _onselect(eclick, erelease, tfr, pos, "mag", 1, 3, 1, 3, "RdBu_r", list())
    eclick.xdata = eclick.ydata = 0.0
    erelease.xdata = erelease.ydata = 0.9
    tfr._onselect(eclick, erelease, None, "mean", None)
    plt.close("all")

    # test plot_psds_topomap
    info = raw.info.copy()
    chan_inds = channel_indices_by_type(info)
    info = pick_info(info, chan_inds["grad"][:4])

    fig, axes = plt.subplots()
    freqs = np.arange(3.0, 9.5)
    bands = [(4, 8, "Theta")]
    psd = np.random.rand(len(info["ch_names"]), freqs.shape[0])
    plot_psds_topomap(psd, freqs, info, bands=bands, axes=[axes])


def test_ctf_plotting():
    """Test CTF topomap plotting."""
    raw = read_raw_fif(ctf_fname, preload=True)
    assert raw.compensation_grade == 3
    events = make_fixed_length_events(raw, duration=0.01)
    assert len(events) > 10
    evoked = Epochs(raw, events, tmin=0, tmax=0.01, baseline=None).average()
    assert get_current_comp(evoked.info) == 3
    # smoke test that compensation does not matter
    evoked.plot_topomap(time_unit="s")
    # better test that topomaps can still be used without plotting ref
    evoked.pick(picks="meg")
    evoked.plot_topomap()


@pytest.mark.slowtest  # can be slow on OSX
@testing.requires_testing_data
def test_plot_arrowmap(evoked):
    """Test arrowmap plotting."""
    with pytest.raises(ValueError, match="Multiple channel types"):
        plot_arrowmap(evoked.data[:, 0], evoked.info)
    evoked_eeg = evoked.copy().pick("eeg")
    with pytest.raises(ValueError, match="Multiple channel types"):
        plot_arrowmap(evoked_eeg.data[:, 0], evoked.info)
    evoked_mag = evoked.copy().pick("mag")
    evoked_grad = evoked.pick("grad", exclude="bads")
    plot_arrowmap(evoked_mag.data[:, 0], info_from=evoked_mag.info)
    plot_arrowmap(
        evoked_grad.data[:, 0], info_from=evoked_grad.info, info_to=evoked_mag.info
    )


@testing.requires_testing_data
def test_plot_topomap_neuromag122():
    """Test topomap plotting."""
    evoked = read_evokeds(evoked_fname, "Left Auditory", baseline=(None, 0))
    evoked.pick(picks="grad")
    evoked.pick(evoked.ch_names[:122])
    ch_names = ["MEG %03d" % k for k in range(1, 123)]
    for c in evoked.info["chs"]:
        c["coil_type"] = FIFF.FIFFV_COIL_NM_122
    evoked.rename_channels(
        {c_old: c_new for (c_old, c_new) in zip(evoked.ch_names, ch_names)}
    )
    layout = find_layout(evoked.info)
    assert layout.kind.startswith("Neuromag_122")
    evoked.plot_topomap(times=[0.1], **fast_test)

    proj = Projection(
        active=False,
        desc="test",
        kind=1,
        data=dict(
            nrow=1,
            ncol=122,
            row_names=None,
            col_names=evoked.ch_names,
            data=np.ones(122),
        ),
        explained_var=0.5,
    )

    plot_projs_topomap([proj], evoked.info, **fast_test)


def test_plot_topomap_bads():
    """Test plotting topomap with bad channels (gh-7213)."""
    import matplotlib.pyplot as plt

    data = np.random.RandomState(0).randn(3, 1000)
    raw = RawArray(data, create_info(3, 1000.0, "eeg"))
    ch_pos_dict = {name: pos for name, pos in zip(raw.ch_names, np.eye(3))}
    raw.info.set_montage(make_dig_montage(ch_pos_dict, coord_frame="head"))
    for count in range(3):
        raw.info["bads"] = raw.ch_names[:count]
        raw.info._check_consistency()
        plot_topomap(data[:, 0], raw.info)
    plt.close("all")


def test_plot_topomap_channel_distance():
    """
    Test topomap plotting with spread out channels (gh-9511, gh-9526).

    Test topomap plotting when the distance between channels is greater than
    the head radius.
    """
    ch_names = ["TP9", "AF7", "AF8", "TP10"]

    info = create_info(ch_names, 100, ch_types="eeg")
    evoked = EvokedArray(np.random.randn(4, 10) * 1e-6, info)
    ten_five = make_standard_montage("standard_1005")
    evoked.set_montage(ten_five)

    evoked.plot_topomap(sphere=0.05, res=8)
    plt.close("all")


def test_plot_topomap_bads_grad():
    """Test plotting topomap with bad gradiometer channels (gh-8802)."""
    import matplotlib.pyplot as plt

    data = np.random.RandomState(0).randn(203)
    info = read_info(evoked_fname)
    info["bads"] = ["MEG 2242"]
    picks = pick_types(info, meg="grad")
    info = pick_info(info, picks)
    assert len(info["chs"]) == 203
    plot_topomap(data, info, res=8)
    plt.close("all")


def test_plot_topomap_nirs_overlap(fnirs_epochs):
    """Test plotting nirs topomap with overlapping channels (gh-7414)."""
    fig = fnirs_epochs["A"].average(picks="hbo").plot_topomap()
    assert len(fig.axes) == 5
    plt.close("all")


def test_plot_topomap_nirs_ica(fnirs_epochs):
    """Test plotting nirs ica topomap."""
    pytest.importorskip("sklearn")
    from mne.preprocessing import ICA

    fnirs_epochs = fnirs_epochs.load_data().pick(picks="hbo")
    fnirs_epochs = fnirs_epochs.pick(picks=range(30))

    # fake high-pass filtering and hide the fact that the epochs were
    # baseline corrected
    with fnirs_epochs.info._unlock():
        fnirs_epochs.info["highpass"] = 1.0
    fnirs_epochs.baseline = None

    ica = ICA().fit(fnirs_epochs)
    fig = ica.plot_components()
    assert len(fig[0].axes) == 20
    plt.close("all")


def test_plot_cov_topomap():
    """Test plotting a covariance topomap."""
    cov = read_cov(cov_fname)
    info = read_info(evoked_fname)
    cov.plot_topomap(info)
    cov.plot_topomap(info, noise_cov=cov)
    plt.close("all")


def test_plot_topomap_cnorm():
    """Test colormap normalization."""
    from matplotlib.colors import TwoSlopeNorm
    from matplotlib.colors import PowerNorm

    rng = np.random.default_rng(42)
    v = rng.uniform(low=-1, high=2.5, size=64)
    v[:3] = [-1, 0, 2.5]

    montage = make_standard_montage("biosemi64")
    info = create_info(montage.ch_names, 256, "eeg").set_montage("biosemi64")
    cnorm = TwoSlopeNorm(vmin=-1, vcenter=0, vmax=2.5)

    # pass only cnorm, no vmin/vmax
    plot_topomap(v, info, cnorm=cnorm)

    # pass cnorm and vmin
    with pytest.warns(RuntimeWarning, match="implicitly defines vmin=-1"):
        plot_topomap(v, info, vlim=(-10, None), cnorm=cnorm)

    # pass cnorm and vmax
    with pytest.warns(RuntimeWarning, match="implicitly defines .* vmax=2.5"):
        plot_topomap(v, info, vlim=(None, 10), cnorm=cnorm)

    # try another subclass of mpl.colors.Normalize
    plot_topomap(v, info, cnorm=PowerNorm(0.5))


def test_plot_bridged_electrodes():
    """Test plotting of bridged electrodes."""
    rng = np.random.default_rng(42)
    montage = make_standard_montage("biosemi64")
    info = create_info(montage.ch_names, 256, "eeg").set_montage("biosemi64")
    bridged_idx = [(0, 1), (2, 3)]
    n_epochs = 10
    ed_matrix = np.zeros((n_epochs, len(info.ch_names), len(info.ch_names))) * np.nan
    triu_idx = np.triu_indices(len(info.ch_names), 1)
    for i in range(n_epochs):
        ed_matrix[i][triu_idx] = rng.random() + rng.random(triu_idx[0].size)
    fig = plot_bridged_electrodes(
        info,
        bridged_idx,
        ed_matrix,
        topomap_args=dict(names=info.ch_names, vlim=(None, 1)),
    )
    # two bridged lines plus head outlines
    assert len(fig.axes[0].lines) == 6
    # test with sphere="eeglab"
    fig = plot_bridged_electrodes(
        info,
        bridged_idx,
        ed_matrix,
        topomap_args=dict(names=info.ch_names, sphere="eeglab", vlim=(None, 1)),
    )

    with pytest.raises(RuntimeError, match="Expected"):
        plot_bridged_electrodes(info, bridged_idx, np.zeros((5, 6, 7)))

    # test with multiple channel types
    raw = read_raw_fif(raw_fname, preload=True)
    picks = _picks_to_idx(raw.info, "eeg")
    raw._data[picks[0]] = raw._data[picks[1]]  # artificially bridge electrodes
    bridged_idx, ed_matrix = compute_bridged_electrodes(raw)
    plot_bridged_electrodes(raw.info, bridged_idx, ed_matrix)


def test_plot_ch_adjacency():
    """Test plotting of adjacency matrix."""
    xyz_pos = np.array(
        [
            [-0.1, 0.1, 0.1],
            [0.1, 0.1, 0.1],
            [0.0, 0.0, 0.12],
            [-0.1, -0.1, 0.1],
            [0.1, -0.1, 0.1],
        ]
    )

    info = create_info(list("abcde"), 23, ch_types="eeg")
    montage = make_dig_montage(
        ch_pos={ch: pos for ch, pos in zip(info.ch_names, xyz_pos)}, coord_frame="head"
    )
    info.set_montage(montage)

    # construct adjacency
    adj_sparse, ch_names = find_ch_adjacency(info, "eeg")

    # plot adjacency
    fig = plot_ch_adjacency(info, adj_sparse, ch_names, kind="2d", edit=True)

    # find channel positions
    collection = fig.axes[0].collections[0]
    pos = collection.get_offsets().data

    # get adjacency lines
    lines = fig.axes[0].lines[4:]  # (first four lines are head outlines)

    # make sure lines match adjacency relations in the matrix
    for line in lines:
        x, y = line.get_data()
        ch_idx = [
            np.where((pos == [[x[ix], y[ix]]]).all(axis=1))[0][0] for ix in range(2)
        ]
        assert adj_sparse[ch_idx[0], ch_idx[1]]

    # make sure additional point is generated after clicking a channel
    _fake_click(fig, fig.axes[0], pos[0], xform="data")
    collections = fig.axes[0].collections
    assert len(collections) == 2

    # make sure the point is green
    green = matplotlib.colors.to_rgba("tab:green")
    assert (collections[1].get_facecolor() == green).all()

    # make sure adjacency entry is modified after second click on another node
    assert adj_sparse[0, 1]
    assert adj_sparse[1, 0]
    n_lines_before = len(lines)
    _fake_click(fig, fig.axes[0], pos[1], xform="data")

    assert not adj_sparse[0, 1]
    assert not adj_sparse[1, 0]

    # and there is one line less
    lines = fig.axes[0].lines[4:]
    n_lines_after = len(lines)
    assert n_lines_after == n_lines_before - 1

    # make sure there is still one green point ...
    collections = fig.axes[0].collections
    assert len(collections) == 2
    assert (collections[1].get_facecolor() == green).all()

    # ... but its at a different location
    point_pos = collections[1].get_offsets().data
    assert (point_pos == pos[1]).all()

    # check that clicking again removes the green selection point
    _fake_click(fig, fig.axes[0], pos[1], xform="data")
    collections = fig.axes[0].collections
    assert len(collections) == 1

    # clicking the points again adds a green line
    _fake_click(fig, fig.axes[0], pos[1], xform="data")
    _fake_click(fig, fig.axes[0], pos[0], xform="data")

    lines = fig.axes[0].lines[4:]
    assert len(lines) == n_lines_after + 1
    assert lines[-1].get_color() == "tab:green"

    # smoke test for 3d option
    adj = adj_sparse.toarray()
    fig = plot_ch_adjacency(info, adj, ch_names, kind="3d")

    # test errors
    # -----------
    # number of channels in the adjacency matrix and info must match
    msg = (
        "``adjacency`` must have the same number of rows as the number of "
        "channels in ``info``"
    )
    with pytest.raises(ValueError, match=msg):
        plot_ch_adjacency(info, adj_sparse, ch_names[:3], kind="2d")

    # edition mode only available for 2d plot
    msg = "Editing a 3d adjacency plot is not supported."
    with pytest.raises(ValueError, match=msg):
        plot_ch_adjacency(info, adj, ch_names, kind="3d", edit=True)<|MERGE_RESOLUTION|>--- conflicted
+++ resolved
@@ -27,11 +27,8 @@
     create_info,
     read_cov,
     EvokedArray,
-<<<<<<< HEAD
     compute_proj_raw,
-=======
     Projection,
->>>>>>> d52a0d3c
 )
 from mne._fiff.proj import make_eeg_average_ref_proj
 from mne.io import read_raw_fif, read_info, RawArray
