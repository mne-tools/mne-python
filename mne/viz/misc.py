"""Functions to make simple plots with M/EEG data."""

# Authors: Alexandre Gramfort <alexandre.gramfort@inria.fr>
#          Denis Engemann <denis.engemann@gmail.com>
#          Martin Luessi <mluessi@nmr.mgh.harvard.edu>
#          Eric Larson <larson.eric.d@gmail.com>
#          Cathy Nangini <cnangini@gmail.com>
#          Mainak Jas <mainak@neuro.hut.fi>
#
# License: Simplified BSD

import copy
import io
import os
import os.path as op
import warnings
from collections import defaultdict
from glob import glob
from itertools import cycle
from pathlib import Path

import numpy as np
from scipy import linalg
from scipy.signal import freqz, group_delay, lfilter, filtfilt, sosfilt, sosfiltfilt

from ..defaults import DEFAULTS
<<<<<<< HEAD
=======
from ..fixes import _safe_svd
from .._freesurfer import _reorient_image, _read_mri_info, _check_mri, _mri_orientation
>>>>>>> 2188c25a
from ..rank import compute_rank
from ..surface import read_surface
from ..io.constants import FIFF
from ..io.proj import make_projector
from ..io.pick import _DATA_CH_TYPES_SPLIT, pick_types, pick_info, pick_channels
from ..source_space import read_source_spaces, SourceSpaces, _ensure_src
from ..transforms import apply_trans, _frame_to_str
from ..utils import (
    logger,
    verbose,
    warn,
    _check_option,
    get_subjects_dir,
    _mask_to_onsets_offsets,
    _pl,
    _on_missing,
    fill_doc,
)
from ..io.pick import _picks_by_type
from ..filter import estimate_ringing_samples
from .utils import (
    tight_layout,
    _get_color_list,
    _prepare_trellis,
    plt_show,
    _figure_agg,
    _validate_type,
)


def _index_info_cov(info, cov, exclude):
    if exclude == "bads":
        exclude = info["bads"]
    info = pick_info(info, pick_channels(info["ch_names"], cov["names"], exclude))
    del exclude
    picks_list = _picks_by_type(info, meg_combined=False, ref_meg=False, exclude=())
    picks_by_type = dict(picks_list)

    ch_names = [n for n in cov.ch_names if n in info["ch_names"]]
    ch_idx = [cov.ch_names.index(n) for n in ch_names]

    info_ch_names = info["ch_names"]
    idx_by_type = defaultdict(list)
    for ch_type, sel in picks_by_type.items():
        idx_by_type[ch_type] = [
            ch_names.index(info_ch_names[c])
            for c in sel
            if info_ch_names[c] in ch_names
        ]
    idx_names = [
        (
            idx_by_type[key],
            "%s covariance" % DEFAULTS["titles"][key],
            DEFAULTS["units"][key],
            DEFAULTS["scalings"][key],
            key,
        )
        for key in _DATA_CH_TYPES_SPLIT
        if len(idx_by_type[key]) > 0
    ]
    C = cov.data[ch_idx][:, ch_idx]
    return info, C, ch_names, idx_names


@verbose
def plot_cov(
    cov,
    info,
    exclude=(),
    colorbar=True,
    proj=False,
    show_svd=True,
    show=True,
    verbose=None,
):
    """Plot Covariance data.

    Parameters
    ----------
    cov : instance of Covariance
        The covariance matrix.
    %(info_not_none)s
    exclude : list of str | str
        List of channels to exclude. If empty do not exclude any channel.
        If 'bads', exclude info['bads'].
    colorbar : bool
        Show colorbar or not.
    proj : bool
        Apply projections or not.
    show_svd : bool
        Plot also singular values of the noise covariance for each sensor
        type. We show square roots ie. standard deviations.
    show : bool
        Show figure if True.
    %(verbose)s

    Returns
    -------
    fig_cov : instance of matplotlib.figure.Figure
        The covariance plot.
    fig_svd : instance of matplotlib.figure.Figure | None
        The SVD spectra plot of the covariance.

    See Also
    --------
    mne.compute_rank

    Notes
    -----
    For each channel type, the rank is estimated using
    :func:`mne.compute_rank`.

    .. versionchanged:: 0.19
       Approximate ranks for each channel type are shown with red dashed lines.
    """
    import matplotlib.pyplot as plt
    from matplotlib.colors import Normalize
<<<<<<< HEAD

=======
>>>>>>> 2188c25a
    from ..cov import Covariance

    info, C, ch_names, idx_names = _index_info_cov(info, cov, exclude)
    del cov, exclude

    projs = []
    if proj:
        projs = copy.deepcopy(info["projs"])

        #   Activate the projection items
        for p in projs:
            p["active"] = True

        P, ncomp, _ = make_projector(projs, ch_names)
        if ncomp > 0:
            logger.info(
                "    Created an SSP operator (subspace dimension" " = %d)" % ncomp
            )
            C = np.dot(P, np.dot(C, P.T))
        else:
            logger.info("    The projection vectors do not apply to these " "channels.")

    if np.iscomplexobj(C):
        C = np.sqrt((C * C.conj()).real)

    fig_cov, axes = plt.subplots(
        1, len(idx_names), squeeze=False, figsize=(3.8 * len(idx_names), 3.7)
    )
    for k, (idx, name, _, _, _) in enumerate(idx_names):
        vlim = np.max(np.abs(C[idx][:, idx]))
        im = axes[0, k].imshow(
            C[idx][:, idx],
            interpolation="nearest",
            norm=Normalize(vmin=-vlim, vmax=vlim),
            cmap="RdBu_r",
        )
        axes[0, k].set(title=name)

        if colorbar:
            from mpl_toolkits.axes_grid1 import make_axes_locatable

            divider = make_axes_locatable(axes[0, k])
            cax = divider.append_axes("right", size="5.5%", pad=0.05)
            cax.grid(False)  # avoid mpl warning about auto-removal
            plt.colorbar(im, cax=cax, format="%.0e")

    fig_cov.subplots_adjust(0.04, 0.0, 0.98, 0.94, 0.2, 0.26)
    tight_layout(fig=fig_cov)

    fig_svd = None
    if show_svd:
        fig_svd, axes = plt.subplots(
            1, len(idx_names), squeeze=False, figsize=(3.8 * len(idx_names), 3.7)
        )
        for k, (idx, name, unit, scaling, key) in enumerate(idx_names):
            this_C = C[idx][:, idx]
            s = _safe_svd(this_C, compute_uv=False)
            this_C = Covariance(this_C, [info["ch_names"][ii] for ii in idx], [], [], 0)
            this_info = pick_info(info, idx)
            with this_info._unlock():
                this_info["projs"] = []
            this_rank = compute_rank(this_C, info=this_info)
            # Protect against true zero singular values
            s[s <= 0] = 1e-10 * s[s > 0].min()
            s = np.sqrt(s) * scaling
            axes[0, k].plot(s, color="k", zorder=3)
            this_rank = this_rank[key]
            axes[0, k].axvline(
                this_rank - 1, ls="--", color="r", alpha=0.5, zorder=4, clip_on=False
            )
            axes[0, k].text(
                this_rank - 1,
                axes[0, k].get_ylim()[1],
                "rank ≈ %d" % (this_rank,),
                ha="right",
                va="top",
                color="r",
                alpha=0.5,
                zorder=4,
            )
            axes[0, k].set(
                ylabel="Noise σ (%s)" % unit,
                yscale="log",
                xlabel="Eigenvalue index",
                title=name,
                xlim=[0, len(s) - 1],
            )
        tight_layout(fig=fig_svd)

    plt_show(show)

    return fig_cov, fig_svd


def plot_source_spectrogram(
    stcs, freq_bins, tmin=None, tmax=None, source_index=None, colorbar=False, show=True
):
    """Plot source power in time-freqency grid.

    Parameters
    ----------
    stcs : list of SourceEstimate
        Source power for consecutive time windows, one SourceEstimate object
        should be provided for each frequency bin.
    freq_bins : list of tuples of float
        Start and end points of frequency bins of interest.
    tmin : float
        Minimum time instant to show.
    tmax : float
        Maximum time instant to show.
    source_index : int | None
        Index of source for which the spectrogram will be plotted. If None,
        the source with the largest activation will be selected.
    colorbar : bool
        If true, a colorbar will be added to the plot.
    show : bool
        Show figure if True.

    Returns
    -------
    fig : instance of Figure
        The figure.
    """
    import matplotlib.pyplot as plt

    # Input checks
    if len(stcs) == 0:
        raise ValueError("cannot plot spectrogram if len(stcs) == 0")

    stc = stcs[0]
    if tmin is not None and tmin < stc.times[0]:
        raise ValueError(
            "tmin cannot be smaller than the first time point " "provided in stcs"
        )
    if tmax is not None and tmax > stc.times[-1] + stc.tstep:
        raise ValueError(
            "tmax cannot be larger than the sum of the last time "
            "point and the time step, which are provided in stcs"
        )

    # Preparing time-frequency cell boundaries for plotting
    if tmin is None:
        tmin = stc.times[0]
    if tmax is None:
        tmax = stc.times[-1] + stc.tstep
    time_bounds = np.arange(tmin, tmax + stc.tstep, stc.tstep)
    freq_bounds = sorted(set(np.ravel(freq_bins)))
    freq_ticks = copy.deepcopy(freq_bounds)

    # Reject time points that will not be plotted and gather results
    source_power = []
    for stc in stcs:
        stc = stc.copy()  # copy since crop modifies inplace
        stc.crop(tmin, tmax - stc.tstep)
        source_power.append(stc.data)
    source_power = np.array(source_power)

    # Finding the source with maximum source power
    if source_index is None:
        source_index = np.unravel_index(source_power.argmax(), source_power.shape)[1]

    # If there is a gap in the frequency bins record its locations so that it
    # can be covered with a gray horizontal bar
    gap_bounds = []
    for i in range(len(freq_bins) - 1):
        lower_bound = freq_bins[i][1]
        upper_bound = freq_bins[i + 1][0]
        if lower_bound != upper_bound:
            freq_bounds.remove(lower_bound)
            gap_bounds.append((lower_bound, upper_bound))

    # Preparing time-frequency grid for plotting
    time_grid, freq_grid = np.meshgrid(time_bounds, freq_bounds)

    # Plotting the results
    fig = plt.figure(figsize=(9, 6))
    plt.pcolor(time_grid, freq_grid, source_power[:, source_index, :], cmap="Reds")
    ax = plt.gca()

    ax.set(title="Source power", xlabel="Time (s)", ylabel="Frequency (Hz)")

    time_tick_labels = [str(np.round(t, 2)) for t in time_bounds]
    n_skip = 1 + len(time_bounds) // 10
    for i in range(len(time_bounds)):
        if i % n_skip != 0:
            time_tick_labels[i] = ""

    ax.set_xticks(time_bounds)
    ax.set_xticklabels(time_tick_labels)
    plt.xlim(time_bounds[0], time_bounds[-1])
    plt.yscale("log")
    ax.set_yticks(freq_ticks)
    ax.set_yticklabels([np.round(freq, 2) for freq in freq_ticks])
    plt.ylim(freq_bounds[0], freq_bounds[-1])

    plt.grid(True, ls="-")
    if colorbar:
        plt.colorbar()
    tight_layout(fig=fig)

    # Covering frequency gaps with horizontal bars
    for lower_bound, upper_bound in gap_bounds:
        plt.barh(
            lower_bound,
            time_bounds[-1] - time_bounds[0],
            upper_bound - lower_bound,
            time_bounds[0],
            color="#666666",
        )

    plt_show(show)
    return fig


def _plot_mri_contours(
    *,
    mri_fname,
    surfaces,
    src,
    orientation="coronal",
    slices=None,
    show=True,
    show_indices=False,
    show_orientation=False,
    width=512,
    slices_as_subplots=True,
):
    """Plot BEM contours on anatomical MRI slices.

    Parameters
    ----------
    slices_as_subplots : bool
        Whether to add all slices as subplots to a single figure, or to
        create a new figure for each slice. If ``False``, return NumPy
        arrays instead of Matplotlib figures.

    Returns
    -------
    matplotlib.figure.Figure | list of array
        The plotted slices.
    """
    import matplotlib.pyplot as plt
    from matplotlib import patheffects
    from .._freesurfer import _reorient_image, _read_mri_info, _mri_orientation

    # For ease of plotting, we will do everything in voxel coordinates.
    _validate_type(show_orientation, (bool, str), "show_orientation")
    if isinstance(show_orientation, str):
        _check_option(
            "show_orientation", show_orientation, ("always",), extra="when str"
        )
    _check_option("orientation", orientation, ("coronal", "axial", "sagittal"))

    # Load the T1 data
    _, _, _, _, _, nim = _read_mri_info(mri_fname, units="mm", return_img=True)

    data, rasvox_mri_t = _reorient_image(nim)
    mri_rasvox_t = np.linalg.inv(rasvox_mri_t)
    axis, x, y = _mri_orientation(orientation)

    n_slices = data.shape[axis]

    # if no slices were specified, pick some equally-spaced ones automatically
    if slices is None:
        slices = np.round(np.linspace(start=0, stop=n_slices - 1, num=14)).astype(int)

        # omit first and last one (not much brain visible there anyway…)
        slices = slices[1:-1]

    slices = np.atleast_1d(slices).copy()
    slices[slices < 0] += n_slices  # allow negative indexing
    if (
        not np.array_equal(np.sort(slices), slices)
        or slices.ndim != 1
        or slices.size < 1
        or slices[0] < 0
        or slices[-1] >= n_slices
        or slices.dtype.kind not in "iu"
    ):
        raise ValueError(
            "slices must be a sorted 1D array of int with unique "
            "elements, at least one element, and no elements "
            "greater than %d, got %s" % (n_slices - 1, slices)
        )

    # create of list of surfaces
    surfs = list()
    for file_name, color in surfaces:
        surf = dict()
        surf["rr"], surf["tris"] = read_surface(file_name)
        # move surface to voxel coordinate system
        surf["rr"] = apply_trans(mri_rasvox_t, surf["rr"])
        surfs.append((surf, color))

    sources = list()
    if src is not None:
        _ensure_src(src, extra=" or None")
        # Eventually we can relax this by allowing ``trans`` if need be
        if src[0]["coord_frame"] != FIFF.FIFFV_COORD_MRI:
            raise ValueError(
                "Source space must be in MRI coordinates, got "
                f'{_frame_to_str[src[0]["coord_frame"]]}'
            )
        for src_ in src:
            points = src_["rr"][src_["inuse"].astype(bool)]
            sources.append(apply_trans(mri_rasvox_t, points * 1e3))
        sources = np.concatenate(sources, axis=0)

    # get the figure dimensions right
    if slices_as_subplots:
        n_col = 4
        fig, axs, _, _ = _prepare_trellis(len(slices), n_col)
        fig.set_facecolor("k")
        dpi = fig.get_dpi()
        n_axes = len(axs)
    else:
        n_col = n_axes = 1
        dpi = 96
        # 2x standard MRI resolution is probably good enough for the
        # traces
        w = width / dpi
        figsize = (w, w / data.shape[x] * data.shape[y])

    bounds = np.concatenate(
        [[-np.inf], slices[:-1] + np.diff(slices) / 2.0, [np.inf]]
    )  # float
    slicer = [slice(None)] * 3
    ori_labels = dict(R="LR", A="PA", S="IS")
    xlabels, ylabels = ori_labels["RAS"[x]], ori_labels["RAS"[y]]
    path_effects = [patheffects.withStroke(linewidth=4, foreground="k", alpha=0.75)]
    figs = []
    for ai, (sl, lower, upper) in enumerate(zip(slices, bounds[:-1], bounds[1:])):
        if slices_as_subplots:
            ax = axs[ai]
        else:
            fig = _figure_agg(figsize=figsize, dpi=dpi, facecolor="k")
            ax = fig.add_axes([0, 0, 1, 1], frame_on=False, facecolor="k")

        # adjust the orientations for good view
        slicer[axis] = sl
        dat = data[tuple(slicer)].T

        # First plot the anatomical data
        ax.imshow(dat, cmap=plt.cm.gray, origin="lower")
        ax.set_autoscale_on(False)
        ax.axis("off")
        ax.set_aspect("equal")  # XXX eventually could deal with zooms

        # and then plot the contours on top
        for surf, color in surfs:
            with warnings.catch_warnings(record=True):  # ignore contour warn
                warnings.simplefilter("ignore")
                ax.tricontour(
                    surf["rr"][:, x],
                    surf["rr"][:, y],
                    surf["tris"],
                    surf["rr"][:, axis],
                    levels=[sl],
                    colors=color,
                    linewidths=1.0,
                    zorder=1,
                )

        if len(sources):
            in_slice = (sources[:, axis] >= lower) & (sources[:, axis] < upper)
            ax.scatter(
                sources[in_slice, x],
                sources[in_slice, y],
                marker=".",
                color="#FF00FF",
                s=1,
                zorder=2,
            )
        if show_indices:
            ax.text(
                dat.shape[1] // 8 + 0.5,
                0.5,
                str(sl),
                color="w",
                fontsize="x-small",
                va="bottom",
                ha="left",
            )
        # label the axes
        kwargs = dict(
            color="#66CCEE",
            fontsize="medium",
            path_effects=path_effects,
            family="monospace",
            clip_on=False,
            zorder=5,
            weight="bold",
        )
        always = show_orientation == "always"
        if show_orientation:
            if ai % n_col == 0 or always:  # left
                ax.text(
                    0, dat.shape[0] / 2.0, xlabels[0], va="center", ha="left", **kwargs
                )
            if ai % n_col == n_col - 1 or ai == n_axes - 1 or always:  # right
                ax.text(
                    dat.shape[1] - 1,
                    dat.shape[0] / 2.0,
                    xlabels[1],
                    va="center",
                    ha="right",
                    **kwargs,
                )
            if ai >= n_axes - n_col or always:  # bottom
                ax.text(
                    dat.shape[1] / 2.0,
                    0,
                    ylabels[0],
                    ha="center",
                    va="bottom",
                    **kwargs,
                )
            if ai < n_col or n_col == 1 or always:  # top
                ax.text(
                    dat.shape[1] / 2.0,
                    dat.shape[0] - 1,
                    ylabels[1],
                    ha="center",
                    va="top",
                    **kwargs,
                )

        if not slices_as_subplots:
            # convert to NumPy array
            with io.BytesIO() as buff:
                fig.savefig(
                    buff, format="raw", bbox_inches="tight", pad_inches=0, dpi=dpi
                )
                w_, h_ = fig.canvas.get_width_height()
                plt.close(fig)
                buff.seek(0)
                fig_array = np.frombuffer(buff.getvalue(), dtype=np.uint8)

            fig = fig_array.reshape((int(h_), int(w_), -1))
            figs.append(fig)

    if slices_as_subplots:
        fig.subplots_adjust(
            left=0.0, bottom=0.0, right=1.0, top=1.0, wspace=0.0, hspace=0.0
        )
        plt_show(show, fig=fig)
        return fig
    else:
        return figs


@fill_doc
def plot_bem(
    subject,
    subjects_dir=None,
    orientation="coronal",
    slices=None,
    brain_surfaces=None,
    src=None,
    show=True,
    show_indices=True,
    mri="T1.mgz",
    show_orientation=True,
):
    """Plot BEM contours on anatomical MRI slices.

    Parameters
    ----------
    %(subject)s
    %(subjects_dir)s
    orientation : str
        'coronal' or 'axial' or 'sagittal'.
    slices : list of int | None
        The indices of the MRI slices to plot. If ``None``, automatically
        pick 12 equally-spaced slices.
    brain_surfaces : str | list of str | None
        One or more brain surface to plot (optional). Entries should correspond
        to files in the subject's ``surf`` directory (e.g. ``"white"``).
    src : SourceSpaces | path-like | None
        SourceSpaces instance or path to a source space to plot individual
        sources as scatter-plot. Sources will be shown on exactly one slice
        (whichever slice is closest to each source in the given orientation
        plane). Path can be absolute or relative to the subject's ``bem``
        folder.

        .. versionchanged:: 0.20
           All sources are shown on the nearest slice rather than some
           being omitted.
    show : bool
        Show figure if True.
    show_indices : bool
        Show slice indices if True.

        .. versionadded:: 0.20
    mri : str
        The name of the MRI to use. Can be a standard FreeSurfer MRI such as
        ``'T1.mgz'``, or a full path to a custom MRI file.

        .. versionadded:: 0.21
    show_orientation : bool | str
        Show the orientation (L/R, P/A, I/S) of the data slices.
        True (default) will only show it on the outside most edges of the
        figure, False will never show labels, and "always" will label each
        plot.

        .. versionadded:: 0.21
        .. versionchanged:: 0.24
           Added support for "always".

    Returns
    -------
    fig : instance of matplotlib.figure.Figure
        The figure.

    See Also
    --------
    mne.viz.plot_alignment

    Notes
    -----
    Images are plotted in MRI voxel coordinates.

    If ``src`` is not None, for a given slice index, all source points are
    shown that are halfway between the previous slice and the given slice,
    and halfway between the given slice and the next slice.
    For large slice decimations, this can
    make some source points appear outside the BEM contour, which is shown
    for the given slice index. For example, in the case where the single
    midpoint slice is used ``slices=[128]``, all source points will be shown
    on top of the midpoint MRI slice with the BEM boundary drawn for that
    slice.
    """
    from .._freesurfer import _check_mri

    subjects_dir = get_subjects_dir(subjects_dir, raise_error=True)
    mri_fname = _check_mri(mri, subject, subjects_dir)

    # Get the BEM surface filenames
    bem_path = subjects_dir / subject / "bem"

    if not bem_path.is_dir():
        raise OSError(f'Subject bem directory "{bem_path}" does not exist')

    surfaces = _get_bem_plotting_surfaces(bem_path)
    if brain_surfaces is not None:
        if isinstance(brain_surfaces, str):
            brain_surfaces = (brain_surfaces,)
        for surf_name in brain_surfaces:
            for hemi in ("lh", "rh"):
                surf_fname = subjects_dir / subject / "surf" / f"{hemi}.{surf_name}"
                if surf_fname.exists():
                    surfaces.append((surf_fname, "#00DD00"))
                else:
                    raise OSError("Surface %s does not exist." % surf_fname)

    if isinstance(src, (str, Path, os.PathLike)):
        src = Path(src)
        if not src.exists():
            # convert to Path until get_subjects_dir returns a Path object
            src_ = Path(subjects_dir) / subject / "bem" / src
            if not src_.exists():
                raise OSError(f"{src} does not exist")
            src = src_
        src = read_source_spaces(src)
    elif src is not None and not isinstance(src, SourceSpaces):
        raise TypeError(
            "src needs to be None, path-like or SourceSpaces instance, "
            "not %s" % repr(src)
        )

    if len(surfaces) == 0:
        raise OSError(
            "No surface files found. Surface files must end with "
            "inner_skull.surf, outer_skull.surf or outer_skin.surf"
        )

    # Plot the contours
    fig = _plot_mri_contours(
        mri_fname=mri_fname,
        surfaces=surfaces,
        src=src,
        orientation=orientation,
        slices=slices,
        show=show,
        show_indices=show_indices,
        show_orientation=show_orientation,
        slices_as_subplots=True,
    )
    return fig


def _get_bem_plotting_surfaces(bem_path):
    surfaces = []
    for surf_name, color in (
        ("*inner_skull", "#FF0000"),
        ("*outer_skull", "#FFFF00"),
        ("*outer_skin", "#FFAA80"),
    ):
        surf_fname = glob(op.join(bem_path, surf_name + ".surf"))
        if len(surf_fname) > 0:
            surf_fname = surf_fname[0]
            logger.info("Using surface: %s" % surf_fname)
            surfaces.append((surf_fname, color))
    return surfaces


@verbose
def plot_events(
    events,
    sfreq=None,
    first_samp=0,
    color=None,
    event_id=None,
    axes=None,
    equal_spacing=True,
    show=True,
    on_missing="raise",
    verbose=None,
):
    """Plot :term:`events` to get a visual display of the paradigm.

    Parameters
    ----------
    %(events)s
    sfreq : float | None
        The sample frequency. If None, data will be displayed in samples (not
        seconds).
    first_samp : int
        The index of the first sample. Recordings made on Neuromag systems
        number samples relative to the system start (not relative to the
        beginning of the recording). In such cases the ``raw.first_samp``
        attribute can be passed here. Default is 0.
    color : dict | None
        Dictionary of event_id integers as keys and colors as values. If None,
        colors are automatically drawn from a default list (cycled through if
        number of events longer than list of default colors). Color can be any
        valid :doc:`matplotlib color <matplotlib:tutorials/colors/colors>`.
    event_id : dict | None
        Dictionary of event labels (e.g. 'aud_l') as keys and their associated
        event_id values. Labels are used to plot a legend. If None, no legend
        is drawn.
    axes : instance of Axes
       The subplot handle.
    equal_spacing : bool
        Use equal spacing between events in y-axis.
    show : bool
        Show figure if True.
    %(on_missing_events)s
    %(verbose)s

    Returns
    -------
    fig : matplotlib.figure.Figure
        The figure object containing the plot.

    Notes
    -----
    .. versionadded:: 0.9.0
    """
    if sfreq is None:
        sfreq = 1.0
        xlabel = "Samples"
    else:
        xlabel = "Time (s)"

    events = np.asarray(events)
    if len(events) == 0:
        raise ValueError("No events in events array, cannot plot.")
    unique_events = np.unique(events[:, 2])

    if event_id is not None:
        # get labels and unique event ids from event_id dict,
        # sorted by value
        event_id_rev = {v: k for k, v in event_id.items()}
        conditions, unique_events_id = zip(
            *sorted(event_id.items(), key=lambda x: x[1])
        )

        keep = np.ones(len(unique_events_id), bool)
        for ii, this_event in enumerate(unique_events_id):
            if this_event not in unique_events:
                msg = f"{this_event} from event_id is not present in events."
                _on_missing(on_missing, msg)
                keep[ii] = False
        conditions = [cond for cond, k in zip(conditions, keep) if k]
        unique_events_id = [id_ for id_, k in zip(unique_events_id, keep) if k]
        if len(unique_events_id) == 0:
            raise RuntimeError("No usable event IDs found")

        for this_event in unique_events:
            if this_event not in unique_events_id:
                warn("event %s missing from event_id will be ignored" % this_event)

    else:
        unique_events_id = unique_events

    color = _handle_event_colors(color, unique_events, event_id)
    import matplotlib.pyplot as plt

    fig = None
    if axes is None:
        fig = plt.figure()
    ax = axes if axes else plt.gca()

    unique_events_id = np.array(unique_events_id)
    min_event = np.min(unique_events_id)
    max_event = np.max(unique_events_id)
    max_x = (
        events[np.in1d(events[:, 2], unique_events_id), 0].max() - first_samp
    ) / sfreq

    handles, labels = list(), list()
    for idx, ev in enumerate(unique_events_id):
        ev_mask = events[:, 2] == ev
        count = ev_mask.sum()
        if count == 0:
            continue
        y = np.full(count, idx + 1 if equal_spacing else events[ev_mask, 2][0])
        if event_id is not None:
            event_label = "%s (%s)" % (event_id_rev[ev], count)
        else:
            event_label = "N=%d" % (count,)
        labels.append(event_label)
        kwargs = {}
        if ev in color:
            kwargs["color"] = color[ev]
        handles.append(
            ax.plot(
                (events[ev_mask, 0] - first_samp) / sfreq,
                y,
                ".",
                clip_on=False,
                **kwargs,
            )[0]
        )

    if equal_spacing:
        ax.set_ylim(0, unique_events_id.size + 1)
        ax.set_yticks(1 + np.arange(unique_events_id.size))
        ax.set_yticklabels(unique_events_id)
    else:
        ax.set_ylim([min_event - 1, max_event + 1])

    ax.set(xlabel=xlabel, ylabel="Event id", xlim=[0, max_x])

    ax.grid(True)

    fig = fig if fig is not None else plt.gcf()
    # reverse order so that the highest numbers are at the top
    # (match plot order)
    handles, labels = handles[::-1], labels[::-1]
    box = ax.get_position()
    factor = 0.8 if event_id is not None else 0.9
    ax.set_position([box.x0, box.y0, box.width * factor, box.height])
    ax.legend(
        handles, labels, loc="center left", bbox_to_anchor=(1, 0.5), fontsize="small"
    )
    fig.canvas.draw()
    plt_show(show)
    return fig


def _get_presser(fig):
    """Get our press callback."""
    callbacks = fig.canvas.callbacks.callbacks["button_press_event"]
    func = None
    for key, val in callbacks.items():
        func = val()
        if func.__class__.__name__ == "partial":
            break
        else:
            func = None
    assert func is not None
    return func


def plot_dipole_amplitudes(dipoles, colors=None, show=True):
    """Plot the amplitude traces of a set of dipoles.

    Parameters
    ----------
    dipoles : list of instance of Dipole
        The dipoles whose amplitudes should be shown.
    colors : list of color | None
        Color to plot with each dipole. If None default colors are used.
    show : bool
        Show figure if True.

    Returns
    -------
    fig : matplotlib.figure.Figure
        The figure object containing the plot.

    Notes
    -----
    .. versionadded:: 0.9.0
    """
    import matplotlib.pyplot as plt

    if colors is None:
        colors = cycle(_get_color_list())
    fig, ax = plt.subplots(1, 1)
    xlim = [np.inf, -np.inf]
    for dip, color in zip(dipoles, colors):
        ax.plot(dip.times, dip.amplitude * 1e9, color=color, linewidth=1.5)
        xlim[0] = min(xlim[0], dip.times[0])
        xlim[1] = max(xlim[1], dip.times[-1])
    ax.set(xlim=xlim, xlabel="Time (s)", ylabel="Amplitude (nAm)")
    if show:
        fig.show(warn=False)
    return fig


def adjust_axes(axes, remove_spines=("top", "right"), grid=True):
    """Adjust some properties of axes.

    Parameters
    ----------
    axes : list
        List of axes to process.
    remove_spines : list of str
        Which axis spines to remove.
    grid : bool
        Turn grid on (True) or off (False).
    """
    axes = [axes] if not isinstance(axes, (list, tuple, np.ndarray)) else axes
    for ax in axes:
        if grid:
            ax.grid(zorder=0)
        for key in remove_spines:
            ax.spines[key].set_visible(False)


def _filter_ticks(lims, fscale):
    """Create approximately spaced ticks between lims."""
    if fscale == "linear":
        return None, None  # let matplotlib handle it
    lims = np.array(lims)
    ticks = list()
    if lims[1] > 20 * lims[0]:
        base = np.array([1, 2, 4])
    else:
        base = np.arange(1, 11)
    for exp in range(
        int(np.floor(np.log10(lims[0]))), int(np.floor(np.log10(lims[1]))) + 1
    ):
        ticks += (base * (10**exp)).tolist()
    ticks = np.array(ticks)
    ticks = ticks[(ticks >= lims[0]) & (ticks <= lims[1])]
    ticklabels = [("%g" if t < 1 else "%d") % t for t in ticks]
    return ticks, ticklabels


def _get_flim(flim, fscale, freq, sfreq=None):
    """Get reasonable frequency limits."""
    if flim is None:
        if freq is None:
            flim = [0.1 if fscale == "log" else 0.0, sfreq / 2.0]
        else:
            if fscale == "linear":
                flim = [freq[0]]
            else:
                flim = [freq[0] if freq[0] > 0 else 0.1 * freq[1]]
            flim += [freq[-1]]
    if fscale == "log":
        if flim[0] <= 0:
            raise ValueError("flim[0] must be positive, got %s" % flim[0])
    elif flim[0] < 0:
        raise ValueError("flim[0] must be non-negative, got %s" % flim[0])
    return flim


def _check_fscale(fscale):
    """Check for valid fscale."""
    if not isinstance(fscale, str) or fscale not in ("log", "linear"):
        raise ValueError('fscale must be "log" or "linear", got %s' % (fscale,))


_DEFAULT_ALIM = (-80, 10)


def plot_filter(
    h,
    sfreq,
    freq=None,
    gain=None,
    title=None,
    color="#1f77b4",
    flim=None,
    fscale="log",
    alim=_DEFAULT_ALIM,
    show=True,
    compensate=False,
    plot=("time", "magnitude", "delay"),
    axes=None,
    *,
    dlim=None,
):
    """Plot properties of a filter.

    Parameters
    ----------
    h : dict or ndarray
        An IIR dict or 1D ndarray of coefficients (for FIR filter).
    sfreq : float
        Sample rate of the data (Hz).
    freq : array-like or None
        The ideal response frequencies to plot (must be in ascending order).
        If None (default), do not plot the ideal response.
    gain : array-like or None
        The ideal response gains to plot.
        If None (default), do not plot the ideal response.
    title : str | None
        The title to use. If None (default), determine the title based
        on the type of the system.
    color : color object
        The color to use (default '#1f77b4').
    flim : tuple or None
        If not None, the x-axis frequency limits (Hz) to use.
        If None, freq will be used. If None (default) and freq is None,
        ``(0.1, sfreq / 2.)`` will be used.
    fscale : str
        Frequency scaling to use, can be "log" (default) or "linear".
    alim : tuple
        The y-axis amplitude limits (dB) to use (default: (-60, 10)).
    show : bool
        Show figure if True (default).
    compensate : bool
        If True, compensate for the filter delay (phase will not be shown).

        - For linear-phase FIR filters, this visualizes the filter coefficients
          assuming that the output will be shifted by ``N // 2``.
        - For IIR filters, this changes the filter coefficient display
          by filtering backward and forward, and the frequency response
          by squaring it.

        .. versionadded:: 0.18
    plot : list | tuple | str
        A list of the requested plots from ``time``, ``magnitude`` and
        ``delay``. Default is to plot all three filter properties
        ('time', 'magnitude', 'delay').

        .. versionadded:: 0.21.0
    axes : instance of Axes | list | None
        The axes to plot to. If list, the list must be a list of Axes of
        the same length as the number of requested plot types. If instance of
        Axes, there must be only one filter property plotted.
        Defaults to ``None``.

        .. versionadded:: 0.21.0
    dlim : None | tuple
        The y-axis delay limits (s) to use (default:
        ``(-tmax / 2., tmax / 2.)``).

        .. versionadded:: 1.1.0

    Returns
    -------
    fig : matplotlib.figure.Figure
        The figure containing the plots.

    See Also
    --------
    mne.filter.create_filter
    plot_ideal_filter

    Notes
    -----
    .. versionadded:: 0.14
    """
    import matplotlib.pyplot as plt

    sfreq = float(sfreq)
    _check_option("fscale", fscale, ["log", "linear"])
    if isinstance(plot, str):
        plot = [plot]
    for xi, x in enumerate(plot):
        _check_option("plot[%d]" % xi, x, ("magnitude", "delay", "time"))

    flim = _get_flim(flim, fscale, freq, sfreq)
    if fscale == "log":
        omega = np.logspace(np.log10(flim[0]), np.log10(flim[1]), 1000)
    else:
        omega = np.linspace(flim[0], flim[1], 1000)
    xticks, xticklabels = _filter_ticks(flim, fscale)
    omega /= sfreq / (2 * np.pi)
    if isinstance(h, dict):  # IIR h.ndim == 2:  # second-order sections
        if "sos" in h:
            H = np.ones(len(omega), np.complex128)
            gd = np.zeros(len(omega))
            for section in h["sos"]:
                this_H = freqz(section[:3], section[3:], omega)[1]
                H *= this_H
                if compensate:
                    H *= this_H.conj()  # time reversal is freq conj
                else:
                    # Assume the forward-backward delay zeros out, which it
                    # mostly should
                    with warnings.catch_warnings(record=True):  # singular GD
                        warnings.simplefilter("ignore")
                        gd += group_delay((section[:3], section[3:]), omega)[1]
            n = estimate_ringing_samples(h["sos"])
            delta = np.zeros(n)
            delta[0] = 1
            if compensate:
                delta = np.pad(delta, [(n - 1, 0)], "constant")
                func = sosfiltfilt
                gd += (len(delta) - 1) // 2
            else:
                func = sosfilt
            h = func(h["sos"], delta)
        else:
            H = freqz(h["b"], h["a"], omega)[1]
            if compensate:
                H *= H.conj()
            with warnings.catch_warnings(record=True):  # singular GD
                warnings.simplefilter("ignore")
                gd = group_delay((h["b"], h["a"]), omega)[1]
                if compensate:
                    gd += group_delay((h["b"].conj(), h["a"].conj()), omega)[1]
            n = estimate_ringing_samples((h["b"], h["a"]))
            delta = np.zeros(n)
            delta[0] = 1
            if compensate:
                delta = np.pad(delta, [(n - 1, 0)], "constant")
                func = filtfilt
            else:
                func = lfilter
            h = func(h["b"], h["a"], delta)
        if title is None:
            title = "SOS (IIR) filter"
        if compensate:
            title += " (forward-backward)"
    else:
        H = freqz(h, worN=omega)[1]
        with warnings.catch_warnings(record=True):  # singular GD
            warnings.simplefilter("ignore")
            gd = group_delay((h, [1.0]), omega)[1]
        title = "FIR filter" if title is None else title
        if compensate:
            title += " (delay-compensated)"

    fig = None
    if axes is None:
        fig, axes = plt.subplots(len(plot), 1)
    if isinstance(axes, plt.Axes):
        axes = [axes]
    elif isinstance(axes, np.ndarray):
        axes = list(axes)
    if fig is None:
        fig = axes[0].get_figure()
    if len(axes) != len(plot):
        raise ValueError(
            "Length of axes (%d) must be the same as number of "
            "requested filter properties (%d)" % (len(axes), len(plot))
        )

    t = np.arange(len(h))
    if dlim is None:
        dlim = np.abs(t).max() / 2.0
        dlim = [-dlim, dlim]
    if compensate:
        n_shift = (len(h) - 1) // 2
        t -= n_shift
        assert t[0] == -t[-1]
        gd -= n_shift
    t = t / sfreq
    gd = gd / sfreq
    f = omega * sfreq / (2 * np.pi)
    sl = slice(0 if fscale == "linear" else 1, None, None)
    mag = 10 * np.log10(np.maximum((H * H.conj()).real, 1e-20))

    if "time" in plot:
        ax_time_idx = np.where([p == "time" for p in plot])[0][0]
        axes[ax_time_idx].plot(t, h, color=color, linewidth=1.2)
        axes[ax_time_idx].grid(visible=True, which="major", axis="both", linewidth=0.15)
        axes[ax_time_idx].set(
            xlim=t[[0, -1]], xlabel="Time (s)", ylabel="Amplitude", title=title
        )
    # Magnitude
    if "magnitude" in plot:
        ax_mag_idx = np.where([p == "magnitude" for p in plot])[0][0]
        axes[ax_mag_idx].plot(f[sl], mag[sl], color=color, linewidth=1.2, zorder=4)
        axes[ax_mag_idx].grid(visible=True, which="major", axis="both", linewidth=0.15)
        if freq is not None and gain is not None:
            plot_ideal_filter(freq, gain, axes[ax_mag_idx], fscale=fscale, show=False)
        axes[ax_mag_idx].set(ylabel="Magnitude (dB)", xlabel="", xscale=fscale)
        if xticks is not None:
            axes[ax_mag_idx].set(xticks=xticks)
            axes[ax_mag_idx].set(xticklabels=xticklabels)
        axes[ax_mag_idx].set(
            xlim=flim, ylim=alim, xlabel="Frequency (Hz)", ylabel="Amplitude (dB)"
        )
    # Delay
    if "delay" in plot:
        ax_delay_idx = np.where([p == "delay" for p in plot])[0][0]
        axes[ax_delay_idx].plot(f[sl], gd[sl], color=color, linewidth=1.2, zorder=4)
        axes[ax_delay_idx].grid(
            visible=True, which="major", axis="both", linewidth=0.15
        )
        # shade nulled regions
        for start, stop in zip(*_mask_to_onsets_offsets(mag <= -39.9)):
            axes[ax_delay_idx].axvspan(
                f[start], f[stop - 1], facecolor="k", alpha=0.05, zorder=5
            )
        axes[ax_delay_idx].set(
            xlim=flim, ylabel="Group delay (s)", xlabel="Frequency (Hz)", xscale=fscale
        )
        if xticks is not None:
            axes[ax_delay_idx].set(xticks=xticks)
            axes[ax_delay_idx].set(xticklabels=xticklabels)
        axes[ax_delay_idx].set(
            xlim=flim, ylim=dlim, xlabel="Frequency (Hz)", ylabel="Delay (s)"
        )

    adjust_axes(axes)
    tight_layout()
    plt_show(show)
    return fig


def plot_ideal_filter(
    freq,
    gain,
    axes=None,
    title="",
    flim=None,
    fscale="log",
    alim=_DEFAULT_ALIM,
    color="r",
    alpha=0.5,
    linestyle="--",
    show=True,
):
    """Plot an ideal filter response.

    Parameters
    ----------
    freq : array-like
        The ideal response frequencies to plot (must be in ascending order).
    gain : array-like or None
        The ideal response gains to plot.
    axes : instance of Axes | None
        The subplot handle. With None (default), axes are created.
    title : str
        The title to use, (default: '').
    flim : tuple or None
        If not None, the x-axis frequency limits (Hz) to use.
        If None (default), freq used.
    fscale : str
        Frequency scaling to use, can be "log" (default) or "linear".
    alim : tuple
        If not None (default), the y-axis limits (dB) to use.
    color : color object
        The color to use (default: 'r').
    alpha : float
        The alpha to use (default: 0.5).
    linestyle : str
        The line style to use (default: '--').
    show : bool
        Show figure if True (default).

    Returns
    -------
    fig : instance of matplotlib.figure.Figure
        The figure.

    See Also
    --------
    plot_filter

    Notes
    -----
    .. versionadded:: 0.14

    Examples
    --------
    Plot a simple ideal band-pass filter::

        >>> from mne.viz import plot_ideal_filter
        >>> freq = [0, 1, 40, 50]
        >>> gain = [0, 1, 1, 0]
        >>> plot_ideal_filter(freq, gain, flim=(0.1, 100))  #doctest: +SKIP
        <...Figure...>
    """
    import matplotlib.pyplot as plt

    my_freq, my_gain = list(), list()
    if freq[0] != 0:
        raise ValueError(
            "freq should start with DC (zero) and end with "
            "Nyquist, but got %s for DC" % (freq[0],)
        )
    freq = np.array(freq)
    # deal with semilogx problems @ x=0
    _check_option("fscale", fscale, ["log", "linear"])
    if fscale == "log":
        freq[0] = 0.1 * freq[1] if flim is None else min(flim[0], freq[1])
    flim = _get_flim(flim, fscale, freq)
    transitions = list()
    for ii in range(len(freq)):
        if ii < len(freq) - 1 and gain[ii] != gain[ii + 1]:
            transitions += [[freq[ii], freq[ii + 1]]]
            my_freq += np.linspace(freq[ii], freq[ii + 1], 20, endpoint=False).tolist()
            my_gain += np.linspace(gain[ii], gain[ii + 1], 20, endpoint=False).tolist()
        else:
            my_freq.append(freq[ii])
            my_gain.append(gain[ii])
    my_gain = 10 * np.log10(np.maximum(my_gain, 10 ** (alim[0] / 10.0)))
    if axes is None:
        axes = plt.subplots(1)[1]
    for transition in transitions:
        axes.axvspan(*transition, color=color, alpha=0.1)
    axes.plot(
        my_freq,
        my_gain,
        color=color,
        linestyle=linestyle,
        alpha=alpha,
        linewidth=2,
        zorder=3,
    )
    xticks, xticklabels = _filter_ticks(flim, fscale)
    axes.set(ylim=alim, xlabel="Frequency (Hz)", ylabel="Amplitude (dB)", xscale=fscale)
    if xticks is not None:
        axes.set(xticks=xticks)
        axes.set(xticklabels=xticklabels)
    axes.set(xlim=flim)
    if title:
        axes.set(title=title)
    adjust_axes(axes)
    tight_layout()
    plt_show(show)
    return axes.figure


def _handle_event_colors(color_dict, unique_events, event_id):
    """Create event-integer-to-color mapping, assigning defaults as needed."""
    default_colors = dict(zip(sorted(unique_events), cycle(_get_color_list())))
    # warn if not enough colors
    if color_dict is None:
        if len(unique_events) > len(_get_color_list()):
            warn(
                "More events than default colors available. You should pass "
                "a list of unique colors."
            )
    else:
        custom_colors = dict()
        for key, color in color_dict.items():
            if key in unique_events:  # key was a valid event integer
                custom_colors[key] = color
            elif key in event_id:  # key was an event label
                custom_colors[event_id[key]] = color
            else:  # key not a valid event, warn and ignore
                warn(
                    "Event ID %s is in the color dict but is not "
                    "present in events or event_id." % str(key)
                )
        # warn if color_dict is missing any entries
        unassigned = sorted(set(unique_events) - set(custom_colors))
        if len(unassigned):
            unassigned_str = ", ".join(str(e) for e in unassigned)
            warn(
                "Color was not assigned for event%s %s. Default colors will "
                "be used." % (_pl(unassigned), unassigned_str)
            )
        default_colors.update(custom_colors)
    return default_colors


@fill_doc
def plot_csd(
    csd, info=None, mode="csd", colorbar=True, cmap=None, n_cols=None, show=True
):
    """Plot CSD matrices.

    A sub-plot is created for each frequency. If an info object is passed to
    the function, different channel types are plotted in different figures.

    Parameters
    ----------
    csd : instance of CrossSpectralDensity
        The CSD matrix to plot.
    %(info)s
        Used to split the figure by channel-type, if provided.
        By default, the CSD matrix is plotted as a whole.
    mode : 'csd' | 'coh'
        Whether to plot the cross-spectral density ('csd', the default), or
        the coherence ('coh') between the channels.
    colorbar : bool
        Whether to show a colorbar. Defaults to ``True``.
    cmap : str | None
        The matplotlib colormap to use. Defaults to None, which means the
        colormap will default to matplotlib's default.
    n_cols : int | None
        CSD matrices are plotted in a grid. This parameter controls how
        many matrix to plot side by side before starting a new row. By
        default, a number will be chosen to make the grid as square as
        possible.
    show : bool
        Whether to show the figure. Defaults to ``True``.

    Returns
    -------
    fig : list of Figure
        The figures created by this function.
    """
    import matplotlib.pyplot as plt

    if mode not in ["csd", "coh"]:
        raise ValueError('"mode" should be either "csd" or "coh".')

    if info is not None:
        info_ch_names = info["ch_names"]
        sel_eeg = pick_types(info, meg=False, eeg=True, ref_meg=False, exclude=[])
        sel_mag = pick_types(info, meg="mag", eeg=False, ref_meg=False, exclude=[])
        sel_grad = pick_types(info, meg="grad", eeg=False, ref_meg=False, exclude=[])
        idx_eeg = [
            csd.ch_names.index(info_ch_names[c])
            for c in sel_eeg
            if info_ch_names[c] in csd.ch_names
        ]
        idx_mag = [
            csd.ch_names.index(info_ch_names[c])
            for c in sel_mag
            if info_ch_names[c] in csd.ch_names
        ]
        idx_grad = [
            csd.ch_names.index(info_ch_names[c])
            for c in sel_grad
            if info_ch_names[c] in csd.ch_names
        ]
        indices = [idx_eeg, idx_mag, idx_grad]
        titles = ["EEG", "Magnetometers", "Gradiometers"]

        if mode == "csd":
            # The units in which to plot the CSD
            units = dict(eeg="µV²", grad="fT²/cm²", mag="fT²")
            scalings = dict(eeg=1e12, grad=1e26, mag=1e30)
    else:
        indices = [np.arange(len(csd.ch_names))]
        if mode == "csd":
            titles = ["Cross-spectral density"]
            # Units and scaling unknown
            units = dict()
            scalings = dict()
        elif mode == "coh":
            titles = ["Coherence"]

    n_freqs = len(csd.frequencies)

    if n_cols is None:
        n_cols = int(np.ceil(np.sqrt(n_freqs)))
    n_rows = int(np.ceil(n_freqs / float(n_cols)))

    figs = []
    for ind, title, ch_type in zip(indices, titles, ["eeg", "mag", "grad"]):
        if len(ind) == 0:
            continue

        fig, axes = plt.subplots(
            n_rows, n_cols, squeeze=False, figsize=(2 * n_cols + 1, 2.2 * n_rows)
        )

        csd_mats = []
        for i in range(len(csd.frequencies)):
            cm = csd.get_data(index=i)[ind][:, ind]
            if mode == "csd":
                cm = np.abs(cm) * scalings.get(ch_type, 1)
            elif mode == "coh":
                # Compute coherence from the CSD matrix
                psd = np.diag(cm).real
                cm = np.abs(cm) ** 2 / psd[np.newaxis, :] / psd[:, np.newaxis]
            csd_mats.append(cm)

        vmax = np.max(csd_mats)

        for i, (freq, mat) in enumerate(zip(csd.frequencies, csd_mats)):
            ax = axes[i // n_cols][i % n_cols]
            im = ax.imshow(mat, interpolation="nearest", cmap=cmap, vmin=0, vmax=vmax)
            ax.set_xticks([])
            ax.set_yticks([])
            if csd._is_sum:
                ax.set_title("%.1f-%.1f Hz." % (np.min(freq), np.max(freq)))
            else:
                ax.set_title("%.1f Hz." % freq)

        plt.suptitle(title)
        plt.subplots_adjust(top=0.8)

        if colorbar:
            cb = plt.colorbar(im, ax=[a for ax_ in axes for a in ax_])
            if mode == "csd":
                label = "CSD"
                if ch_type in units:
                    label += " (%s)" % units[ch_type]
                cb.set_label(label)
            elif mode == "coh":
                cb.set_label("Coherence")

        figs.append(fig)

    plt_show(show)
    return figs


def plot_chpi_snr(snr_dict, axes=None):
    """Plot time-varying SNR estimates of the HPI coils.

    Parameters
    ----------
    snr_dict : dict
        The dictionary returned by `~mne.chpi.compute_chpi_snr`. Must have keys
        ``times``, ``freqs``, ``TYPE_snr``, ``TYPE_power``, and ``TYPE_resid``
        (where ``TYPE`` can be ``mag`` or ``grad`` or both).
    axes : None | list of matplotlib.axes.Axes
        Figure axes in which to draw the SNR, power, and residual plots. The
        number of axes should be 3× the number of MEG sensor types present in
        ``snr_dict``. If ``None`` (the default), a new
        `~matplotlib.figure.Figure` is created with the required number of
        axes.

    Returns
    -------
    fig : instance of matplotlib.figure.Figure
        A figure with subplots for SNR, power, and residual variance,
        separately for magnetometers and/or gradiometers (depending on what is
        present in ``snr_dict``).

    Notes
    -----
    If you supply a list of existing `~matplotlib.axes.Axes`, then the figure
    legend will not be drawn automatically. If you still want it, running
    ``fig.legend(loc='right', title='cHPI frequencies')`` will recreate it,
    though you may also need to manually adjust the margin to make room for it
    (e.g., using ``fig.subplots_adjust(right=0.8)``).

    .. versionadded:: 0.24
    """
    import matplotlib.pyplot as plt

    valid_keys = list(snr_dict)[2:]
    titles = dict(snr="SNR", power="cHPI power", resid="Residual variance")
    full_names = dict(mag="magnetometers", grad="gradiometers")
    axes_was_none = axes is None
    if axes_was_none:
        fig, axes = plt.subplots(len(valid_keys), 1, sharex=True)
    else:
        fig = axes[0].get_figure()
    if len(axes) != len(valid_keys):
        raise ValueError(
            f"axes must be a list of {len(valid_keys)} axes, got "
            f"length {len(axes)} ({axes})."
        )
    fig.set_size_inches(10, 10)
    legend_labels_exist = False
    for key, ax in zip(valid_keys, axes):
        ch_type, kind = key.split("_")
        scaling = 1 if kind == "snr" else DEFAULTS["scalings"][ch_type]
        plot_kwargs = dict(color="k") if kind == "resid" else dict()
        lines = ax.plot(snr_dict["times"], snr_dict[key] * scaling**2, **plot_kwargs)
        # the freqs should be the same for all sensor types (and for SNR and
        # power subplots), so we only need to label the lines on one axes
        # (otherwise we get duplicate legend entries).
        if not legend_labels_exist:
            for line, freq in zip(lines, snr_dict["freqs"]):
                line.set_label(f"{freq} Hz")
            legend_labels_exist = True
        unit = DEFAULTS["units"][ch_type]
        unit = f"({unit})" if "/" in unit else unit
        set_kwargs = dict(
            title=f"{titles[kind]}, {full_names[ch_type]}",
            ylabel="dB" if kind == "snr" else f"{unit}²",
        )
        if not axes_was_none:
            set_kwargs.update(xlabel="Time (s)")
        ax.set(**set_kwargs)
    if axes_was_none:
        ax.set(xlabel="Time (s)")
        fig.align_ylabels()
        fig.subplots_adjust(left=0.1, right=0.825, bottom=0.075, top=0.95, hspace=0.7)
        fig.legend(loc="right", title="cHPI frequencies")
    return fig<|MERGE_RESOLUTION|>--- conflicted
+++ resolved
@@ -20,15 +20,10 @@
 from pathlib import Path
 
 import numpy as np
-from scipy import linalg
 from scipy.signal import freqz, group_delay, lfilter, filtfilt, sosfilt, sosfiltfilt
 
 from ..defaults import DEFAULTS
-<<<<<<< HEAD
-=======
 from ..fixes import _safe_svd
-from .._freesurfer import _reorient_image, _read_mri_info, _check_mri, _mri_orientation
->>>>>>> 2188c25a
 from ..rank import compute_rank
 from ..surface import read_surface
 from ..io.constants import FIFF
@@ -146,10 +141,6 @@
     """
     import matplotlib.pyplot as plt
     from matplotlib.colors import Normalize
-<<<<<<< HEAD
-
-=======
->>>>>>> 2188c25a
     from ..cov import Covariance
 
     info, C, ch_names, idx_names = _index_info_cov(info, cov, exclude)
