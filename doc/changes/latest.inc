.. NOTE: we are now using links to highlight new functions and classes.
   Please follow the examples below like :func:`mne.stats.f_mway_rm`, so the
   whats_new page will have a link to the function/class documentation.

.. NOTE: there are 3 separate sections for changes, based on type:
   - "Enhancements" for new features
   - "Bugs" for bug fixes
   - "API changes" for backward-incompatible changes

.. NOTE: changes from first-time contributors should be added to the TOP of
   the relevant section (Enhancements / Bugs / API changes), and should look
   like this (where xxxx is the pull request number):
   - description of enhancement/bugfix/API change (:gh:`xxxx` **by new contributor** |Firstname Lastname|_)

.. _current:

Current (0.24.dev0)
-------------------

.. |New Contributor| replace:: **New Contributor**

.. |David Julien| replace:: **David Julien**

.. |Romain Derollepot| replace:: **Romain Derollepot**

.. |Jan Sosulski| replace:: **Jan Sosulski**

.. |Xiaokai Xia| replace:: **Xiaokai Xia**

.. |Marian Dovgialo| replace:: **Marian Dovgialo**

.. |Pierre-Antoine Bannier| replace:: **Pierre-Antoine Bannier**

.. |Darin Erat Sleiter| replace:: **Darin Erat Sleiter**

.. |Mathieu Scheltienne| replace:: **Mathieu Scheltienne**

.. |Timothy Gates| replace:: **Timothy Gates**

.. |Reza Shoorangiz| replace:: **Reza Shoorangiz**

.. |Evgeny Goldstein| replace:: **Evgeny Goldstein**

Enhancements
~~~~~~~~~~~~
.. - Add something cool (:gh:`9192` **by new contributor** |New Contributor|_)

- Get annotation descriptions from the name field of SNIRF stimulus groups when reading SNIRF files via `mne.io.read_raw_snirf` (:gh:`9575` **by new contributor** |Darin Erat Sleiter|_)

- Add support for NIRSport and NIRSport2 devices to `mne.io.read_raw_nirx` (:gh:`9348` and :gh:`9401` **by new contributor** |David Julien|_, **new contributor** |Romain Derollepot|_, `Robert Luke`_, and `Eric Larson`_)

- New function :func:`mne.Dipole.to_volume_labels` to get atlas label for MRI coordinates.  (:gh:`9376` by **by new contributor** |Marian Dovgialo|_)

- Add support for SURE parameter selection in :func:`mne.inverse_sparse.mixed_norm` and make ``alpha`` parameter now default to ``'sure'`` (:gh:`9430` by **new contributor** |Pierre-Antoine Bannier|_ and `Alex Gramfort`_)

- Speed up BCD solver in :func:`mne.inverse_sparse.mixed_norm` by adding Anderson acceleration (:gh:`9481` by **new contributor** |Pierre-Antoine Bannier|_ and `Alex Gramfort`_)

- Add support for list of channel types for EEG/sEEG/ECoG/DBS referencing (:gh:`9637` **by new contributor** |Mathieu Scheltienne|_)

- Add support for more than 3 source estimates in :func:`mne.viz.plot_sparse_source_estimates` (:gh:`9640` **by new contributor** |Pierre-Antoine Bannier|_ and `Alex Gramfort`_)

- Show all good channel types and counts when printing a :class:`mne.Info` in the notebook (:gh:`9725` by `Valerii Chirkov`_ and `Eric Larson`_)

- Speed up point decimation in :func:`mne.io.read_raw_kit` by vectorization and use of :class:`scipy.spatial.cKDTree` (:gh:`9568` by `Jean-Remi King`_ and `Eric Larson`_)

- Add ability to export EDF+ files using :func:`mne.export.export_raw` (:gh:`9643` by `Adam Li`_)

- New function :func:`mne.chpi.get_chpi_info` to retrieve basic information about the cHPI system used when recording MEG data (:gh:`9369` by `Richard Höchenberger`_)

- New namespace `mne.export` created to contain functions (such as `mne.export.export_raw` and `mne.export.export_epochs`) for exporting data to non-FIF formats (:gh:`9427` by `Eric Larson`_)

- Add support for Hitachi fNIRS devices in `mne.io.read_raw_hitachi` (:gh:`9391` by `Eric Larson`_)

- Add support for ``picks`` in :func:`mne.stc_near_sensors` (:gh:`9396` by `Eric Larson`_)

- Add label methods `mne.Label.compute_area` and `mne.Label.distances_to_outside` (:gh:`9424` by `Eric Larson`_)

- Add projections when printing a :class:`mne.Info` in the notebook (:gh:`9403` by `Alex Gramfort`_)

- Add new function :func:`mne.bem.make_scalp_surfaces` to compute scalp surfaces for coregistration (:gh:`9463` by `Alex Gramfort`_)

- Add support for interpolating oxy and deoxyhaemoglobin data types (:gh:`9431` by `Robert Luke`_)

- Add support for SNIRF files in :class:`mne.Report` (:gh:`9443` by `Robert Luke`_)

- Add support for exporting MFF evoked files using `mne.export.export_evokeds` and `mne.export.export_evokeds_mff` (:gh:`9406` by `Evan Hathaway`_)

- :func:`mne.concatenate_raws`, :func:`mne.concatenate_epochs`, and :func:`mne.write_evokeds` gained a new parameter ``on_mismatch``, which controls behavior in case not all of the supplied instances share the same device-to-head transformation (:gh:`9438` by `Richard Höchenberger`_)

- Add support for multiple datablocks (acquistions with pauses) in :func:`mne.io.read_raw_nihon` (:gh:`9437` by `Federico Raimondo`_)

- Add new function :func:`mne.preprocessing.annotate_break` to automatically detect and mark "break" periods without any marked experimental events in the continuous data (:gh:`9445` by `Richard Höchenberger`_)

- Add "time_format" to :meth:`mne.io.Raw.plot` and :meth:`mne.preprocessing.ICA.plot_sources` to display acquisition time on x-axis (:gh:`9419` by `Martin Schulz`_)

- Speed up :meth:`mne.decoding.TimeDelayingRidge.predict` by switching to FFT-based convolution (:gh:`9458` by `Ross Maddox`_)

- Show multiple colors and linestyles for excluded components with :class:`mne.Evoked` in :meth:`mne.preprocessing.ICA.plot_sources` (:gh:`9444` by `Martin Schulz`_)

- Add functions for aligning MRI and CT data `mne.transforms.compute_volume_registration` and `mne.transforms.apply_volume_registration` (:gh:`9503` by `Alex Rockhill`_ and `Eric Larson`_)

- Add tutorial for how to processes image (CT and MR) files in order to localize electrode contacts for intracranial recordings :ref:`tut-ieeg-localize` (:gh:`9484` by `Alex Rockhill`_)

- Add vertex number in source space for :meth:`mne.VolSourceEstimate.plot` and :func:`mne.viz.plot_volume_source_estimates` (:gh:`9697` by `Eric Larson`_)

- Add support for colormap normalization in :func:`mne.viz.plot_topomap` (:gh:`9468` by `Clemens Brunner`_)

- Update :func:`mne.preprocessing.realign_raw` with Numpy-recommended polynomial fitting method (:gh:`9514` by `Erica Peterson`_)

- Add a warning to `mne.preprocessing.nirs.beer_lambert_law` when source-detector distances are zero (:gh:`9541` by `Eric Larson`_)

- Add ``exclude`` parameter to :meth:`mne.io.Raw.plot_psd` and :meth:`mne.Epochs.plot_psd` (:gh:`9519` by `Clemens Brunner`_)

- Add `mne.Annotations.rename` to rename annotation descriptions (:gh:`9525` by `Robert Luke`_)

- Add `mne.Annotations.set_durations` to set annotation durations (:gh:`9529` by `Robert Luke`_)

- The ``exclude`` parameter in `mne.io.read_raw_edf`, `mne.io.read_raw_bdf`, and `mne.io.read_raw_gdf` now also accepts a regular expression (:gh:`9558` by `Clemens Brunner`_)

- Add :meth:`mne.Evoked.get_data` method to :class:`mne.Evoked` (:gh:`9555` by `Stefan Appelhoff`_)

- The :meth:`mne.Epochs.get_data` method now has a ``units`` parameter (:gh:`9553` by `Stefan Appelhoff`_)

- Add :func:`mne.warp_montage_volume` to use an anatomical volume with channel locations at high or low insensities to apply a symmetric diffeomorphic registration to a template (e.g. fsaverage) space (:gh:`9544` by `Alex Rockhill`_)

- :meth:`mne.io.Raw.get_data`, :meth:`mne.Epochs.get_data`, and :meth:`mne.Evoked.get_data` methods now have ``tmin`` and ``tmax`` parameters to specify data window in seconds to get (:gh:`9556` by `Stefan Appelhoff`_)

- The :meth:`mne.Evoked.get_data` method now has a ``units`` parameter (:gh:`9578` by `Stefan Appelhoff`_)

- Add `mne.chpi.compute_chpi_snr` and `mne.viz.plot_chpi_snr` for computing and plotting the time-varying SNR of continuously-active HPI coils (:gh:`9570` by `Daniel McCloy`_ and `Jussi Nurminen`_)

- Add :func:`mne.get_montage_volume_labels` to find the regions of interest in a Freesurfer atlas anatomical segmentation for an intracranial electrode montage and :func:`mne.viz.plot_channel_labels_circle` to plot them (:gh:`9545` by `Alex Rockhill`_)

- Add :func:`mne.viz.Brain.add_volume_labels` to plot subcortical surfaces and other regions of interest (:gh:`9540` by `Alex Rockhill`_ and `Eric Larson`_)

- Add custom cortex curvature colors in :class:`mne.viz.Brain` via the ``cortex`` argument (:gh:`9750` by `Eric Larson`_)

- Add :meth:`mne.channels.DigMontage.apply_trans` to apply a transform directly to a montage (:gh:`9601` by `Alex Rockhill`_)

- :meth:`mne.preprocessing.ICA.fit` now emits a warning if any of the ``start``, ``stop``, ``reject``, and ``flat`` parameters are passed when performing ICA on `~mne.Epochs`. These parameters only have an effect on `~mne.io.Raw` data and were previously silently ignored in the case of `~mne.Epochs` (:gh:`9605` by `Richard Höchenberger`_)

- :func:`mne.viz.plot_alignment` now emits a warning (instead of aborting with an exception) if the surfaces contain topological defects (:gh:`9614` by `Richard Höchenberger`_)

- The coregistration GUI can now display the head surface even if there are topological defects. Previously, a low-resolution standard head unsuitable for individualized coregistration was displayed (:gh:`9614` by `Richard Höchenberger`_)

- New :class:`mne.coreg.Coregistration` object to allow coregistration scripting without a dependency on mayavi (:gh:`9516` by `Guillaume Favelier`_).

- Add :meth:`mne.viz.Brain.add_head` to plot the head surface (:gh:`9618` by `Alex Rockhill`_)

- Add :func:`mne.channels.read_dig_localite` to read Localite electrode location files (:gh:`9658` by `Clemens Brunner`_)

- Add :meth:`mne.viz.Brain.add_sensors` to plot sensor locations (:gh:`9585` by `Alex Rockhill`_)

- Add :func:`mne.coreg.estimate_head_mri_t` to estimate the head->mri transform from fsaverage fiducials (:gh:`9585` by `Alex Rockhill`_)

- Add :meth:`mne.channels.DigMontage.add_mni_fiducials` to add fiducials to a montage in MNI coordinates (:gh:`9682` by `Alex Rockhill`_)

- Add :meth:`mne.channels.DigMontage.remove_fiducials` to remove fiducials under rare circumstances when the coordinate frame should not be set to "head" (:gh:`9684` by `Alex Rockhill`_)

- Add remove methods for mesh objects in :class:`mne.viz.Brain` (:gh:`9688` by `Alex Rockhill`_)

- Add ability to export EDF+ files using :func:`mne.export.export_raw` (:gh:`9643` by `Adam Li`_)

- Reading EDF files via :func:`mne.io.read_raw_edf` now can infer channel type from the signal label in the EDF header (:gh:`9694` by `Adam Li`_)

<<<<<<< HEAD
- All data fetching code now relies on ``pooch``, which is an added optional requirement for dataset fetchers (:gh:`9742` by `Adam Li`_ and `Daniel McCloy`_)

=======
- Add :func:`mne.gui.locate_ieeg` to locate intracranial electrode contacts from a CT, an MRI (with Freesurfer ``recon-all``) and the channel names from an :class:`mne.Info` object (:gh:`9586` by `Alex Rockhill`_)
>>>>>>> 4375989e

Bugs
~~~~
- Fix bug in :meth:`mne.io.Raw.pick` and related functions when parameter list contains channels which are not in info instance (:gh:`9708` **by new contributor** |Evgeny Goldstein|_)

- Fix a few typos (:gh:`9706` **by new contributor** |Timothy Gates|_)

- Fix bug with :meth:`mne.Epochs.crop` and :meth:`mne.Evoked.crop` when ``include_tmax=False``, where the last sample was always cut off, even when ``tmax > epo.times[-1]`` (:gh:`9378` **by new contributor** |Jan Sosulski|_)

- Fix bug with `mne.io.read_raw_curry` to allow reading Curry 7 and 8 event files with '.ceo' and '.cdt.ceo' extensions (:gh:`9381`, :gh:`9712` by **new contributor** |Xiaokai Xia|_, `Daniel McCloy`_, and **by new contributor** |Reza Shoorangiz|_)

- Fix bug with `mne.compute_rank`, `mne.cov.compute_whitener` and `mne.preprocessing.ICA.fit` when explicit picks including bad channels are provided (:gh:`9719` **by new contributor** |Mathieu Scheltienne|_)

- Fix bug with :func:`mne.io.read_raw_nihon` where latin-1 annotations could not be read (:gh:`9384` by `Alex Gramfort`_)

- Fix bug when printing a :class:`mne.io.RawArray` in the notebook (:gh:`9404` by `Alex Gramfort`_)

- Fix bug when computing rank from info for SSS data with only gradiometers or magnetometers (:gh:`9435` by `Alex Gramfort`_)

- Fix bug with `mne.preprocessing.find_bad_channels_maxwell` where all-flat segments could lead to an error (:gh:`9531` by `Eric Larson`_)

- Fix bug with `mne.io.Raw.set_montage` and related functions where the channel coordinate frame was not properly set to head (:gh:`9447` by `Eric Larson`_)

- Fix bug with `mne.io.read_raw_fieldtrip` and `mne.read_epochs_fieldtrip` where channel positions were not set properly (:gh:`9447` by `Eric Larson`_)

- Fix bug with :func:`mne.io.read_raw_kit` where omitting HPI coils could lead to an :exc:`python:AssertionError` on reading (:gh:`9612` by `Eric Larson`_)

- Fix bug with `mne.preprocessing.nirs.optical_density` where protection against zero values was not guaranteed (:gh:`9522` by `Eric Larson`_)

- :func:`mne.concatenate_raws` now raises an exception if ``raw.info['dev_head_t']`` differs between files. This behavior can be controlled using the new ``on_mismatch`` parameter (:gh:`9438` by `Richard Höchenberger`_)

- Fixed bug in :meth:`mne.Epochs.drop_bad` where subsequent rejections failed if they only specified thresholds for a subset of the channel types used in a previous rejection (:gh:`9485` by `Richard Höchenberger`_).

- Fix bug with `mne.simulation.simulate_evoked`, `mne.apply_forward`, and `mne.apply_forward_raw` where systems with EEG channels that come before MEG channels would have them mixed up in the output evoked or raw object (:gh:`#9513` by `Eric Larson`_)

- In :func:`mne.viz.plot_ica_scores` and :meth:`mne.preprocessing.ICA.plot_scores`, the figure and axis titles no longer overlap when plotting only a single EOG or ECG channel (:gh:`9489` by `Richard Höchenberger`_).

- Ensure `mne.io.Raw.get_montage` works with SNIRF data (:gh:`9524` by `Robert Luke`_)

- Fix bug in :func:`mne.setup_volume_source_space` where non-finite positions could be used in a discrete source space (:gh:`9603` by `Eric Larson`_)

- Fix bug in :func:`mne.viz.plot_topomap` (and related methods like :meth:`mne.Evoked.plot_topomap`) where large distances between electrodes (higher than head radius) would lead to an error (:gh:`9528` by `Mikołaj Magnuski`_).

- Fix bug in `mne.viz.plot_topomap` (and related methods) where passing ``axes`` that are part of a matplotlib figure that uses a constrained layout would emit warnings (:gh:`9558` by `Eric Larson`_)

- Fix bug in :func:`mne.concatenate_epochs` when concatenating :class:`mne.Epochs` objects with 0 events (:gh:`9535` by `Marijn van Vliet`_)

- Fix bug in :func:`mne.viz.Brain.screenshot` where the RGBA mode was not supported (:gh:`9564` by `Guillaume Favelier`_).

- Fix bug in :func:`mne.io.read_raw_egi` where reading data from a data segment that is part of an acquisition skip would lead to an error (:gh:`9565` by `Eric Larson`_)

- Prevent :meth:`mne.io.Raw.plot` windows from spawning at sizes too small to properly render (:gh:`9629` by `Daniel McCloy`_)

- Fix bug in ::meth:`mne.preprocessing.ICA.find_bads_ecg` where passing ``start`` and ``stop`` lead to erroneous data windows depending on the combination of Raw, Epochs, Evoked, and the type (int, float, None) of ``start`` and ``stop`` (:gh:`9556` by `Stefan Appelhoff`_)

- Fix bug in :func:`mne.viz.set_3d_backend` and :func:`mne.viz.get_3d_backend` where the PyVistaQt-based backend was ambiguously named ``'pyvista'`` instead of ``'pyvistaqt'``; use ``set_3d_backend('pyvistaqt')`` and expect ``'pyvistaqt'`` as the output of :func:`mne.viz.get_3d_backend` instead of ``'pyvista'``, and consider using ``get_3d_backend().startswith('pyvista')`` for example for backward-compatible conditionals (:gh:`9607` by `Guillaume Favelier`_)

- Fix bug in :func:`mne.viz.plot_compare_evokeds` where confidence bands were not drawn if only one condition was plotted (:gh:`9663` by `Daniel McCloy`_)

- Fix bug where setting of a montage with fNIRS data got set to "unknown" coordinate frame when it should have been in "head" (:gh:`9630` by `Alex Rockhill`_)

- Fix bug where "seeg", "ecog", "dbs" and "fnirs" data had coordinate frame unknown upon loading from a file when it should have been in "head" (:gh:`9580` by `Alex Rockhill`_)

- Raise error when no ``trans`` is provided to :func:`mne.viz.plot_alignment` when required instead of assuming identitiy head->mri transform (:gh:`9585` by `Alex Rockhill`_)

- Fix bug where channels with a dollar sign ($) were not being labeled "misc" in :func:`mne.io.read_raw_nihon` (:gh:`9695` by `Adam Li`_)

- Fix bug where :func:`mne.io.read_raw_persyst` was lower-casing events it found in the ``.lay`` file (:gh:`9746` by `Adam Li`_)

API changes
~~~~~~~~~~~
- In `mne.compute_source_morph`, the ``niter_affine`` and ``niter_sdr`` parameters have been replaced by ``niter`` and ``pipeline`` parameters for more consistent and finer-grained control of registration/warping steps and iteration (:gh:`9505` by `Alex Rockhill`_ and `Eric Larson`_)

- Split :func:`mne.viz.Brain.show_view` argument ``view`` into ``azimuth``, ``elevation`` and ``focalpoint`` for clearer view setting and make the default for ``row`` and ``col`` apply to all rows and columns (:gh:`9596` by `Alex Rockhill`_)

- Deprecate ``solver='prox'`` in :func:`mne.inverse_sparse.mixed_norm` in favor of ``solver='cd'`` and ``solver='bcd'`` as coordinate descent solvers consistently outperform proximal gradient descent (:gh:`9608` by `Pierre-Antoine Bannier`_)

- All ``mne.connectivity`` functions have moved to the ``mne-connectivity`` package; they are deprecated in MNE-Python and will be removed in version 0.25 (:gh:`9493` by `Adam Li`_).

- :func:`mne.inverse_sparse.mixed_norm` now simply warns when source estimates contain no dipole, e.g. if data are too noisy and alpha is based on SURE (:gh:`9685` by `Alex Gramfort`_)<|MERGE_RESOLUTION|>--- conflicted
+++ resolved
@@ -163,12 +163,9 @@
 
 - Reading EDF files via :func:`mne.io.read_raw_edf` now can infer channel type from the signal label in the EDF header (:gh:`9694` by `Adam Li`_)
 
-<<<<<<< HEAD
+- Add :func:`mne.gui.locate_ieeg` to locate intracranial electrode contacts from a CT, an MRI (with Freesurfer ``recon-all``) and the channel names from an :class:`mne.Info` object (:gh:`9586` by `Alex Rockhill`_)
+
 - All data fetching code now relies on ``pooch``, which is an added optional requirement for dataset fetchers (:gh:`9742` by `Adam Li`_ and `Daniel McCloy`_)
-
-=======
-- Add :func:`mne.gui.locate_ieeg` to locate intracranial electrode contacts from a CT, an MRI (with Freesurfer ``recon-all``) and the channel names from an :class:`mne.Info` object (:gh:`9586` by `Alex Rockhill`_)
->>>>>>> 4375989e
 
 Bugs
 ~~~~
