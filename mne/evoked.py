# Authors: Alexandre Gramfort <alexandre.gramfort@inria.fr>
#          Matti Hämäläinen <msh@nmr.mgh.harvard.edu>
#          Denis Engemann <denis.engemann@gmail.com>
#          Andrew Dykstra <andrew.r.dykstra@gmail.com>
#          Mads Jensen <mje.mads@gmail.com>
#          Jona Sassenhagen <jona.sassenhagen@gmail.com>
#
# License: BSD-3-Clause
# Copyright the MNE-Python contributors.

from copy import deepcopy
<<<<<<< HEAD
from inspect import getfullargspec
=======
from typing import Union
>>>>>>> 0f5c91bb

import numpy as np

from ._fiff.constants import FIFF
from ._fiff.meas_info import (
    ContainsMixin,
    SetChannelsMixin,
    _ensure_infos_match,
    _read_extended_ch_info,
    _rename_list,
    read_meas_info,
    write_meas_info,
)
from ._fiff.open import fiff_open
from ._fiff.pick import _FNIRS_CH_TYPES_SPLIT, _picks_to_idx, pick_types
from ._fiff.proj import ProjMixin
from ._fiff.tag import read_tag
from ._fiff.tree import dir_tree_find
from ._fiff.write import (
    end_block,
    start_and_end_file,
    start_block,
    write_complex_float_matrix,
    write_float,
    write_float_matrix,
    write_id,
    write_int,
    write_string,
)
from .baseline import _check_baseline, _log_rescale, rescale
from .channels.channels import InterpolationMixin, ReferenceMixin, UpdateChannelsMixin
from .channels.layout import _merge_ch_data, _pair_grad_sensors
from .defaults import _BORDER_DEFAULT, _EXTRAPOLATE_DEFAULT, _INTERPOLATION_DEFAULT
from .filter import FilterMixin, _check_fun, detrend
from .html_templates import _get_html_template
from .parallel import parallel_func
from .time_frequency.spectrum import Spectrum, SpectrumMixin, _validate_method
from .utils import (
    ExtendedTimeMixin,
    SizeMixin,
    _build_data_frame,
    _check_fname,
    _check_option,
    _check_pandas_index_arguments,
    _check_pandas_installed,
    _check_preload,
    _check_time_format,
    _convert_times,
    _scale_dataframe_data,
    _validate_type,
    check_fname,
    copy_function_doc_to_method_doc,
    fill_doc,
    logger,
    repr_html,
    sizeof_fmt,
    verbose,
    warn,
)
from .viz import (
    plot_evoked,
    plot_evoked_field,
    plot_evoked_image,
    plot_evoked_topo,
    plot_evoked_topomap,
)
from .viz.evoked import plot_evoked_joint, plot_evoked_white
from .viz.topomap import _topomap_animation

_aspect_dict = {
    "average": FIFF.FIFFV_ASPECT_AVERAGE,
    "standard_error": FIFF.FIFFV_ASPECT_STD_ERR,
    "single_epoch": FIFF.FIFFV_ASPECT_SINGLE,
    "partial_average": FIFF.FIFFV_ASPECT_SUBAVERAGE,
    "alternating_subaverage": FIFF.FIFFV_ASPECT_ALTAVERAGE,
    "sample_cut_out_by_graph": FIFF.FIFFV_ASPECT_SAMPLE,
    "power_density_spectrum": FIFF.FIFFV_ASPECT_POWER_DENSITY,
    "dipole_amplitude_cuvre": FIFF.FIFFV_ASPECT_DIPOLE_WAVE,
    "squid_modulation_lower_bound": FIFF.FIFFV_ASPECT_IFII_LOW,
    "squid_modulation_upper_bound": FIFF.FIFFV_ASPECT_IFII_HIGH,
    "squid_gate_setting": FIFF.FIFFV_ASPECT_GATE,
}
_aspect_rev = {val: key for key, val in _aspect_dict.items()}


@fill_doc
class Evoked(
    ProjMixin,
    ContainsMixin,
    UpdateChannelsMixin,
    ReferenceMixin,
    SetChannelsMixin,
    InterpolationMixin,
    FilterMixin,
    ExtendedTimeMixin,
    SizeMixin,
    SpectrumMixin,
):
    """Evoked data.

    Parameters
    ----------
    fname : path-like
        Name of evoked/average FIF file to load.
        If None no data is loaded.
    condition : int, or str
        Dataset ID number (int) or comment/name (str). Optional if there is
        only one data set in file.
    proj : bool, optional
        Apply SSP projection vectors.
    kind : str
        Either ``'average'`` or ``'standard_error'``. The type of data to read.
        Only used if 'condition' is a str.
    allow_maxshield : bool | str (default False)
        If True, allow loading of data that has been recorded with internal
        active compensation (MaxShield). Data recorded with MaxShield should
        generally not be loaded directly, but should first be processed using
        SSS/tSSS to remove the compensation signals that may also affect brain
        activity. Can also be ``"yes"`` to load without eliciting a warning.
    %(verbose)s

    Attributes
    ----------
    %(info_not_none)s
    ch_names : list of str
        List of channels' names.
    nave : int
        Number of averaged epochs.
    kind : str
        Type of data, either average or standard_error.
    comment : str
        Comment on dataset. Can be the condition.
    data : array of shape (n_channels, n_times)
        Evoked response.
    first : int
        First time sample.
    last : int
        Last time sample.
    tmin : float
        The first time point in seconds.
    tmax : float
        The last time point in seconds.
    times :  array
        Time vector in seconds. Goes from ``tmin`` to ``tmax``. Time interval
        between consecutive time samples is equal to the inverse of the
        sampling frequency.
    baseline : None | tuple of length 2
         This attribute reflects whether the data has been baseline-corrected
         (it will be a ``tuple`` then) or not (it will be ``None``).

    Notes
    -----
    Evoked objects can only contain the average of a single set of conditions.
    """

    @verbose
    def __init__(
        self,
        fname,
        condition=None,
        proj=True,
        kind="average",
        allow_maxshield=False,
        *,
        verbose=None,
    ):
        _validate_type(proj, bool, "'proj'")
        # Read the requested data
        fname = str(_check_fname(fname=fname, must_exist=True, overwrite="read"))
        (
            self.info,
            self.nave,
            self._aspect_kind,
            self.comment,
            times,
            self.data,
            self.baseline,
        ) = _read_evoked(fname, condition, kind, allow_maxshield)
        self._set_times(times)
        self._raw_times = self.times.copy()
        self._decim = 1

        self._update_first_last()
        self.preload = True
        # project and baseline correct
        if proj:
            self.apply_proj()
        self.filename = fname

    @property
    def kind(self):
        """The data kind."""
        return _aspect_rev[self._aspect_kind]

    @kind.setter
    def kind(self, kind):
        _check_option("kind", kind, list(_aspect_dict.keys()))
        self._aspect_kind = _aspect_dict[kind]

    @property
    def data(self):
        """The data matrix."""
        return self._data

    @data.setter
    def data(self, data):
        """Set the data matrix."""
        self._data = data

    @fill_doc
    def get_data(self, picks=None, units=None, tmin=None, tmax=None):
        """Get evoked data as 2D array.

        Parameters
        ----------
        %(picks_all)s
        %(units)s
        tmin : float | None
            Start time of data to get in seconds.
        tmax : float | None
            End time of data to get in seconds.

        Returns
        -------
        data : ndarray, shape (n_channels, n_times)
            A view on evoked data.

        Notes
        -----
        .. versionadded:: 0.24
        """
        # Avoid circular import
        from .io.base import _get_ch_factors

        picks = _picks_to_idx(self.info, picks, "all", exclude=())

        start, stop = self._handle_tmin_tmax(tmin, tmax)

        data = self.data[picks, start:stop]

        if units is not None:
            ch_factors = _get_ch_factors(self, units, picks)
            data *= ch_factors[:, np.newaxis]

        return data

    @verbose
    def apply_function(
        self,
        fun,
        picks=None,
        dtype=None,
        n_jobs=None,
        channel_wise=True,
        verbose=None,
        **kwargs,
    ):
        """Apply a function to a subset of channels.

        %(applyfun_summary_evoked)s

        Parameters
        ----------
        %(fun_applyfun_evoked)s
        %(picks_all_data_noref)s
        %(dtype_applyfun)s
        %(n_jobs)s Ignored if ``channel_wise=False`` as the workload
            is split across channels.
        %(channel_wise_applyfun)s

            .. versionadded:: 1.6
        %(verbose)s
        %(kwargs_fun)s

        Returns
        -------
        self : instance of Evoked
            The evoked object with transformed data.
        """
        _check_preload(self, "evoked.apply_function")
        picks = _picks_to_idx(self.info, picks, exclude=(), with_ref_meg=False)

        if not callable(fun):
            raise ValueError("fun needs to be a function")

        data_in = self._data
        if dtype is not None and dtype != self._data.dtype:
            self._data = self._data.astype(dtype)

        args = getfullargspec(fun)[0] + getfullargspec(fun)[4]
        if channel_wise is False:
            if ("ch_idx" in args) or ("ch_name" in args):
                raise ValueError(
                    "apply_function cannot access ch_idx or ch_name "
                    "when channel_wise=False"
                )
        if "ch_idx" in args:
            logger.info("apply_function requested to access ch_idx")
        if "ch_name" in args:
            logger.info("apply_function requested to access ch_name")

        # check the dimension of the incoming evoked data
        _check_option("evoked.ndim", self._data.ndim, [2])

        if channel_wise:
            parallel, p_fun, n_jobs = parallel_func(_check_fun, n_jobs)
            if n_jobs == 1:
                # modify data inplace to save memory
                for ch_idx in picks:
                    if "ch_idx" in args:
                        kwargs.update(ch_idx=ch_idx)
                    if "ch_name" in args:
                        kwargs.update(ch_name=self.info["ch_names"][ch_idx])
                    self._data[ch_idx, :] = _check_fun(
                        fun, data_in[ch_idx, :], **kwargs
                    )
            else:
                # use parallel function
                data_picks_new = parallel(
                    p_fun(
                        fun,
                        data_in[ch_idx, :],
                        **{
                            k: v
                            for k, v in [
                                ("ch_name", self.info["ch_names"][ch_idx]),
                                ("ch_idx", ch_idx),
                            ]
                            + [(k, v) for k, v in kwargs.items()]
                            if (k != "ch_name" or "ch_name" in args)
                            and (k != "ch_idx" or "ch_idx" in args)
                        },
                    )
                    for ch_idx in picks
                )
                for run_idx, ch_idx in enumerate(picks):
                    self._data[ch_idx, :] = data_picks_new[run_idx]
        else:
            self._data[picks, :] = _check_fun(fun, data_in[picks, :], **kwargs)

        return self

    @verbose
    def apply_baseline(self, baseline=(None, 0), *, verbose=None):
        """Baseline correct evoked data.

        Parameters
        ----------
        %(baseline_evoked)s
            Defaults to ``(None, 0)``, i.e. beginning of the the data until
            time point zero.
        %(verbose)s

        Returns
        -------
        evoked : instance of Evoked
            The baseline-corrected Evoked object.

        Notes
        -----
        Baseline correction can be done multiple times.

        .. versionadded:: 0.13.0
        """
        baseline = _check_baseline(baseline, times=self.times, sfreq=self.info["sfreq"])
        if self.baseline is not None and baseline is None:
            raise ValueError(
                "The data has already been baseline-corrected. "
                "Cannot remove existing baseline correction."
            )
        elif baseline is None:
            # Do not rescale
            logger.info(_log_rescale(None))
        else:
            # Actually baseline correct the data. Logging happens in rescale().
            self.data = rescale(self.data, self.times, baseline, copy=False)
            self.baseline = baseline

        return self

    @verbose
    def save(self, fname, *, overwrite=False, verbose=None):
        """Save evoked data to a file.

        Parameters
        ----------
        fname : path-like
            The name of the file, which should end with ``-ave.fif(.gz)`` or
            ``_ave.fif(.gz)``.
        %(overwrite)s
        %(verbose)s

        Notes
        -----
        To write multiple conditions into a single file, use
        `mne.write_evokeds`.

        .. versionchanged:: 0.23
            Information on baseline correction will be stored with the data,
            and will be restored when reading again via `mne.read_evokeds`.
        """
        write_evokeds(fname, self, overwrite=overwrite)

    @verbose
    def export(self, fname, fmt="auto", *, overwrite=False, verbose=None):
        """Export Evoked to external formats.

        %(export_fmt_support_evoked)s

        %(export_warning)s

        Parameters
        ----------
        %(fname_export_params)s
        %(export_fmt_params_evoked)s
        %(overwrite)s
        %(verbose)s

        Notes
        -----
        .. versionadded:: 1.1

        %(export_warning_note_evoked)s
        """
        from .export import export_evokeds

        export_evokeds(fname, self, fmt, overwrite=overwrite, verbose=verbose)

    def __repr__(self):  # noqa: D105
        max_comment_length = 1000
        if len(self.comment) > max_comment_length:
            comment = self.comment[:max_comment_length]
            comment += "..."
        else:
            comment = self.comment
        s = f"'{comment}' ({self.kind}, N={self.nave})"
        s += f", {self.times[0]:0.5g} – {self.times[-1]:0.5g} s"
        s += ", baseline "
        if self.baseline is None:
            s += "off"
        else:
            s += f"{self.baseline[0]:g} – {self.baseline[1]:g} s"
            if self.baseline != _check_baseline(
                self.baseline,
                times=self.times,
                sfreq=self.info["sfreq"],
                on_baseline_outside_data="adjust",
            ):
                s += " (baseline period was cropped after baseline correction)"
        s += ", %s ch" % self.data.shape[0]
        s += f", ~{sizeof_fmt(self._size)}"
        return f"<Evoked | {s}>"

    @repr_html
    def _repr_html_(self):
        if self.baseline is None:
            baseline = "off"
        else:
            baseline = tuple([f"{b:.3f}" for b in self.baseline])
            baseline = f"{baseline[0]} – {baseline[1]} s"

        t = _get_html_template("repr", "evoked.html.jinja")
        t = t.render(evoked=self, baseline=baseline)
        return t

    @property
    def ch_names(self):
        """Channel names."""
        return self.info["ch_names"]

    @copy_function_doc_to_method_doc(plot_evoked)
    def plot(
        self,
        picks=None,
        exclude="bads",
        unit=True,
        show=True,
        ylim=None,
        xlim="tight",
        proj=False,
        hline=None,
        units=None,
        scalings=None,
        titles=None,
        axes=None,
        gfp=False,
        window_title=None,
        spatial_colors="auto",
        zorder="unsorted",
        selectable=True,
        noise_cov=None,
        time_unit="s",
        sphere=None,
        *,
        highlight=None,
        verbose=None,
    ):
        return plot_evoked(
            self,
            picks=picks,
            exclude=exclude,
            unit=unit,
            show=show,
            ylim=ylim,
            proj=proj,
            xlim=xlim,
            hline=hline,
            units=units,
            scalings=scalings,
            titles=titles,
            axes=axes,
            gfp=gfp,
            window_title=window_title,
            spatial_colors=spatial_colors,
            zorder=zorder,
            selectable=selectable,
            noise_cov=noise_cov,
            time_unit=time_unit,
            sphere=sphere,
            highlight=highlight,
            verbose=verbose,
        )

    @copy_function_doc_to_method_doc(plot_evoked_image)
    def plot_image(
        self,
        picks=None,
        exclude="bads",
        unit=True,
        show=True,
        clim=None,
        xlim="tight",
        proj=False,
        units=None,
        scalings=None,
        titles=None,
        axes=None,
        cmap="RdBu_r",
        colorbar=True,
        mask=None,
        mask_style=None,
        mask_cmap="Greys",
        mask_alpha=0.25,
        time_unit="s",
        show_names=None,
        group_by=None,
        sphere=None,
    ):
        return plot_evoked_image(
            self,
            picks=picks,
            exclude=exclude,
            unit=unit,
            show=show,
            clim=clim,
            xlim=xlim,
            proj=proj,
            units=units,
            scalings=scalings,
            titles=titles,
            axes=axes,
            cmap=cmap,
            colorbar=colorbar,
            mask=mask,
            mask_style=mask_style,
            mask_cmap=mask_cmap,
            mask_alpha=mask_alpha,
            time_unit=time_unit,
            show_names=show_names,
            group_by=group_by,
            sphere=sphere,
        )

    @copy_function_doc_to_method_doc(plot_evoked_topo)
    def plot_topo(
        self,
        layout=None,
        layout_scale=0.945,
        color=None,
        border="none",
        ylim=None,
        scalings=None,
        title=None,
        proj=False,
        vline=(0.0,),
        fig_background=None,
        merge_grads=False,
        legend=True,
        axes=None,
        background_color="w",
        noise_cov=None,
        exclude="bads",
        show=True,
    ):
        """
        Notes
        -----
        .. versionadded:: 0.10.0
        """
        return plot_evoked_topo(
            self,
            layout=layout,
            layout_scale=layout_scale,
            color=color,
            border=border,
            ylim=ylim,
            scalings=scalings,
            title=title,
            proj=proj,
            vline=vline,
            fig_background=fig_background,
            merge_grads=merge_grads,
            legend=legend,
            axes=axes,
            background_color=background_color,
            noise_cov=noise_cov,
            exclude=exclude,
            show=show,
        )

    @copy_function_doc_to_method_doc(plot_evoked_topomap)
    def plot_topomap(
        self,
        times="auto",
        *,
        average=None,
        ch_type=None,
        scalings=None,
        proj=False,
        sensors=True,
        show_names=False,
        mask=None,
        mask_params=None,
        contours=6,
        outlines="head",
        sphere=None,
        image_interp=_INTERPOLATION_DEFAULT,
        extrapolate=_EXTRAPOLATE_DEFAULT,
        border=_BORDER_DEFAULT,
        res=64,
        size=1,
        cmap=None,
        vlim=(None, None),
        cnorm=None,
        colorbar=True,
        cbar_fmt="%3.1f",
        units=None,
        axes=None,
        time_unit="s",
        time_format=None,
        nrows=1,
        ncols="auto",
        show=True,
    ):
        return plot_evoked_topomap(
            self,
            times=times,
            ch_type=ch_type,
            vlim=vlim,
            cmap=cmap,
            cnorm=cnorm,
            sensors=sensors,
            colorbar=colorbar,
            scalings=scalings,
            units=units,
            res=res,
            size=size,
            cbar_fmt=cbar_fmt,
            time_unit=time_unit,
            time_format=time_format,
            proj=proj,
            show=show,
            show_names=show_names,
            mask=mask,
            mask_params=mask_params,
            outlines=outlines,
            contours=contours,
            image_interp=image_interp,
            average=average,
            axes=axes,
            extrapolate=extrapolate,
            sphere=sphere,
            border=border,
            nrows=nrows,
            ncols=ncols,
        )

    @copy_function_doc_to_method_doc(plot_evoked_field)
    def plot_field(
        self,
        surf_maps,
        time=None,
        time_label="t = %0.0f ms",
        n_jobs=None,
        fig=None,
        vmax=None,
        n_contours=21,
        *,
        show_density=True,
        alpha=None,
        interpolation="nearest",
        interaction="terrain",
        time_viewer="auto",
        verbose=None,
    ):
        return plot_evoked_field(
            self,
            surf_maps,
            time=time,
            time_label=time_label,
            n_jobs=n_jobs,
            fig=fig,
            vmax=vmax,
            n_contours=n_contours,
            show_density=show_density,
            alpha=alpha,
            interpolation=interpolation,
            interaction=interaction,
            time_viewer=time_viewer,
            verbose=verbose,
        )

    @copy_function_doc_to_method_doc(plot_evoked_white)
    def plot_white(
        self,
        noise_cov,
        show=True,
        rank=None,
        time_unit="s",
        sphere=None,
        axes=None,
        verbose=None,
    ):
        return plot_evoked_white(
            self,
            noise_cov=noise_cov,
            rank=rank,
            show=show,
            time_unit=time_unit,
            sphere=sphere,
            axes=axes,
            verbose=verbose,
        )

    @copy_function_doc_to_method_doc(plot_evoked_joint)
    def plot_joint(
        self,
        times="peaks",
        title="",
        picks=None,
        exclude="bads",
        show=True,
        ts_args=None,
        topomap_args=None,
    ):
        return plot_evoked_joint(
            self,
            times=times,
            title=title,
            picks=picks,
            exclude=exclude,
            show=show,
            ts_args=ts_args,
            topomap_args=topomap_args,
        )

    @fill_doc
    def animate_topomap(
        self,
        ch_type=None,
        times=None,
        frame_rate=None,
        butterfly=False,
        blit=True,
        show=True,
        time_unit="s",
        sphere=None,
        *,
        image_interp=_INTERPOLATION_DEFAULT,
        extrapolate=_EXTRAPOLATE_DEFAULT,
        vmin=None,
        vmax=None,
        verbose=None,
    ):
        """Make animation of evoked data as topomap timeseries.

        The animation can be paused/resumed with left mouse button.
        Left and right arrow keys can be used to move backward or forward
        in time.

        Parameters
        ----------
        ch_type : str | None
            Channel type to plot. Accepted data types: 'mag', 'grad', 'eeg',
            'hbo', 'hbr', 'fnirs_cw_amplitude',
            'fnirs_fd_ac_amplitude', 'fnirs_fd_phase', and 'fnirs_od'.
            If None, first available channel type from the above list is used.
            Defaults to None.
        times : array of float | None
            The time points to plot. If None, 10 evenly spaced samples are
            calculated over the evoked time series. Defaults to None.
        frame_rate : int | None
            Frame rate for the animation in Hz. If None,
            frame rate = sfreq / 10. Defaults to None.
        butterfly : bool
            Whether to plot the data as butterfly plot under the topomap.
            Defaults to False.
        blit : bool
            Whether to use blit to optimize drawing. In general, it is
            recommended to use blit in combination with ``show=True``. If you
            intend to save the animation it is better to disable blit.
            Defaults to True.
        show : bool
            Whether to show the animation. Defaults to True.
        time_unit : str
            The units for the time axis, can be "ms" (default in 0.16)
            or "s" (will become the default in 0.17).

            .. versionadded:: 0.16
        %(sphere_topomap_auto)s
        %(image_interp_topomap)s
        %(extrapolate_topomap)s

            .. versionadded:: 0.22
        %(vmin_vmax_topomap)s

            .. versionadded:: 1.1.0
        %(verbose)s

        Returns
        -------
        fig : instance of matplotlib.figure.Figure
            The figure.
        anim : instance of matplotlib.animation.FuncAnimation
            Animation of the topomap.

        Notes
        -----
        .. versionadded:: 0.12.0
        """
        return _topomap_animation(
            self,
            ch_type=ch_type,
            times=times,
            frame_rate=frame_rate,
            butterfly=butterfly,
            blit=blit,
            show=show,
            time_unit=time_unit,
            sphere=sphere,
            image_interp=image_interp,
            extrapolate=extrapolate,
            vmin=vmin,
            vmax=vmax,
            verbose=verbose,
        )

    def as_type(self, ch_type="grad", mode="fast"):
        """Compute virtual evoked using interpolated fields.

        .. Warning:: Using virtual evoked to compute inverse can yield
            unexpected results. The virtual channels have ``'_v'`` appended
            at the end of the names to emphasize that the data contained in
            them are interpolated.

        Parameters
        ----------
        ch_type : str
            The destination channel type. It can be 'mag' or 'grad'.
        mode : str
            Either ``'accurate'`` or ``'fast'``, determines the quality of the
            Legendre polynomial expansion used. ``'fast'`` should be sufficient
            for most applications.

        Returns
        -------
        evoked : instance of mne.Evoked
            The transformed evoked object containing only virtual channels.

        Notes
        -----
        This method returns a copy and does not modify the data it
        operates on. It also returns an EvokedArray instance.

        .. versionadded:: 0.9.0
        """
        from .forward import _as_meg_type_inst

        return _as_meg_type_inst(self, ch_type=ch_type, mode=mode)

    @fill_doc
    def detrend(self, order=1, picks=None):
        """Detrend data.

        This function operates in-place.

        Parameters
        ----------
        order : int
            Either 0 or 1, the order of the detrending. 0 is a constant
            (DC) detrend, 1 is a linear detrend.
        %(picks_good_data)s

        Returns
        -------
        evoked : instance of Evoked
            The detrended evoked object.
        """
        picks = _picks_to_idx(self.info, picks)
        self.data[picks] = detrend(self.data[picks], order, axis=-1)
        return self

    def copy(self):
        """Copy the instance of evoked.

        Returns
        -------
        evoked : instance of Evoked
            A copy of the object.
        """
        evoked = deepcopy(self)
        return evoked

    def __neg__(self):
        """Negate channel responses.

        Returns
        -------
        evoked_neg : instance of Evoked
            The Evoked instance with channel data negated and '-'
            prepended to the comment.
        """
        out = self.copy()
        out.data *= -1

        if out.comment is not None and " + " in out.comment:
            out.comment = f"({out.comment})"  # multiple conditions in evoked
        out.comment = f'- {out.comment or "unknown"}'
        return out

    def get_peak(
        self,
        ch_type=None,
        tmin=None,
        tmax=None,
        mode="abs",
        time_as_index=False,
        merge_grads=False,
        return_amplitude=False,
        *,
        strict=True,
    ):
        """Get location and latency of peak amplitude.

        Parameters
        ----------
        ch_type : str | None
            The channel type to use. Defaults to None. If more than one channel
            type is present in the data, this value **must** be provided.
        tmin : float | None
            The minimum point in time to be considered for peak getting.
            If None (default), the beginning of the data is used.
        tmax : float | None
            The maximum point in time to be considered for peak getting.
            If None (default), the end of the data is used.
        mode : 'pos' | 'neg' | 'abs'
            How to deal with the sign of the data. If 'pos' only positive
            values will be considered. If 'neg' only negative values will
            be considered. If 'abs' absolute values will be considered.
            Defaults to 'abs'.
        time_as_index : bool
            Whether to return the time index instead of the latency in seconds.
        merge_grads : bool
            If True, compute peak from merged gradiometer data.
        return_amplitude : bool
            If True, return also the amplitude at the maximum response.

            .. versionadded:: 0.16
        strict : bool
            If True, raise an error if values are all positive when detecting
            a minimum (mode='neg'), or all negative when detecting a maximum
            (mode='pos'). Defaults to True.

            .. versionadded:: 1.7

        Returns
        -------
        ch_name : str
            The channel exhibiting the maximum response.
        latency : float | int
            The time point of the maximum response, either latency in seconds
            or index.
        amplitude : float
            The amplitude of the maximum response. Only returned if
            return_amplitude is True.

            .. versionadded:: 0.16
        """  # noqa: E501
        supported = (
            "mag",
            "grad",
            "eeg",
            "seeg",
            "dbs",
            "ecog",
            "misc",
            "None",
        ) + _FNIRS_CH_TYPES_SPLIT
        types_used = self.get_channel_types(unique=True, only_data_chs=True)

        _check_option("ch_type", str(ch_type), supported)

        if ch_type is not None and ch_type not in types_used:
            raise ValueError(
                f'Channel type "{ch_type}" not found in this evoked object.'
            )

        elif len(types_used) > 1 and ch_type is None:
            raise RuntimeError(
                'Multiple data channel types found. Please pass the "ch_type" '
                "parameter."
            )

        if merge_grads:
            if ch_type != "grad":
                raise ValueError('Channel type must be "grad" for merge_grads')
            elif mode == "neg":
                raise ValueError(
                    "Negative mode (mode=neg) does not make "
                    "sense with merge_grads=True"
                )

        meg = eeg = misc = seeg = dbs = ecog = fnirs = False
        picks = None
        if ch_type in ("mag", "grad"):
            meg = ch_type
        elif ch_type == "eeg":
            eeg = True
        elif ch_type == "misc":
            misc = True
        elif ch_type == "seeg":
            seeg = True
        elif ch_type == "dbs":
            dbs = True
        elif ch_type == "ecog":
            ecog = True
        elif ch_type in _FNIRS_CH_TYPES_SPLIT:
            fnirs = ch_type

        if ch_type is not None:
            if merge_grads:
                picks = _pair_grad_sensors(self.info, topomap_coords=False)
            else:
                picks = pick_types(
                    self.info,
                    meg=meg,
                    eeg=eeg,
                    misc=misc,
                    seeg=seeg,
                    ecog=ecog,
                    ref_meg=False,
                    fnirs=fnirs,
                    dbs=dbs,
                )
        data = self.data
        ch_names = self.ch_names

        if picks is not None:
            data = data[picks]
            ch_names = [ch_names[k] for k in picks]

        if merge_grads:
            data, _ = _merge_ch_data(data, ch_type, [])
            ch_names = [ch_name[:-1] + "X" for ch_name in ch_names[::2]]

        ch_idx, time_idx, max_amp = _get_peak(
            data,
            self.times,
            tmin,
            tmax,
            mode,
            strict=strict,
        )

        out = (ch_names[ch_idx], time_idx if time_as_index else self.times[time_idx])

        if return_amplitude:
            out += (max_amp,)

        return out

    @verbose
    def compute_psd(
        self,
        method="multitaper",
        fmin=0,
        fmax=np.inf,
        tmin=None,
        tmax=None,
        picks=None,
        proj=False,
        remove_dc=True,
        exclude=(),
        *,
        n_jobs=1,
        verbose=None,
        **method_kw,
    ):
        """Perform spectral analysis on sensor data.

        Parameters
        ----------
        %(method_psd)s
            Default is ``'multitaper'``.
        %(fmin_fmax_psd)s
        %(tmin_tmax_psd)s
        %(picks_good_data_noref)s
        %(proj_psd)s
        %(remove_dc)s
        %(exclude_psd)s
        %(n_jobs)s
        %(verbose)s
        %(method_kw_psd)s

        Returns
        -------
        spectrum : instance of Spectrum
            The spectral representation of the data.

        Notes
        -----
        .. versionadded:: 1.2

        References
        ----------
        .. footbibliography::
        """
        method = _validate_method(method, type(self).__name__)
        self._set_legacy_nfft_default(tmin, tmax, method, method_kw)

        return Spectrum(
            self,
            method=method,
            fmin=fmin,
            fmax=fmax,
            tmin=tmin,
            tmax=tmax,
            picks=picks,
            exclude=exclude,
            proj=proj,
            remove_dc=remove_dc,
            reject_by_annotation=False,
            n_jobs=n_jobs,
            verbose=verbose,
            **method_kw,
        )

    @verbose
    def plot_psd(
        self,
        fmin=0,
        fmax=np.inf,
        tmin=None,
        tmax=None,
        picks=None,
        proj=False,
        *,
        method="auto",
        average=False,
        dB=True,
        estimate="auto",
        xscale="linear",
        area_mode="std",
        area_alpha=0.33,
        color="black",
        line_alpha=None,
        spatial_colors=True,
        sphere=None,
        exclude="bads",
        ax=None,
        show=True,
        n_jobs=1,
        verbose=None,
        **method_kw,
    ):
        """%(plot_psd_doc)s.

        Parameters
        ----------
        %(fmin_fmax_psd)s
        %(tmin_tmax_psd)s
        %(picks_good_data_noref)s
        %(proj_psd)s
        %(method_plot_psd_auto)s
        %(average_plot_psd)s
        %(dB_plot_psd)s
        %(estimate_plot_psd)s
        %(xscale_plot_psd)s
        %(area_mode_plot_psd)s
        %(area_alpha_plot_psd)s
        %(color_plot_psd)s
        %(line_alpha_plot_psd)s
        %(spatial_colors_psd)s
        %(sphere_topomap_auto)s

            .. versionadded:: 0.22.0
        exclude : list of str | 'bads'
            Channels names to exclude from being shown. If 'bads', the bad
            channels are excluded. Pass an empty list to plot all channels
            (including channels marked "bad", if any).

            .. versionadded:: 0.24.0
        %(ax_plot_psd)s
        %(show)s
        %(n_jobs)s
        %(verbose)s
        %(method_kw_psd)s

        Returns
        -------
        fig : instance of Figure
            Figure with frequency spectra of the data channels.

        Notes
        -----
        %(notes_plot_psd_meth)s
        """
        return super().plot_psd(
            fmin=fmin,
            fmax=fmax,
            tmin=tmin,
            tmax=tmax,
            picks=picks,
            proj=proj,
            reject_by_annotation=False,
            method=method,
            average=average,
            dB=dB,
            estimate=estimate,
            xscale=xscale,
            area_mode=area_mode,
            area_alpha=area_alpha,
            color=color,
            line_alpha=line_alpha,
            spatial_colors=spatial_colors,
            sphere=sphere,
            exclude=exclude,
            ax=ax,
            show=show,
            n_jobs=n_jobs,
            verbose=verbose,
            **method_kw,
        )

    @verbose
    def to_data_frame(
        self,
        picks=None,
        index=None,
        scalings=None,
        copy=True,
        long_format=False,
        time_format=None,
        *,
        verbose=None,
    ):
        """Export data in tabular structure as a pandas DataFrame.

        Channels are converted to columns in the DataFrame. By default,
        an additional column "time" is added, unless ``index='time'``
        (in which case time values form the DataFrame's index).

        Parameters
        ----------
        %(picks_all)s
        %(index_df_evk)s
            Defaults to ``None``.
        %(scalings_df)s
        %(copy_df)s
        %(long_format_df_raw)s
        %(time_format_df)s

            .. versionadded:: 0.20
        %(verbose)s

        Returns
        -------
        %(df_return)s
        """
        # check pandas once here, instead of in each private utils function
        pd = _check_pandas_installed()  # noqa
        # arg checking
        valid_index_args = ["time"]
        valid_time_formats = ["ms", "timedelta"]
        index = _check_pandas_index_arguments(index, valid_index_args)
        time_format = _check_time_format(time_format, valid_time_formats)
        # get data
        picks = _picks_to_idx(self.info, picks, "all", exclude=())
        data = self.data[picks, :]
        times = self.times
        data = data.T
        if copy:
            data = data.copy()
        data = _scale_dataframe_data(self, data, picks, scalings)
        # prepare extra columns / multiindex
        mindex = list()
        times = _convert_times(times, time_format, self.info["meas_date"])
        mindex.append(("time", times))
        # build DataFrame
        df = _build_data_frame(
            self, data, picks, long_format, mindex, index, default_index=["time"]
        )
        return df


@fill_doc
class EvokedArray(Evoked):
    """Evoked object from numpy array.

    Parameters
    ----------
    data : array of shape (n_channels, n_times)
        The channels' evoked response. See notes for proper units of measure.
    %(info_not_none)s Consider using :func:`mne.create_info` to populate this
        structure.
    tmin : float
        Start time before event. Defaults to 0.
    comment : str
        Comment on dataset. Can be the condition. Defaults to ''.
    nave : int
        Number of averaged epochs. Defaults to 1.
    kind : str
        Type of data, either average or standard_error. Defaults to 'average'.
    %(baseline_evoked)s
        Defaults to ``None``, i.e. no baseline correction.

        .. versionadded:: 0.23
    %(verbose)s

    See Also
    --------
    EpochsArray, io.RawArray, create_info

    Notes
    -----
    Proper units of measure:

    * V: eeg, eog, seeg, dbs, emg, ecg, bio, ecog
    * T: mag
    * T/m: grad
    * M: hbo, hbr
    * Am: dipole
    * AU: misc
    """

    @verbose
    def __init__(
        self,
        data,
        info,
        tmin=0.0,
        comment="",
        nave=1,
        kind="average",
        baseline=None,
        *,
        verbose=None,
    ):
        dtype = np.complex128 if np.iscomplexobj(data) else np.float64
        data = np.asanyarray(data, dtype=dtype)

        if data.ndim != 2:
            raise ValueError(
                "Data must be a 2D array of shape (n_channels, n_samples), got shape "
                f"{data.shape}"
            )

        if len(info["ch_names"]) != np.shape(data)[0]:
            raise ValueError(
                f"Info ({len(info['ch_names'])}) and data ({np.shape(data)[0]}) must "
                "have same number of channels."
            )

        self.data = data

        self.first = int(round(tmin * info["sfreq"]))
        self.last = self.first + np.shape(data)[-1] - 1
        self._set_times(
            np.arange(self.first, self.last + 1, dtype=np.float64) / info["sfreq"]
        )
        self._raw_times = self.times.copy()
        self._decim = 1
        self.info = info.copy()  # do not modify original info
        self.nave = nave
        self.kind = kind
        self.comment = comment
        self.picks = None
        self.preload = True
        self._projector = None
        _validate_type(self.kind, "str", "kind")
        if self.kind not in _aspect_dict:
            raise ValueError(
                f'unknown kind "{self.kind}", should be "average" or "standard_error"'
            )
        self._aspect_kind = _aspect_dict[self.kind]

        self.baseline = baseline
        if self.baseline is not None:  # omit log msg if not baselining
            self.apply_baseline(self.baseline)


def _get_entries(fid, evoked_node, allow_maxshield=False):
    """Get all evoked entries."""
    comments = list()
    aspect_kinds = list()
    for ev in evoked_node:
        for k in range(ev["nent"]):
            my_kind = ev["directory"][k].kind
            pos = ev["directory"][k].pos
            if my_kind == FIFF.FIFF_COMMENT:
                tag = read_tag(fid, pos)
                comments.append(tag.data)
        my_aspect = _get_aspect(ev, allow_maxshield)[0]
        for k in range(my_aspect["nent"]):
            my_kind = my_aspect["directory"][k].kind
            pos = my_aspect["directory"][k].pos
            if my_kind == FIFF.FIFF_ASPECT_KIND:
                tag = read_tag(fid, pos)
                aspect_kinds.append(int(tag.data.item()))
    comments = np.atleast_1d(comments)
    aspect_kinds = np.atleast_1d(aspect_kinds)
    if len(comments) != len(aspect_kinds) or len(comments) == 0:
        fid.close()
        raise ValueError("Dataset names in FIF file " "could not be found.")
    t = [_aspect_rev[a] for a in aspect_kinds]
    t = ['"' + c + '" (' + tt + ")" for tt, c in zip(t, comments)]
    t = "\n".join(t)
    return comments, aspect_kinds, t


def _get_aspect(evoked, allow_maxshield):
    """Get Evoked data aspect."""
    from .io.base import _check_maxshield

    is_maxshield = False
    aspect = dir_tree_find(evoked, FIFF.FIFFB_ASPECT)
    if len(aspect) == 0:
        _check_maxshield(allow_maxshield)
        aspect = dir_tree_find(evoked, FIFF.FIFFB_IAS_ASPECT)
        is_maxshield = True
    if len(aspect) > 1:
        logger.info("Multiple data aspects found. Taking first one.")
    return aspect[0], is_maxshield


def _get_evoked_node(fname):
    """Get info in evoked file."""
    f, tree, _ = fiff_open(fname)
    with f as fid:
        _, meas = read_meas_info(fid, tree, verbose=False)
        evoked_node = dir_tree_find(meas, FIFF.FIFFB_EVOKED)
    return evoked_node


def _check_evokeds_ch_names_times(all_evoked):
    evoked = all_evoked[0]
    ch_names = evoked.ch_names
    for ii, ev in enumerate(all_evoked[1:]):
        if ev.ch_names != ch_names:
            if set(ev.ch_names) != set(ch_names):
                raise ValueError(f"{evoked} and {ev} do not contain the same channels.")
            else:
                warn("Order of channels differs, reordering channels ...")
                ev = ev.copy()
                ev.reorder_channels(ch_names)
                all_evoked[ii + 1] = ev
        if not np.max(np.abs(ev.times - evoked.times)) < 1e-7:
            raise ValueError(f"{evoked} and {ev} do not contain the same time instants")
    return all_evoked


def combine_evoked(all_evoked, weights):
    """Merge evoked data by weighted addition or subtraction.

    Each `~mne.Evoked` in ``all_evoked`` should have the same channels and the
    same time instants. Subtraction can be performed by passing
    ``weights=[1, -1]``.

    .. Warning::
        Other than cases like simple subtraction mentioned above (where all
        weights are -1 or 1), if you provide numeric weights instead of using
        ``'equal'`` or ``'nave'``, the resulting `~mne.Evoked` object's
        ``.nave`` attribute (which is used to scale noise covariance when
        applying the inverse operator) may not be suitable for inverse imaging.

    Parameters
    ----------
    all_evoked : list of Evoked
        The evoked datasets.
    weights : list of float | 'equal' | 'nave'
        The weights to apply to the data of each evoked instance, or a string
        describing the weighting strategy to apply: ``'nave'`` computes
        sum-to-one weights proportional to each object's ``nave`` attribute;
        ``'equal'`` weights each `~mne.Evoked` by ``1 / len(all_evoked)``.

    Returns
    -------
    evoked : Evoked
        The new evoked data.

    Notes
    -----
    .. versionadded:: 0.9.0
    """
    naves = np.array([evk.nave for evk in all_evoked], float)
    if isinstance(weights, str):
        _check_option("weights", weights, ["nave", "equal"])
        if weights == "nave":
            weights = naves / naves.sum()
        else:
            weights = np.ones_like(naves) / len(naves)
    else:
        weights = np.array(weights, float)

    if weights.ndim != 1 or weights.size != len(all_evoked):
        raise ValueError("weights must be the same size as all_evoked")

    # cf. https://en.wikipedia.org/wiki/Weighted_arithmetic_mean, section on
    # "weighted sample variance". The variance of a weighted sample mean is:
    #
    #    σ² = w₁² σ₁² + w₂² σ₂² + ... + wₙ² σₙ²
    #
    # We estimate the variance of each evoked instance as 1 / nave to get:
    #
    #    σ² = w₁² / nave₁ + w₂² / nave₂ + ... + wₙ² / naveₙ
    #
    # And our resulting nave is the reciprocal of this:
    new_nave = 1.0 / np.sum(weights**2 / naves)
    # This general formula is equivalent to formulae in Matti's manual
    # (pp 128-129), where:
    # new_nave = sum(naves) when weights='nave' and
    # new_nave = 1. / sum(1. / naves) when weights are all 1.

    all_evoked = _check_evokeds_ch_names_times(all_evoked)
    evoked = all_evoked[0].copy()

    # use union of bad channels
    bads = list(set(b for e in all_evoked for b in e.info["bads"]))
    evoked.info["bads"] = bads
    evoked.data = sum(w * e.data for w, e in zip(weights, all_evoked))
    evoked.nave = new_nave

    comment = ""
    for idx, (w, e) in enumerate(zip(weights, all_evoked)):
        # pick sign
        sign = "" if w >= 0 else "-"
        # format weight
        weight = "" if np.isclose(abs(w), 1.0) else f"{abs(w):0.3f}"
        # format multiplier
        multiplier = " × " if weight else ""
        # format comment
        if e.comment is not None and " + " in e.comment:  # multiple conditions
            this_comment = f"({e.comment})"
        else:
            this_comment = f'{e.comment or "unknown"}'
        # assemble everything
        if idx == 0:
            comment += f"{sign}{weight}{multiplier}{this_comment}"
        else:
            comment += f' {sign or "+"} {weight}{multiplier}{this_comment}'
    # special-case: combine_evoked([e1, -e2], [1, -1])
    evoked.comment = comment.replace(" - - ", " + ")
    return evoked


@verbose
def read_evokeds(
    fname,
    condition=None,
    baseline=None,
    kind="average",
    proj=True,
    allow_maxshield=False,
    verbose=None,
) -> Union[list[Evoked], Evoked]:
    """Read evoked dataset(s).

    Parameters
    ----------
    fname : path-like
        The filename, which should end with ``-ave.fif`` or ``-ave.fif.gz``.
    condition : int or str | list of int or str | None
        The index or list of indices of the evoked dataset to read. FIF files
        can contain multiple datasets. If None, all datasets are returned as a
        list.
    %(baseline_evoked)s
        If ``None`` (default), do not apply baseline correction.

        .. note:: Note that if the read  `~mne.Evoked` objects have already
                  been baseline-corrected, the data retrieved from disk will
                  **always** be baseline-corrected (in fact, only the
                  baseline-corrected version of the data will be saved, so
                  there is no way to undo this procedure). Only **after** the
                  data has been loaded, a custom (additional) baseline
                  correction **may** be optionally applied by passing a tuple
                  here. Passing ``None`` will **not** remove an existing
                  baseline correction, but merely omit the optional, additional
                  baseline correction.
    kind : str
        Either 'average' or 'standard_error', the type of data to read.
    proj : bool
        If False, available projectors won't be applied to the data.
    allow_maxshield : bool | str (default False)
        If True, allow loading of data that has been recorded with internal
        active compensation (MaxShield). Data recorded with MaxShield should
        generally not be loaded directly, but should first be processed using
        SSS/tSSS to remove the compensation signals that may also affect brain
        activity. Can also be "yes" to load without eliciting a warning.
    %(verbose)s

    Returns
    -------
    evoked : Evoked or list of Evoked
        The evoked dataset(s); one `~mne.Evoked` if ``condition`` is an
        integer or string; or a list of `~mne.Evoked` if ``condition`` is
        ``None`` or a list.

    See Also
    --------
    write_evokeds

    Notes
    -----
    .. versionchanged:: 0.23
        If the read `~mne.Evoked` objects had been baseline-corrected before
        saving, this will be reflected in their ``baseline`` attribute after
        reading.
    """
    fname = str(_check_fname(fname, overwrite="read", must_exist=True))
    check_fname(fname, "evoked", ("-ave.fif", "-ave.fif.gz", "_ave.fif", "_ave.fif.gz"))
    logger.info("Reading %s ..." % fname)
    return_list = True
    if condition is None:
        evoked_node = _get_evoked_node(fname)
        condition = range(len(evoked_node))
    elif not isinstance(condition, list):
        condition = [condition]
        return_list = False

    out = []
    for c in condition:
        evoked = Evoked(
            fname,
            c,
            kind=kind,
            proj=proj,
            allow_maxshield=allow_maxshield,
            verbose=verbose,
        )
        if baseline is None and evoked.baseline is None:
            logger.info(_log_rescale(None))
        elif baseline is None and evoked.baseline is not None:
            # Don't touch an existing baseline
            bmin, bmax = evoked.baseline
            logger.info(
                f"Loaded Evoked data is baseline-corrected "
                f"(baseline: [{bmin:g}, {bmax:g}] s)"
            )
        else:
            evoked.apply_baseline(baseline)
        out.append(evoked)

    return out if return_list else out[0]


def _read_evoked(fname, condition=None, kind="average", allow_maxshield=False):
    """Read evoked data from a FIF file."""
    if fname is None:
        raise ValueError("No evoked filename specified")

    f, tree, _ = fiff_open(fname)
    with f as fid:
        #   Read the measurement info
        info, meas = read_meas_info(fid, tree, clean_bads=True)

        #   Locate the data of interest
        processed = dir_tree_find(meas, FIFF.FIFFB_PROCESSED_DATA)
        if len(processed) == 0:
            raise ValueError("Could not find processed data")

        evoked_node = dir_tree_find(meas, FIFF.FIFFB_EVOKED)
        if len(evoked_node) == 0:
            raise ValueError("Could not find evoked data")

        # find string-based entry
        if isinstance(condition, str):
            if kind not in _aspect_dict.keys():
                raise ValueError('kind must be "average" or ' '"standard_error"')

            comments, aspect_kinds, t = _get_entries(fid, evoked_node, allow_maxshield)
            goods = np.isin(comments, [condition]) & np.isin(
                aspect_kinds, [_aspect_dict[kind]]
            )
            found_cond = np.where(goods)[0]
            if len(found_cond) != 1:
                raise ValueError(
                    f'condition "{condition}" ({kind}) not found, out of found '
                    f"datasets:\n{t}"
                )
            condition = found_cond[0]
        elif condition is None:
            if len(evoked_node) > 1:
                _, _, conditions = _get_entries(fid, evoked_node, allow_maxshield)
                raise TypeError(
                    "Evoked file has more than one condition, the condition parameters "
                    f"must be specified from:\n{conditions}"
                )
            else:
                condition = 0

        if condition >= len(evoked_node) or condition < 0:
            raise ValueError("Data set selector out of range")

        my_evoked = evoked_node[condition]

        # Identify the aspects
        with info._unlock():
            my_aspect, info["maxshield"] = _get_aspect(my_evoked, allow_maxshield)

        # Now find the data in the evoked block
        nchan = 0
        sfreq = -1
        chs = []
        baseline = bmin = bmax = None
        comment = last = first = first_time = nsamp = None
        for k in range(my_evoked["nent"]):
            my_kind = my_evoked["directory"][k].kind
            pos = my_evoked["directory"][k].pos
            if my_kind == FIFF.FIFF_COMMENT:
                tag = read_tag(fid, pos)
                comment = tag.data
            elif my_kind == FIFF.FIFF_FIRST_SAMPLE:
                tag = read_tag(fid, pos)
                first = int(tag.data.item())
            elif my_kind == FIFF.FIFF_LAST_SAMPLE:
                tag = read_tag(fid, pos)
                last = int(tag.data.item())
            elif my_kind == FIFF.FIFF_NCHAN:
                tag = read_tag(fid, pos)
                nchan = int(tag.data.item())
            elif my_kind == FIFF.FIFF_SFREQ:
                tag = read_tag(fid, pos)
                sfreq = float(tag.data.item())
            elif my_kind == FIFF.FIFF_CH_INFO:
                tag = read_tag(fid, pos)
                chs.append(tag.data)
            elif my_kind == FIFF.FIFF_FIRST_TIME:
                tag = read_tag(fid, pos)
                first_time = float(tag.data.item())
            elif my_kind == FIFF.FIFF_NO_SAMPLES:
                tag = read_tag(fid, pos)
                nsamp = int(tag.data.item())
            elif my_kind == FIFF.FIFF_MNE_BASELINE_MIN:
                tag = read_tag(fid, pos)
                bmin = float(tag.data.item())
            elif my_kind == FIFF.FIFF_MNE_BASELINE_MAX:
                tag = read_tag(fid, pos)
                bmax = float(tag.data.item())

        if comment is None:
            comment = "No comment"

        if bmin is not None or bmax is not None:
            # None's should've been replaced with floats
            assert bmin is not None and bmax is not None
            baseline = (bmin, bmax)

        #   Local channel information?
        if nchan > 0:
            if chs is None:
                raise ValueError(
                    "Local channel information was not found " "when it was expected."
                )

            if len(chs) != nchan:
                raise ValueError(
                    "Number of channels and number of "
                    "channel definitions are different"
                )

            ch_names_mapping = _read_extended_ch_info(chs, my_evoked, fid)
            info["chs"] = chs
            info["bads"][:] = _rename_list(info["bads"], ch_names_mapping)
            logger.info(
                "    Found channel information in evoked data. " "nchan = %d" % nchan
            )
            if sfreq > 0:
                info["sfreq"] = sfreq

        # Read the data in the aspect block
        nave = 1
        epoch = []
        for k in range(my_aspect["nent"]):
            kind = my_aspect["directory"][k].kind
            pos = my_aspect["directory"][k].pos
            if kind == FIFF.FIFF_COMMENT:
                tag = read_tag(fid, pos)
                comment = tag.data
            elif kind == FIFF.FIFF_ASPECT_KIND:
                tag = read_tag(fid, pos)
                aspect_kind = int(tag.data.item())
            elif kind == FIFF.FIFF_NAVE:
                tag = read_tag(fid, pos)
                nave = int(tag.data.item())
            elif kind == FIFF.FIFF_EPOCH:
                tag = read_tag(fid, pos)
                epoch.append(tag)

        nepoch = len(epoch)
        if nepoch != 1 and nepoch != info["nchan"]:
            raise ValueError(
                "Number of epoch tags is unreasonable "
                "(nepoch = %d nchan = %d)" % (nepoch, info["nchan"])
            )

        if nepoch == 1:
            # Only one epoch
            data = epoch[0].data
            # May need a transpose if the number of channels is one
            if data.shape[1] == 1 and info["nchan"] == 1:
                data = data.T
        else:
            # Put the old style epochs together
            data = np.concatenate([e.data[None, :] for e in epoch], axis=0)
        if np.isrealobj(data):
            data = data.astype(np.float64)
        else:
            data = data.astype(np.complex128)

        if first_time is not None and nsamp is not None:
            times = first_time + np.arange(nsamp) / info["sfreq"]
        elif first is not None:
            nsamp = last - first + 1
            times = np.arange(first, last + 1) / info["sfreq"]
        else:
            raise RuntimeError("Could not read time parameters")
        del first, last
        if nsamp is not None and data.shape[1] != nsamp:
            raise ValueError(
                f"Incorrect number of samples ({data.shape[1]} instead of {nsamp})"
            )
        logger.info("    Found the data of interest:")
        logger.info(
            f"        t = {1000 * times[0]:10.2f} ... {1000 * times[-1]:10.2f} ms ("
            f"{comment})"
        )
        if info["comps"] is not None:
            logger.info(
                f"        {len(info['comps'])} CTF compensation matrices available"
            )
        logger.info(f"        nave = {nave} - aspect type = {aspect_kind}")

    # Calibrate
    cals = np.array(
        [
            info["chs"][k]["cal"] * info["chs"][k].get("scale", 1.0)
            for k in range(info["nchan"])
        ]
    )
    data *= cals[:, np.newaxis]

    return info, nave, aspect_kind, comment, times, data, baseline


@verbose
def write_evokeds(fname, evoked, *, on_mismatch="raise", overwrite=False, verbose=None):
    """Write an evoked dataset to a file.

    Parameters
    ----------
    fname : path-like
        The file name, which should end with ``-ave.fif`` or ``-ave.fif.gz``.
    evoked : Evoked instance, or list of Evoked instances
        The evoked dataset, or list of evoked datasets, to save in one file.
        Note that the measurement info from the first evoked instance is used,
        so be sure that information matches.
    %(on_mismatch_info)s
    %(overwrite)s

        .. versionadded:: 1.0
    %(verbose)s

        .. versionadded:: 0.24

    See Also
    --------
    read_evokeds

    Notes
    -----
    .. versionchanged:: 0.23
        Information on baseline correction will be stored with each individual
        `~mne.Evoked` object, and will be restored when reading the data again
        via `mne.read_evokeds`.
    """
    _write_evokeds(fname, evoked, on_mismatch=on_mismatch, overwrite=overwrite)


def _write_evokeds(fname, evoked, check=True, *, on_mismatch="raise", overwrite=False):
    """Write evoked data."""
    from .dipole import DipoleFixed  # avoid circular import

    fname = _check_fname(fname=fname, overwrite=overwrite)
    if check:
        check_fname(
            fname, "evoked", ("-ave.fif", "-ave.fif.gz", "_ave.fif", "_ave.fif.gz")
        )

    if not isinstance(evoked, (list, tuple)):
        evoked = [evoked]

    warned = False
    # Create the file and save the essentials
    with start_and_end_file(fname) as fid:
        start_block(fid, FIFF.FIFFB_MEAS)
        write_id(fid, FIFF.FIFF_BLOCK_ID)
        if evoked[0].info["meas_id"] is not None:
            write_id(fid, FIFF.FIFF_PARENT_BLOCK_ID, evoked[0].info["meas_id"])

        # Write measurement info
        write_meas_info(fid, evoked[0].info)

        # One or more evoked data sets
        start_block(fid, FIFF.FIFFB_PROCESSED_DATA)
        for ei, e in enumerate(evoked):
            if ei:
                _ensure_infos_match(
                    info1=evoked[0].info,
                    info2=e.info,
                    name=f"evoked[{ei}]",
                    on_mismatch=on_mismatch,
                )
            start_block(fid, FIFF.FIFFB_EVOKED)

            # Comment is optional
            if e.comment is not None and len(e.comment) > 0:
                write_string(fid, FIFF.FIFF_COMMENT, e.comment)

            # First time, num. samples, first and last sample
            write_float(fid, FIFF.FIFF_FIRST_TIME, e.times[0])
            write_int(fid, FIFF.FIFF_NO_SAMPLES, len(e.times))
            write_int(fid, FIFF.FIFF_FIRST_SAMPLE, e.first)
            write_int(fid, FIFF.FIFF_LAST_SAMPLE, e.last)

            # Baseline
            if not isinstance(e, DipoleFixed) and e.baseline is not None:
                bmin, bmax = e.baseline
                write_float(fid, FIFF.FIFF_MNE_BASELINE_MIN, bmin)
                write_float(fid, FIFF.FIFF_MNE_BASELINE_MAX, bmax)

            # The evoked data itself
            if e.info.get("maxshield"):
                aspect = FIFF.FIFFB_IAS_ASPECT
            else:
                aspect = FIFF.FIFFB_ASPECT
            start_block(fid, aspect)

            write_int(fid, FIFF.FIFF_ASPECT_KIND, e._aspect_kind)
            # convert nave to integer to comply with FIFF spec
            nave_int = int(round(e.nave))
            if nave_int != e.nave and not warned:
                warn(
                    'converting "nave" to integer before saving evoked; this '
                    "can have a minor effect on the scale of source "
                    'estimates that are computed using "nave".'
                )
                warned = True
            write_int(fid, FIFF.FIFF_NAVE, nave_int)
            del nave_int

            decal = np.zeros((e.info["nchan"], 1))
            for k in range(e.info["nchan"]):
                decal[k] = 1.0 / (
                    e.info["chs"][k]["cal"] * e.info["chs"][k].get("scale", 1.0)
                )

            if np.iscomplexobj(e.data):
                write_function = write_complex_float_matrix
            else:
                write_function = write_float_matrix

            write_function(fid, FIFF.FIFF_EPOCH, decal * e.data)
            end_block(fid, aspect)
            end_block(fid, FIFF.FIFFB_EVOKED)

        end_block(fid, FIFF.FIFFB_PROCESSED_DATA)
        end_block(fid, FIFF.FIFFB_MEAS)


def _get_peak(data, times, tmin=None, tmax=None, mode="abs", *, strict=True):
    """Get feature-index and time of maximum signal from 2D array.

    Note. This is a 'getter', not a 'finder'. For non-evoked type
    data and continuous signals, please use proper peak detection algorithms.

    Parameters
    ----------
    data : instance of numpy.ndarray (n_locations, n_times)
        The data, either evoked in sensor or source space.
    times : instance of numpy.ndarray (n_times)
        The times in seconds.
    tmin : float | None
        The minimum point in time to be considered for peak getting.
    tmax : float | None
        The maximum point in time to be considered for peak getting.
    mode : {'pos', 'neg', 'abs'}
        How to deal with the sign of the data. If 'pos' only positive
        values will be considered. If 'neg' only negative values will
        be considered. If 'abs' absolute values will be considered.
        Defaults to 'abs'.
    strict : bool
        If True, raise an error if values are all positive when detecting
        a minimum (mode='neg'), or all negative when detecting a maximum
        (mode='pos'). Defaults to True.

    Returns
    -------
    max_loc : int
        The index of the feature with the maximum value.
    max_time : int
        The time point of the maximum response, index.
    max_amp : float
        Amplitude of the maximum response.
    """
    _check_option("mode", mode, ["abs", "neg", "pos"])

    if tmin is None:
        tmin = times[0]
    if tmax is None:
        tmax = times[-1]

    if tmin < times.min() or tmax > times.max():
        if tmin < times.min():
            param_name = "tmin"
            param_val = tmin
        else:
            param_name = "tmax"
            param_val = tmax

        raise ValueError(
            f"{param_name} ({param_val}) is out of bounds. It must be "
            f"between {times.min()} and {times.max()}"
        )
    elif tmin > tmax:
        raise ValueError(f"tmin ({tmin}) must be <= tmax ({tmax})")

    time_win = (times >= tmin) & (times <= tmax)
    mask = np.ones_like(data).astype(bool)
    mask[:, time_win] = False

    maxfun = np.argmax
    if mode == "pos":
        if strict and not np.any(data[~mask] > 0):
            raise ValueError(
                "No positive values encountered. Cannot " "operate in pos mode."
            )
    elif mode == "neg":
        if strict and not np.any(data[~mask] < 0):
            raise ValueError(
                "No negative values encountered. Cannot " "operate in neg mode."
            )
        maxfun = np.argmin

    masked_index = np.ma.array(np.abs(data) if mode == "abs" else data, mask=mask)

    max_loc, max_time = np.unravel_index(maxfun(masked_index), data.shape)

    return max_loc, max_time, data[max_loc, max_time]<|MERGE_RESOLUTION|>--- conflicted
+++ resolved
@@ -9,11 +9,8 @@
 # Copyright the MNE-Python contributors.
 
 from copy import deepcopy
-<<<<<<< HEAD
 from inspect import getfullargspec
-=======
 from typing import Union
->>>>>>> 0f5c91bb
 
 import numpy as np
 
