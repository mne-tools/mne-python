--- conflicted
+++ resolved
@@ -36,11 +36,8 @@
 
 Bugs
 ~~~~
-<<<<<<< HEAD
 - Fix bugs with :func:`mne.preprocessing.realign_raw` where the start of ``other`` was incorrectly cropped; and onsets and durations in ``other.annotations`` were left unsynced with the resampled data (:gh:`11950` by :newcontrib:`Qian Chu`)
-=======
 - Fix bug where ``encoding`` argument was ignored when reading annotations from an EDF file (:gh:`11958` by :newcontrib:`Andrew Gilbert`)
->>>>>>> 48c6d761
 - Fix bugs with saving splits for :class:`~mne.Epochs` (:gh:`11876` by `Dmitrii Altukhov`_)
 - Fix bug with multi-plot 3D rendering where only one plot was updated (:gh:`11896` by `Eric Larson`_)
 - Fix bug where subject birthdays were not correctly read by :func:`mne.io.read_raw_snirf` (:gh:`11912` by `Eric Larson`_)
