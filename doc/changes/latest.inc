.. NOTE: we use cross-references to highlight new functions and classes.
   Please follow the examples below like :func:`mne.stats.f_mway_rm`, so the
   whats_new page will have a link to the function/class documentation.

.. NOTE: there are 3 separate sections for changes, based on type:
   - "Enhancements" for new features
   - "Bugs" for bug fixes
   - "API changes" for backward-incompatible changes

.. NOTE: changes from first-time contributors should be added to the TOP of
   the relevant section (Enhancements / Bugs / API changes), and should look
   like this (where xxxx is the pull request number):

       - description of enhancement/bugfix/API change (:gh:`xxxx` by
         :newcontrib:`Firstname Lastname`)

   Also add a corresponding entry for yourself in doc/changes/names.inc

.. _current:

Current (1.2.dev0)
------------------

Enhancements
~~~~~~~~~~~~
- EEGLAB files (saved as MAT versions less than v7.3) can now be imported with :func:`mne.io.read_raw_eeglab` without the optional dependency ``pymatreader`` (:gh:`11006` by `Clemens Brunner`_)
- Add eight source estimate comparison metrics to new submodule :mod:`mne.simulation.metrics` (:gh:`6233` by `Kostiantyn Maksymenko`_ and `Alex Gramfort`_)
- Add :func:`mne.time_frequency.csd_tfr` to compute cross-spectral density from :class:`mne.time_frequency.EpochsTFR` (:gh:`10986` by `Alex Rockhill`_)
- Improve ``repr()`` for :class:`mne.minimum_norm.InverseOperator` when loose orientation is used (:gh:`11048` by `Eric Larson`_)
- Add support for vector source estimates in :func:`mne.minimum_norm.get_point_spread` and :func:`mne.minimum_norm.get_cross_talk` (:gh:`8639` by `Olaf Hauk`_, `Marijn van Vliet`_, `Alex Gramfort`_, and `Eric Larson`_)
- :meth:`mne.Epochs.plot_psd_topomap` now suppresses redundant colorbars when ``vlim='joint'`` (:gh:`11051` by `Daniel McCloy`_)
- Add ``starting_affine`` keyword argument to :func:`mne.transforms.compute_volume_registration` to initialize an alignment with an affine (:gh:`11020` by `Alex Rockhill`_)
- The ``trans`` parameter in :func:`mne.make_field_map` now accepts a :class:`~pathlib.Path` object, and uses standardised loading logic (:gh:`10784` by :newcontrib:`Andrew Quinn`)
<<<<<<< HEAD
- Add ``on_missing`` functionality to :class:`mne.channels.channels.UpdateChannelsMixin` to tune drop_channels behaviour when specified channel names are not found(:gh:`11043` by `Andrew Quinn`_)
=======
- Allow :func:`mne.beamformer.make_dics` to take ``pick_ori='vector'`` to compute vector source estimates (:gh:`19080` by `Alex Rockhill`_)
- Add ``on_missing`` functionality to :class:`mne.channels.UpdateChannelsMixin` to tune drop_channels behaviour when specified channel names are not found(:gh:`11043` by `Andrew Quinn`_)
>>>>>>> a96a92d8

Bugs
~~~~
- Fix bug in :func:`mne.time_frequency.read_csd` that returned ``projs`` as a list of dict instead of :class:`mne.Projection` (:gh:`11072` by :newcontrib:`Chetan Gohil`)
- Fix bug in :func:`mne.decoding.TimeFrequency` that prevented cloning if constructor arguments were modified (:gh:`11004` by :newcontrib:`Daniel Carlström Schad`)
- Fix bug in :class:`mne.viz.Brain` constructor where the first argument was named ``subject_id`` instead of ``subject`` (:gh:`11049` by `Eric Larson`_)
- Document ``height`` and ``weight`` keys of  ``subject_info`` entry in :class:`mne.Info` (:gh:`11019` by :newcontrib:`Sena Er`)
- Fixed bug in :func:`mne.viz.plot_filter` when plotting filters created using ``output='ba'`` mode with ``compensation`` turned on. (by `Marian Dovgialo`_)

API changes
~~~~~~~~~~~
- The ``bands`` parameter of :meth:`mne.Epochs.plot_psd_topomap` now accepts :class:`dict` input; legacy :class:`tuple` input is supported, but discouraged for new code (:gh:`11050` by `Daniel McCloy`_)
- The ``show_toolbar`` argument to :class:`mne.viz.Brain` is being removed by deprecation (:gh:`11049` by `Eric Larson`_)<|MERGE_RESOLUTION|>--- conflicted
+++ resolved
@@ -31,12 +31,8 @@
 - :meth:`mne.Epochs.plot_psd_topomap` now suppresses redundant colorbars when ``vlim='joint'`` (:gh:`11051` by `Daniel McCloy`_)
 - Add ``starting_affine`` keyword argument to :func:`mne.transforms.compute_volume_registration` to initialize an alignment with an affine (:gh:`11020` by `Alex Rockhill`_)
 - The ``trans`` parameter in :func:`mne.make_field_map` now accepts a :class:`~pathlib.Path` object, and uses standardised loading logic (:gh:`10784` by :newcontrib:`Andrew Quinn`)
-<<<<<<< HEAD
-- Add ``on_missing`` functionality to :class:`mne.channels.channels.UpdateChannelsMixin` to tune drop_channels behaviour when specified channel names are not found(:gh:`11043` by `Andrew Quinn`_)
-=======
 - Allow :func:`mne.beamformer.make_dics` to take ``pick_ori='vector'`` to compute vector source estimates (:gh:`19080` by `Alex Rockhill`_)
 - Add ``on_missing`` functionality to :class:`mne.channels.UpdateChannelsMixin` to tune drop_channels behaviour when specified channel names are not found(:gh:`11043` by `Andrew Quinn`_)
->>>>>>> a96a92d8
 
 Bugs
 ~~~~
