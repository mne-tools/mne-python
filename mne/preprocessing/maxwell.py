--- conflicted
+++ resolved
@@ -13,9 +13,6 @@
 from scipy.special import lpmv, sph_harm
 
 from .. import __version__
-<<<<<<< HEAD
-from .._ola import _COLA, _Interp2, _Storer
-=======
 from .._fiff.compensator import make_compensator
 from .._fiff.constants import FIFF, FWD
 from .._fiff.meas_info import Info, _simplify_info
@@ -24,7 +21,7 @@
 from .._fiff.proj import Projection
 from .._fiff.tag import _coil_trans_to_loc, _loc_to_coil_trans
 from .._fiff.write import DATE_NONE, _generate_meas_id
->>>>>>> 7071a0e2
+from .._ola import _COLA, _Interp2, _Storer
 from ..annotations import _annotations_starts_stops
 from ..bem import _check_origin
 from ..channels.channels import _get_T1T2_mag_inds, fix_mag_coil_types
@@ -764,7 +761,6 @@
 
     # Process each valid block of data separately
     for onset, end in zip(onsets, ends):
-<<<<<<< HEAD
         n = end - onset
         assert n > 0
         tsss_valid = n >= st_duration
@@ -815,79 +811,6 @@
             if st_fixed and st_correlation is not None:
                 if st_only:
                     proc = raw_sss._data[meg_picks, start:stop]
-=======
-        read_lims = np.arange(onset, end + 1, st_duration)
-        if len(read_lims) == 1:
-            read_lims = np.concatenate([read_lims, [end]])
-        if read_lims[-1] != end:
-            read_lims[-1] = end
-            # fold it into the previous buffer
-            n_last_buf = read_lims[-1] - read_lims[-2]
-            if st_correlation is not None and len(read_lims) > 2:
-                if n_last_buf >= st_duration:
-                    logger.info(
-                        "    Spatiotemporal window did not fit evenly into"
-                        "contiguous data segment. "
-                        f"{(n_last_buf - st_duration) / sfreq:0.2f} seconds "
-                        "were lumped into the previous window."
-                    )
-                else:
-                    logger.info(
-                        f"    Contiguous data segment of duration "
-                        f"{n_last_buf / sfreq:0.2f} "
-                        "seconds is too short to be processed with tSSS "
-                        f"using duration {st_duration / sfreq:0.2f}"
-                    )
-        assert len(read_lims) >= 2
-        assert read_lims[0] == onset and read_lims[-1] == end
-        starts.extend(read_lims[:-1])
-        stops.extend(read_lims[1:])
-        del read_lims
-    st_duration = min(max_samps, st_duration)
-
-    # Loop through buffer windows of data
-    n_sig = int(np.floor(np.log10(max(len(starts), 0)))) + 1
-    logger.info(f"    Processing {len(starts)} data chunk{_pl(starts)}")
-    for ii, (start, stop) in enumerate(zip(starts, stops)):
-        if start == stop:
-            continue  # Skip zero-length annotations
-        tsss_valid = (stop - start) >= st_duration
-        rel_times = raw_sss.times[start:stop]
-        t_str = f"{rel_times[[0, -1]][0]:8.3f} - {rel_times[[0, -1]][1]:8.3f} s"
-        t_str += (f"(#{ii + 1}/{len(starts)})").rjust(2 * n_sig + 5)
-
-        # Get original data
-        orig_data = raw_sss._data[meg_picks[good_mask], start:stop]
-        # This could just be np.empty if not st_only, but shouldn't be slow
-        # this way so might as well just always take the original data
-        out_meg_data = raw_sss._data[meg_picks, start:stop]
-        # Apply cross-talk correction
-        if ctc is not None:
-            orig_data = ctc.dot(orig_data)
-        out_pos_data = np.empty((len(pos_picks), stop - start))
-
-        # Figure out which positions to use
-        t_s_s_q_a = _trans_starts_stops_quats(head_pos, start, stop, this_pos_quat)
-        n_positions = len(t_s_s_q_a[0])
-
-        # Set up post-tSSS or do pre-tSSS
-        if st_correlation is not None:
-            # If doing tSSS before movecomp...
-            resid = orig_data.copy()  # to be safe let's operate on a copy
-            if st_when == "after":
-                orig_in_data = np.empty((len(meg_picks), stop - start))
-            else:  # 'before'
-                avg_trans = t_s_s_q_a[-1]
-                if avg_trans is not None:
-                    # if doing movecomp
-                    (
-                        S_decomp_st,
-                        _,
-                        pS_decomp_st,
-                        _,
-                        n_use_in_st,
-                    ) = _get_this_decomp_trans(avg_trans, t=rel_times[0])
->>>>>>> 7071a0e2
                 else:
                     proc = ctc_data
                 tsss.feed(
@@ -918,7 +841,7 @@
     return raw_sss
 
 
-class _MoveComp(object):
+class _MoveComp:
     """Perform movement compensation."""
 
     def __init__(self, pos, head_frame, raw, interp, reconstruct):
@@ -974,15 +897,8 @@
                     [[0.0, 0.0, 0.0, 1.0]],
                 ]
             )
-<<<<<<< HEAD
             S_decomp_st, _, pS_decomp_st, _, n_use_in_st = self.get_decomp(
                 avg_trans, t=start / self.sfreq
-=======
-        elif st_when == "never" and head_pos[0] is not None:
-            logger.info(
-                f"        Used {n_positions: 2d} head position{_pl(n_positions)} "
-                f"for {t_str}",
->>>>>>> 7071a0e2
             )
             self.op_in_avg = np.dot(
                 S_decomp_st[:, :n_use_in_st], pS_decomp_st[:n_use_in_st]
@@ -1283,18 +1199,11 @@
         np.asarray_chkfinite(resid)
         t_proj = _overlap_projector(orig_in_data, resid, st_correlation)
     # Apply projector according to Eq. 12 in :footcite:`TauluSimola2006`
-<<<<<<< HEAD
     start, stop = start / sfreq, (stop - 1) / sfreq
     t_str = f"{start:8.3f} - {stop:8.3f} s"
-    msg = "        Projecting %2d intersecting tSSS component%s " "for %s" % (
-        t_proj.shape[1],
-        _pl(t_proj.shape[1], " "),
-        t_str,
-=======
     msg = (
         f"        Projecting {t_proj.shape[1]:2d} intersecting tSSS "
         f"component{_pl(t_proj.shape[1], ' ')} for {t_str}"
->>>>>>> 7071a0e2
     )
     if n_positions > 1:
         msg += f" (across {n_positions:2d} position{_pl(n_positions, ' ')})"
@@ -1384,14 +1293,13 @@
         raise ValueError("Time points must unique and in ascending order")
     # We need an extra 1e-3 (1 ms) here because MaxFilter outputs values
     # only out to 3 decimal places
-<<<<<<< HEAD
     if len(pos) > 0:
         if not _time_mask(
             t, tmin=raw._first_time - 1e-3, tmax=None, sfreq=raw.info["sfreq"]
         ).all():
             raise ValueError(
                 "Head position time points must be greater than "
-                "first sample offset, but found %0.4f < %0.4f" % (t[0], raw._first_time)
+                f"first sample offset, but found {t[0]:0.4f} < {raw._first_time:0.4f}"
             )
     t = t - raw._first_time
     if len(t) == 0 or t[0] > 0:
@@ -1401,12 +1309,6 @@
         trans = np.eye(4) if trans is None else trans["trans"]
         dev_head_pos = np.concatenate(
             [t[[0]], rot_to_quat(trans[:3, :3]), trans[:3, 3], [0, 0, 0]]
-=======
-    if not _time_mask(t, tmin=raw._first_time - 1e-3, tmax=None, sfreq=sfreq).all():
-        raise ValueError(
-            "Head position time points must be greater than "
-            f"first sample offset, but found {t[0]:0.4f} < {raw._first_time:0.4f}"
->>>>>>> 7071a0e2
         )
         pos = np.concatenate([dev_head_pos[np.newaxis], pos])
     max_dist = np.sqrt(np.sum(pos[:, 4:7] ** 2, axis=1)).max()
