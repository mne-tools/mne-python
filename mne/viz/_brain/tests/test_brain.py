--- conflicted
+++ resolved
@@ -104,19 +104,12 @@
 @testing.requires_testing_data
 def test_brain_init(renderer, tmpdir, pixel_ratio, brain_gc):
     """Test initialization of the Brain instance."""
-<<<<<<< HEAD
-=======
-    from mne.label import read_label
->>>>>>> 8a2a765f
     from mne.source_estimate import _BaseSourceEstimate
 
     class FakeSTC(_BaseSourceEstimate):
         def __init__(self):
             pass
-<<<<<<< HEAD
-
-=======
->>>>>>> 8a2a765f
+
     hemi = 'lh'
     surf = 'inflated'
     cortex = 'low_contrast'
@@ -138,11 +131,10 @@
 
     brain = Brain(hemi=hemi, surf=surf, size=size, title=title,
                   cortex=cortex, units='m', **kwargs)
-<<<<<<< HEAD
-=======
     with pytest.raises(TypeError, match='not supported'):
         brain._check_stc(hemi='lh', array=FakeSTC(), vertices=None)
->>>>>>> 8a2a765f
+    with pytest.raises(ValueError, match='add_data'):
+        brain.setup_time_viewer(time_viewer=True)
     brain._hemi = 'foo'  # for testing: hemis
     with pytest.raises(ValueError, match='not be None'):
         brain._check_hemi(hemi=None)
@@ -153,13 +145,6 @@
     brain._hemi = hemi  # end testing: hemis
     with pytest.raises(ValueError, match='bool or positive'):
         brain._to_borders(None, None, 'foo')
-<<<<<<< HEAD
-    with pytest.raises(TypeError, match='not supported'):
-        brain._check_stc(hemi='lh', array=FakeSTC(), vertices=None)
-    with pytest.raises(ValueError, match='add_data'):
-        brain.setup_time_viewer(time_viewer=True)
-=======
->>>>>>> 8a2a765f
     assert brain.interaction == 'trackball'
     # add_data
     stc = read_source_estimate(fname_stc)
@@ -239,11 +224,7 @@
         brain.add_label(0)
     with pytest.raises(ValueError, match="does not exist"):
         brain.add_label('foo', subdir='bar')
-<<<<<<< HEAD
-    label.name = None
-=======
     label.name = None  # test unnamed label
->>>>>>> 8a2a765f
     brain.add_label(label, scalar_thresh=0.)
     assert isinstance(brain.labels['unnamed'], dict)
     label_data = brain.labels['unnamed']
@@ -327,10 +308,7 @@
     with pytest.raises(ValueError, match="got unknown keys"):
         _create_testing_brain(hemi='lh', surf='white', src='volume',
                               volume_options={'foo': 'bar'})
-<<<<<<< HEAD
-
-=======
->>>>>>> 8a2a765f
+
     brain = _create_testing_brain(hemi='both', show_traces=False)
     # test sub routines when show_traces=False
     brain._on_pick(None, None)
