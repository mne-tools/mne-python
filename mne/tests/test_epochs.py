# -*- coding: utf-8 -*-
# Author: Alexandre Gramfort <alexandre.gramfort@inria.fr>
#         Denis Engemann <denis.engemann@gmail.com>
#         Stefan Appelhoff <stefan.appelhoff@mailbox.org>
#
# License: BSD (3-clause)

from copy import deepcopy
from distutils.version import LooseVersion
from functools import partial
from io import BytesIO
import os.path as op
import pickle

import pytest
from numpy.testing import (assert_array_equal, assert_array_almost_equal,
                           assert_allclose, assert_equal, assert_array_less)
import numpy as np
import matplotlib.pyplot as plt
import scipy.signal

import mne
from mne import (Epochs, Annotations, read_events, pick_events, read_epochs,
                 equalize_channels, pick_types, pick_channels, read_evokeds,
                 write_evokeds, create_info, make_fixed_length_events,
                 make_fixed_length_epochs, combine_evoked)
from mne.baseline import rescale
from mne.datasets import testing
from mne.chpi import read_head_pos, head_pos_to_trans_rot_t
from mne.event import merge_events
from mne.fixes import rfft, rfftfreq
from mne.io import RawArray, read_raw_fif
from mne.io.constants import FIFF
from mne.io.proj import _has_eeg_average_ref_proj
from mne.io.write import write_int, INT32_MAX, _get_split_size
from mne.preprocessing import maxwell_filter
from mne.epochs import (
    bootstrap, equalize_epoch_counts, combine_event_ids, add_channels_epochs,
    EpochsArray, concatenate_epochs, BaseEpochs, average_movements,
    _handle_event_repeated)
from mne.utils import (requires_pandas, object_diff,
                       catch_logging, _FakeNoPandas,
                       assert_meg_snr, check_version, _dt_to_stamp)

data_path = testing.data_path(download=False)
fname_raw_testing = op.join(data_path, 'MEG', 'sample',
                            'sample_audvis_trunc_raw.fif')
fname_raw_move = op.join(data_path, 'SSS', 'test_move_anon_raw.fif')
fname_raw_movecomp_sss = op.join(
    data_path, 'SSS', 'test_move_anon_movecomp_raw_sss.fif')
fname_raw_move_pos = op.join(data_path, 'SSS', 'test_move_anon_raw.pos')

base_dir = op.join(op.dirname(__file__), '..', 'io', 'tests', 'data')
raw_fname = op.join(base_dir, 'test_raw.fif')
event_name = op.join(base_dir, 'test-eve.fif')
evoked_nf_name = op.join(base_dir, 'test-nf-ave.fif')

event_id, tmin, tmax = 1, -0.2, 0.5
event_id_2 = np.int64(2)  # to test non Python int types
rng = np.random.RandomState(42)


def test_event_repeated():
    """Test epochs takes into account repeated events."""
    n_samples = 100
    n_channels = 2
    ch_names = ['chan%i' % i for i in range(n_channels)]
    info = mne.create_info(ch_names=ch_names, sfreq=1000.)
    data = np.zeros((n_channels, n_samples))
    raw = mne.io.RawArray(data, info)

    events = np.array([[10, 0, 1], [10, 0, 2]])
    epochs = mne.Epochs(raw, events, event_repeated='drop')
    assert epochs.drop_log == ((), ('DROP DUPLICATE',))
    assert_array_equal(epochs.selection, [0])
    epochs = mne.Epochs(raw, events, event_repeated='merge')
    assert epochs.drop_log == ((), ('MERGE DUPLICATE',))
    assert_array_equal(epochs.selection, [0])


def test_handle_event_repeated():
    """Test handling of repeated events."""
    # A general test case
    EVENT_ID = {'aud': 1, 'vis': 2, 'foo': 3}
    EVENTS = np.array([[0, 0, 1], [0, 0, 2],
                       [3, 0, 2], [3, 0, 1],
                       [5, 0, 2], [5, 0, 1], [5, 0, 3],
                       [7, 0, 1]])
    SELECTION = np.arange(len(EVENTS))
    DROP_LOG = ((),) * len(EVENTS)
    with pytest.raises(RuntimeError, match='Event time samples were not uniq'):
        _handle_event_repeated(EVENTS, EVENT_ID, event_repeated='error',
                               selection=SELECTION,
                               drop_log=DROP_LOG)

    events, event_id, selection, drop_log = _handle_event_repeated(
        EVENTS, EVENT_ID, 'drop', SELECTION, DROP_LOG)
    assert_array_equal(events, [[0, 0, 1], [3, 0, 2], [5, 0, 2], [7, 0, 1]])
    assert_array_equal(events, EVENTS[selection])
    unselection = np.setdiff1d(SELECTION, selection)
    assert all(drop_log[k] == ('DROP DUPLICATE',) for k in unselection)
    assert event_id == {'aud': 1, 'vis': 2}

    events, event_id, selection, drop_log = _handle_event_repeated(
        EVENTS, EVENT_ID, 'merge', SELECTION, DROP_LOG)
    assert_array_equal(events[0][-1], events[1][-1])
    assert_array_equal(events, [[0, 0, 4], [3, 0, 4], [5, 0, 5], [7, 0, 1]])
    assert_array_equal(events[:, :2], EVENTS[selection][:, :2])
    unselection = np.setdiff1d(SELECTION, selection)
    assert all(drop_log[k] == ('MERGE DUPLICATE',) for k in unselection)
    assert set(event_id.keys()) == set(['aud', 'aud/vis', 'aud/foo/vis'])
    assert event_id['aud/vis'] == 4

    # Test early return with no changes: no error for wrong event_repeated arg
    fine_events = np.array([[0, 0, 1], [1, 0, 2]])
    events, event_id, selection, drop_log = _handle_event_repeated(
        fine_events, EVENT_ID, 'no', [0, 2], DROP_LOG)
    assert event_id == EVENT_ID
    assert_array_equal(selection, [0, 2])
    assert drop_log == DROP_LOG
    assert_array_equal(events, fine_events)
    del fine_events

    # Test falling back on 0 for heterogeneous "prior-to-event" codes
    # order of third column does not determine new event_id key, we always
    # take components, sort, and join on "/"
    # should make new event_id value: 5 (because 1,2,3,4 are taken)
    heterogeneous_events = np.array([[0, 3, 2], [0, 4, 1]])
    events, event_id, selection, drop_log = _handle_event_repeated(
        heterogeneous_events, EVENT_ID, 'merge', [0, 1], deepcopy(DROP_LOG))
    assert set(event_id.keys()) == set(['aud/vis'])
    assert event_id['aud/vis'] == 5
    assert_array_equal(selection, [0])
    assert drop_log[1] == ('MERGE DUPLICATE',)
    assert_array_equal(events, np.array([[0, 0, 5], ]))
    del heterogeneous_events

    # Test keeping a homogeneous "prior-to-event" code (=events[:, 1])
    homogeneous_events = np.array([[0, 99, 1], [0, 99, 2],
                                   [1, 0, 1], [2, 0, 2]])
    events, event_id, selection, drop_log = _handle_event_repeated(
        homogeneous_events, EVENT_ID, 'merge', [1, 3, 4, 7],
        deepcopy(DROP_LOG))
    assert set(event_id.keys()) == set(['aud', 'vis', 'aud/vis'])
    assert_array_equal(events, np.array([[0, 99, 4], [1, 0, 1], [2, 0, 2]]))
    assert_array_equal(selection, [1, 4, 7])
    assert drop_log[3] == ('MERGE DUPLICATE',)
    del homogeneous_events

    # Test dropping instead of merging, if event_codes to be merged are equal
    equal_events = np.array([[0, 0, 1], [0, 0, 1]])
    events, event_id, selection, drop_log = _handle_event_repeated(
        equal_events, EVENT_ID, 'merge', [3, 5], deepcopy(DROP_LOG))
    assert_array_equal(events, np.array([[0, 0, 1], ]))
    assert_array_equal(selection, [3])
    assert drop_log[5] == ('MERGE DUPLICATE',)
    assert set(event_id.keys()) == set(['aud'])

    # new numbers
    for vals, want in (((1, 3), 2), ((2, 3), 1), ((1, 2), 3)):
        events = np.zeros((2, 3), int)
        events[:, 2] = vals
        event_id = {str(v): v for v in events[:, 2]}
        selection = np.arange(len(events))
        drop_log = [tuple() for _ in range(len(events))]
        events, event_id, selection, drop_log = _handle_event_repeated(
            events, event_id, 'merge', selection, drop_log)
        want = np.array([[0, 0, want]])
        assert_array_equal(events, want)


def _get_data(preload=False):
    """Get data."""
    raw = read_raw_fif(raw_fname, preload=preload)
    events = read_events(event_name)
    picks = pick_types(raw.info, meg=True, eeg=True, stim=True,
                       ecg=True, eog=True, include=['STI 014'],
                       exclude='bads')
    return raw, events, picks


reject = dict(grad=1000e-12, mag=4e-12, eeg=80e-6, eog=150e-6)
flat = dict(grad=1e-15, mag=1e-15)


def test_hierarchical():
    """Test hierarchical access."""
    raw, events, picks = _get_data()
    event_id = {'a/1': 1, 'a/2': 2, 'b/1': 3, 'b/2': 4}
    epochs = Epochs(raw, events, event_id, preload=True)
    epochs_a1 = epochs['a/1']
    epochs_a2 = epochs['a/2']
    epochs_b1 = epochs['b/1']
    epochs_b2 = epochs['b/2']
    epochs_a = epochs['a']
    assert_equal(len(epochs_a), len(epochs_a1) + len(epochs_a2))
    epochs_b = epochs['b']
    assert_equal(len(epochs_b), len(epochs_b1) + len(epochs_b2))
    epochs_1 = epochs['1']
    assert_equal(len(epochs_1), len(epochs_a1) + len(epochs_b1))
    epochs_2 = epochs['2']
    assert_equal(len(epochs_2), len(epochs_a2) + len(epochs_b2))
    epochs_all = epochs[('1', '2')]
    assert_equal(len(epochs), len(epochs_all))
    assert_array_equal(epochs.get_data(), epochs_all.get_data())


@pytest.mark.slowtest
@testing.requires_testing_data
def test_average_movements():
    """Test movement averaging algorithm."""
    # usable data
    crop = 0., 10.
    origin = (0., 0., 0.04)
    raw = read_raw_fif(fname_raw_move, allow_maxshield='yes')
    raw.info['bads'] += ['MEG2443']  # mark some bad MEG channel
    raw.crop(*crop).load_data()
    raw.filter(None, 20, fir_design='firwin')
    events = make_fixed_length_events(raw, event_id)
    picks = pick_types(raw.info, meg=True, eeg=True, stim=True,
                       ecg=True, eog=True, exclude=())
    epochs = Epochs(raw, events, event_id, tmin, tmax, picks=picks, proj=False,
                    preload=True)
    epochs_proj = Epochs(raw, events[:1], event_id, tmin, tmax, picks=picks,
                         proj=True, preload=True)
    raw_sss_stat = maxwell_filter(raw, origin=origin, regularize=None,
                                  bad_condition='ignore')
    del raw
    epochs_sss_stat = Epochs(raw_sss_stat, events, event_id, tmin, tmax,
                             picks=picks, proj=False)
    evoked_sss_stat = epochs_sss_stat.average()
    del raw_sss_stat, epochs_sss_stat
    head_pos = read_head_pos(fname_raw_move_pos)
    trans = epochs.info['dev_head_t']['trans']
    head_pos_stat = (np.array([trans[:3, 3]]),
                     np.array([trans[:3, :3]]),
                     np.array([0.]))

    # SSS-based
    pytest.raises(TypeError, average_movements, epochs, None)
    evoked_move_non = average_movements(epochs, head_pos=head_pos,
                                        weight_all=False, origin=origin)
    evoked_move_all = average_movements(epochs, head_pos=head_pos,
                                        weight_all=True, origin=origin)
    evoked_stat_all = average_movements(epochs, head_pos=head_pos_stat,
                                        weight_all=True, origin=origin)
    evoked_std = epochs.average()
    for ev in (evoked_move_non, evoked_move_all, evoked_stat_all):
        assert_equal(ev.nave, evoked_std.nave)
        assert_equal(len(ev.info['bads']), 0)
    # substantial changes to MEG data
    for ev in (evoked_move_non, evoked_stat_all):
        assert_meg_snr(ev, evoked_std, 0., 0.1)
        pytest.raises(AssertionError, assert_meg_snr,
                      ev, evoked_std, 1., 1.)
    meg_picks = pick_types(evoked_std.info, meg=True, exclude=())
    assert_allclose(evoked_move_non.data[meg_picks],
                    evoked_move_all.data[meg_picks], atol=1e-20)
    # compare to averaged movecomp version (should be fairly similar)
    raw_sss = read_raw_fif(fname_raw_movecomp_sss)
    raw_sss.crop(*crop).load_data()
    raw_sss.filter(None, 20, fir_design='firwin')
    picks_sss = pick_types(raw_sss.info, meg=True, eeg=True, stim=True,
                           ecg=True, eog=True, exclude=())
    assert_array_equal(picks, picks_sss)
    epochs_sss = Epochs(raw_sss, events, event_id, tmin, tmax,
                        picks=picks_sss, proj=False)
    evoked_sss = epochs_sss.average()
    assert_equal(evoked_std.nave, evoked_sss.nave)
    # this should break the non-MEG channels
    pytest.raises(AssertionError, assert_meg_snr,
                  evoked_sss, evoked_move_all, 0., 0.)
    assert_meg_snr(evoked_sss, evoked_move_non, 0.02, 2.6)
    assert_meg_snr(evoked_sss, evoked_stat_all, 0.05, 3.2)
    # these should be close to numerical precision
    assert_allclose(evoked_sss_stat.data, evoked_stat_all.data, atol=1e-20)

    # pos[0] > epochs.events[0] uses dev_head_t, so make it equivalent
    destination = deepcopy(epochs.info['dev_head_t'])
    x = head_pos_to_trans_rot_t(head_pos[1])
    epochs.info['dev_head_t']['trans'][:3, :3] = x[1]
    epochs.info['dev_head_t']['trans'][:3, 3] = x[0]
    pytest.raises(AssertionError, assert_allclose,
                  epochs.info['dev_head_t']['trans'],
                  destination['trans'])
    evoked_miss = average_movements(epochs, head_pos=head_pos[2:],
                                    origin=origin, destination=destination)
    assert_allclose(evoked_miss.data, evoked_move_all.data,
                    atol=1e-20)
    assert_allclose(evoked_miss.info['dev_head_t']['trans'],
                    destination['trans'])

    # degenerate cases
    destination['to'] = destination['from']  # bad dest
    pytest.raises(RuntimeError, average_movements, epochs, head_pos,
                  origin=origin, destination=destination)
    pytest.raises(TypeError, average_movements, 'foo', head_pos=head_pos)
    pytest.raises(RuntimeError, average_movements, epochs_proj,
                  head_pos=head_pos)  # prj


def _assert_drop_log_types(drop_log):
    __tracebackhide__ = True
    assert isinstance(drop_log, tuple), 'drop_log should be tuple'
    assert all(isinstance(log, tuple) for log in drop_log), \
        'drop_log[ii] should be tuple'
    assert all(isinstance(s, str) for log in drop_log for s in log), \
        'drop_log[ii][jj] should be str'


def test_reject():
    """Test epochs rejection."""
    raw, events, _ = _get_data()
    names = raw.ch_names[::5]
    assert 'MEG 2443' in names
    raw.pick(names).load_data()
    assert 'eog' in raw
    raw.info.normalize_proj()
    picks = np.arange(len(raw.ch_names))
    # cull the list just to contain the relevant event
    events = events[events[:, 2] == event_id, :]
    assert len(events) == 7
    selection = np.arange(3)
    drop_log = ((),) * 3 + (('MEG 2443',),) * 4
    _assert_drop_log_types(drop_log)
    pytest.raises(TypeError, pick_types, raw)
    picks_meg = pick_types(raw.info, meg=True, eeg=False)
    pytest.raises(TypeError, Epochs, raw, events, event_id, tmin, tmax,
                  picks=picks, preload=False, reject='foo')
    pytest.raises(ValueError, Epochs, raw, events, event_id, tmin, tmax,
                  picks=picks_meg, preload=False, reject=dict(eeg=1.))
    # this one is okay because it's not actually requesting rejection
    Epochs(raw, events, event_id, tmin, tmax, picks=picks_meg,
           preload=False, reject=dict(eeg=np.inf))
    for val in (None, -1):  # protect against older MNE-C types
        for kwarg in ('reject', 'flat'):
            pytest.raises(ValueError, Epochs, raw, events, event_id,
                          tmin, tmax, picks=picks_meg, preload=False,
                          **{kwarg: dict(grad=val)})
    pytest.raises(KeyError, Epochs, raw, events, event_id, tmin, tmax,
                  picks=picks, preload=False, reject=dict(foo=1.))

    data_7 = dict()
    keep_idx = [0, 1, 2]
    for preload in (True, False):
        for proj in (True, False, 'delayed'):
            # no rejection
            epochs = Epochs(raw, events, event_id, tmin, tmax, picks=picks,
                            preload=preload)
            _assert_drop_log_types(epochs.drop_log)
            pytest.raises(ValueError, epochs.drop_bad, reject='foo')
            epochs.drop_bad()
            assert_equal(len(epochs), len(events))
            assert_array_equal(epochs.selection, np.arange(len(events)))
            assert epochs.drop_log == ((),) * 7
            if proj not in data_7:
                data_7[proj] = epochs.get_data()
            assert_array_equal(epochs.get_data(), data_7[proj])

            # with rejection
            epochs = Epochs(raw, events, event_id, tmin, tmax, picks=picks,
                            reject=reject, preload=preload)
            _assert_drop_log_types(epochs.drop_log)
            epochs.drop_bad()
            _assert_drop_log_types(epochs.drop_log)
            assert_equal(len(epochs), len(events) - 4)
            assert_array_equal(epochs.selection, selection)
            assert epochs.drop_log == drop_log
            assert_array_equal(epochs.get_data(), data_7[proj][keep_idx])

            # rejection post-hoc
            epochs = Epochs(raw, events, event_id, tmin, tmax, picks=picks,
                            preload=preload)
            epochs.drop_bad()
            assert_equal(len(epochs), len(events))
            assert_array_equal(epochs.get_data(), data_7[proj])
            epochs.drop_bad(reject)
            assert_equal(len(epochs), len(events) - 4)
            assert_equal(len(epochs), len(epochs.get_data()))
            assert_array_equal(epochs.selection, selection)
            assert epochs.drop_log == drop_log
            assert_array_equal(epochs.get_data(), data_7[proj][keep_idx])

            # rejection twice
            reject_part = dict(grad=1100e-12, mag=4e-12, eeg=80e-6, eog=150e-6)
            epochs = Epochs(raw, events, event_id, tmin, tmax, picks=picks,
                            reject=reject_part, preload=preload)
            epochs.drop_bad()
            assert_equal(len(epochs), len(events) - 1)
            epochs.drop_bad(reject)
            assert_equal(len(epochs), len(events) - 4)
            assert_array_equal(epochs.selection, selection)
            assert epochs.drop_log == drop_log
            assert_array_equal(epochs.get_data(), data_7[proj][keep_idx])

            # ensure that thresholds must become more stringent, not less
            pytest.raises(ValueError, epochs.drop_bad, reject_part)
            assert_equal(len(epochs), len(events) - 4)
            assert_array_equal(epochs.get_data(), data_7[proj][keep_idx])
            epochs.drop_bad(flat=dict(mag=1.))
            assert_equal(len(epochs), 0)
            pytest.raises(ValueError, epochs.drop_bad,
                          flat=dict(mag=0.))

            # rejection of subset of trials (ensure array ownership)
            reject_part = dict(grad=1100e-12, mag=4e-12, eeg=80e-6, eog=150e-6)
            epochs = Epochs(raw, events, event_id, tmin, tmax, picks=picks,
                            reject=None, preload=preload)
            epochs = epochs[:-1]
            epochs.drop_bad(reject=reject)
            assert_equal(len(epochs), len(events) - 4)
            assert_array_equal(epochs.get_data(), data_7[proj][keep_idx])

        # rejection on annotations
        sfreq = raw.info['sfreq']
        onsets = [(event[0] - raw.first_samp) / sfreq for event in
                  events[::2][:3]]
        onsets[0] = onsets[0] + tmin - 0.499  # tmin < 0
        onsets[1] = onsets[1] + tmax - 0.001
        stamp = _dt_to_stamp(raw.info['meas_date'])
        first_time = (stamp[0] + stamp[1] * 1e-6 + raw.first_samp / sfreq)
        for orig_time in [None, first_time]:
            annot = Annotations(onsets, [0.5, 0.5, 0.5], 'BAD', orig_time)
            raw.set_annotations(annot)
            epochs = Epochs(raw, events, event_id, tmin, tmax, picks=[0],
                            reject=None, preload=preload)
            epochs.drop_bad()
            assert_equal(len(events) - 3, len(epochs.events))
            assert_equal(epochs.drop_log[0][0], 'BAD')
            assert_equal(epochs.drop_log[2][0], 'BAD')
            assert_equal(epochs.drop_log[4][0], 'BAD')
        raw.set_annotations(None)


def test_reject_by_annotations_reject_tmin_reject_tmax():
    """Test reject_by_annotations with reject_tmin and reject_tmax defined."""
    # 10 seconds of data, event at 2s, bad segment from 1s to 1.5s
    info = mne.create_info(ch_names=['test_a'], sfreq=1000, ch_types='eeg')
    raw = mne.io.RawArray(np.atleast_2d(np.arange(0, 10, 1 / 1000)), info=info)
    events = np.array([[2000, 0, 1]])
    raw.set_annotations(mne.Annotations(1, 0.5, 'BAD'))

    # Make the epoch based on the event at 2s, so from 1s to 3s ... assert it
    # is rejected due to bad segment overlap from 1s to 1.5s
    epochs = mne.Epochs(raw, events, tmin=-1, tmax=1,
                        preload=True, reject_by_annotation=True)
    assert len(epochs) == 0

    # Setting `reject_tmin` to prevent rejection of epoch.
    epochs = mne.Epochs(raw, events, tmin=-1, tmax=1, reject_tmin=-0.2,
                        preload=True, reject_by_annotation=True)
    assert len(epochs) == 1

    # Same check but bad segment overlapping from 2.5s to 3s: use `reject_tmax`
    raw.set_annotations(mne.Annotations(2.5, 0.5, 'BAD'))
    epochs = mne.Epochs(raw, events, tmin=-1, tmax=1, reject_tmax=0.4,
                        preload=True, reject_by_annotation=True)
    assert len(epochs) == 1


def test_own_data():
    """Test for epochs data ownership (gh-5346)."""
    raw, events = _get_data()[:2]
    n_epochs = 10
    events = events[:n_epochs]
    epochs = mne.Epochs(raw, events, preload=True)
    assert epochs._data.flags['C_CONTIGUOUS']
    assert epochs._data.flags['OWNDATA']
    epochs.crop(tmin=-0.1, tmax=0.4)
    assert len(epochs) == epochs._data.shape[0] == len(epochs.events)
    assert len(epochs) == n_epochs
    assert not epochs._data.flags['OWNDATA']

    # data ownership value error
    epochs.drop_bad(flat=dict(eeg=8e-6))
    n_now = len(epochs)
    assert 5 < n_now < n_epochs
    assert len(epochs) == epochs._data.shape[0] == len(epochs.events)

    good_chan = epochs.copy().pick_channels([epochs.ch_names[0]])
    good_chan.rename_channels({good_chan.ch_names[0]: 'good'})
    epochs.add_channels([good_chan])
    # "ValueError: resize only works on single-segment arrays"
    epochs.drop_bad(flat=dict(eeg=10e-6))
    assert 1 < len(epochs) < n_now


def test_decim():
    """Test epochs decimation."""
    # First with EpochsArray
    dec_1, dec_2 = 2, 3
    decim = dec_1 * dec_2
    n_epochs, n_channels, n_times = 5, 10, 20
    sfreq = 1000.
    sfreq_new = sfreq / decim
    data = rng.randn(n_epochs, n_channels, n_times)
    events = np.array([np.arange(n_epochs), [0] * n_epochs, [1] * n_epochs]).T
    info = create_info(n_channels, sfreq, 'eeg')
    info['lowpass'] = sfreq_new / float(decim)
    epochs = EpochsArray(data, info, events)
    data_epochs = epochs.copy().decimate(decim).get_data()
    data_epochs_2 = epochs.copy().decimate(decim, offset=1).get_data()
    data_epochs_3 = epochs.decimate(dec_1).decimate(dec_2).get_data()
    assert_array_equal(data_epochs, data[:, :, ::decim])
    assert_array_equal(data_epochs_2, data[:, :, 1::decim])
    assert_array_equal(data_epochs, data_epochs_3)

    # Now let's do it with some real data
    raw, events, picks = _get_data()
    events = events[events[:, 2] == 1][:2]
    raw.load_data().pick_channels([raw.ch_names[pick] for pick in picks[::30]])
    raw.info.normalize_proj()
    del picks
    sfreq_new = raw.info['sfreq'] / decim
    raw.info['lowpass'] = sfreq_new / 12.  # suppress aliasing warnings
    pytest.raises(ValueError, epochs.decimate, -1)
    pytest.raises(ValueError, epochs.decimate, 2, offset=-1)
    pytest.raises(ValueError, epochs.decimate, 2, offset=2)
    for this_offset in range(decim):
        epochs = Epochs(raw, events, event_id,
                        tmin=-this_offset / raw.info['sfreq'], tmax=tmax,
                        baseline=None)
        idx_offsets = np.arange(decim) + this_offset
        for offset, idx_offset in zip(np.arange(decim), idx_offsets):
            expected_times = epochs.times[idx_offset::decim]
            expected_data = epochs.get_data()[:, :, idx_offset::decim]
            must_have = offset / float(epochs.info['sfreq'])
            assert (np.isclose(must_have, expected_times).any())
            ep_decim = epochs.copy().decimate(decim, offset)
            assert (np.isclose(must_have, ep_decim.times).any())
            assert_allclose(ep_decim.times, expected_times)
            assert_allclose(ep_decim.get_data(), expected_data)
            assert_equal(ep_decim.info['sfreq'], sfreq_new)

    # More complicated cases
    epochs = Epochs(raw, events, event_id, tmin, tmax)
    expected_data = epochs.get_data()[:, :, ::decim]
    expected_times = epochs.times[::decim]
    for preload in (True, False):
        # at init
        epochs = Epochs(raw, events, event_id, tmin, tmax, decim=decim,
                        preload=preload)
        assert_allclose(epochs.get_data(), expected_data)
        assert_allclose(epochs.get_data(), expected_data)
        assert_equal(epochs.info['sfreq'], sfreq_new)
        assert_array_equal(epochs.times, expected_times)

        # split between init and afterward
        epochs = Epochs(raw, events, event_id, tmin, tmax, decim=dec_1,
                        preload=preload).decimate(dec_2)
        assert_allclose(epochs.get_data(), expected_data)
        assert_allclose(epochs.get_data(), expected_data)
        assert_equal(epochs.info['sfreq'], sfreq_new)
        assert_array_equal(epochs.times, expected_times)
        epochs = Epochs(raw, events, event_id, tmin, tmax, decim=dec_2,
                        preload=preload).decimate(dec_1)
        assert_allclose(epochs.get_data(), expected_data)
        assert_allclose(epochs.get_data(), expected_data)
        assert_equal(epochs.info['sfreq'], sfreq_new)
        assert_array_equal(epochs.times, expected_times)

        # split between init and afterward, with preload in between
        epochs = Epochs(raw, events, event_id, tmin, tmax, decim=dec_1,
                        preload=preload)
        epochs.load_data()
        epochs = epochs.decimate(dec_2)
        assert_allclose(epochs.get_data(), expected_data)
        assert_allclose(epochs.get_data(), expected_data)
        assert_equal(epochs.info['sfreq'], sfreq_new)
        assert_array_equal(epochs.times, expected_times)
        epochs = Epochs(raw, events, event_id, tmin, tmax, decim=dec_2,
                        preload=preload)
        epochs.load_data()
        epochs = epochs.decimate(dec_1)
        assert_allclose(epochs.get_data(), expected_data)
        assert_allclose(epochs.get_data(), expected_data)
        assert_equal(epochs.info['sfreq'], sfreq_new)
        assert_array_equal(epochs.times, expected_times)

        # decimate afterward
        epochs = Epochs(raw, events, event_id, tmin, tmax,
                        preload=preload).decimate(decim)
        assert_allclose(epochs.get_data(), expected_data)
        assert_allclose(epochs.get_data(), expected_data)
        assert_equal(epochs.info['sfreq'], sfreq_new)
        assert_array_equal(epochs.times, expected_times)

        # decimate afterward, with preload in between
        epochs = Epochs(raw, events, event_id, tmin, tmax, preload=preload)
        epochs.load_data()
        epochs.decimate(decim)
        assert_allclose(epochs.get_data(), expected_data)
        assert_allclose(epochs.get_data(), expected_data)
        assert_equal(epochs.info['sfreq'], sfreq_new)
        assert_array_equal(epochs.times, expected_times)

        # test picks when getting data
        picks = [3, 4, 7]
        d1 = epochs.get_data(picks=picks)
        d2 = epochs.get_data()[:, picks]
        assert_array_equal(d1, d2)


def test_base_epochs():
    """Test base epochs class."""
    raw = _get_data()[0]
    epochs = BaseEpochs(raw.info, None, np.ones((1, 3), int),
                        event_id, tmin, tmax)
    pytest.raises(NotImplementedError, epochs.get_data)
    # events have wrong dtype (float)
    with pytest.raises(TypeError, match='events should be a NumPy array'):
        BaseEpochs(raw.info, None, np.ones((1, 3), float), event_id, tmin,
                   tmax)
    # events have wrong shape
    with pytest.raises(ValueError, match='events must be of shape'):
        BaseEpochs(raw.info, None, np.ones((1, 3, 2), int), event_id, tmin,
                   tmax)
    # events are tuple (like returned by mne.events_from_annotations)
    with pytest.raises(TypeError, match='events should be a NumPy array'):
        BaseEpochs(raw.info, None, (np.ones((1, 3), int), {'foo': 1}))


def test_savgol_filter():
    """Test savgol filtering."""
    h_freq = 20.
    raw, events = _get_data()[:2]
    epochs = Epochs(raw, events, event_id, tmin, tmax)
    pytest.raises(RuntimeError, epochs.savgol_filter, 10.)
    epochs = Epochs(raw, events, event_id, tmin, tmax, preload=True)
    epochs.pick_types(meg='grad')
    freqs = rfftfreq(len(epochs.times), 1. / epochs.info['sfreq'])
    data = np.abs(rfft(epochs.get_data()))
    pass_mask = (freqs <= h_freq / 2. - 5.)
    stop_mask = (freqs >= h_freq * 2 + 5.)
    epochs.savgol_filter(h_freq)
    data_filt = np.abs(rfft(epochs.get_data()))
    # decent in pass-band
    assert_allclose(np.mean(data[:, :, pass_mask], 0),
                    np.mean(data_filt[:, :, pass_mask], 0),
                    rtol=1e-2, atol=1e-18)
    # suppression in stop-band
    assert (np.mean(data[:, :, stop_mask]) >
            np.mean(data_filt[:, :, stop_mask]) * 5)


def test_filter(tmpdir):
    """Test filtering."""
    h_freq = 40.
    raw, events = _get_data()[:2]
    epochs = Epochs(raw, events, event_id, tmin, tmax)
    assert round(epochs.info['lowpass']) == 172
    pytest.raises(RuntimeError, epochs.savgol_filter, 10.)
    epochs = Epochs(raw, events, event_id, tmin, tmax, preload=True)
    epochs.pick_types(meg='grad')
    freqs = rfftfreq(len(epochs.times), 1. / epochs.info['sfreq'])
    data_fft = np.abs(rfft(epochs.get_data()))
    pass_mask = (freqs <= h_freq / 2. - 5.)
    stop_mask = (freqs >= h_freq * 2 + 5.)
    epochs_orig = epochs.copy()
    epochs.filter(None, h_freq)
    assert epochs.info['lowpass'] == h_freq
    data_filt = epochs.get_data()
    data_filt_fft = np.abs(rfft(data_filt))
    # decent in pass-band
    assert_allclose(np.mean(data_filt_fft[:, :, pass_mask], 0),
                    np.mean(data_fft[:, :, pass_mask], 0),
                    rtol=5e-2, atol=1e-16)
    # suppression in stop-band
    assert (np.mean(data_fft[:, :, stop_mask]) >
            np.mean(data_filt_fft[:, :, stop_mask]) * 10)

    # smoke test for filtering I/O data (gh-5614)
    temp_fname = op.join(str(tmpdir), 'test-epo.fif')
    epochs_orig.save(temp_fname, overwrite=True)
    epochs = mne.read_epochs(temp_fname)
    epochs.filter(None, h_freq)
    assert_allclose(epochs.get_data(), data_filt, atol=1e-17)


def test_epochs_hash():
    """Test epoch hashing."""
    raw, events = _get_data()[:2]
    epochs = Epochs(raw, events, event_id, tmin, tmax)
    pytest.raises(RuntimeError, epochs.__hash__)
    epochs = Epochs(raw, events, event_id, tmin, tmax, preload=True)
    assert_equal(hash(epochs), hash(epochs))
    epochs_2 = Epochs(raw, events, event_id, tmin, tmax, preload=True)
    assert_equal(hash(epochs), hash(epochs_2))
    # do NOT use assert_equal here, failing output is terrible
    assert (pickle.dumps(epochs) == pickle.dumps(epochs_2))

    epochs_2._data[0, 0, 0] -= 1
    assert hash(epochs) != hash(epochs_2)


def test_event_ordering():
    """Test event order."""
    raw, events = _get_data()[:2]
    events2 = events.copy()[::-1]
    Epochs(raw, events, event_id, tmin, tmax, reject=reject, flat=flat)
    with pytest.warns(RuntimeWarning, match='chronologically'):
        Epochs(raw, events2, event_id, tmin, tmax, reject=reject, flat=flat)
    # Duplicate events should be an error...
    events2 = events[[0, 0]]
    events2[:, 2] = [1, 2]
    pytest.raises(RuntimeError, Epochs, raw, events2, event_id=None)
    # But only if duplicates are actually used by event_id
    assert_equal(len(Epochs(raw, events2, event_id=dict(a=1), preload=True)),
                 1)


def test_events_type():
    """Test type of events."""
    raw, events = _get_data()[:2]
    events_id = {'A': 1, 'B': 2}
    events = (events, events_id)
    with pytest.raises(TypeError, match='events should be a NumPy array'):
        Epochs(raw, events, event_id, tmin, tmax)


def test_rescale():
    """Test rescale."""
    data = np.array([2, 3, 4, 5], float)
    times = np.array([0, 1, 2, 3], float)
    baseline = (0, 2)
    tester = partial(rescale, data=data, times=times, baseline=baseline)
    assert_allclose(tester(mode='mean'), [-1, 0, 1, 2])
    assert_allclose(tester(mode='ratio'), data / 3.)
    assert_allclose(tester(mode='logratio'), np.log10(data / 3.))
    assert_allclose(tester(mode='percent'), (data - 3) / 3.)
    assert_allclose(tester(mode='zscore'), (data - 3) / np.std([2, 3, 4]))
    x = data / 3.
    x = np.log10(x)
    s = np.std(x[:3])
    assert_allclose(tester(mode='zlogratio'), x / s)


@pytest.mark.parametrize('preload', (True, False))
def test_epochs_baseline(preload):
    """Test baseline and rescaling modes with and without preloading."""
    data = np.array([[2, 3], [2, 3]], float)
    info = create_info(2, 1000., ('eeg', 'misc'))
    raw = RawArray(data, info)
    events = np.array([[0, 0, 1]])

    epochs = mne.Epochs(raw, events, None, 0, 1e-3, baseline=None,
                        preload=preload)
    epochs.drop_bad()
    epochs_data = epochs.get_data()
    assert epochs_data.shape == (1, 2, 2)
    expected = data.copy()
    assert_array_equal(epochs_data[0], expected)
    # the baseline period (1 sample here)
    epochs.apply_baseline((0, 0))
    expected[0] = [0, 1]
    if preload:
        assert_allclose(epochs_data[0][0], expected[0])
    else:
        assert_allclose(epochs_data[0][0], expected[1])
    assert_allclose(epochs.get_data()[0], expected, atol=1e-7)
    # entire interval
    epochs.apply_baseline((None, None))
    expected[0] = [-0.5, 0.5]
    assert_allclose(epochs.get_data()[0], expected)

<<<<<<< HEAD
=======
    # Preloading applies baseline correction.
    if preload:
        assert epochs._do_baseline is False
    else:
        assert epochs._do_baseline is True

>>>>>>> 17666276
    # we should not be able to remove baseline correction after the data
    # has been loaded
    epochs.apply_baseline((None, None))
    if preload:
        with pytest.raises(RuntimeError,
                           match='You cannot remove baseline correction'):
            epochs.apply_baseline(None)
    else:
        epochs.apply_baseline(None)
        assert epochs.baseline is None


def test_epochs_bad_baseline():
    """Test Epochs initialization with bad baseline parameters."""
    raw, events = _get_data()[:2]

    with pytest.raises(ValueError, match='interval.*outside of epochs data'):
        epochs = Epochs(raw, events, None, -0.1, 0.3, (-0.2, 0))

    with pytest.raises(ValueError, match='interval.*outside of epochs data'):
        epochs = Epochs(raw, events, None, -0.1, 0.3, (0, 0.4))

    pytest.raises(ValueError, Epochs, raw, events, None, -0.1, 0.3, (0.1, 0))
    pytest.raises(ValueError, Epochs, raw, events, None, 0.1, 0.3, (None, 0))
    pytest.raises(ValueError, Epochs, raw, events, None, -0.3, -0.1, (0, None))
    epochs = Epochs(raw, events, None, 0.1, 0.3, baseline=None)
    epochs.load_data()
    pytest.raises(ValueError, epochs.apply_baseline, (None, 0))
    pytest.raises(ValueError, epochs.apply_baseline, (0, None))
    # put some rescale options here, too
    data = np.arange(100, dtype=float)
    pytest.raises(ValueError, rescale, data, times=data, baseline=(-2, -1))
    rescale(data.copy(), times=data, baseline=(2, 2))  # ok
    pytest.raises(ValueError, rescale, data, times=data, baseline=(2, 1))
    pytest.raises(ValueError, rescale, data, times=data, baseline=(100, 101))


def test_epoch_combine_ids():
    """Test combining event ids in epochs compared to events."""
    raw, events, picks = _get_data()
    epochs = Epochs(raw, events, {'a': 1, 'b': 2, 'c': 3,
                                  'd': 4, 'e': 5, 'f': 32},
                    tmin, tmax, picks=picks, preload=False)
    events_new = merge_events(events, [1, 2], 12)
    epochs_new = combine_event_ids(epochs, ['a', 'b'], {'ab': 12})
    assert_equal(epochs_new['ab']._name, 'ab')
    assert_array_equal(events_new, epochs_new.events)
    # should probably add test + functionality for non-replacement XXX


def test_epoch_multi_ids():
    """Test epoch selection via multiple/partial keys."""
    raw, events, picks = _get_data()
    epochs = Epochs(raw, events, {'a/b/a': 1, 'a/b/b': 2, 'a/c': 3,
                                  'b/d': 4, 'a_b': 5},
                    tmin, tmax, picks=picks, preload=False)
    epochs_regular = epochs['a/b']
    epochs_reverse = epochs['b/a']
    epochs_multi = epochs[['a/b/a', 'a/b/b']]
    assert_array_equal(epochs_multi.events, epochs_regular.events)
    assert_array_equal(epochs_reverse.events, epochs_regular.events)
    assert_allclose(epochs_multi.get_data(), epochs_regular.get_data())
    assert_allclose(epochs_reverse.get_data(), epochs_regular.get_data())


def test_read_epochs_bad_events():
    """Test epochs when events are at the beginning or the end of the file."""
    raw, events, picks = _get_data()
    # Event at the beginning
    epochs = Epochs(raw, np.array([[raw.first_samp, 0, event_id]]),
                    event_id, tmin, tmax, picks=picks)
    with pytest.warns(RuntimeWarning, match='empty'):
        evoked = epochs.average()

    epochs = Epochs(raw, np.array([[raw.first_samp, 0, event_id]]),
                    event_id, tmin, tmax, picks=picks)
    assert (repr(epochs))  # test repr
    epochs.drop_bad()
    assert (repr(epochs))
    with pytest.warns(RuntimeWarning, match='empty'):
        evoked = epochs.average()

    # Event at the end
    epochs = Epochs(raw, np.array([[raw.last_samp, 0, event_id]]),
                    event_id, tmin, tmax, picks=picks)

    with pytest.warns(RuntimeWarning, match='empty'):
        evoked = epochs.average()
    assert evoked


def test_io_epochs_basic(tmpdir):
    """Test epochs from raw files with IO as fif file."""
    raw, events, picks = _get_data(preload=True)
    baseline = (None, 0)
    epochs = Epochs(raw, events, event_id, tmin, tmax, picks=picks,
                    baseline=baseline, preload=True)
    evoked = epochs.average()
    data = epochs.get_data()

    # Bad tmin/tmax parameters
    with pytest.raises(ValueError,
                       match='tmin has to be less than or equal to tmax'):
        Epochs(raw, events, event_id, tmax, tmin, baseline=None)

    epochs_no_id = Epochs(raw, pick_events(events, include=event_id),
                          None, tmin, tmax, picks=picks)
    assert_array_equal(data, epochs_no_id.get_data())

    eog_picks = pick_types(raw.info, meg=False, eeg=False, stim=False,
                           eog=True, exclude='bads')
    eog_ch_names = [raw.ch_names[k] for k in eog_picks]
    epochs.drop_channels(eog_ch_names)
    assert (len(epochs.info['chs']) == len(epochs.ch_names) ==
            epochs.get_data().shape[1])
    data_no_eog = epochs.get_data()
    assert (data.shape[1] == (data_no_eog.shape[1] + len(eog_picks)))

    # test decim kwarg
    with pytest.warns(RuntimeWarning, match='aliasing'):
        epochs_dec = Epochs(raw, events, event_id, tmin, tmax, picks=picks,
                            decim=2)

    # decim without lowpass
    epochs_dec.info['lowpass'] = None
    with pytest.warns(RuntimeWarning, match='aliasing'):
        epochs_dec.decimate(2)

    data_dec = epochs_dec.get_data()
    assert_allclose(data[:, :, epochs_dec._decim_slice], data_dec, rtol=1e-7,
                    atol=1e-12)

    evoked_dec = epochs_dec.average()
    assert_allclose(evoked.data[:, epochs_dec._decim_slice],
                    evoked_dec.data, rtol=1e-12, atol=1e-17)

    n = evoked.data.shape[1]
    n_dec = evoked_dec.data.shape[1]
    n_dec_min = n // 4
    assert (n_dec_min <= n_dec <= n_dec_min + 1)
    assert (evoked_dec.info['sfreq'] == evoked.info['sfreq'] / 4)


@pytest.mark.parametrize('proj', (True, 'delayed', False))
def test_epochs_io_proj(tmpdir, proj):
    """Test epochs I/O with projection."""
    # Test event access on non-preloaded data (#2345)

    # due to reapplication of the proj matrix, this is our quality limit
    # for some tests
    tols = dict(atol=1e-3, rtol=1e-20)

    raw, events, picks = _get_data()
    events[::2, 1] = 1
    events[1::2, 2] = 2
    event_ids = dict(a=1, b=2)
    temp_fname = op.join(str(tmpdir), 'test-epo.fif')

    epochs = Epochs(raw, events, event_ids, tmin, tmax, picks=picks,
                    proj=proj, reject=reject, flat=dict(),
                    reject_tmin=tmin + 0.01, reject_tmax=tmax - 0.01)
    assert_equal(epochs.proj, proj if proj != 'delayed' else False)
    data1 = epochs.get_data()
    epochs2 = epochs.copy().apply_proj()
    assert_equal(epochs2.proj, True)
    data2 = epochs2.get_data()
    assert_allclose(data1, data2, **tols)
    epochs.save(temp_fname, overwrite=True)
    epochs_read = read_epochs(temp_fname, preload=False)
    assert_allclose(epochs.get_data(), epochs_read.get_data(), **tols)
    assert_allclose(epochs['a'].get_data(),
                    epochs_read['a'].get_data(), **tols)
    assert_allclose(epochs['b'].get_data(),
                    epochs_read['b'].get_data(), **tols)
    assert epochs.reject is not None
    assert object_diff(epochs.reject, reject) == ''
    assert epochs.flat is None  # empty dict is functionally the same
    assert epochs.reject_tmin == tmin + 0.01
    assert epochs.reject_tmax == tmax - 0.01

    # ensure we don't leak file descriptors
    epochs_read = read_epochs(temp_fname, preload=False)
    epochs_copy = epochs_read.copy()
    del epochs_read
    epochs_copy.get_data()
    del epochs_copy


@pytest.mark.parametrize('preload', (False, True))
def test_epochs_io_preload(tmpdir, preload):
    """Test epochs I/O with preloading."""
    # due to reapplication of the proj matrix, this is our quality limit
    # for some tests
    tols = dict(atol=1e-3, rtol=1e-20)

    raw, events, picks = _get_data(preload=True)
    tempdir = str(tmpdir)
    temp_fname = op.join(tempdir, 'test-epo.fif')
    temp_fname_no_bl = op.join(tempdir, 'test_no_bl-epo.fif')
    baseline = (None, 0)
    epochs = Epochs(raw, events, event_id, tmin, tmax, picks=picks,
                    baseline=baseline, preload=True)
    evoked = epochs.average()
    epochs.save(temp_fname, overwrite=True)

    epochs_no_bl = Epochs(raw, events, event_id, tmin, tmax, picks=picks,
                          baseline=None, preload=True)
    assert epochs_no_bl.baseline is None
    epochs_no_bl.save(temp_fname_no_bl, overwrite=True)

    epochs_read = read_epochs(temp_fname, preload=preload)
    epochs_no_bl.save(temp_fname_no_bl, overwrite=True)
    epochs_read = read_epochs(temp_fname)
    epochs_no_bl_read = read_epochs(temp_fname_no_bl)
    pytest.raises(ValueError, epochs.apply_baseline, baseline=[1, 2, 3])
    epochs_with_bl = epochs_no_bl_read.copy().apply_baseline(baseline)
    assert (isinstance(epochs_with_bl, BaseEpochs))
    assert (epochs_with_bl.baseline == (epochs_no_bl_read.tmin, baseline[1]))
    assert (epochs_no_bl_read.baseline != baseline)
    assert (str(epochs_read).startswith('<Epochs'))

    epochs_no_bl_read.apply_baseline(baseline)
    assert_array_equal(epochs_no_bl_read.times, epochs.times)
    assert_array_almost_equal(epochs_read.get_data(), epochs.get_data())
    assert_array_almost_equal(epochs.get_data(),
                              epochs_no_bl_read.get_data())
    assert_array_equal(epochs_read.times, epochs.times)
    assert_array_almost_equal(epochs_read.average().data, evoked.data)
    assert_equal(epochs_read.proj, epochs.proj)
    bmin, bmax = epochs.baseline
    if bmin is None:
        bmin = epochs.times[0]
    if bmax is None:
        bmax = epochs.times[-1]
    baseline = (bmin, bmax)
    assert_array_almost_equal(epochs_read.baseline, baseline)
    assert_array_almost_equal(epochs_read.tmin, epochs.tmin, 2)
    assert_array_almost_equal(epochs_read.tmax, epochs.tmax, 2)
    assert_equal(epochs_read.event_id, epochs.event_id)

    epochs.event_id.pop('1')
    epochs.event_id.update({'a:a': 1})  # test allow for ':' in key
    fname_temp = op.join(tempdir, 'foo-epo.fif')
    epochs.save(fname_temp, overwrite=True)
    epochs_read = read_epochs(fname_temp, preload=preload)
    assert_equal(epochs_read.event_id, epochs.event_id)
    assert_equal(epochs_read['a:a'].average().comment, 'a:a')

    # now use a baseline, crop it out, and I/O round trip afterward
    assert epochs.times[0] < 0
    assert epochs.times[-1] > 0
    epochs.apply_baseline((None, 0))
    baseline_before_crop = (epochs.times[0], 0)
    epochs.crop(1. / epochs.info['sfreq'], None)
    # baseline shouldn't be modified by crop()
    assert epochs.baseline == baseline_before_crop
    epochs.save(fname_temp, overwrite=True)
    epochs_read = read_epochs(fname_temp, preload=preload)
    assert_allclose(epochs_read.baseline, baseline_before_crop)

    assert_allclose(epochs.get_data(), epochs_read.get_data(),
                    rtol=6e-4)  # XXX this rtol should be better...?
    del epochs, epochs_read

    # add reject here so some of the epochs get dropped
    epochs = Epochs(raw, events, event_id, tmin, tmax, picks=picks,
                    reject=reject)
    epochs.save(temp_fname, overwrite=True)
    # ensure bad events are not saved
    epochs_read3 = read_epochs(temp_fname, preload=preload)
    assert_array_equal(epochs_read3.events, epochs.events)
    data = epochs.get_data()
    assert (epochs_read3.events.shape[0] == data.shape[0])

    # test copying loaded one (raw property)
    epochs_read4 = epochs_read3.copy()
    assert_array_almost_equal(epochs_read4.get_data(), data)
    # test equalizing loaded one (drop_log property)
    epochs_read4.equalize_event_counts(epochs.event_id)

    epochs.drop([1, 2], reason='can we recover orig ID?')
    epochs.save(temp_fname, overwrite=True)
    epochs_read5 = read_epochs(temp_fname, preload=preload)
    assert_array_equal(epochs_read5.selection, epochs.selection)
    assert_equal(len(epochs_read5.selection), len(epochs_read5.events))
    assert epochs_read5.drop_log == epochs.drop_log

    if preload:
        # Test that one can drop channels on read file
        epochs_read5.drop_channels(epochs_read5.ch_names[:1])

    # test warnings on bad filenames
    epochs_badname = op.join(tempdir, 'test-bad-name.fif.gz')
    with pytest.warns(RuntimeWarning, match='-epo.fif'):
        epochs.save(epochs_badname, overwrite=True)
    with pytest.warns(RuntimeWarning, match='-epo.fif'):
        read_epochs(epochs_badname, preload=preload)

    # test loading epochs with missing events
    epochs = Epochs(raw, events, dict(foo=1, bar=999), tmin, tmax,
                    picks=picks, on_missing='ignore')
    epochs.save(temp_fname, overwrite=True)
    _assert_splits(temp_fname, 0, np.inf)
    epochs_read = read_epochs(temp_fname, preload=preload)
    assert_allclose(epochs.get_data(), epochs_read.get_data(), **tols)
    assert_array_equal(epochs.events, epochs_read.events)
    assert_equal(set(epochs.event_id.keys()),
                 {str(x) for x in epochs_read.event_id.keys()})

    # test saving split epoch files
    split_size = '7MB'
    # ensure that we're in a position where just the data itself could fit
    # if that were all that we saved ...
    split_size_bytes = _get_split_size(split_size)
    assert epochs.get_data().nbytes // 2 < split_size_bytes
    epochs.save(temp_fname, split_size=split_size, overwrite=True)
    # ... but we correctly account for the other stuff we need to write,
    # so end up with two files ...
    _assert_splits(temp_fname, 1, split_size_bytes)
    epochs_read = read_epochs(temp_fname, preload=preload)
    # ... and none of the files exceed our limit.
    _assert_splits(temp_fname, 1, split_size_bytes)
    assert_allclose(epochs.get_data(), epochs_read.get_data(), **tols)
    assert_array_equal(epochs.events, epochs_read.events)
    assert_array_equal(epochs.selection, epochs_read.selection)
    assert epochs.drop_log == epochs_read.drop_log

    # Test that having a single time point works
    assert epochs.baseline is not None
    baseline_before_crop = epochs.baseline
    epochs.load_data().crop(0, 0)
    assert epochs.baseline == baseline_before_crop
    assert_equal(len(epochs.times), 1)
    assert_equal(epochs.get_data().shape[-1], 1)
    epochs.save(temp_fname, overwrite=True)
    epochs_read = read_epochs(temp_fname, preload=preload)
    assert_equal(len(epochs_read.times), 1)
    assert_equal(epochs.get_data().shape[-1], 1)


@pytest.mark.parametrize('split_size, n_epochs, n_files, size', [
    ('1.5MB', 9, 6, 1572864),
    ('3MB', 18, 3, 3 * 1024 * 1024),
])
@pytest.mark.parametrize('metadata', [
    False,
    pytest.param(True, marks=pytest.mark.skipif(
        not check_version('pandas'), reason='Requires Pandas'))
])
@pytest.mark.parametrize('concat', (False, True))
def test_split_saving(tmpdir, split_size, n_epochs, n_files, size, metadata,
                      concat):
    """Test saving split epochs."""
    # See gh-5102
    fs = 1000.
    n_times = int(round(fs * (n_epochs + 1)))
    raw = mne.io.RawArray(np.random.RandomState(0).randn(100, n_times),
                          mne.create_info(100, 1000.))
    events = mne.make_fixed_length_events(raw, 1)
    epochs = mne.Epochs(raw, events)
    if split_size == '2MB' and (metadata or concat):
        n_files += 1
    if metadata:
        from pandas import DataFrame
        junk = ['*' * 10000 for _ in range(len(events))]
        metadata = DataFrame({
            'event_time': events[:, 0] / raw.info['sfreq'],
            'trial_number': range(len(events)),
            'junk': junk})
        epochs.metadata = metadata
    if concat:
        epochs.drop_bad()
        epochs = concatenate_epochs([epochs[ii] for ii in range(len(epochs))])
    epochs_data = epochs.get_data()
    assert len(epochs) == n_epochs
    fname = str(tmpdir.join('test-epo.fif'))
    epochs.save(fname, split_size=split_size, overwrite=True)
    got_size = _get_split_size(split_size)
    assert got_size == size
    _assert_splits(fname, n_files, size)
    assert not op.isfile(f'{fname[:-4]}-{n_files + 1}.fif')
    for preload in (True, False):
        epochs2 = mne.read_epochs(fname, preload=preload)
        assert_allclose(epochs2.get_data(), epochs_data)
        assert_array_equal(epochs.events, epochs2.events)


def test_split_many_reset(tmpdir):
    """Test splitting with many events and using reset."""
    data = np.zeros((1000, 1, 1024))  # 1 ch, 1024 samples
    assert data[0, 0].nbytes == 8192  # 8 kB per epoch
    info = mne.create_info(1, 1000., 'eeg')
    selection = np.arange(len(data)) + 100000
    epochs = EpochsArray(data, info, tmin=0., selection=selection)
    assert len(epochs.drop_log) == 101000
    assert len(epochs) == len(data) == len(epochs.events)
    fname = str(tmpdir.join('temp-epo.fif'))
    for split_size in ('0.5MB', '1MB', '2MB'):  # tons of overhead from sel
        with pytest.raises(ValueError, match='too small to safely'):
            epochs.save(fname, split_size=split_size, verbose='debug')
    with pytest.raises(ValueError, match='would result in writing'):  # ~200
        epochs.save(fname, split_size='2.27MB', verbose='debug')
    with pytest.warns(RuntimeWarning, match='writing overhead'):
        epochs.save(fname, split_size='3MB', verbose='debug')
    epochs_read = read_epochs(fname)
    assert_allclose(epochs.get_data(), epochs_read.get_data())
    assert epochs.drop_log == epochs_read.drop_log
    mb = 3 * 1024 * 1024
    _assert_splits(fname, 6, mb)
    # reset, then it should work
    fname = str(tmpdir.join('temp-reset-epo.fif'))
    epochs.reset_drop_log_selection()
    epochs.save(fname, split_size=split_size, verbose='debug')
    _assert_splits(fname, 4, mb)
    epochs_read = read_epochs(fname)
    assert_allclose(epochs.get_data(), epochs_read.get_data())


def _assert_splits(fname, n, size):
    __tracebackhide__ = True
    assert n >= 0
    next_fnames = [fname] + [
        fname[:-4] + '-%d.fif' % ii for ii in range(1, n + 2)]
    bad_fname = next_fnames.pop(-1)
    for ii, this_fname in enumerate(next_fnames[:-1]):
        assert op.isfile(this_fname), f'Missing file: {this_fname}'
        with open(this_fname, 'r') as fid:
            fid.seek(0, 2)
            file_size = fid.tell()
        min_ = 0.1 if ii < len(next_fnames) - 1 else 0.1
        assert size * min_ < file_size <= size, f'{this_fname}'
    assert not op.isfile(bad_fname), f'Errantly wrote {bad_fname}'


def test_epochs_proj(tmpdir):
    """Test handling projection (apply proj in Raw or in Epochs)."""
    tempdir = str(tmpdir)
    raw, events, picks = _get_data()
    exclude = raw.info['bads'] + ['MEG 2443', 'EEG 053']  # bads + 2 more
    this_picks = pick_types(raw.info, meg=True, eeg=False, stim=True,
                            eog=True, exclude=exclude)
    epochs = Epochs(raw, events[:4], event_id, tmin, tmax, picks=this_picks,
                    proj=True)
    assert (all(p['active'] is True for p in epochs.info['projs']))
    evoked = epochs.average()
    assert (all(p['active'] is True for p in evoked.info['projs']))
    data = epochs.get_data()

    raw_proj = read_raw_fif(raw_fname).apply_proj()
    epochs_no_proj = Epochs(raw_proj, events[:4], event_id, tmin, tmax,
                            picks=this_picks, proj=False)

    data_no_proj = epochs_no_proj.get_data()
    assert (all(p['active'] is True for p in epochs_no_proj.info['projs']))
    evoked_no_proj = epochs_no_proj.average()
    assert (all(p['active'] is True for p in evoked_no_proj.info['projs']))
    assert (epochs_no_proj.proj is True)  # as projs are active from Raw

    assert_array_almost_equal(data, data_no_proj, decimal=8)

    # make sure we can exclude avg ref
    this_picks = pick_types(raw.info, meg=True, eeg=True, stim=True,
                            eog=True, exclude=exclude)
    epochs = Epochs(raw, events[:4], event_id, tmin, tmax, picks=this_picks,
                    proj=True)
    epochs.set_eeg_reference(projection=True).apply_proj()
    assert (_has_eeg_average_ref_proj(epochs.info['projs']))
    epochs = Epochs(raw, events[:4], event_id, tmin, tmax, picks=this_picks,
                    proj=True)
    assert (not _has_eeg_average_ref_proj(epochs.info['projs']))

    # make sure we don't add avg ref when a custom ref has been applied
    raw.info['custom_ref_applied'] = True
    epochs = Epochs(raw, events[:4], event_id, tmin, tmax, picks=this_picks,
                    proj=True)
    assert (not _has_eeg_average_ref_proj(epochs.info['projs']))

    # From GH#2200:
    # This has no problem
    proj = raw.info['projs']
    epochs = Epochs(raw, events[:4], event_id, tmin, tmax, picks=this_picks,
                    proj=False)
    epochs.info['projs'] = []
    data = epochs.copy().add_proj(proj).apply_proj().get_data()
    # save and reload data
    fname_epo = op.join(tempdir, 'temp-epo.fif')
    epochs.save(fname_epo, overwrite=True)  # Save without proj added
    epochs_read = read_epochs(fname_epo)
    epochs_read.add_proj(proj)
    epochs_read.apply_proj()  # This used to bomb
    data_2 = epochs_read.get_data()  # Let's check the result
    assert_allclose(data, data_2, atol=1e-15, rtol=1e-3)

    # adding EEG ref (GH #2727)
    raw = read_raw_fif(raw_fname)
    raw.add_proj([], remove_existing=True)
    raw.info['bads'] = ['MEG 2443', 'EEG 053']
    picks = pick_types(raw.info, meg=False, eeg=True, stim=True, eog=False,
                       exclude='bads')
    epochs = Epochs(raw, events, event_id, tmin, tmax, proj=True, picks=picks,
                    preload=True)
    epochs.pick_channels(['EEG 001', 'EEG 002'])
    assert_equal(len(epochs), 7)  # sufficient for testing
    temp_fname = op.join(tempdir, 'test-epo.fif')
    epochs.save(temp_fname, overwrite=True)
    for preload in (True, False):
        epochs = read_epochs(temp_fname, proj=False, preload=preload)
        epochs.set_eeg_reference(projection=True).apply_proj()
        assert_allclose(epochs.get_data().mean(axis=1), 0, atol=1e-15)
        epochs = read_epochs(temp_fname, proj=False, preload=preload)
        epochs.set_eeg_reference(projection=True)
        pytest.raises(AssertionError, assert_allclose,
                      epochs.get_data().mean(axis=1), 0., atol=1e-15)
        epochs.apply_proj()
        assert_allclose(epochs.get_data().mean(axis=1), 0, atol=1e-15)


def test_evoked_arithmetic():
    """Test arithmetic of evoked data."""
    raw, events, picks = _get_data()
    epochs1 = Epochs(raw, events[:4], event_id, tmin, tmax, picks=picks)
    evoked1 = epochs1.average()
    epochs2 = Epochs(raw, events[4:8], event_id, tmin, tmax, picks=picks)
    evoked2 = epochs2.average()
    epochs = Epochs(raw, events[:8], event_id, tmin, tmax, picks=picks)
    evoked = epochs.average()
    evoked_avg = combine_evoked([evoked1, evoked2], weights='nave')
    assert_array_equal(evoked.data, evoked_avg.data)
    assert_array_equal(evoked.times, evoked_avg.times)
    assert_equal(evoked_avg.nave, evoked1.nave + evoked2.nave)


def test_evoked_io_from_epochs(tmpdir):
    """Test IO of evoked data made from epochs."""
    tempdir = str(tmpdir)
    raw, events, picks = _get_data()
    raw.info['lowpass'] = 40  # avoid aliasing warnings
    # offset our tmin so we don't get exactly a zero value when decimating
    epochs = Epochs(raw, events[:4], event_id, tmin + 0.011, tmax,
                    picks=picks, decim=5)
    evoked = epochs.average()
    evoked.info['proj_name'] = ''  # Test that empty string shortcuts to None.
    fname_temp = op.join(tempdir, 'evoked-ave.fif')
    evoked.save(fname_temp)
    evoked2 = read_evokeds(fname_temp)[0]
    assert_equal(evoked2.info['proj_name'], None)
    assert_allclose(evoked.data, evoked2.data, rtol=1e-4, atol=1e-20)
    assert_allclose(evoked.times, evoked2.times, rtol=1e-4,
                    atol=1 / evoked.info['sfreq'])

    # now let's do one with negative time
    epochs = Epochs(raw, events[:4], event_id, 0.1, tmax,
                    picks=picks, baseline=(0.1, 0.2), decim=5)
    evoked = epochs.average()
    evoked.save(fname_temp)
    evoked2 = read_evokeds(fname_temp)[0]
    assert_allclose(evoked.data, evoked2.data, rtol=1e-4, atol=1e-20)
    assert_allclose(evoked.times, evoked2.times, rtol=1e-4, atol=1e-20)

    # should be equivalent to a cropped original
    epochs = Epochs(raw, events[:4], event_id, -0.2, tmax,
                    picks=picks, baseline=(0.1, 0.2), decim=5)
    evoked = epochs.average()
    evoked.crop(0.099, None)
    assert_allclose(evoked.data, evoked2.data, rtol=1e-4, atol=1e-20)
    assert_allclose(evoked.times, evoked2.times, rtol=1e-4, atol=1e-20)

    # should work when one channel type is changed to a non-data ch
    picks = pick_types(raw.info, meg=True, eeg=True)
    epochs = Epochs(raw, events[:4], event_id, -0.2, tmax,
                    picks=picks, baseline=(0.1, 0.2), decim=5)
    with pytest.warns(RuntimeWarning, match='unit for.*changed from'):
        epochs.set_channel_types({epochs.ch_names[0]: 'syst'})
    evokeds = list()
    for picks in (None, 'all'):
        evoked = epochs.average(picks)
        evokeds.append(evoked)
        evoked.save(fname_temp)
        evoked2 = read_evokeds(fname_temp)[0]
        start = 1 if picks is None else 0
        for ev in (evoked, evoked2):
            assert ev.ch_names == epochs.ch_names[start:]
            assert_allclose(ev.data, epochs.get_data().mean(0)[start:])
    with pytest.raises(ValueError, match='.*nchan.* must match'):
        write_evokeds(fname_temp, evokeds)


def test_evoked_standard_error(tmpdir):
    """Test calculation and read/write of standard error."""
    raw, events, picks = _get_data()
    tempdir = str(tmpdir)
    epochs = Epochs(raw, events[:4], event_id, tmin, tmax, picks=picks)
    evoked = [epochs.average(), epochs.standard_error()]
    write_evokeds(op.join(tempdir, 'evoked-ave.fif'), evoked)
    evoked2 = read_evokeds(op.join(tempdir, 'evoked-ave.fif'), [0, 1])
    evoked3 = [read_evokeds(op.join(tempdir, 'evoked-ave.fif'), '1'),
               read_evokeds(op.join(tempdir, 'evoked-ave.fif'), '1',
                            kind='standard_error')]
    for evoked_new in [evoked2, evoked3]:
        assert (evoked_new[0]._aspect_kind ==
                FIFF.FIFFV_ASPECT_AVERAGE)
        assert (evoked_new[0].kind == 'average')
        assert (evoked_new[1]._aspect_kind ==
                FIFF.FIFFV_ASPECT_STD_ERR)
        assert (evoked_new[1].kind == 'standard_error')
        for ave, ave2 in zip(evoked, evoked_new):
            assert_array_almost_equal(ave.data, ave2.data)
            assert_array_almost_equal(ave.times, ave2.times)
            assert ave.nave == ave2.nave
            assert ave._aspect_kind == ave2._aspect_kind
            assert ave.kind == ave2.kind
            assert ave.last == ave2.last
            assert ave.first == ave2.first


def test_reject_epochs():
    """Test of epochs rejection."""
    raw, events, picks = _get_data()
    events1 = events[events[:, 2] == event_id]
    epochs = Epochs(raw, events1, event_id, tmin, tmax,
                    reject=reject, flat=flat)
    pytest.raises(RuntimeError, len, epochs)
    n_events = len(epochs.events)
    data = epochs.get_data()
    n_clean_epochs = len(data)
    # Should match
    # mne_process_raw --raw test_raw.fif --projoff \
    #   --saveavetag -ave --ave test.ave --filteroff
    assert n_events > n_clean_epochs
    assert n_clean_epochs == 3
    assert epochs.drop_log == ((), (), (), ('MEG 2443',), ('MEG 2443',),
                               ('MEG 2443',), ('MEG 2443',))

    # Ensure epochs are not dropped based on a bad channel
    raw_2 = raw.copy()
    raw_2.info['bads'] = ['MEG 2443']
    reject_crazy = dict(grad=1000e-15, mag=4e-15, eeg=80e-9, eog=150e-9)
    epochs = Epochs(raw_2, events1, event_id, tmin, tmax,
                    reject=reject_crazy, flat=flat)
    epochs.drop_bad()

    assert (all('MEG 2442' in e for e in epochs.drop_log))
    assert (all('MEG 2443' not in e for e in epochs.drop_log))

    # Invalid reject_tmin/reject_tmax/detrend
    pytest.raises(ValueError, Epochs, raw, events1, event_id, tmin, tmax,
                  reject_tmin=1., reject_tmax=0)
    pytest.raises(ValueError, Epochs, raw, events1, event_id, tmin, tmax,
                  reject_tmin=tmin - 1, reject_tmax=1.)
    pytest.raises(ValueError, Epochs, raw, events1, event_id, tmin, tmax,
                  reject_tmin=0., reject_tmax=tmax + 1)

    epochs = Epochs(raw, events1, event_id, tmin, tmax, picks=picks,
                    reject=reject, flat=flat, reject_tmin=0., reject_tmax=.1)
    data = epochs.get_data()
    n_clean_epochs = len(data)
    assert n_clean_epochs == 7
    assert len(epochs) == 7
    assert epochs.times[epochs._reject_time][0] >= 0.
    assert epochs.times[epochs._reject_time][-1] <= 0.1

    # Invalid data for _is_good_epoch function
    epochs = Epochs(raw, events1, event_id, tmin, tmax)
    assert epochs._is_good_epoch(None) == (False, ('NO_DATA',))
    assert epochs._is_good_epoch(np.zeros((1, 1))) == (False, ('TOO_SHORT',))
    data = epochs[0].get_data()[0]
    assert epochs._is_good_epoch(data) == (True, None)


def test_preload_epochs():
    """Test preload of epochs."""
    raw, events, picks = _get_data()
    epochs_preload = Epochs(raw, events[:16], event_id, tmin, tmax,
                            picks=picks, preload=True,
                            reject=reject, flat=flat)
    data_preload = epochs_preload.get_data()

    epochs = Epochs(raw, events[:16], event_id, tmin, tmax, picks=picks,
                    preload=False, reject=reject, flat=flat)
    data = epochs.get_data()
    assert_array_equal(data_preload, data)
    assert_array_almost_equal(epochs_preload.average().data,
                              epochs.average().data, 18)


def test_indexing_slicing():
    """Test of indexing and slicing operations."""
    raw, events, picks = _get_data()
    epochs = Epochs(raw, events[:20], event_id, tmin, tmax, picks=picks,
                    reject=reject, flat=flat)

    data_normal = epochs.get_data()

    n_good_events = data_normal.shape[0]

    # indices for slicing
    start_index = 1
    end_index = n_good_events - 1

    assert((end_index - start_index) > 0)

    for preload in [True, False]:
        epochs2 = Epochs(raw, events[:20], event_id, tmin, tmax, picks=picks,
                         preload=preload, reject=reject, flat=flat)

        if not preload:
            epochs2.drop_bad()

        # using slicing
        epochs2_sliced = epochs2[start_index:end_index]

        data_epochs2_sliced = epochs2_sliced.get_data()
        assert_array_equal(data_epochs2_sliced,
                           data_normal[start_index:end_index])

        # using indexing
        pos = 0
        for idx in range(start_index, end_index):
            data = epochs2_sliced[pos].get_data()
            assert_array_equal(data[0], data_normal[idx])
            pos += 1

        # using indexing with an int
        data = epochs2[data_epochs2_sliced.shape[0]].get_data()
        assert_array_equal(data, data_normal[[idx]])

        # using indexing with an array
        idx = rng.randint(0, data_epochs2_sliced.shape[0], 10)
        data = epochs2[idx].get_data()
        assert_array_equal(data, data_normal[idx])

        # using indexing with a list of indices
        idx = [0]
        data = epochs2[idx].get_data()
        assert_array_equal(data, data_normal[idx])
        idx = [0, 1]
        data = epochs2[idx].get_data()
        assert_array_equal(data, data_normal[idx])


def test_comparision_with_c():
    """Test of average obtained vs C code."""
    raw, events = _get_data()[:2]
    c_evoked = read_evokeds(evoked_nf_name, condition=0)
    epochs = Epochs(raw, events, event_id, tmin, tmax, baseline=None,
                    preload=True, proj=False)
    evoked = epochs.set_eeg_reference(projection=True).apply_proj().average()
    sel = pick_channels(c_evoked.ch_names, evoked.ch_names)
    evoked_data = evoked.data
    c_evoked_data = c_evoked.data[sel]

    assert (evoked.nave == c_evoked.nave)
    assert_array_almost_equal(evoked_data, c_evoked_data, 10)
    assert_array_almost_equal(evoked.times, c_evoked.times, 12)


def test_crop():
    """Test of crop of epochs."""
    raw, events, picks = _get_data()
    epochs = Epochs(raw, events[:5], event_id, tmin, tmax, picks=picks,
                    preload=False, reject=reject, flat=flat)
    pytest.raises(RuntimeError, epochs.crop, None, 0.2)  # not preloaded
    data_normal = epochs.get_data()

    epochs2 = Epochs(raw, events[:5], event_id, tmin, tmax,
                     picks=picks, preload=True, reject=reject, flat=flat)
    with pytest.warns(RuntimeWarning, match='tmax is set to'):
        epochs2.crop(-20, 200)

    # indices for slicing
    tmin_window = tmin + 0.1
    tmax_window = tmax - 0.1
    tmask = (epochs.times >= tmin_window) & (epochs.times <= tmax_window)
    assert (tmin_window > tmin)
    assert (tmax_window < tmax)

    epochs3 = epochs2.copy().crop(tmin_window, tmax_window)
    assert epochs3.baseline == epochs2.baseline
    data3 = epochs3.get_data()

    epochs2.crop(tmin_window, tmax_window)
    data2 = epochs2.get_data()

    assert_array_equal(data2, data_normal[:, :, tmask])
    assert_array_equal(data3, data_normal[:, :, tmask])
    assert_array_equal(epochs.time_as_index([tmin, tmax], use_rounding=True),
                       [0, len(epochs.times) - 1])
    assert_array_equal(epochs3.time_as_index([tmin_window, tmax_window],
                                             use_rounding=True),
                       [0, len(epochs3.times) - 1])

    # test time info is correct
    epochs = EpochsArray(np.zeros((1, 1, 1000)), create_info(1, 1000., 'eeg'),
                         np.ones((1, 3), int), tmin=-0.2)
    epochs.crop(-.200, .700)
    last_time = epochs.times[-1]
    with pytest.warns(RuntimeWarning, match='aliasing'):
        epochs.decimate(10)
    assert_allclose(last_time, epochs.times[-1])
    want_time = epochs.times[-1] - 1. / epochs.info['sfreq']
    epochs.crop(None, epochs.times[-1], include_tmax=False)
    assert_allclose(epochs.times[-1], want_time)

    epochs = Epochs(raw, events[:5], event_id, -1, 1,
                    picks=picks, preload=True, reject=reject, flat=flat)
    # We include nearest sample, so actually a bit beyond our bounds here
    assert_allclose(epochs.tmin, -1.0006410259015925, rtol=1e-12)
    assert_allclose(epochs.tmax, 1.0006410259015925, rtol=1e-12)
    epochs_crop = epochs.copy().crop(-1, 1)
    assert_allclose(epochs.times, epochs_crop.times, rtol=1e-12)
    # Ensure we don't allow silly crops
    with pytest.warns(RuntimeWarning, match='is set to'):
        pytest.raises(ValueError, epochs.crop, 1000, 2000)
        pytest.raises(ValueError, epochs.crop, 0.1, 0)


def test_resample():
    """Test of resample of epochs."""
    raw, events, picks = _get_data()
    epochs = Epochs(raw, events[:10], event_id, tmin, tmax, picks=picks,
                    preload=False, reject=reject, flat=flat)
    pytest.raises(RuntimeError, epochs.resample, 100)

    epochs_o = Epochs(raw, events[:10], event_id, tmin, tmax, picks=picks,
                      preload=True, reject=reject, flat=flat)
    epochs = epochs_o.copy()

    data_normal = deepcopy(epochs.get_data())
    times_normal = deepcopy(epochs.times)
    sfreq_normal = epochs.info['sfreq']
    # upsample by 2
    epochs = epochs_o.copy()
    epochs.resample(sfreq_normal * 2, npad=0)
    data_up = deepcopy(epochs.get_data())
    times_up = deepcopy(epochs.times)
    sfreq_up = epochs.info['sfreq']
    # downsamply by 2, which should match
    epochs.resample(sfreq_normal, npad=0)
    data_new = deepcopy(epochs.get_data())
    times_new = deepcopy(epochs.times)
    sfreq_new = epochs.info['sfreq']
    assert (data_up.shape[2] == 2 * data_normal.shape[2])
    assert (sfreq_up == 2 * sfreq_normal)
    assert (sfreq_new == sfreq_normal)
    assert (len(times_up) == 2 * len(times_normal))
    assert_array_almost_equal(times_new, times_normal, 10)
    assert (data_up.shape[2] == 2 * data_normal.shape[2])
    assert_array_almost_equal(data_new, data_normal, 5)

    # use parallel
    epochs = epochs_o.copy()
    epochs.resample(sfreq_normal * 2, n_jobs=1, npad=0)
    assert (np.allclose(data_up, epochs._data, rtol=1e-8, atol=1e-16))

    # test copy flag
    epochs = epochs_o.copy()
    epochs_resampled = epochs.copy().resample(sfreq_normal * 2, npad=0)
    assert (epochs_resampled is not epochs)
    epochs_resampled = epochs.resample(sfreq_normal * 2, npad=0)
    assert (epochs_resampled is epochs)

    # test proper setting of times (#2645)
    n_trial, n_chan, n_time, sfreq = 1, 1, 10, 1000.
    data = np.zeros((n_trial, n_chan, n_time))
    events = np.zeros((n_trial, 3), int)
    info = create_info(n_chan, sfreq, 'eeg')
    epochs1 = EpochsArray(data, deepcopy(info), events)
    epochs2 = EpochsArray(data, deepcopy(info), events)
    epochs = concatenate_epochs([epochs1, epochs2])
    epochs1.resample(epochs1.info['sfreq'] // 2, npad='auto')
    epochs2.resample(epochs2.info['sfreq'] // 2, npad='auto')
    epochs = concatenate_epochs([epochs1, epochs2])
    for e in epochs1, epochs2, epochs:
        assert_equal(e.times[0], epochs.tmin)
        assert_equal(e.times[-1], epochs.tmax)
    # test that cropping after resampling works (#3296)
    this_tmin = -0.002
    epochs = EpochsArray(data, deepcopy(info), events, tmin=this_tmin)
    for times in (epochs.times, epochs._raw_times):
        assert_allclose(times, np.arange(n_time) / sfreq + this_tmin)
    epochs.resample(info['sfreq'] * 2.)
    for times in (epochs.times, epochs._raw_times):
        assert_allclose(times, np.arange(2 * n_time) / (sfreq * 2) + this_tmin)
    epochs.crop(0, None)
    for times in (epochs.times, epochs._raw_times):
        assert_allclose(times, np.arange((n_time - 2) * 2) / (sfreq * 2))
    epochs.resample(sfreq)
    for times in (epochs.times, epochs._raw_times):
        assert_allclose(times, np.arange(n_time - 2) / sfreq)


def test_detrend():
    """Test detrending of epochs."""
    raw, events, picks = _get_data()

    # test first-order
    epochs_1 = Epochs(raw, events[:4], event_id, tmin, tmax, picks=picks,
                      baseline=None, detrend=1)
    epochs_2 = Epochs(raw, events[:4], event_id, tmin, tmax, picks=picks,
                      baseline=None, detrend=None)
    data_picks = pick_types(epochs_1.info, meg=True, eeg=True,
                            exclude='bads')
    evoked_1 = epochs_1.average()
    evoked_2 = epochs_2.average()
    evoked_2.detrend(1)
    # Due to roundoff these won't be exactly equal, but they should be close
    assert_allclose(evoked_1.data, evoked_2.data, rtol=1e-8, atol=1e-20)

    # test zeroth-order case
    for preload in [True, False]:
        epochs_1 = Epochs(raw, events[:4], event_id, tmin, tmax, picks=picks,
                          baseline=(None, None), preload=preload)
        epochs_2 = Epochs(raw, events[:4], event_id, tmin, tmax, picks=picks,
                          baseline=None, preload=preload, detrend=0)
        a = epochs_1.get_data()
        b = epochs_2.get_data()
        # All data channels should be almost equal
        assert_allclose(a[:, data_picks, :], b[:, data_picks, :],
                        rtol=1e-16, atol=1e-20)
        # There are non-M/EEG channels that should not be equal:
        assert not np.allclose(a, b)

    for value in ['foo', 2, False, True]:
        pytest.raises(ValueError, Epochs, raw, events[:4], event_id,
                      tmin, tmax, detrend=value)


def test_bootstrap():
    """Test of bootstrapping of epochs."""
    raw, events, picks = _get_data()
    epochs = Epochs(raw, events[:5], event_id, tmin, tmax, picks=picks,
                    preload=True, reject=reject, flat=flat)
    random_states = [0]
    if check_version('numpy', '1.17'):
        random_states += [np.random.default_rng(0)]
    for random_state in random_states:
        epochs2 = bootstrap(epochs, random_state=random_state)
        assert (len(epochs2.events) == len(epochs.events))
        assert (epochs._data.shape == epochs2._data.shape)


def test_epochs_copy():
    """Test copy epochs."""
    raw, events, picks = _get_data()
    epochs = Epochs(raw, events[:5], event_id, tmin, tmax, picks=picks,
                    preload=True, reject=reject, flat=flat)
    copied = epochs.copy()
    assert_array_equal(epochs._data, copied._data)

    epochs = Epochs(raw, events[:5], event_id, tmin, tmax, picks=picks,
                    preload=False, reject=reject, flat=flat)
    copied = epochs.copy()
    data = epochs.get_data()
    copied_data = copied.get_data()
    assert_array_equal(data, copied_data)


def test_iter_evoked():
    """Test the iterator for epochs -> evoked."""
    raw, events, picks = _get_data()
    epochs = Epochs(raw, events[:5], event_id, tmin, tmax, picks=picks)

    for ii, ev in enumerate(epochs.iter_evoked()):
        x = ev.data
        y = epochs.get_data()[ii, :, :]
        assert_array_equal(x, y)


def test_subtract_evoked():
    """Test subtraction of Evoked from Epochs."""
    raw, events, picks = _get_data()
    epochs = Epochs(raw, events[:10], event_id, tmin, tmax, picks=picks)

    # make sure subtraction fails if data channels are missing
    pytest.raises(ValueError, epochs.subtract_evoked,
                  epochs.average(picks[:5]))

    # do the subtraction using the default argument
    epochs.subtract_evoked()

    # apply SSP now
    epochs.apply_proj()

    # use preloading and SSP from the start
    epochs2 = Epochs(raw, events[:10], event_id, tmin, tmax, picks=picks,
                     preload=True)

    evoked = epochs2.average()
    epochs2.subtract_evoked(evoked)

    # this gives the same result
    assert_allclose(epochs.get_data(), epochs2.get_data())

    # if we compute the evoked response after subtracting it we get zero
    zero_evoked = epochs.average()
    data = zero_evoked.data
    assert_allclose(data, np.zeros_like(data), atol=1e-15)

    # with decimation (gh-7854)
    epochs3 = Epochs(raw, events[:10], event_id, tmin, tmax, picks=picks,
                     decim=10, verbose='error')
    data_old = epochs2.decimate(10, verbose='error').get_data()
    data = epochs3.subtract_evoked().get_data()
    assert_allclose(data, data_old)
    assert_allclose(epochs3.average().data, 0., atol=1e-20)


def test_epoch_eq():
    """Test epoch count equalization and condition combining."""
    raw, events, picks = _get_data()
    # equalizing epochs objects
    events_1 = events[events[:, 2] == event_id]
    epochs_1 = Epochs(raw, events_1, event_id, tmin, tmax, picks=picks)
    events_2 = events[events[:, 2] == event_id_2]
    epochs_2 = Epochs(raw, events_2, event_id_2, tmin, tmax, picks=picks)
    epochs_1.drop_bad()  # make sure drops are logged
    assert_equal(len([log for log in epochs_1.drop_log if not log]),
                 len(epochs_1.events))
    assert epochs_1.drop_log == ((),) * len(epochs_1.events)
    assert_equal(len([lg for lg in epochs_1.drop_log if not lg]),
                 len(epochs_1.events))
    assert (epochs_1.events.shape[0] != epochs_2.events.shape[0])
    equalize_epoch_counts([epochs_1, epochs_2], method='mintime')
    assert_equal(epochs_1.events.shape[0], epochs_2.events.shape[0])
    epochs_3 = Epochs(raw, events, event_id, tmin, tmax, picks=picks)
    epochs_4 = Epochs(raw, events, event_id_2, tmin, tmax, picks=picks)
    equalize_epoch_counts([epochs_3, epochs_4], method='truncate')
    assert_equal(epochs_1.events.shape[0], epochs_3.events.shape[0])
    assert_equal(epochs_3.events.shape[0], epochs_4.events.shape[0])

    # equalizing conditions
    epochs = Epochs(raw, events, {'a': 1, 'b': 2, 'c': 3, 'd': 4},
                    tmin, tmax, picks=picks, reject=reject)
    epochs.drop_bad()  # make sure drops are logged
    assert_equal(len([log for log in epochs.drop_log if not log]),
                 len(epochs.events))
    drop_log1 = deepcopy(epochs.drop_log)
    old_shapes = [epochs[key].events.shape[0] for key in ['a', 'b', 'c', 'd']]
    epochs.equalize_event_counts(['a', 'b'])
    # undo the eq logging
    drop_log2 = tuple(() if log == ('EQUALIZED_COUNT',) else log
                      for log in epochs.drop_log)
    assert_equal(drop_log1, drop_log2)

    assert_equal(len([log for log in epochs.drop_log if not log]),
                 len(epochs.events))
    new_shapes = [epochs[key].events.shape[0] for key in ['a', 'b', 'c', 'd']]
    assert_equal(new_shapes[0], new_shapes[1])
    assert_equal(new_shapes[2], new_shapes[2])
    assert_equal(new_shapes[3], new_shapes[3])
    # now with two conditions collapsed
    old_shapes = new_shapes
    epochs.equalize_event_counts([['a', 'b'], 'c'])
    new_shapes = [epochs[key].events.shape[0] for key in ['a', 'b', 'c', 'd']]
    assert_equal(new_shapes[0] + new_shapes[1], new_shapes[2])
    assert_equal(new_shapes[3], old_shapes[3])
    pytest.raises(KeyError, epochs.equalize_event_counts, [1, 'a'])

    # now let's combine conditions
    old_shapes = new_shapes
    epochs.equalize_event_counts([['a', 'b'], ['c', 'd']])
    new_shapes = [epochs[key].events.shape[0] for key in ['a', 'b', 'c', 'd']]
    assert_equal(old_shapes[0] + old_shapes[1], new_shapes[0] + new_shapes[1])
    assert_equal(new_shapes[0] + new_shapes[1], new_shapes[2] + new_shapes[3])
    pytest.raises(ValueError, combine_event_ids, epochs, ['a', 'b'], {'ab': 1})

    combine_event_ids(epochs, ['a', 'b'], {'ab': np.int32(12)}, copy=False)
    caught = 0
    for key in ['a', 'b']:
        try:
            epochs[key]
        except KeyError:
            caught += 1
    assert_equal(caught, 2)
    assert (not np.any(epochs.events[:, 2] == 1))
    assert (not np.any(epochs.events[:, 2] == 2))
    epochs = combine_event_ids(epochs, ['c', 'd'], {'cd': 34})
    assert np.all(np.logical_or(epochs.events[:, 2] == 12,
                                epochs.events[:, 2] == 34))
    assert_equal(epochs['ab'].events.shape[0], old_shapes[0] + old_shapes[1])
    assert_equal(epochs['ab'].events.shape[0], epochs['cd'].events.shape[0])

    # equalizing with hierarchical tags
    epochs = Epochs(raw, events, {'a/x': 1, 'b/x': 2, 'a/y': 3, 'b/y': 4},
                    tmin, tmax, picks=picks, reject=reject)
    cond1, cond2 = ['a', ['b/x', 'b/y']], [['a/x', 'a/y'], 'b']
    es = [epochs.copy().equalize_event_counts(c)[0]
          for c in (cond1, cond2)]
    assert_array_equal(es[0].events[:, 0], es[1].events[:, 0])
    cond1, cond2 = ['a', ['b', 'b/y']], [['a/x', 'a/y'], 'x']
    for c in (cond1, cond2):  # error b/c tag and id mix/non-orthogonal tags
        pytest.raises(ValueError, epochs.equalize_event_counts, c)
    pytest.raises(KeyError, epochs.equalize_event_counts,
                  ["a/no_match", "b"])
    # test equalization with no events of one type
    epochs.drop(np.arange(10))
    assert_equal(len(epochs['a/x']), 0)
    assert (len(epochs['a/y']) > 0)
    epochs.equalize_event_counts(['a/x', 'a/y'])
    assert_equal(len(epochs['a/x']), 0)
    assert_equal(len(epochs['a/y']), 0)


def test_access_by_name(tmpdir):
    """Test accessing epochs by event name and on_missing for rare events."""
    tempdir = str(tmpdir)
    raw, events, picks = _get_data()

    # Test various invalid inputs
    pytest.raises(TypeError, Epochs, raw, events, {1: 42, 2: 42}, tmin,
                  tmax, picks=picks)
    pytest.raises(TypeError, Epochs, raw, events, {'a': 'spam', 2: 'eggs'},
                  tmin, tmax, picks=picks)
    pytest.raises(TypeError, Epochs, raw, events, {'a': 'spam', 2: 'eggs'},
                  tmin, tmax, picks=picks)
    pytest.raises(TypeError, Epochs, raw, events, 'foo', tmin, tmax,
                  picks=picks)
    pytest.raises(TypeError, Epochs, raw, events, ['foo'], tmin, tmax,
                  picks=picks)

    # Test accessing non-existent events (assumes 12345678 does not exist)
    event_id_illegal = dict(aud_l=1, does_not_exist=12345678)
    pytest.raises(ValueError, Epochs, raw, events, event_id_illegal,
                  tmin, tmax)
    # Test on_missing
    pytest.raises(ValueError, Epochs, raw, events, event_id_illegal, tmin,
                  tmax, on_missing='foo')
    with pytest.warns(RuntimeWarning, match='No matching events'):
        Epochs(raw, events, event_id_illegal, tmin, tmax, on_missing='warn')
    Epochs(raw, events, event_id_illegal, tmin, tmax, on_missing='ignore')

    # Test constructing epochs with a list of ints as events
    epochs = Epochs(raw, events, [1, 2], tmin, tmax, picks=picks)
    for k, v in epochs.event_id.items():
        assert_equal(int(k), v)

    epochs = Epochs(raw, events, {'a': 1, 'b': 2}, tmin, tmax, picks=picks)
    pytest.raises(KeyError, epochs.__getitem__, 'bar')

    data = epochs['a'].get_data()
    event_a = events[events[:, 2] == 1]
    assert (len(data) == len(event_a))

    epochs = Epochs(raw, events, {'a': 1, 'b': 2}, tmin, tmax, picks=picks,
                    preload=True)
    pytest.raises(KeyError, epochs.__getitem__, 'bar')
    temp_fname = op.join(tempdir, 'test-epo.fif')
    epochs.save(temp_fname, overwrite=True)
    epochs2 = read_epochs(temp_fname)

    for ep in [epochs, epochs2]:
        data = ep['a'].get_data()
        event_a = events[events[:, 2] == 1]
        assert (len(data) == len(event_a))

    assert_array_equal(epochs2['a'].events, epochs['a'].events)

    epochs3 = Epochs(raw, events, {'a': 1, 'b': 2, 'c': 3, 'd': 4},
                     tmin, tmax, picks=picks, preload=True)
    assert_equal(list(sorted(epochs3[('a', 'b')].event_id.values())),
                 [1, 2])
    epochs4 = epochs['a']
    epochs5 = epochs3['a']
    assert_array_equal(epochs4.events, epochs5.events)
    # 20 is our tolerance because epochs are written out as floats
    assert_array_almost_equal(epochs4.get_data(), epochs5.get_data(), 20)
    epochs6 = epochs3[['a', 'b']]
    assert all(np.logical_or(epochs6.events[:, 2] == 1,
                             epochs6.events[:, 2] == 2))
    assert_array_equal(epochs.events, epochs6.events)
    assert_array_almost_equal(epochs.get_data(), epochs6.get_data(), 20)

    # Make sure we preserve names
    assert_equal(epochs['a']._name, 'a')
    assert_equal(epochs[['a', 'b']]['a']._name, 'a')


@requires_pandas
def test_to_data_frame():
    """Test epochs Pandas exporter."""
    raw, events, picks = _get_data()
    epochs = Epochs(raw, events, {'a': 1, 'b': 2}, tmin, tmax, picks=picks)
    # test index checking
    with pytest.raises(ValueError, match='options. Valid index options are'):
        epochs.to_data_frame(index=['foo', 'bar'])
    with pytest.raises(ValueError, match='"qux" is not a valid option'):
        epochs.to_data_frame(index='qux')
    with pytest.raises(TypeError, match='index must be `None` or a string or'):
        epochs.to_data_frame(index=np.arange(400))
    # test wide format
    df_wide = epochs.to_data_frame()
    assert all(np.in1d(epochs.ch_names, df_wide.columns))
    assert all(np.in1d(['time', 'epoch', 'condition'], df_wide.columns))
    # test long format
    df_long = epochs.to_data_frame(long_format=True)
    expected = ('condition', 'epoch', 'time', 'channel', 'ch_type', 'value')
    assert set(expected) == set(df_long.columns)
    assert set(epochs.ch_names) == set(df_long['channel'])
    assert(len(df_long) == epochs.get_data().size)
    # test long format w/ index
    df_long = epochs.to_data_frame(long_format=True, index=['epoch'])
    del df_wide, df_long
    # test scalings
    df = epochs.to_data_frame(index=['condition', 'epoch', 'time'])
    data = np.hstack(epochs.get_data())
    assert_array_equal(df.values[:, 0], data[0] * 1e13)
    assert_array_equal(df.values[:, 2], data[2] * 1e15)


@requires_pandas
@pytest.mark.parametrize('index', ('time', ['condition', 'time', 'epoch'],
                                   ['epoch', 'time'], ['time', 'epoch'], None))
def test_to_data_frame_index(index):
    """Test index creation in epochs Pandas exporter."""
    raw, events, picks = _get_data()
    epochs = Epochs(raw, events, {'a': 1, 'b': 2}, tmin, tmax, picks=picks)
    df = epochs.to_data_frame(picks=[11, 12, 14], index=index)
    # test index order/hierarchy preservation
    if not isinstance(index, list):
        index = [index]
    assert (df.index.names == index)
    # test that non-indexed data were present as columns
    non_index = list(set(['condition', 'time', 'epoch']) - set(index))
    if len(non_index):
        assert all(np.in1d(non_index, df.columns))


@requires_pandas
@pytest.mark.parametrize('time_format', (None, 'ms', 'timedelta'))
def test_to_data_frame_time_format(time_format):
    """Test time conversion in epochs Pandas exporter."""
    from pandas import Timedelta
    raw, events, picks = _get_data()
    epochs = Epochs(raw, events, {'a': 1, 'b': 2}, tmin, tmax, picks=picks)
    # test time_format
    df = epochs.to_data_frame(time_format=time_format)
    dtypes = {None: np.float64, 'ms': np.int64, 'timedelta': Timedelta}
    assert isinstance(df['time'].iloc[0], dtypes[time_format])


def test_epochs_proj_mixin():
    """Test SSP proj methods from ProjMixin class."""
    raw, events, picks = _get_data()
    for proj in [True, False]:
        epochs = Epochs(raw, events[:4], event_id, tmin, tmax, picks=picks,
                        proj=proj)

        assert (all(p['active'] == proj for p in epochs.info['projs']))

        # test adding / deleting proj
        if proj:
            epochs.get_data()
            assert (all(p['active'] == proj for p in epochs.info['projs']))
            pytest.raises(ValueError, epochs.add_proj, epochs.info['projs'][0],
                          {'remove_existing': True})
            pytest.raises(ValueError, epochs.add_proj, 'spam')
            pytest.raises(ValueError, epochs.del_proj, 0)
        else:
            projs = deepcopy(epochs.info['projs'])
            n_proj = len(epochs.info['projs'])
            epochs.del_proj(0)
            assert (len(epochs.info['projs']) == n_proj - 1)
            # Test that already existing projections are not added.
            epochs.add_proj(projs, remove_existing=False)
            assert (len(epochs.info['projs']) == n_proj)
            epochs.add_proj(projs[:-1], remove_existing=True)
            assert (len(epochs.info['projs']) == n_proj - 1)

    # catch no-gos.
    # wrong proj argument
    pytest.raises(ValueError, Epochs, raw, events[:4], event_id, tmin, tmax,
                  picks=picks, proj='crazy')

    for preload in [True, False]:
        epochs = Epochs(raw, events[:4], event_id, tmin, tmax, picks=picks,
                        proj='delayed', preload=preload,
                        reject=reject).set_eeg_reference(projection=True)
        epochs_proj = Epochs(
            raw, events[:4], event_id, tmin, tmax, picks=picks,
            proj=True, preload=preload,
            reject=reject).set_eeg_reference(projection=True).apply_proj()

        epochs_noproj = Epochs(raw, events[:4], event_id, tmin, tmax,
                               picks=picks, proj=False, preload=preload,
                               reject=reject)
        epochs_noproj.set_eeg_reference(projection=True)

        assert_allclose(epochs.copy().apply_proj().get_data(),
                        epochs_proj.get_data(), rtol=1e-10, atol=1e-25)
        assert_allclose(epochs.get_data(),
                        epochs_noproj.get_data(), rtol=1e-10, atol=1e-25)

        # make sure data output is constant across repeated calls
        # e.g. drop bads
        assert_array_equal(epochs.get_data(), epochs.get_data())
        assert_array_equal(epochs_proj.get_data(), epochs_proj.get_data())
        assert_array_equal(epochs_noproj.get_data(), epochs_noproj.get_data())

    # test epochs.next calls
    data = epochs.get_data().copy()
    data2 = np.array([e for e in epochs])
    assert_array_equal(data, data2)

    # cross application from processing stream 1 to 2
    epochs.apply_proj()
    assert_array_equal(epochs._projector, epochs_proj._projector)
    assert_allclose(epochs._data, epochs_proj.get_data())

    # test mixin against manual application
    epochs = Epochs(raw, events[:4], event_id, tmin, tmax, picks=picks,
                    baseline=None,
                    proj=False).set_eeg_reference(projection=True)
    data = epochs.get_data().copy()
    epochs.apply_proj()
    assert_allclose(np.dot(epochs._projector, data[0]), epochs._data[0])


def test_delayed_epochs():
    """Test delayed projection on Epochs."""
    raw, events, picks = _get_data()
    events = events[:10]
    picks = np.concatenate([pick_types(raw.info, meg=True, eeg=True)[::22],
                            pick_types(raw.info, meg=False, eeg=False,
                                       ecg=True, eog=True)])
    picks = np.sort(picks)
    raw.load_data().pick_channels([raw.ch_names[pick] for pick in picks])
    raw.info.normalize_proj()
    del picks
    n_epochs = 2  # number we expect after rejection
    raw.info['lowpass'] = 40.  # fake the LP info so no warnings
    for decim in (1, 3):
        proj_data = Epochs(raw, events, event_id, tmin, tmax, proj=True,
                           reject=reject, decim=decim)
        use_tmin = proj_data.tmin
        proj_data = proj_data.get_data()
        noproj_data = Epochs(raw, events, event_id, tmin, tmax, proj=False,
                             reject=reject, decim=decim).get_data()
        assert_equal(proj_data.shape, noproj_data.shape)
        assert_equal(proj_data.shape[0], n_epochs)
        for preload in (True, False):
            for proj in (True, False, 'delayed'):
                for ii in range(3):
                    print(decim, preload, proj, ii)
                    comp = proj_data if proj is True else noproj_data
                    if ii in (0, 1):
                        epochs = Epochs(raw, events, event_id, tmin, tmax,
                                        proj=proj, reject=reject,
                                        preload=preload, decim=decim)
                    else:
                        fake_events = np.zeros((len(comp), 3), int)
                        fake_events[:, 0] = np.arange(len(comp))
                        fake_events[:, 2] = 1
                        epochs = EpochsArray(comp, raw.info, tmin=use_tmin,
                                             event_id=1, events=fake_events,
                                             proj=proj)
                        epochs.info['sfreq'] /= decim
                        assert_equal(len(epochs), n_epochs)
                    assert (raw.proj is False)
                    assert (epochs.proj is
                            (True if proj is True else False))
                    if ii == 1:
                        epochs.load_data()
                    picks_data = pick_types(epochs.info, meg=True, eeg=True)
                    evoked = epochs.average(picks=picks_data)
                    assert_equal(evoked.nave, n_epochs, str(epochs.drop_log))
                    if proj is True:
                        evoked.apply_proj()
                    else:
                        assert (evoked.proj is False)
                    assert_array_equal(evoked.ch_names,
                                       np.array(epochs.ch_names)[picks_data])
                    assert_allclose(evoked.times, epochs.times)
                    epochs_data = epochs.get_data()
                    assert_allclose(evoked.data,
                                    epochs_data.mean(axis=0)[picks_data],
                                    rtol=1e-5, atol=1e-20)
                    assert_allclose(epochs_data, comp, rtol=1e-5, atol=1e-20)


def test_drop_epochs():
    """Test dropping of epochs."""
    raw, events, picks = _get_data()
    epochs = Epochs(raw, events, event_id, tmin, tmax, picks=picks)
    events1 = events[events[:, 2] == event_id]

    # Bound checks
    pytest.raises(IndexError, epochs.drop, [len(epochs.events)])
    pytest.raises(IndexError, epochs.drop, [-len(epochs.events) - 1])
    pytest.raises(ValueError, epochs.drop, [[1, 2], [3, 4]])

    # Test selection attribute
    assert_array_equal(epochs.selection,
                       np.where(events[:, 2] == event_id)[0])
    assert_equal(len(epochs.drop_log), len(events))
    assert (all(epochs.drop_log[k] == ('IGNORED',)
                for k in set(range(len(events))) - set(epochs.selection)))

    selection = epochs.selection.copy()
    n_events = len(epochs.events)
    epochs.drop([2, 4], reason='d')
    assert_equal(epochs.drop_log_stats(), 2. / n_events * 100)
    assert_equal(len(epochs.drop_log), len(events))
    assert_equal([epochs.drop_log[k]
                  for k in selection[[2, 4]]], [['d'], ['d']])
    assert_array_equal(events[epochs.selection], events1[[0, 1, 3, 5, 6]])
    assert_array_equal(events[epochs[3:].selection], events1[[5, 6]])
    assert_array_equal(events[epochs['1'].selection], events1[[0, 1, 3, 5, 6]])


def test_drop_epochs_mult():
    """Test that subselecting epochs or making less epochs is equivalent."""
    raw, events, picks = _get_data()
    for preload in [True, False]:
        epochs1 = Epochs(raw, events, {'a': 1, 'b': 2},
                         tmin, tmax, picks=picks, reject=reject,
                         preload=preload)['a']
        epochs2 = Epochs(raw, events, {'a': 1},
                         tmin, tmax, picks=picks, reject=reject,
                         preload=preload)

        if preload:
            # In the preload case you cannot know the bads if already ignored
            assert_equal(len(epochs1.drop_log), len(epochs2.drop_log))
            for d1, d2 in zip(epochs1.drop_log, epochs2.drop_log):
                if d1 == ('IGNORED',):
                    assert (d2 == ('IGNORED',))
                if d1 != ('IGNORED',) and d1 != []:
                    assert ((d2 == d1) or (d2 == ('IGNORED',)))
                if d1 == []:
                    assert (d2 == [])
            assert_array_equal(epochs1.events, epochs2.events)
            assert_array_equal(epochs1.selection, epochs2.selection)
        else:
            # In the non preload is should be exactly the same
            assert_equal(epochs1.drop_log, epochs2.drop_log)
            assert_array_equal(epochs1.events, epochs2.events)
            assert_array_equal(epochs1.selection, epochs2.selection)


def test_contains():
    """Test membership API."""
    raw, events = _get_data(True)[:2]
    # Add seeg channel
    seeg = RawArray(np.zeros((1, len(raw.times))),
                    create_info(['SEEG 001'], raw.info['sfreq'], 'seeg'))
    for key in ('dev_head_t', 'highpass', 'lowpass',
                'dig', 'description', 'acq_pars', 'experimenter',
                'proj_name'):
        seeg.info[key] = raw.info[key]
    raw.add_channels([seeg])
    tests = [(('mag', False, False), ('grad', 'eeg', 'seeg')),
             (('grad', False, False), ('mag', 'eeg', 'seeg')),
             ((False, True, False), ('grad', 'mag', 'seeg')),
             ((False, False, True), ('grad', 'mag', 'eeg'))]

    for (meg, eeg, seeg), others in tests:
        picks_contains = pick_types(raw.info, meg=meg, eeg=eeg, seeg=seeg)
        epochs = Epochs(raw, events, {'a': 1, 'b': 2}, tmin, tmax,
                        picks=picks_contains)
        if eeg:
            test = 'eeg'
        elif seeg:
            test = 'seeg'
        else:
            test = meg
        assert (test in epochs)
        assert (not any(o in epochs for o in others))

    pytest.raises(ValueError, epochs.__contains__, 'foo')
    pytest.raises(TypeError, epochs.__contains__, 1)


def test_drop_channels_mixin():
    """Test channels-dropping functionality."""
    raw, events = _get_data()[:2]
    # here without picks to get additional coverage
    epochs = Epochs(raw, events, event_id, tmin, tmax, preload=True)
    drop_ch = epochs.ch_names[:3]
    ch_names = epochs.ch_names[3:]

    ch_names_orig = epochs.ch_names
    dummy = epochs.copy().drop_channels(drop_ch)
    assert_equal(ch_names, dummy.ch_names)
    assert_equal(ch_names_orig, epochs.ch_names)
    assert_equal(len(ch_names_orig), epochs.get_data().shape[1])

    epochs.drop_channels(drop_ch)
    assert_equal(ch_names, epochs.ch_names)
    assert_equal(len(ch_names), epochs.get_data().shape[1])


def test_pick_channels_mixin():
    """Test channel-picking functionality."""
    raw, events, picks = _get_data()
    epochs = Epochs(raw, events, event_id, tmin, tmax, picks=picks,
                    preload=True)
    ch_names = epochs.ch_names[:3]
    epochs.preload = False
    pytest.raises(RuntimeError, epochs.drop_channels, [ch_names[0]])
    epochs.preload = True
    ch_names_orig = epochs.ch_names
    dummy = epochs.copy().pick_channels(ch_names)
    assert_equal(ch_names, dummy.ch_names)
    assert_equal(ch_names_orig, epochs.ch_names)
    assert_equal(len(ch_names_orig), epochs.get_data().shape[1])

    epochs.pick_channels(ch_names)
    assert_equal(ch_names, epochs.ch_names)
    assert_equal(len(ch_names), epochs.get_data().shape[1])

    # Invalid picks
    pytest.raises(ValueError, Epochs, raw, events, event_id, tmin, tmax,
                  picks=[])


def test_equalize_channels():
    """Test equalization of channels."""
    raw, events, picks = _get_data()
    epochs1 = Epochs(raw, events, event_id, tmin, tmax, picks=picks,
                     proj=False, preload=True)
    epochs2 = epochs1.copy()
    ch_names = epochs1.ch_names[2:]
    epochs1.drop_channels(epochs1.ch_names[:1])
    epochs2.drop_channels(epochs2.ch_names[1:2])
    my_comparison = [epochs1, epochs2]
    my_comparison = equalize_channels(my_comparison)
    for e in my_comparison:
        assert_equal(ch_names, e.ch_names)


def test_illegal_event_id():
    """Test handling of invalid events ids."""
    raw, events, picks = _get_data()
    event_id_illegal = dict(aud_l=1, does_not_exist=12345678)

    pytest.raises(ValueError, Epochs, raw, events, event_id_illegal, tmin,
                  tmax, picks=picks, proj=False)


def test_add_channels_epochs():
    """Test adding channels."""
    raw, events, picks = _get_data()

    def make_epochs(picks, proj):
        return Epochs(raw, events, event_id, tmin, tmax, preload=True,
                      proj=proj, picks=picks)

    picks = pick_types(raw.info, meg=True, eeg=True, exclude='bads')
    picks_meg = pick_types(raw.info, meg=True, eeg=False, exclude='bads')
    picks_eeg = pick_types(raw.info, meg=False, eeg=True, exclude='bads')

    for proj in (False, True):
        epochs = make_epochs(picks=picks, proj=proj)
        epochs_meg = make_epochs(picks=picks_meg, proj=proj)
        assert not epochs_meg.times.flags['WRITEABLE']
        epochs_eeg = make_epochs(picks=picks_eeg, proj=proj)
        epochs.info._check_consistency()
        epochs_meg.info._check_consistency()
        epochs_eeg.info._check_consistency()

        epochs2 = add_channels_epochs([epochs_meg, epochs_eeg])

        assert_equal(len(epochs.info['projs']), len(epochs2.info['projs']))
        assert_equal(len(epochs.info.keys()), len(epochs_meg.info.keys()))
        assert_equal(len(epochs.info.keys()), len(epochs_eeg.info.keys()))
        assert_equal(len(epochs.info.keys()), len(epochs2.info.keys()))

        data1 = epochs.get_data()
        data2 = epochs2.get_data()
        data3 = np.concatenate([e.get_data() for e in
                                [epochs_meg, epochs_eeg]], axis=1)
        assert_array_equal(data1.shape, data2.shape)
        assert_allclose(data1, data3, atol=1e-25)
        assert_allclose(data1, data2, atol=1e-25)

    assert not epochs_meg.times.flags['WRITEABLE']
    epochs_meg2 = epochs_meg.copy()
    assert not epochs_meg.times.flags['WRITEABLE']
    assert not epochs_meg2.times.flags['WRITEABLE']
    epochs_meg2.set_meas_date(0)
    add_channels_epochs([epochs_meg2, epochs_eeg])

    epochs_meg2 = epochs_meg.copy()
    epochs2 = add_channels_epochs([epochs_meg, epochs_eeg])

    epochs_meg2 = epochs_meg.copy()
    epochs_meg2.events[3, 2] -= 1
    pytest.raises(ValueError, add_channels_epochs, [epochs_meg2, epochs_eeg])

    pytest.raises(ValueError, add_channels_epochs,
                  [epochs_meg, epochs_eeg[:2]])

    epochs_meg.info['chs'].pop(0)
    epochs_meg.info._update_redundant()
    pytest.raises(RuntimeError, add_channels_epochs, [epochs_meg, epochs_eeg])

    epochs_meg2 = epochs_meg.copy()
    epochs_meg2.info['sfreq'] = None
    pytest.raises(RuntimeError, add_channels_epochs, [epochs_meg2, epochs_eeg])

    epochs_meg2 = epochs_meg.copy()
    epochs_meg2.info['sfreq'] += 10
    pytest.raises(RuntimeError, add_channels_epochs, [epochs_meg2, epochs_eeg])

    epochs_meg2 = epochs_meg.copy()
    epochs_meg2.info['chs'][1]['ch_name'] = epochs_meg2.info['ch_names'][0]
    epochs_meg2.info._update_redundant()
    with pytest.warns(RuntimeWarning, match='not unique'):
        pytest.raises(RuntimeError, add_channels_epochs,
                      [epochs_meg2, epochs_eeg])

    epochs_meg2 = epochs_meg.copy()
    epochs_meg2.info['dev_head_t']['to'] += 1
    pytest.raises(ValueError, add_channels_epochs, [epochs_meg2, epochs_eeg])

    epochs_meg2 = epochs_meg.copy()
    epochs_meg2.info['dev_head_t']['to'] += 1
    pytest.raises(ValueError, add_channels_epochs, [epochs_meg2, epochs_eeg])

    epochs_meg2 = epochs_meg.copy()
    epochs_meg2.info['expimenter'] = 'foo'
    pytest.raises(RuntimeError, add_channels_epochs, [epochs_meg2, epochs_eeg])

    epochs_meg2 = epochs_meg.copy()
    epochs_meg2.preload = False
    pytest.raises(ValueError, add_channels_epochs, [epochs_meg2, epochs_eeg])

    epochs_meg2 = epochs_meg.copy()
    epochs_meg2._set_times(epochs_meg.times + 0.4)
    pytest.raises(NotImplementedError, add_channels_epochs,
                  [epochs_meg2, epochs_eeg])

    epochs_meg2 = epochs_meg.copy()
    epochs_meg2._set_times(epochs_meg2.times + 0.5)
    assert not epochs_meg2.times.flags['WRITEABLE']
    pytest.raises(NotImplementedError, add_channels_epochs,
                  [epochs_meg2, epochs_eeg])

    epochs_meg2 = epochs_meg.copy()
    epochs_meg2.baseline = None
    pytest.raises(NotImplementedError, add_channels_epochs,
                  [epochs_meg2, epochs_eeg])

    epochs_meg2 = epochs_meg.copy()
    epochs_meg2.event_id['b'] = 2
    pytest.raises(NotImplementedError, add_channels_epochs,
                  [epochs_meg2, epochs_eeg])


def test_array_epochs(tmpdir):
    """Test creating epochs from array."""
    tempdir = str(tmpdir)

    # creating
    data = rng.random_sample((10, 20, 300))
    sfreq = 1e3
    ch_names = ['EEG %03d' % (i + 1) for i in range(20)]
    types = ['eeg'] * 20
    info = create_info(ch_names, sfreq, types)
    events = np.c_[np.arange(1, 600, 60),
                   np.zeros(10, int),
                   [1, 2] * 5]
    epochs = EpochsArray(data, info, events, tmin)
    assert epochs.event_id == {'1': 1, '2': 2}
    assert (str(epochs).startswith('<EpochsArray'))
    # From GH#1963
    with pytest.raises(ValueError, match='number of events must match'):
        EpochsArray(data[:-1], info, events, tmin)
    pytest.raises(ValueError, EpochsArray, data, info, events, tmin,
                  dict(a=1))
    pytest.raises(ValueError, EpochsArray, data, info, events, tmin,
                  selection=[1])
    # should be fine
    EpochsArray(data, info, events, tmin, selection=np.arange(len(events)) + 5)

    # saving
    temp_fname = op.join(tempdir, 'test-epo.fif')
    epochs.save(temp_fname, overwrite=True)
    epochs2 = read_epochs(temp_fname)
    data2 = epochs2.get_data()
    assert_allclose(data, data2)
    assert_allclose(epochs.times, epochs2.times)
    assert_equal(epochs.event_id, epochs2.event_id)
    assert_array_equal(epochs.events, epochs2.events)

    # plotting
    epochs[0].plot()
    plt.close('all')

    # indexing
    assert_array_equal(np.unique(epochs['1'].events[:, 2]), np.array([1]))
    assert_equal(len(epochs[:2]), 2)
    data[0, 5, 150] = 3000
    data[1, :, :] = 0
    data[2, 5, 210] = 3000
    data[3, 5, 260] = 0
    epochs = EpochsArray(data, info, events=events,
                         tmin=0, reject=dict(eeg=1000), flat=dict(eeg=1e-1),
                         reject_tmin=0.1, reject_tmax=0.2)
    assert_equal(len(epochs), len(events) - 2)
    assert_equal(epochs.drop_log[0], ['EEG 006'])
    assert_equal(len(epochs.drop_log), 10)
    assert_equal(len(epochs.events), len(epochs.selection))

    # baseline
    data = np.ones((10, 20, 300))
    epochs = EpochsArray(data, info, events, tmin=-.2, baseline=(None, 0))
    ep_data = epochs.get_data()
    assert_array_equal(ep_data, np.zeros_like(ep_data))

    # one time point
    epochs = EpochsArray(data[:, :, :1], info, events=events, tmin=0.)
    assert_allclose(epochs.times, [0.])
    assert_allclose(epochs.get_data(), data[:, :, :1])
    epochs.save(temp_fname, overwrite=True)
    epochs_read = read_epochs(temp_fname)
    assert_allclose(epochs_read.times, [0.])
    assert_allclose(epochs_read.get_data(), data[:, :, :1])

    # event as integer (#2435)
    mask = (events[:, 2] == 1)
    data_1 = data[mask]
    events_1 = events[mask]
    epochs = EpochsArray(data_1, info, events=events_1, event_id=1, tmin=-0.2)

    # default events
    epochs = EpochsArray(data_1, info)
    assert_array_equal(epochs.events[:, 0], np.arange(len(data_1)))
    assert_array_equal(epochs.events[:, 1], np.zeros(len(data_1), int))
    assert_array_equal(epochs.events[:, 2], np.ones(len(data_1), int))


def test_concatenate_epochs():
    """Test concatenate epochs."""
    raw, events, picks = _get_data()
    epochs = Epochs(raw=raw, events=events, event_id=event_id, tmin=tmin,
                    tmax=tmax, picks=picks)
    epochs2 = epochs.copy()
    epochs_list = [epochs, epochs2]
    epochs_conc = concatenate_epochs(epochs_list)
    assert_array_equal(
        epochs_conc.events[:, 0], np.unique(epochs_conc.events[:, 0]))

    expected_shape = list(epochs.get_data().shape)
    expected_shape[0] *= 2
    expected_shape = tuple(expected_shape)

    assert_equal(epochs_conc.get_data().shape, expected_shape)
    assert_equal(epochs_conc.drop_log, epochs.drop_log * 2)

    epochs2 = epochs.copy().load_data()
    with pytest.raises(ValueError, match=r"epochs\[1\].info\['nchan'\] must"):
        concatenate_epochs(
            [epochs, epochs2.copy().drop_channels(epochs2.ch_names[:1])])

    epochs2._set_times(np.delete(epochs2.times, 1))
    with pytest.raises(ValueError, match='could not be broadcast'):
        concatenate_epochs([epochs, epochs2])

    assert_equal(epochs_conc._raw, None)

    # check if baseline is same for all epochs
    epochs2 = epochs.copy()
    epochs2.apply_baseline((-0.1, None))
    with pytest.raises(ValueError, match='Baseline must be same'):
        concatenate_epochs([epochs, epochs2])

    # check if dev_head_t is same
    epochs2 = epochs.copy()
    concatenate_epochs([epochs, epochs2])  # should work
    epochs2.info['dev_head_t']['trans'][:3, 3] += 0.0001
    with pytest.raises(ValueError, match='dev_head_t.*must match'):
        concatenate_epochs([epochs, epochs2])
    with pytest.raises(TypeError, match='must be a list or tuple'):
        concatenate_epochs('foo')
    with pytest.raises(TypeError, match='must be an instance of Epochs'):
        concatenate_epochs([epochs, 'foo'])
    epochs2.info['dev_head_t'] = None
    with pytest.raises(ValueError, match='dev_head_t.*must match'):
        concatenate_epochs([epochs, epochs2])
    epochs.info['dev_head_t'] = None
    concatenate_epochs([epochs, epochs2])  # should work

    # check that different event_id does not work:
    epochs1 = epochs.copy()
    epochs2 = epochs.copy()
    epochs1.event_id = dict(a=1)
    epochs2.event_id = dict(a=2)
    with pytest.raises(ValueError, match='identical keys'):
        concatenate_epochs([epochs1, epochs2])


def test_concatenate_epochs_large():
    """Test concatenating epochs on large data."""
    raw, events, picks = _get_data()
    epochs = Epochs(raw=raw, events=events, event_id=event_id, tmin=tmin,
                    tmax=tmax, picks=picks, preload=True)

    # check events are shifted, but relative position are equal
    epochs_list = [epochs.copy() for ii in range(3)]
    epochs_cat = concatenate_epochs(epochs_list)
    for ii in range(3):
        evs = epochs_cat.events[ii * len(epochs):(ii + 1) * len(epochs)]
        rel_pos = epochs_list[ii].events[:, 0] - evs[:, 0]
        assert (sum(rel_pos - rel_pos[0]) == 0)

    # test large number of epochs
    long_epochs_list = [epochs.copy() for ii in range(60)]
    many_epochs_cat = concatenate_epochs(long_epochs_list)
    max_expected_sample_index = 60 * 1.2 * np.max(epochs.events[:, 0])
    assert np.max(many_epochs_cat.events[:, 0]) < max_expected_sample_index


def test_add_channels():
    """Test epoch splitting / re-appending channel types."""
    raw, events, picks = _get_data()
    epoch_nopre = Epochs(
        raw=raw, events=events, event_id=event_id, tmin=tmin, tmax=tmax,
        picks=picks)
    epoch = Epochs(
        raw=raw, events=events, event_id=event_id, tmin=tmin, tmax=tmax,
        picks=picks, preload=True)
    epoch_eeg = epoch.copy().pick_types(meg=False, eeg=True)
    epoch_meg = epoch.copy().pick_types(meg=True)
    epoch_stim = epoch.copy().pick_types(meg=False, stim=True)
    epoch_eeg_meg = epoch.copy().pick_types(meg=True, eeg=True)
    epoch_new = epoch_meg.copy().add_channels([epoch_eeg, epoch_stim])
    assert all(ch in epoch_new.ch_names
               for ch in epoch_stim.ch_names + epoch_meg.ch_names)
    epoch_new = epoch_meg.copy().add_channels([epoch_eeg])

    assert (ch in epoch_new.ch_names for ch in epoch.ch_names)
    assert_array_equal(epoch_new._data, epoch_eeg_meg._data)
    assert all(ch not in epoch_new.ch_names
               for ch in epoch_stim.ch_names)

    # Now test errors
    epoch_badsf = epoch_eeg.copy()
    epoch_badsf.info['sfreq'] = 3.1415927
    epoch_eeg = epoch_eeg.crop(-.1, .1)

    epoch_meg.load_data()
    pytest.raises(RuntimeError, epoch_meg.add_channels, [epoch_nopre])
    pytest.raises(RuntimeError, epoch_meg.add_channels, [epoch_badsf])
    pytest.raises(AssertionError, epoch_meg.add_channels, [epoch_eeg])
    pytest.raises(ValueError, epoch_meg.add_channels, [epoch_meg])
    pytest.raises(TypeError, epoch_meg.add_channels, epoch_badsf)


def test_seeg_ecog():
    """Test the compatibility of the Epoch object with SEEG and ECoG data."""
    n_epochs, n_channels, n_times, sfreq = 5, 10, 20, 1000.
    data = np.ones((n_epochs, n_channels, n_times))
    events = np.array([np.arange(n_epochs), [0] * n_epochs, [1] * n_epochs]).T
    pick_dict = dict(meg=False, exclude=[])
    for key in ('seeg', 'ecog'):
        info = create_info(n_channels, sfreq, key)
        epochs = EpochsArray(data, info, events)
        pick_dict.update({key: True})
        picks = pick_types(epochs.info, **pick_dict)
        del pick_dict[key]
        assert_equal(len(picks), n_channels)


def test_default_values():
    """Test default event_id, tmax tmin values are working correctly."""
    raw, events = _get_data()[:2]
    epoch_1 = Epochs(raw, events[:1], preload=True)
    epoch_2 = Epochs(raw, events[:1], tmin=-0.2, tmax=0.5, preload=True)
    assert_equal(hash(epoch_1), hash(epoch_2))


@requires_pandas
def test_metadata(tmpdir):
    """Test metadata support with pandas."""
    from pandas import DataFrame

    data = np.random.randn(10, 2, 2000)
    chs = ['a', 'b']
    info = create_info(chs, 1000)
    meta = np.array([[1.] * 5 + [3.] * 5,
                     ['a'] * 2 + ['b'] * 3 + ['c'] * 3 + ['µ'] * 2]).T
    meta = DataFrame(meta, columns=['num', 'letter'])
    meta['num'] = np.array(meta['num'], float)
    events = np.arange(meta.shape[0])
    events = np.column_stack([events, np.zeros([len(events), 2])]).astype(int)
    events[5:, -1] = 1
    event_id = {'zero': 0, 'one': 1}
    epochs = EpochsArray(data, info, metadata=meta,
                         events=events, event_id=event_id)
    indices = np.arange(len(epochs))  # expected indices
    assert_array_equal(epochs.metadata.index, indices)

    assert len(epochs[[1, 2]].events) == len(epochs[[1, 2]].metadata)
    assert_array_equal(epochs[[1, 2]].metadata.index, indices[[1, 2]])
    assert len(epochs['one']) == 5

    # Construction
    with pytest.raises(ValueError):
        # Events and metadata must have same len
        epochs_arr = EpochsArray(epochs._data, epochs.info, epochs.events[:-1],
                                 tmin=0, event_id=epochs.event_id,
                                 metadata=epochs.metadata)

    with pytest.raises(ValueError):
        # Events and data must have same len
        epochs = EpochsArray(data, info, metadata=meta.iloc[:-1])

    for data in [meta.values, meta['num']]:
        # Metadata must be a DataFrame
        with pytest.raises(ValueError):
            epochs = EpochsArray(data, info, metadata=data)

    # Need strings, ints, and floats
    with pytest.raises(ValueError):
        tmp_meta = meta.copy()
        tmp_meta['foo'] = np.array  # This should be of type object
        epochs = EpochsArray(data, info, metadata=tmp_meta)

    # Getitem
    assert len(epochs['num < 2']) == 5
    assert len(epochs['num < 5']) == 10
    assert len(epochs['letter == "b"']) == 3
    assert len(epochs['num < 5']) == len(epochs['num < 5'].metadata)

    with pytest.raises(KeyError):
        epochs['blah == "yo"']

    assert_array_equal(epochs.selection, indices)
    epochs.drop(0)
    assert_array_equal(epochs.selection, indices[1:])
    assert_array_equal(epochs.metadata.index, indices[1:])
    epochs.drop([0, -1])
    assert_array_equal(epochs.selection, indices[2:-1])
    assert_array_equal(epochs.metadata.index, indices[2:-1])
    assert_array_equal(len(epochs), 7)  # originally 10

    # I/O
    # Make sure values don't change with I/O
    tempdir = str(tmpdir)
    temp_fname = op.join(tempdir, 'tmp-epo.fif')
    temp_one_fname = op.join(tempdir, 'tmp-one-epo.fif')
    with catch_logging() as log:
        epochs.save(temp_fname, verbose=True, overwrite=True)
    assert log.getvalue() == ''  # assert no junk from metadata setting
    epochs_read = read_epochs(temp_fname, preload=True)
    assert_metadata_equal(epochs.metadata, epochs_read.metadata)
    epochs_arr = EpochsArray(epochs._data, epochs.info, epochs.events,
                             tmin=0, event_id=epochs.event_id,
                             metadata=epochs.metadata,
                             selection=epochs.selection)
    assert_metadata_equal(epochs.metadata, epochs_arr.metadata)

    with pytest.raises(TypeError):  # Needs to be a dataframe
        epochs.metadata = np.array([0])

    ###########################################################################
    # Now let's fake having no Pandas and make sure everything works

    epochs_one = epochs['one']
    epochs_one.save(temp_one_fname, overwrite=True)
    epochs_one_read = read_epochs(temp_one_fname)
    assert_metadata_equal(epochs_one.metadata, epochs_one_read.metadata)

    with _FakeNoPandas():
        epochs_read = read_epochs(temp_fname)
        assert isinstance(epochs_read.metadata, list)
        assert isinstance(epochs_read.metadata[0], dict)
        assert epochs_read.metadata[5]['num'] == 3.

        epochs_one_read = read_epochs(temp_one_fname)
        assert isinstance(epochs_one_read.metadata, list)
        assert isinstance(epochs_one_read.metadata[0], dict)
        assert epochs_one_read.metadata[0]['num'] == 3.

        epochs_one_nopandas = epochs_read['one']
        assert epochs_read.metadata[5]['num'] == 3.
        assert epochs_one_nopandas.metadata[0]['num'] == 3.
        # sel (no Pandas) == sel (w/ Pandas) -> save -> load (no Pandas)
        assert_metadata_equal(epochs_one_nopandas.metadata,
                              epochs_one_read.metadata)
        epochs_one_nopandas.save(temp_one_fname, overwrite=True)
        # can't make this query
        with pytest.raises(KeyError) as excinfo:
            epochs_read['num < 2']
            excinfo.match('.*Pandas query could not be performed.*')
        # still can't, but with no metadata the message should be different
        epochs_read.metadata = None
        with pytest.raises(KeyError) as excinfo:
            epochs_read['num < 2']
            excinfo.match(r'^((?!Pandas).)*$')
        del epochs_read
        # sel (no Pandas) == sel (no Pandas) -> save -> load (no Pandas)
        epochs_one_nopandas_read = read_epochs(temp_one_fname)
        assert_metadata_equal(epochs_one_nopandas_read.metadata,
                              epochs_one_nopandas.metadata)
    # sel (w/ Pandas) == sel (no Pandas) -> save -> load (w/ Pandas)
    epochs_one_nopandas_read = read_epochs(temp_one_fname)
    assert_metadata_equal(epochs_one_nopandas_read.metadata,
                          epochs_one.metadata)

    # gh-4820
    raw_data = np.random.randn(10, 1000)
    info = mne.create_info(10, 1000.)
    raw = mne.io.RawArray(raw_data, info)
    events = [[0, 0, 1], [100, 0, 1], [200, 0, 1], [300, 0, 1]]
    metadata = DataFrame([dict(idx=idx) for idx in range(len(events))])
    epochs = mne.Epochs(raw, events=events, tmin=-.050, tmax=.100,
                        metadata=metadata)
    epochs.drop_bad()
    assert len(epochs) == len(epochs.metadata)

    # gh-4821
    epochs.metadata['new_key'] = 1
    assert_array_equal(epochs['new_key == 1'].get_data(),
                       epochs.get_data())
    # ensure bad user changes break things
    epochs.metadata.drop(epochs.metadata.index[2], inplace=True)
    assert len(epochs.metadata) == len(epochs) - 1
    with pytest.raises(ValueError,
                       match='metadata must have the same number of rows .*'):
        epochs['new_key == 1']

    # metadata should be same length as original events
    raw_data = np.random.randn(2, 10000)
    info = mne.create_info(2, 1000.)
    raw = mne.io.RawArray(raw_data, info)
    opts = dict(raw=raw, tmin=0, tmax=.001, baseline=None)
    events = [[0, 0, 1], [1, 0, 2]]
    metadata = DataFrame(events, columns=['onset', 'duration', 'value'])
    epochs = Epochs(events=events, event_id=1, metadata=metadata, **opts)
    epochs.drop_bad()
    assert len(epochs) == 1
    assert len(epochs.metadata) == 1
    with pytest.raises(ValueError, match='same number of rows'):
        Epochs(events=events, event_id=1, metadata=metadata.iloc[:1], **opts)

    # gh-7732: problem when repeated events and metadata
    for er in ('drop', 'merge'):
        events = [[1, 0, 1], [1, 0, 1]]
        epochs = Epochs(events=events, event_repeated=er, **opts)
        epochs.drop_bad()
        assert len(epochs) == 1
        events = [[1, 0, 1], [1, 0, 1]]
        epochs = Epochs(
            events=events, event_repeated=er, metadata=metadata, **opts)
        epochs.drop_bad()
        assert len(epochs) == 1
        assert len(epochs.metadata) == 1


def assert_metadata_equal(got, exp):
    """Assert metadata are equal."""
    if exp is None:
        assert got is None
    elif isinstance(exp, list):
        assert isinstance(got, list)
        assert len(got) == len(exp)
        for ii, (g, e) in enumerate(zip(got, exp)):
            assert list(g.keys()) == list(e.keys())
        for key in g.keys():
            assert g[key] == e[key], (ii, key)
    else:  # DataFrame
        import pandas
        assert isinstance(exp, pandas.DataFrame)
        assert isinstance(got, pandas.DataFrame)
        assert set(got.columns) == set(exp.columns)
        if LooseVersion(pandas.__version__) < LooseVersion('0.25'):
            # Old Pandas does not necessarily order them properly
            got = got[exp.columns]
        check = (got == exp)
        assert check.all().all()


def test_events_list():
    """Test that events can be a list."""
    events = [[100, 0, 1], [200, 0, 1], [300, 0, 1]]
    epochs = mne.Epochs(mne.io.RawArray(np.random.randn(10, 1000),
                                        mne.create_info(10, 1000.)),
                        events=events)
    assert_array_equal(epochs.events, np.array(events))


def test_save_overwrite(tmpdir):
    """Test saving with overwrite functionality."""
    tempdir = str(tmpdir)
    raw = mne.io.RawArray(np.random.RandomState(0).randn(100, 10000),
                          mne.create_info(100, 1000.))

    events = mne.make_fixed_length_events(raw, 1)
    epochs = mne.Epochs(raw, events)

    # scenario 1: overwrite=False and there isn't a file to overwrite
    # make a filename that has not already been saved to
    fname1 = op.join(tempdir, 'test_v1-epo.fif')
    # run function to be sure it doesn't throw an error
    epochs.save(fname1, overwrite=False)
    # check that the file got written
    assert op.isfile(fname1)

    # scenario 2: overwrite=False and there is a file to overwrite
    # fname1 exists because of scenario 1 above
    with pytest.raises(IOError, match='Destination file exists.'):
        epochs.save(fname1, overwrite=False)

    # scenario 3: overwrite=True and there isn't a file to overwrite
    # make up a filename that has not already been saved to
    fname2 = op.join(tempdir, 'test_v2-epo.fif')
    # run function to be sure it doesn't throw an error
    epochs.save(fname2, overwrite=True)
    # check that the file got written
    assert op.isfile(fname2)
    with pytest.raises(IOError, match='exists'):
        epochs.save(fname2)

    # scenario 4: overwrite=True and there is a file to overwrite
    # run function to be sure it doesn't throw an error
    # fname2 exists because of scenario 1 above
    epochs.save(fname2, overwrite=True)


@pytest.mark.parametrize('preload', (True, False))
@pytest.mark.parametrize('is_complex', (True, False))
@pytest.mark.parametrize('fmt, rtol', [('single', 2e-6), ('double', 1e-10)])
def test_save_complex_data(tmpdir, preload, is_complex, fmt, rtol):
    """Test whether epochs of hilbert-transformed data can be saved."""
    raw, events = _get_data()[:2]
    raw.load_data()
    if is_complex:
        raw.apply_hilbert(envelope=False, n_fft=None)
    epochs = Epochs(raw, events[:1], preload=True)[0]
    temp_fname = op.join(str(tmpdir), 'test-epo.fif')
    epochs.save(temp_fname, fmt=fmt)
    data = epochs.get_data().copy()
    epochs_read = read_epochs(temp_fname, proj=False, preload=preload)
    data_read = epochs_read.get_data()
    want_dtype = np.complex128 if is_complex else np.float64
    assert data.dtype == want_dtype
    assert data_read.dtype == want_dtype
    # XXX for some reason some random samples in here are off by a larger
    # factor...
    if fmt == 'single' and not preload and not is_complex:
        rtol = 2e-4
    assert_allclose(data_read, data, rtol=rtol)


def test_no_epochs(tmpdir):
    """Test that having the first epoch bad does not break writing."""
    # a regression noticed in #5564
    raw, events = _get_data()[:2]
    reject = dict(grad=4000e-13, mag=4e-12, eog=150e-6)
    raw.info['bads'] = ['MEG 2443', 'EEG 053']
    epochs = mne.Epochs(raw, events, reject=reject)
    epochs.save(op.join(str(tmpdir), 'sample-epo.fif'), overwrite=True)
    assert 0 not in epochs.selection
    assert len(epochs) > 0
    # and with no epochs remaining
    raw.info['bads'] = []
    epochs = mne.Epochs(raw, events, reject=reject)
    with pytest.warns(RuntimeWarning, match='no data'):
        epochs.save(op.join(str(tmpdir), 'sample-epo.fif'), overwrite=True)
    assert len(epochs) == 0  # all dropped


def test_readonly_times():
    """Test that the times property is read only."""
    raw, events = _get_data()[:2]
    epochs = Epochs(raw, events[:1], preload=True)
    with pytest.raises(ValueError, match='read-only'):
        epochs._times_readonly += 1
    with pytest.raises(ValueError, match='read-only'):
        epochs.times += 1
    with pytest.raises(ValueError, match='read-only'):
        epochs.times[:] = 0.


def test_channel_types_mixin():
    """Test channel types mixin."""
    raw, events = _get_data()[:2]
    epochs = Epochs(raw, events[:1], preload=True)
    ch_types = epochs.get_channel_types()
    assert len(ch_types) == len(epochs.ch_names)
    assert all(np.in1d(ch_types, ['mag', 'grad', 'eeg', 'eog', 'stim']))


def test_average_methods():
    """Test average methods."""
    n_epochs, n_channels, n_times = 5, 10, 20
    sfreq = 1000.
    data = rng.randn(n_epochs, n_channels, n_times)
    events = np.array([np.arange(n_epochs), [0] * n_epochs, [1] * n_epochs]).T
    info = create_info(n_channels, sfreq, 'eeg')
    epochs = EpochsArray(data, info, events)

    for method in ('mean', 'median'):
        if method == "mean":
            def fun(data):
                return np.mean(data, axis=0)
        elif method == "median":
            def fun(data):
                return np.median(data, axis=0)

        evoked_data = epochs.average(method=method).data
        assert_array_equal(evoked_data, fun(data))


@pytest.mark.parametrize('relative', (True, False))
def test_shift_time(relative):
    """Test the timeshift method."""
    timeshift = 13.5e-3  # Using sub-ms timeshift to test for sample accuracy.
    raw, events = _get_data()[:2]
    epochs = Epochs(raw, events[:1], preload=True, baseline=None)
    avg = epochs.average().shift_time(timeshift, relative=relative)
    avg2 = epochs.shift_time(timeshift, relative=relative).average()
    assert_array_equal(avg.times, avg2.times)
    assert_equal(avg.first, avg2.first)
    assert_equal(avg.last, avg2.last)
    assert_array_equal(avg.data, avg2.data)


@pytest.mark.parametrize('preload', (True, False))
def test_shift_time_raises_when_not_loaded(preload):
    """Test whether shift_time throws an exception when data is not loaded."""
    timeshift = 13.5e-3  # Using sub-ms timeshift to test for sample accuracy.
    raw, events = _get_data()[:2]
    epochs = Epochs(raw, events[:1], preload=preload, baseline=None)
    if not preload:
        pytest.raises(RuntimeError, epochs.shift_time, timeshift)
    else:
        epochs.shift_time(timeshift)


@testing.requires_testing_data
@pytest.mark.parametrize('preload', (True, False))
@pytest.mark.parametrize('fname', (fname_raw_testing, raw_fname))
def test_epochs_drop_selection(fname, preload):
    """Test epochs drop and selection."""
    raw = read_raw_fif(fname, preload=True)
    raw.info['bads'] = ['MEG 2443']
    events = mne.make_fixed_length_events(raw, id=1, start=0.5, duration=1.0)
    assert len(events) > 10
    kwargs = dict(tmin=-0.2, tmax=0.5, proj=False, baseline=(None, 0))
    reject = dict(mag=4e-12, grad=4000e-13)

    # Hack the first channel data to store the desired selection in epoch data
    raw._data[0] = 0.
    scale = 1e-13
    vals = scale * np.arange(1, len(events) + 1)
    raw._data[0, events[:, 0] - raw.first_samp + 1] = vals

    def _get_selection(epochs):
        """Get the desired selection from our modified epochs."""
        selection = np.round(epochs.get_data()[:, 0].max(axis=-1) / scale)
        return selection.astype(int) - 1

    # No rejection
    epochs = mne.Epochs(raw, events, preload=preload, **kwargs)
    if not preload:
        epochs.drop_bad()
    assert len(epochs) == len(events)  # none dropped
    selection = _get_selection(epochs)
    assert_array_equal(np.arange(len(events)), selection)  # kept all
    assert_array_equal(epochs.selection, selection)

    # Dropping during construction
    epochs = mne.Epochs(raw, events, preload=preload, reject=reject, **kwargs)
    if not preload:
        epochs.drop_bad()
    assert 4 < len(epochs) < len(events)  # some dropped
    selection = _get_selection(epochs)
    assert_array_equal(selection, epochs.selection)
    good_selection = selection

    # Dropping after construction
    epochs = mne.Epochs(raw, events, preload=preload, **kwargs)
    if not preload:
        epochs.drop_bad()
    assert len(epochs) == len(events)
    epochs.drop_bad(reject=reject, verbose=True)
    assert_array_equal(epochs.selection, good_selection)  # same as before
    selection = _get_selection(epochs)
    assert_array_equal(selection, epochs.selection)

    # Dropping after construction manually
    epochs = mne.Epochs(raw, events, preload=preload, **kwargs)
    if not preload:
        epochs.drop_bad()
    assert_array_equal(epochs.selection, np.arange(len(events)))  # no drops
    drop_idx = [1, 3]
    want_selection = np.setdiff1d(np.arange(len(events)), drop_idx)
    epochs.drop(drop_idx)
    assert_array_equal(epochs.selection, want_selection)
    selection = np.round(epochs.get_data()[:, 0].max(axis=-1) / scale)
    selection = selection.astype(int) - 1
    assert_array_equal(selection, epochs.selection)


@pytest.mark.parametrize('kind', ('file', 'bytes'))
@pytest.mark.parametrize('preload', (True, False))
def test_file_like(kind, preload, tmpdir):
    """Test handling with file-like objects."""
    tempdir = str(tmpdir)
    raw = mne.io.RawArray(np.random.RandomState(0).randn(100, 10000),
                          mne.create_info(100, 1000.))
    events = mne.make_fixed_length_events(raw, 1)
    epochs = mne.Epochs(raw, events, preload=preload)
    fname = op.join(tempdir, 'test-epo.fif')
    epochs.save(fname, overwrite=True)

    with open(fname, 'rb') as file_fid:
        fid = BytesIO(file_fid.read()) if kind == 'bytes' else file_fid
        assert not fid.closed
        assert not file_fid.closed
        with pytest.raises(ValueError, match='preload must be used with file'):
            read_epochs(fid, preload=False)
        assert not fid.closed
        assert not file_fid.closed
    assert file_fid.closed


@pytest.mark.parametrize('preload', (True, False))
def test_epochs_get_data_item(preload):
    """Test epochs.get_data(item=...)."""
    raw, events, _ = _get_data()
    epochs = Epochs(raw, events[:10], event_id, tmin, tmax, preload=preload)
    if not preload:
        with pytest.raises(ValueError, match='item must be None'):
            epochs.get_data(item=0)
        epochs.drop_bad()
    one_data = epochs.get_data(item=0)
    one_epo = epochs[0]
    assert_array_equal(one_data, one_epo.get_data())


def test_pick_types_reject_flat_keys():
    """Test that epochs.pick_types removes keys from reject/flat."""
    raw, events, _ = _get_data()
    event_id = {'a/1': 1, 'a/2': 2, 'b/1': 3, 'b/2': 4}
    picks = pick_types(raw.info, meg=True, eeg=True, ecg=True, eog=True)
    epochs = Epochs(raw, events, event_id, preload=True, picks=picks,
                    reject=dict(grad=1e-10, mag=1e-10, eeg=1e-3, eog=1e-3),
                    flat=dict(grad=1e-16, mag=1e-16, eeg=1e-16, eog=1e-16))

    assert sorted(epochs.reject.keys()) == ['eeg', 'eog', 'grad', 'mag']
    assert sorted(epochs.flat.keys()) == ['eeg', 'eog', 'grad', 'mag']
    epochs.pick_types(meg=True, eeg=False, ecg=False, eog=False)
    assert sorted(epochs.reject.keys()) == ['grad', 'mag']
    assert sorted(epochs.flat.keys()) == ['grad', 'mag']


@testing.requires_testing_data
def test_make_fixed_length_epochs():
    """Test dividing raw data into equal-sized consecutive epochs."""
    raw = read_raw_fif(raw_fname, preload=True)
    epochs = make_fixed_length_epochs(raw, duration=1, preload=True)
    # Test Raw with annotations
    annot = Annotations(onset=[0], duration=[5], description=['BAD'])
    raw_annot = raw.set_annotations(annot)
    epochs_annot = make_fixed_length_epochs(raw_annot, duration=1.0,
                                            preload=True)
    assert len(epochs) > 10
    assert len(epochs_annot) > 10
    assert len(epochs) > len(epochs_annot)


def test_epochs_huge_events(tmpdir):
    """Test epochs with event numbers that are too large."""
    data = np.zeros((1, 1, 1000))
    info = create_info(1, 1000., 'eeg')
    events = np.array([0, 0, 2147483648], np.int64)
    with pytest.raises(ValueError, match=r'shape \(N, 3\)'):
        EpochsArray(data, info, events)
    events = events[np.newaxis]
    with pytest.raises(ValueError, match='must not exceed'):
        EpochsArray(data, info, events)
    epochs = EpochsArray(data, info)
    epochs.events = events
    with pytest.raises(TypeError, match='exceeds maximum'):
        epochs.save(tmpdir.join('temp-epo.fif'))


def _old_bad_write(fid, kind, arr):
    if kind == FIFF.FIFF_MNE_EVENT_LIST:
        arr = arr.copy()
        arr[0, -1] = -1000  # it's transposed
    return write_int(fid, kind, arr)


def test_concat_overflow(tmpdir, monkeypatch):
    """Test overflow events during concat."""
    data = np.zeros((2, 10, 1000))
    events = np.array([[0, 0, 1], [INT32_MAX, 0, 2]])
    info = mne.create_info(10, 1000., 'eeg')
    epochs_1 = mne.EpochsArray(data, info, events)
    epochs_2 = mne.EpochsArray(data, info, events)
    with pytest.warns(RuntimeWarning, match='consecutive increasing'):
        epochs = mne.concatenate_epochs((epochs_1, epochs_2))
    assert_array_less(0, epochs.events[:, 0])
    fname = tmpdir.join('temp-epo.fif')
    epochs.save(fname)
    epochs = read_epochs(fname)
    assert_array_less(0, epochs.events[:, 0])
    assert_array_less(epochs.events[:, 0], INT32_MAX + 1)
    # with our old behavior
    monkeypatch.setattr(mne.epochs, 'write_int', _old_bad_write)
    epochs.save(fname, overwrite=True)
    with pytest.warns(RuntimeWarning, match='Incorrect events'):
        epochs = read_epochs(fname)
    assert_array_less(0, epochs.events[:, 0])
    assert_array_less(epochs.events[:, 0], INT32_MAX + 1)


def test_epochs_baseline_after_cropping(tmpdir):
    """Epochs.baseline should be retained if baseline period was cropped."""
    sfreq = 1000
    tstep = 1. / sfreq
    times = np.arange(0, 2 + tstep, tstep)

    # Linear ramp: 0–100 µV
    data = (scipy.signal.sawtooth(2 * np.pi * 0.25 * times, 0.5)
            .reshape(1, -1)) * 50e-6 + 50e-6

    ch_names = ['EEG 001']
    ch_types = ['eeg']
    info = mne.create_info(ch_names=ch_names, sfreq=sfreq, ch_types=ch_types)
    raw = mne.io.RawArray(data, info)

    event_id = dict(event=1)
    events = np.array([[1000, 0, event_id['event']]])
    epochs_orig = mne.Epochs(raw=raw, events=events, event_id=event_id,
                             tmin=-0.2, tmax=0.2, baseline=(-0.1, 0.1))

    # Assert baseline correction is working as intended.
    samp_min = 1000 - 200
    samp_max = 1000 + 200
    expected_data = data.copy()[0, samp_min:samp_max + 1]
    baseline = expected_data[100:301]
    expected_data -= baseline.mean()
    expected_data = expected_data.reshape(1, 1, -1)
    assert_equal(epochs_orig.get_data(), expected_data)
    del expected_data, baseline, samp_min, samp_max

    # Even after cropping the baseline period, Epochs.baseline should remain
    # unchanged
    epochs_cropped = epochs_orig.copy().load_data().crop(tmin=0, tmax=None)

    assert_equal(epochs_orig.baseline, epochs_cropped.baseline)
    assert 'baseline period was cropped' in str(epochs_cropped)
    assert_equal(epochs_cropped.get_data().squeeze(),
                 epochs_orig.get_data().squeeze()[200:])

    # Test I/O roundtrip.
    epochs_fname = tmpdir.join('temp-cropped-epo.fif')
    epochs_cropped.save(epochs_fname)
    epochs_cropped_read = mne.read_epochs(epochs_fname)

    assert_allclose(epochs_orig.baseline, epochs_cropped_read.baseline)
    assert 'baseline period was cropped' in str(epochs_cropped_read)
    assert_allclose(epochs_cropped.get_data(), epochs_cropped_read.get_data())<|MERGE_RESOLUTION|>--- conflicted
+++ resolved
@@ -763,15 +763,12 @@
     expected[0] = [-0.5, 0.5]
     assert_allclose(epochs.get_data()[0], expected)
 
-<<<<<<< HEAD
-=======
     # Preloading applies baseline correction.
     if preload:
         assert epochs._do_baseline is False
     else:
         assert epochs._do_baseline is True
 
->>>>>>> 17666276
     # we should not be able to remove baseline correction after the data
     # has been loaded
     epochs.apply_baseline((None, None))
