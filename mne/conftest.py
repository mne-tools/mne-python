--- conflicted
+++ resolved
@@ -175,13 +175,8 @@
     ignore:__array_wrap__ must accept context and return_scalar arguments.*:DeprecationWarning
     # nibabel <-> NumPy 2.0
     ignore:__array__ implementation doesn't accept a copy.*:DeprecationWarning
-<<<<<<< HEAD
-    # neo
-    ignore:The 'copy' argument in Quantity is deprecated.*:quantities.QuantitiesDeprecationWarning
-=======
     # quantities via neo
     ignore:The 'copy' argument in Quantity is deprecated.*:
->>>>>>> 13852f58
     """  # noqa: E501
     for warning_line in warning_lines.split("\n"):
         warning_line = warning_line.strip()
