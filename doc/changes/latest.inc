--- conflicted
+++ resolved
@@ -144,11 +144,10 @@
 
 - Combining channels of :class:`mne.Epochs` or :class:`mne.Evoked` objects now properly retains baseline information (:gh:`10703` by `Clemens Brunner`_)
 
-<<<<<<< HEAD
 - Channels with undefined position (``np.nan``) are now ignored when using :func:`mne.viz.plot_sensors` or :func:`mne.viz.plot_topomap` (:gh:`10706` by `Mikołaj Magnuski`_)
-=======
+
 - In :class:`mne.Report`, some figures would have an undesired border added to the edges; this has now been resolved (:gh:`10730` by `Richard Höchenberger`_)
->>>>>>> a9bdf81d
+
 
 API and behavior changes
 ~~~~~~~~~~~~~~~~~~~~~~~~
