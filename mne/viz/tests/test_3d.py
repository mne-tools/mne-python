# Authors: Alexandre Gramfort <alexandre.gramfort@inria.fr>
#          Denis Engemann <denis.engemann@gmail.com>
#          Martin Luessi <mluessi@nmr.mgh.harvard.edu>
#          Eric Larson <larson.eric.d@gmail.com>
#          Mainak Jas <mainak@neuro.hut.fi>
#          Mark Wronkiewicz <wronk.mark@gmail.com>
#
# License: Simplified BSD

import os.path as op
from pathlib import Path

import numpy as np
from numpy.testing import assert_array_equal, assert_allclose
import pytest
import matplotlib.pyplot as plt
from matplotlib.colors import Colormap

from mne import (make_field_map, pick_channels_evoked, read_evokeds,
                 read_trans, read_dipole, SourceEstimate, VectorSourceEstimate,
                 VolSourceEstimate, make_sphere_model, use_coil_def,
                 setup_volume_source_space, read_forward_solution,
                 VolVectorSourceEstimate, convert_forward_solution,
                 compute_source_morph, MixedSourceEstimate)
from mne.io import (read_raw_ctf, read_raw_bti, read_raw_kit, read_info,
                    read_raw_nirx)
from mne.io._digitization import write_dig
from mne.io.pick import pick_info
from mne.io.constants import FIFF
from mne.viz import (plot_sparse_source_estimates, plot_source_estimates,
                     snapshot_brain_montage, plot_head_positions,
                     plot_alignment, plot_volume_source_estimates,
                     plot_sensors_connectivity, plot_brain_colorbar,
                     link_brains, mne_analyze_colormap)
from mne.viz._3d import _process_clim, _linearize_map, _get_map_ticks
from mne.viz.utils import _fake_click
from mne.utils import (requires_mayavi, requires_pysurfer, run_tests_if_main,
                       requires_nibabel, check_version, requires_dipy,
                       traits_test, requires_version, catch_logging)
from mne.datasets import testing
from mne.source_space import read_source_spaces
from mne.bem import read_bem_solution, read_bem_surfaces


data_dir = testing.data_path(download=False)
subjects_dir = op.join(data_dir, 'subjects')
trans_fname = op.join(data_dir, 'MEG', 'sample',
                      'sample_audvis_trunc-trans.fif')
src_fname = op.join(data_dir, 'subjects', 'sample', 'bem',
                    'sample-oct-6-src.fif')
dip_fname = op.join(data_dir, 'MEG', 'sample', 'sample_audvis_trunc_set1.dip')
ctf_fname = op.join(data_dir, 'CTF', 'testdata_ctf.ds')
nirx_fname = op.join(data_dir, 'NIRx', 'nirx_15_2_recording_w_short')

io_dir = op.join(op.abspath(op.dirname(__file__)), '..', '..', 'io')
base_dir = op.join(io_dir, 'tests', 'data')
evoked_fname = op.join(base_dir, 'test-ave.fif')

fwd_fname = op.join(data_dir, 'MEG', 'sample',
                    'sample_audvis_trunc-meg-vol-7-fwd.fif')
fwd_fname2 = op.join(data_dir, 'MEG', 'sample',
                     'sample_audvis_trunc-meg-eeg-oct-4-fwd.fif')

base_dir = op.join(io_dir, 'bti', 'tests', 'data')
pdf_fname = op.join(base_dir, 'test_pdf_linux')
config_fname = op.join(base_dir, 'test_config_linux')
hs_fname = op.join(base_dir, 'test_hs_linux')
sqd_fname = op.join(io_dir, 'kit', 'tests', 'data', 'test.sqd')

coil_3d = """# custom cube coil def
1   9999    1   8  3e-03  0.000e+00     "QuSpin ZFOPM 3mm cube"
  0.1250 -0.750e-03 -0.750e-03 -0.750e-03  0.000  0.000  1.000
  0.1250 -0.750e-03  0.750e-03 -0.750e-03  0.000  0.000  1.000
  0.1250  0.750e-03 -0.750e-03 -0.750e-03  0.000  0.000  1.000
  0.1250  0.750e-03  0.750e-03 -0.750e-03  0.000  0.000  1.000
  0.1250 -0.750e-03 -0.750e-03  0.750e-03  0.000  0.000  1.000
  0.1250 -0.750e-03  0.750e-03  0.750e-03  0.000  0.000  1.000
  0.1250  0.750e-03 -0.750e-03  0.750e-03  0.000  0.000  1.000
  0.1250  0.750e-03  0.750e-03  0.750e-03  0.000  0.000  1.000
"""


def test_plot_head_positions():
    """Test plotting of head positions."""
    info = read_info(evoked_fname)
    pos = np.random.RandomState(0).randn(4, 10)
    pos[:, 0] = np.arange(len(pos))
    destination = (0., 0., 0.04)
    with pytest.warns(None):  # old MPL will cause a warning
        plot_head_positions(pos)
        if check_version('matplotlib', '1.4'):
            plot_head_positions(pos, mode='field', info=info,
                                destination=destination)
        else:
            pytest.raises(RuntimeError, plot_head_positions, pos, mode='field',
                          info=info, destination=destination)
        plot_head_positions([pos, pos])  # list support
        pytest.raises(ValueError, plot_head_positions, ['pos'])
        pytest.raises(ValueError, plot_head_positions, pos[:, :9])
    pytest.raises(ValueError, plot_head_positions, pos, 'foo')
    with pytest.raises(ValueError, match='shape'):
        plot_head_positions(pos, axes=1.)
    plt.close('all')


@testing.requires_testing_data
@requires_pysurfer
@traits_test
def test_plot_sparse_source_estimates(renderer):
    """Test plotting of (sparse) source estimates."""
    if renderer.get_3d_backend() == "pyvista":
        # Widgets are not available offscreen
        import pyvista
        orig_offscreen = pyvista.OFF_SCREEN
        pyvista.OFF_SCREEN = False
        # Disable testing to allow interactive window
        renderer.MNE_3D_BACKEND_TESTING = False
    sample_src = read_source_spaces(src_fname)

    # dense version
    vertices = [s['vertno'] for s in sample_src]
    n_time = 5
    n_verts = sum(len(v) for v in vertices)
    stc_data = np.zeros((n_verts * n_time))
    stc_size = stc_data.size
    stc_data[(np.random.rand(stc_size // 20) * stc_size).astype(int)] = \
        np.random.RandomState(0).rand(stc_data.size // 20)
    stc_data.shape = (n_verts, n_time)
    stc = SourceEstimate(stc_data, vertices, 1, 1)

    colormap = 'mne_analyze'
    plot_source_estimates(stc, 'sample', colormap=colormap,
                          background=(1, 1, 0),
                          subjects_dir=subjects_dir, colorbar=True,
                          clim='auto')
    pytest.raises(TypeError, plot_source_estimates, stc, 'sample',
                  figure='foo', hemi='both', clim='auto',
                  subjects_dir=subjects_dir)

    # now do sparse version
    vertices = sample_src[0]['vertno']
    inds = [111, 333]
    stc_data = np.zeros((len(inds), n_time))
    stc_data[0, 1] = 1.
    stc_data[1, 4] = 2.
    vertices = [vertices[inds], np.empty(0, dtype=np.int)]
    stc = SourceEstimate(stc_data, vertices, 1, 1)
    surf = plot_sparse_source_estimates(sample_src, stc, bgcolor=(1, 1, 1),
                                        opacity=0.5, high_resolution=False)
    if renderer.get_3d_backend() == 'mayavi':
        import mayavi  # noqa: F401 analysis:ignore
        assert isinstance(surf, mayavi.modules.surface.Surface)
    elif renderer.get_3d_backend() == "pyvista":
        pyvista.OFF_SCREEN = orig_offscreen


@testing.requires_testing_data
@traits_test
def test_plot_evoked_field(renderer):
    """Test plotting evoked field."""
    evoked = read_evokeds(evoked_fname, condition='Left Auditory',
                          baseline=(-0.2, 0.0))
    evoked = pick_channels_evoked(evoked, evoked.ch_names[::10])  # speed
    for t in ['meg', None]:
        with pytest.warns(RuntimeWarning, match='projection'):
            maps = make_field_map(evoked, trans_fname, subject='sample',
                                  subjects_dir=subjects_dir, n_jobs=1,
                                  ch_type=t)
        fig = evoked.plot_field(maps, time=0.1)
        if renderer.get_3d_backend() == 'mayavi':
            import mayavi  # noqa: F401 analysis:ignore
            assert isinstance(fig, mayavi.core.scene.Scene)


@pytest.mark.slowtest  # can be slow on OSX
@testing.requires_testing_data
@traits_test
def test_plot_alignment(tmpdir, renderer):
    """Test plotting of -trans.fif files and MEG sensor layouts."""
    # generate fiducials file for testing
    tempdir = str(tmpdir)
    fiducials_path = op.join(tempdir, 'fiducials.fif')
    fid = [{'coord_frame': 5, 'ident': 1, 'kind': 1,
            'r': [-0.08061612, -0.02908875, -0.04131077]},
           {'coord_frame': 5, 'ident': 2, 'kind': 1,
            'r': [0.00146763, 0.08506715, -0.03483611]},
           {'coord_frame': 5, 'ident': 3, 'kind': 1,
            'r': [0.08436285, -0.02850276, -0.04127743]}]
    write_dig(fiducials_path, fid, 5)

    renderer._close_all()
    evoked = read_evokeds(evoked_fname)[0]
    sample_src = read_source_spaces(src_fname)
    bti = read_raw_bti(pdf_fname, config_fname, hs_fname, convert=True,
                       preload=False).info
    infos = dict(
        Neuromag=evoked.info,
        CTF=read_raw_ctf(ctf_fname).info,
        BTi=bti,
        KIT=read_raw_kit(sqd_fname).info,
    )
    for system, info in infos.items():
        meg = ['helmet', 'sensors']
        if system == 'KIT':
            meg.append('ref')
        fig = plot_alignment(info, read_trans(trans_fname), subject='sample',
                             subjects_dir=subjects_dir, meg=meg)
        rend = renderer._Renderer(fig=fig)
        rend.close()
    # KIT ref sensor coil def is defined
    renderer._close_all()
    info = infos['Neuromag']
    pytest.raises(TypeError, plot_alignment, 'foo', trans_fname,
                  subject='sample', subjects_dir=subjects_dir)
    pytest.raises(OSError, plot_alignment, info, trans_fname,
                  subject='sample', subjects_dir=subjects_dir, src='foo')
    pytest.raises(ValueError, plot_alignment, info, trans_fname,
                  subject='fsaverage', subjects_dir=subjects_dir,
                  src=sample_src)
    sample_src.plot(subjects_dir=subjects_dir, head=True, skull=True,
                    brain='white')
    renderer._close_all()
    # no-head version
    renderer._close_all()
    # all coord frames
    pytest.raises(ValueError, plot_alignment, info)
    plot_alignment(info, surfaces=[])
    for coord_frame in ('meg', 'head', 'mri'):
        fig = plot_alignment(info, meg=['helmet', 'sensors'], dig=True,
                             coord_frame=coord_frame, trans=Path(trans_fname),
                             subject='sample', mri_fiducials=fiducials_path,
                             subjects_dir=subjects_dir, src=src_fname)
    renderer._close_all()
    # EEG only with strange options
    evoked_eeg_ecog_seeg = evoked.copy().pick_types(meg=False, eeg=True)
    evoked_eeg_ecog_seeg.info['projs'] = []  # "remove" avg proj
    evoked_eeg_ecog_seeg.set_channel_types({'EEG 001': 'ecog',
                                            'EEG 002': 'seeg'})
    with pytest.warns(RuntimeWarning, match='Cannot plot MEG'):
        plot_alignment(evoked_eeg_ecog_seeg.info, subject='sample',
                       trans=trans_fname, subjects_dir=subjects_dir,
                       surfaces=['white', 'outer_skin', 'outer_skull'],
                       meg=['helmet', 'sensors'],
                       eeg=['original', 'projected'], ecog=True, seeg=True)
    renderer._close_all()

    sphere = make_sphere_model(info=evoked.info, r0='auto', head_radius='auto')
    bem_sol = read_bem_solution(op.join(subjects_dir, 'sample', 'bem',
                                        'sample-1280-1280-1280-bem-sol.fif'))
    bem_surfs = read_bem_surfaces(op.join(subjects_dir, 'sample', 'bem',
                                          'sample-1280-1280-1280-bem.fif'))
    sample_src[0]['coord_frame'] = 4  # hack for coverage
    plot_alignment(info, subject='sample', eeg='projected',
                   meg='helmet', bem=sphere, dig=True,
                   surfaces=['brain', 'inner_skull', 'outer_skull',
                             'outer_skin'])
    plot_alignment(info, trans_fname, subject='sample', meg='helmet',
                   subjects_dir=subjects_dir, eeg='projected', bem=sphere,
                   surfaces=['head', 'brain'], src=sample_src)
    assert all(surf['coord_frame'] == FIFF.FIFFV_COORD_MRI
               for surf in bem_sol['surfs'])
    plot_alignment(info, trans_fname, subject='sample', meg=[],
                   subjects_dir=subjects_dir, bem=bem_sol, eeg=True,
                   surfaces=['head', 'inflated', 'outer_skull', 'inner_skull'])
    assert all(surf['coord_frame'] == FIFF.FIFFV_COORD_MRI
               for surf in bem_sol['surfs'])
    plot_alignment(info, trans_fname, subject='sample',
                   meg=True, subjects_dir=subjects_dir,
                   surfaces=['head', 'inner_skull'], bem=bem_surfs)
    # single-layer BEM can still plot head surface
    assert bem_surfs[-1]['id'] == FIFF.FIFFV_BEM_SURF_ID_BRAIN
    bem_sol_homog = read_bem_solution(op.join(subjects_dir, 'sample', 'bem',
                                              'sample-1280-bem-sol.fif'))
    for use_bem in (bem_surfs[-1:], bem_sol_homog):
        with catch_logging() as log:
            plot_alignment(info, trans_fname, subject='sample',
                           meg=True, subjects_dir=subjects_dir,
                           surfaces=['head', 'inner_skull'], bem=use_bem,
                           verbose=True)
        log = log.getvalue()
        assert 'not find the surface for head in the provided BEM model' in log
    # sphere model
    sphere = make_sphere_model('auto', 'auto', evoked.info)
    src = setup_volume_source_space(sphere=sphere)
    plot_alignment(info, eeg='projected', meg='helmet', bem=sphere,
                   src=src, dig=True, surfaces=['brain', 'inner_skull',
                                                'outer_skull', 'outer_skin'])
    sphere = make_sphere_model('auto', None, evoked.info)  # one layer
    # no info is permitted
    fig = plot_alignment(trans=trans_fname, subject='sample', meg=False,
                         coord_frame='mri', subjects_dir=subjects_dir,
                         surfaces=['brain'], bem=sphere, show_axes=True)
    renderer._close_all()
    if renderer.get_3d_backend() == 'mayavi':
        import mayavi  # noqa: F401 analysis:ignore
        assert isinstance(fig, mayavi.core.scene.Scene)

    # 3D coil with no defined draw (ConvexHull)
    info_cube = pick_info(info, [0])
    info['dig'] = None
    info_cube['chs'][0]['coil_type'] = 9999
    with pytest.raises(RuntimeError, match='coil definition not found'):
        plot_alignment(info_cube, meg='sensors', surfaces=())
    coil_def_fname = op.join(tempdir, 'temp')
    with open(coil_def_fname, 'w') as fid:
        fid.write(coil_3d)
    with use_coil_def(coil_def_fname):
        plot_alignment(info_cube, meg='sensors', surfaces=(), dig=True)

    # one layer bem with skull surfaces:
    with pytest.raises(ValueError, match='sphere conductor model must have'):
        plot_alignment(info=info, trans=trans_fname,
                       subject='sample', subjects_dir=subjects_dir,
                       surfaces=['brain', 'head', 'inner_skull'], bem=sphere)
    # wrong eeg value:
    with pytest.raises(ValueError, match='eeg must only contain'):
        plot_alignment(info=info, trans=trans_fname,
                       subject='sample', subjects_dir=subjects_dir, eeg='foo')
    # wrong meg value:
    with pytest.raises(ValueError, match='meg must only contain'):
        plot_alignment(info=info, trans=trans_fname,
                       subject='sample', subjects_dir=subjects_dir, meg='bar')
    # multiple brain surfaces:
    with pytest.raises(ValueError, match='Only one brain surface can be plot'):
        plot_alignment(info=info, trans=trans_fname,
                       subject='sample', subjects_dir=subjects_dir,
                       surfaces=['white', 'pial'])
    with pytest.raises(TypeError, match='all entries in surfaces must be'):
        plot_alignment(info=info, trans=trans_fname,
                       subject='sample', subjects_dir=subjects_dir,
                       surfaces=[1])
    with pytest.raises(ValueError, match='Unknown surface type'):
        plot_alignment(info=info, trans=trans_fname,
                       subject='sample', subjects_dir=subjects_dir,
                       surfaces=['foo'])
    fwd_fname = op.join(data_dir, 'MEG', 'sample',
                        'sample_audvis_trunc-meg-eeg-oct-4-fwd.fif')
    fwd = read_forward_solution(fwd_fname)
    plot_alignment(subject='sample', subjects_dir=subjects_dir,
                   trans=trans_fname, fwd=fwd,
                   surfaces='white', coord_frame='head')
    fwd = convert_forward_solution(fwd, force_fixed=True)
    plot_alignment(subject='sample', subjects_dir=subjects_dir,
                   trans=trans_fname, fwd=fwd,
                   surfaces='white', coord_frame='head')

    # fNIRS
    info = read_raw_nirx(nirx_fname).info
    with catch_logging() as log:
        plot_alignment(info, subject='fsaverage', surfaces=(), verbose=True)
    log = log.getvalue()
    assert '26 fnirs locations' in log

    renderer._close_all()


@testing.requires_testing_data
@requires_pysurfer
@traits_test
<<<<<<< HEAD
def test_limits_to_control_points(renderer):
    """Test functionality for determining control points."""
    if renderer.get_3d_backend() == "pyvista":
        # Disable testing to allow interactive window
        import pyvista
        pyvista.OFF_SCREEN = False
        renderer.MNE_3D_BACKEND_TESTING = False
=======
def test_process_clim_plot(renderer):
    """Test functionality for determining control points with stc.plot."""
>>>>>>> 4d51e144
    sample_src = read_source_spaces(src_fname)
    kwargs = dict(subjects_dir=subjects_dir, smoothing_steps=1)

    vertices = [s['vertno'] for s in sample_src]
    n_time = 5
    n_verts = sum(len(v) for v in vertices)
    stc_data = np.random.RandomState(0).rand((n_verts * n_time))
    stc_data.shape = (n_verts, n_time)
    stc = SourceEstimate(stc_data, vertices, 1, 1, 'sample')

    # Test for simple use cases
    stc.plot(**kwargs)
    stc.plot(clim=dict(pos_lims=(10, 50, 90)), **kwargs)
    stc.plot(colormap='hot', clim='auto', **kwargs)
    stc.plot(colormap='mne', clim='auto', **kwargs)
    stc.plot(clim=dict(kind='value', lims=(10, 50, 90)), figure=99, **kwargs)
    pytest.raises(TypeError, stc.plot, clim='auto', figure=[0], **kwargs)

    # Test for correct clim values
    with pytest.raises(ValueError, match='monotonically'):
        stc.plot(clim=dict(kind='value', pos_lims=[0, 1, 0]), **kwargs)
    with pytest.raises(ValueError, match=r'.*must be \(3,\)'):
        stc.plot(colormap='mne', clim=dict(pos_lims=(5, 10, 15, 20)), **kwargs)
    with pytest.raises(ValueError, match="'value', 'values' and 'percent'"):
        stc.plot(clim=dict(pos_lims=(5, 10, 15), kind='foo'), **kwargs)
    with pytest.raises(ValueError, match='must be "auto" or dict'):
        stc.plot(colormap='mne', clim='foo', **kwargs)
    with pytest.raises(TypeError, match='must be an instance of'):
        plot_source_estimates('foo', clim='auto', **kwargs)
    with pytest.raises(ValueError, match='hemi'):
        stc.plot(hemi='foo', clim='auto', **kwargs)
    with pytest.raises(ValueError, match='Exactly one'):
        stc.plot(clim=dict(lims=[0, 1, 2], pos_lims=[0, 1, 2], kind='value'),
                 **kwargs)

    # Test handling of degenerate data: thresholded maps
    stc._data.fill(0.)
    with pytest.warns(RuntimeWarning, match='All data were zero'):
        plot_source_estimates(stc, **kwargs)
    renderer._close_all()


def _assert_mapdata_equal(a, b):
    __tracebackhide__ = True
    assert set(a.keys()) == {'clim', 'colormap', 'transparent'}
    assert a.keys() == b.keys()
    assert a['transparent'] == b['transparent'], 'transparent'
    aa, bb = a['clim'], b['clim']
    assert aa.keys() == bb.keys(), 'clim keys'
    assert aa['kind'] == bb['kind'] == 'value'
    key = 'pos_lims' if 'pos_lims' in aa else 'lims'
    assert_array_equal(aa[key], bb[key], err_msg=key)
    assert isinstance(a['colormap'], Colormap), 'Colormap'
    assert isinstance(b['colormap'], Colormap), 'Colormap'
    assert a['colormap'].name == b['colormap'].name


def test_process_clim_round_trip():
    """Test basic input-output support."""
    # With some negative data
    out = _process_clim('auto', 'auto', True, -1.)
    want = dict(
        colormap=mne_analyze_colormap([0, 0.5, 1], 'matplotlib'),
        clim=dict(kind='value', pos_lims=[1, 1, 1]),
        transparent=True,)
    _assert_mapdata_equal(out, want)
    out2 = _process_clim(**out)
    _assert_mapdata_equal(out, out2)
    _linearize_map(out)  # smoke test
    ticks = _get_map_ticks(out)
    assert_allclose(ticks, [-1, 0, 1])

    # With some positive data
    out = _process_clim('auto', 'auto', True, 1.)
    want = dict(
        colormap=plt.get_cmap('hot'),
        clim=dict(kind='value', lims=[1, 1, 1]),
        transparent=True,)
    _assert_mapdata_equal(out, want)
    out2 = _process_clim(**out)
    _assert_mapdata_equal(out, out2)
    _linearize_map(out)
    ticks = _get_map_ticks(out)
    assert_allclose(ticks, [1])

    # With some actual inputs
    clim = dict(kind='value', pos_lims=[0, 0.5, 1])
    out = _process_clim(clim, 'auto', True)
    want = dict(
        colormap=mne_analyze_colormap([0, 0.5, 1], 'matplotlib'),
        clim=clim, transparent=True)
    _assert_mapdata_equal(out, want)
    _linearize_map(out)
    ticks = _get_map_ticks(out)
    assert_allclose(ticks, [-1, -0.5, 0, 0.5, 1])

    clim = dict(kind='value', pos_lims=[0.25, 0.5, 1])
    out = _process_clim(clim, 'auto', True)
    want = dict(
        colormap=mne_analyze_colormap([0, 0.5, 1], 'matplotlib'),
        clim=clim, transparent=True)
    _assert_mapdata_equal(out, want)
    _linearize_map(out)
    ticks = _get_map_ticks(out)
    assert_allclose(ticks, [-1, -0.5, -0.25, 0, 0.25, 0.5, 1])


@testing.requires_testing_data
@requires_nibabel()
def test_stc_mpl():
    """Test plotting source estimates with matplotlib."""
    sample_src = read_source_spaces(src_fname)

    vertices = [s['vertno'] for s in sample_src]
    n_time = 5
    n_verts = sum(len(v) for v in vertices)
    stc_data = np.ones((n_verts * n_time))
    stc_data.shape = (n_verts, n_time)
    stc = SourceEstimate(stc_data, vertices, 1, 1, 'sample')
    with pytest.warns(RuntimeWarning, match='not included'):
        stc.plot(subjects_dir=subjects_dir, time_unit='s', views='ven',
                 hemi='rh', smoothing_steps=2, subject='sample',
                 backend='matplotlib', spacing='oct1', initial_time=0.001,
                 colormap='Reds')
        fig = stc.plot(subjects_dir=subjects_dir, time_unit='ms', views='dor',
                       hemi='lh', smoothing_steps=2, subject='sample',
                       backend='matplotlib', spacing='ico2', time_viewer=True,
                       colormap='mne')
        time_viewer = fig.time_viewer
        _fake_click(time_viewer, time_viewer.axes[0], (0.5, 0.5))  # change t
        time_viewer.canvas.key_press_event('ctrl+right')
        time_viewer.canvas.key_press_event('left')
    pytest.raises(ValueError, stc.plot, subjects_dir=subjects_dir,
                  hemi='both', subject='sample', backend='matplotlib')
    pytest.raises(ValueError, stc.plot, subjects_dir=subjects_dir,
                  time_unit='ss', subject='sample', backend='matplotlib')
    plt.close('all')


@pytest.mark.timeout(60)  # can sometimes take > 60 sec
@testing.requires_testing_data
@requires_nibabel()
def test_plot_dipole_mri_orthoview():
    """Test mpl dipole plotting."""
    dipoles = read_dipole(dip_fname)
    trans = read_trans(trans_fname)
    for coord_frame, idx, show_all in zip(['head', 'mri'],
                                          ['gof', 'amplitude'], [True, False]):
        fig = dipoles.plot_locations(trans, 'sample', subjects_dir,
                                     coord_frame=coord_frame, idx=idx,
                                     show_all=show_all, mode='orthoview')
        fig.canvas.scroll_event(0.5, 0.5, 1)  # scroll up
        fig.canvas.scroll_event(0.5, 0.5, -1)  # scroll down
        fig.canvas.key_press_event('up')
        fig.canvas.key_press_event('down')
        fig.canvas.key_press_event('a')  # some other key
    ax = plt.subplot(111)
    pytest.raises(TypeError, dipoles.plot_locations, trans, 'sample',
                  subjects_dir, ax=ax)
    plt.close('all')


@testing.requires_testing_data
def test_plot_dipole_orientations(renderer):
    """Test dipole plotting in 3d."""
    dipoles = read_dipole(dip_fname)
    trans = read_trans(trans_fname)
    for coord_frame, mode in zip(['head', 'mri'],
                                 ['arrow', 'sphere']):
        dipoles.plot_locations(trans=trans, subject='sample',
                               subjects_dir=subjects_dir,
                               mode=mode, coord_frame=coord_frame)
    renderer._close_all()


@testing.requires_testing_data
@traits_test
def test_snapshot_brain_montage(renderer):
    """Test snapshot brain montage."""
    info = read_info(evoked_fname)
    fig = plot_alignment(
        info, trans=None, subject='sample', subjects_dir=subjects_dir)

    xyz = np.vstack([ich['loc'][:3] for ich in info['chs']])
    ch_names = [ich['ch_name'] for ich in info['chs']]
    xyz_dict = dict(zip(ch_names, xyz))
    xyz_dict[info['chs'][0]['ch_name']] = [1, 2]  # Set one ch to only 2 vals

    # Make sure wrong types are checked
    pytest.raises(TypeError, snapshot_brain_montage, fig, xyz)

    # All chs must have 3 position values
    pytest.raises(ValueError, snapshot_brain_montage, fig, xyz_dict)

    # Make sure we raise error if the figure has no scene
    pytest.raises(ValueError, snapshot_brain_montage, None, info)


@pytest.mark.slowtest  # can be slow on OSX
@testing.requires_testing_data
@requires_dipy()
@requires_nibabel()
@requires_version('nilearn', '0.4')
@pytest.mark.parametrize('mode, stype, init_t, want_t, init_p, want_p', [
    ('glass_brain', 's', None, 2, None, (-30.9, 18.4, 56.7)),
    ('stat_map', 'vec', 1, 1, None, (15.7, 16.0, -6.3)),
    ('glass_brain', 'vec', None, 1, (10, -10, 20), (6.6, -9.0, 19.9)),
    ('stat_map', 's', 1, 1, (-10, 5, 10), (-12.3, 2.0, 7.7))])
def test_plot_volume_source_estimates(mode, stype, init_t, want_t,
                                      init_p, want_p):
    """Test interactive plotting of volume source estimates."""
    forward = read_forward_solution(fwd_fname)
    sample_src = forward['src']
    if init_p is not None:
        init_p = np.array(init_p) / 1000.

    vertices = [s['vertno'] for s in sample_src]
    n_verts = sum(len(v) for v in vertices)
    n_time = 2
    data = np.random.RandomState(0).rand(n_verts, n_time)

    if stype == 'vec':
        stc = VolVectorSourceEstimate(
            np.tile(data[:, np.newaxis], (1, 3, 1)), vertices, 1, 1)
    else:
        assert stype == 's'
        stc = VolSourceEstimate(data, vertices, 1, 1)
    with pytest.warns(None):  # sometimes get scalars/index warning
        with catch_logging() as log:
            fig = stc.plot(
                sample_src, subject='sample', subjects_dir=subjects_dir,
                mode=mode, initial_time=init_t, initial_pos=init_p,
                verbose=True)
    log = log.getvalue()
    want_str = 't = %0.3f s' % want_t
    assert want_str in log, (want_str, init_t)
    want_str = '(%0.1f, %0.1f, %0.1f) mm' % want_p
    assert want_str in log, (want_str, init_p)
    for ax_idx in [0, 2, 3, 4]:
        _fake_click(fig, fig.axes[ax_idx], (0.3, 0.5))
    fig.canvas.key_press_event('left')
    fig.canvas.key_press_event('shift+right')


@pytest.mark.slowtest  # can be slow on OSX
@testing.requires_testing_data
@requires_dipy()
@requires_nibabel()
@requires_version('nilearn', '0.4')
def test_plot_volume_source_estimates_morph():
    """Test interactive plotting of volume source estimates with morph."""
    forward = read_forward_solution(fwd_fname)
    sample_src = forward['src']
    vertices = [s['vertno'] for s in sample_src]
    n_verts = sum(len(v) for v in vertices)
    n_time = 2
    data = np.random.RandomState(0).rand(n_verts, n_time)
    stc = VolSourceEstimate(data, vertices, 1, 1)
    sample_src[0]['subject_his_id'] = 'sample'  # old src
    morph = compute_source_morph(sample_src, 'sample', 'fsaverage', zooms=5,
                                 subjects_dir=subjects_dir)
    initial_pos = (-0.05, -0.01, -0.006)
    with pytest.warns(None):  # sometimes get scalars/index warning
        with catch_logging() as log:
            stc.plot(morph, subjects_dir=subjects_dir, mode='glass_brain',
                     initial_pos=initial_pos, verbose=True)
    log = log.getvalue()
    assert 't = 1.000 s' in log
    assert '(-52.0, -8.0, -7.0) mm' in log

    with pytest.raises(ValueError, match='Allowed values are'):
        stc.plot(sample_src, 'sample', subjects_dir, mode='abcd')
    vertices.append([])
    surface_stc = SourceEstimate(data, vertices, 1, 1)
    with pytest.raises(TypeError, match='an instance of VolSourceEstimate'):
        plot_volume_source_estimates(surface_stc, sample_src, 'sample',
                                     subjects_dir)
    with pytest.raises(ValueError, match='Negative colormap limits'):
        stc.plot(sample_src, 'sample', subjects_dir,
                 clim=dict(lims=[-1, 2, 3], kind='value'))


@testing.requires_testing_data
@requires_pysurfer
@requires_mayavi
@traits_test
def test_plot_vector_source_estimates():
    """Test plotting of vector source estimates."""
    sample_src = read_source_spaces(src_fname)

    vertices = [s['vertno'] for s in sample_src]
    n_verts = sum(len(v) for v in vertices)
    n_time = 5
    data = np.random.RandomState(0).rand(n_verts, 3, n_time)
    stc = VectorSourceEstimate(data, vertices, 1, 1)

    stc.plot('sample', subjects_dir=subjects_dir)

    with pytest.raises(ValueError, match='use "pos_lims"'):
        stc.plot('sample', subjects_dir=subjects_dir,
                 clim=dict(pos_lims=[1, 2, 3]))
    stc.plot('sample', subjects_dir=subjects_dir, hemi='both')


@testing.requires_testing_data
def test_plot_sensors_connectivity(renderer):
    """Test plotting of sensors connectivity."""
    from mne import io, pick_types

    data_path = data_dir
    raw_fname = op.join(data_path, 'MEG', 'sample',
                        'sample_audvis_trunc_raw.fif')

    raw = io.read_raw_fif(raw_fname)
    picks = pick_types(raw.info, meg='grad', eeg=False, stim=False,
                       eog=True, exclude='bads')
    n_channels = len(picks)
    con = np.random.RandomState(42).randn(n_channels, n_channels)
    info = raw.info
    with pytest.raises(TypeError):
        plot_sensors_connectivity(info='foo', con=con,
                                  picks=picks)
    with pytest.raises(ValueError):
        plot_sensors_connectivity(info=info, con=con[::2, ::2],
                                  picks=picks)

    plot_sensors_connectivity(info=info, con=con, picks=picks)


@pytest.mark.parametrize('orientation', ('horizontal', 'vertical'))
@pytest.mark.parametrize('diverging', (True, False))
@pytest.mark.parametrize('lims', ([0.5, 1, 10], [0, 1, 10]))
def test_brain_colorbar(orientation, diverging, lims):
    """Test brain colorbar plotting."""
    _, ax = plt.subplots()
    clim = dict(kind='value')
    if diverging:
        clim['pos_lims'] = lims
    else:
        clim['lims'] = lims
    plot_brain_colorbar(ax, clim, orientation=orientation)
    if orientation == 'vertical':
        have, empty = ax.get_yticklabels, ax.get_xticklabels
    else:
        have, empty = ax.get_xticklabels, ax.get_yticklabels
    if diverging:
        if lims[0] == 0:
            ticks = list(-np.array(lims[1:][::-1])) + lims
        else:
            ticks = list(-np.array(lims[::-1])) + [0] + lims
    else:
        ticks = lims
    plt.draw()
    # old mpl always spans 0->1 for the actual ticks, so we need to
    # look at the labels
    assert_array_equal(
        [float(h.get_text().replace('−', '-')) for h in have()], ticks)
    assert_array_equal(empty(), [])
    plt.close('all')


@requires_pysurfer
@testing.requires_testing_data
@traits_test
def test_mixed_sources_plot_surface():
    """Test plot_surface() for  mixed source space."""
    src = read_source_spaces(fwd_fname2)
    N = np.sum([s['nuse'] for s in src])  # number of sources

    T = 2  # number of time points
    S = 3  # number of source spaces

    rng = np.random.RandomState(0)
    data = rng.randn(N, T)
    vertno = S * [np.arange(N // S)]

    stc = MixedSourceEstimate(data, vertno, 0, 1)

    stc.plot_surface(views='lat', hemi='split', src=src,
                     subject='fsaverage', subjects_dir=subjects_dir,
                     colorbar=False)


@testing.requires_testing_data
@traits_test
def test_link_brains(renderer_interactive):
    """Test plotting linked brains."""
    with pytest.raises(ValueError, match='is empty'):
        link_brains([])
    with pytest.raises(TypeError, match='type is Brain'):
        link_brains('foo')

    sample_src = read_source_spaces(src_fname)
    vertices = [s['vertno'] for s in sample_src]
    n_time = 5
    n_verts = sum(len(v) for v in vertices)
    stc_data = np.zeros((n_verts * n_time))
    stc_size = stc_data.size
    stc_data[(np.random.rand(stc_size // 20) * stc_size).astype(int)] = \
        np.random.RandomState(0).rand(stc_data.size // 20)
    stc_data.shape = (n_verts, n_time)
    stc = SourceEstimate(stc_data, vertices, 1, 1)

    colormap = 'mne_analyze'
    brain = plot_source_estimates(
        stc, 'sample', colormap=colormap,
        background=(1, 1, 0),
        subjects_dir=subjects_dir, colorbar=True,
        clim='auto'
    )
    link_brains(brain)


run_tests_if_main()<|MERGE_RESOLUTION|>--- conflicted
+++ resolved
@@ -357,18 +357,8 @@
 @testing.requires_testing_data
 @requires_pysurfer
 @traits_test
-<<<<<<< HEAD
-def test_limits_to_control_points(renderer):
-    """Test functionality for determining control points."""
-    if renderer.get_3d_backend() == "pyvista":
-        # Disable testing to allow interactive window
-        import pyvista
-        pyvista.OFF_SCREEN = False
-        renderer.MNE_3D_BACKEND_TESTING = False
-=======
 def test_process_clim_plot(renderer):
     """Test functionality for determining control points with stc.plot."""
->>>>>>> 4d51e144
     sample_src = read_source_spaces(src_fname)
     kwargs = dict(subjects_dir=subjects_dir, smoothing_steps=1)
 
