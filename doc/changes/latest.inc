.. NOTE: we are now using links to highlight new functions and classes.
   Please follow the examples below like :func:`mne.stats.f_mway_rm`, so the
   whats_new page will have a link to the function/class documentation.

.. NOTE: there are 3 separate sections for changes, based on type:
   - "Enhancements" for new features
   - "Bugs" for bug fixes
   - "API changes" for backward-incompatible changes

.. NOTE: changes from first-time contributors should be added to the TOP of
   the relevant section (Enhancements / Bugs / API changes), and should look
   like this (where xxxx is the pull request number):
   - description of enhancement/bugfix/API change (:gh:`xxxx` **by new contributor** |Firstname Lastname|_)

.. _current:

Current (0.23.dev0)
-------------------

.. |New Contributor| replace:: **New Contributor**

.. |Jack Zhang| replace:: **Jack Zhang**

.. |Sumalyo Datta| replace:: **Sumalyo Datta**

.. |Anna Padee| replace:: **Anna Padee**

.. |Richard Koehler| replace:: **Richard Koehler**

.. |Zhi Zhang| replace:: **Zhi Zhang**

.. |Rotem Falach| replace:: **Rotem Falach**

.. |Andres Rodriguez| replace:: **Andres Rodriguez**

.. |Matt Sanderson| replace:: **Matt Sanderson**

.. |Enrico Varano| replace:: **Enrico Varano**

.. |Dominik Welke| replace:: **Dominik Welke**

.. |Judy D Zhu| replace:: **Judy D Zhu**

.. |Valerii Chirkov| replace:: **Valerii Chirkov**

.. |Matteo Anelli| replace:: **Matteo Anelli**

.. |Apoorva Karekal| replace:: **Apoorva Karekal**

.. |Cora Kim| replace:: **Cora Kim**

.. |Silvia Cotroneo| replace:: **Silvia Cotroneo**

.. |Ram Pari| replace:: **Ram Pari**

.. |Erica Peterson| replace:: **Erica Peterson**

.. |Maggie Clarke| replace:: **Maggie Clarke**

.. |Felix Klotzsche| replace:: **Felix Klotzsche**

Enhancements
~~~~~~~~~~~~
- Add support for exporting to EEGLAB's set format with :mod:`eeglabio` with new methods :meth:`mne.io.Raw.export` and :meth:`mne.Epochs.export`. (:gh:`9192` **by new contributor** |Jack Zhang|_)

- :func:`mne.viz.plot_evoked_topo` now uses a Minimum/Maximum of peaks for each channel type to calculate ylim when input param is None (:gh:`9285` **by new contributor** |Ram Pari|_)

- Add exclude parameter to :func:`mne.viz.plot_evoked_topo` (:gh:`9278` **by new contributor** |Ram Pari|_)

- Add :meth:`mne.time_frequency.EpochsTFR.to_data_frame` and :meth:`mne.time_frequency.AverageTFR.to_data_frame` methods (:gh:`9124` **by new contributor** |Felix Klotzsche|_)

- Add ``selection`` and ``drop_log`` to :class:`mne.time_frequency.EpochsTFR` (:gh:`9124` **by new contributor** |Felix Klotzsche|_)

- Add CSV, TSV, and XYZ support to :func:`mne.channels.read_custom_montage` (:gh:`9203` **by new contributor** |Jack Zhang|_)

- Add HTML representation for `~mne.Epochs` in Jupyter Notebooks (:gh:`9174` **by new contributor** |Valerii Chirkov|_)

- Speed up :func:`mne.viz.plot_ica_properties` by refactoring (:gh:`9174` **by new contributor** |Valerii Chirkov|_)

- Add ``apply_function`` method to epochs and evoked objects (:gh:`9088` **by new contributor** |Erica Peterson|_ and `Victoria Peterson`_)

- New tutorial for function :func:`mne.make_fixed_length_epochs` (:gh:`9156` **by new contributor** |Erica Peterson|_)

- Add different colors for each volume source space in :func:`mne.viz.plot_alignment` (:gh:`9043` **by new contributor** |Valerii Chirkov|_)

- Add ``overlap`` parameter to :func:`mne.make_fixed_length_epochs` to allow creating overlapping fixed length epochs (:gh:`9096` **by new contributor** |Silvia Cotroneo|_)

- Add :meth:`mne.Dipole.to_mni` for more convenient  dipole.pos to MNI conversion (:gh:`9043` **by new contributor** |Valerii Chirkov|_)

- Update citations in maxwell.py (:gh:`9043` **by new contributor** |Valerii Chirkov|_)

- New Tutorial for analyzing frequency-tagging data (:gh:`8867` **by new contributor** |Dominik Welke|_ and `kalenkovich`_)

- Add dbs as new channel type for deep brain stimulation (DBS) recordings (:gh:`8739` **by new contributor** |Richard Koehler|_)

- Add some preprocessing functions to the EEGLAB migration guide (:gh:`9169` **by new contributor** |Apoorva Karekal|_)

- Add :func:`mne.chpi.extract_chpi_locs_kit` to read cHPI coil locations from KIT/Yokogawa data (:gh:`` **by new contributor** |Matt Sanderson|_, `Robert Seymour`_, and `Eric Larson`_)

- Add ``match_alias`` parameter to :meth:`mne.io.Raw.set_montage` and related functions to match unrecognized channel location names to known aliases (:gh`8799` **by new contributor** |Zhi Zhang|_)

- Update the ``notebook`` 3d backend to use ``ipyvtk_simple`` for a better integration within ``Jupyter`` (:gh:`8503` by `Guillaume Favelier`_)

- Remove the 15-character limitation for channel names when writing to FIF format. If you need the old 15-character names, you can use something like ``raw.rename_channels({n: n[:13] for n in raw.ch_names}, allow_duplicates=True)``, by `Eric Larson`_ (:gh:`8346`)

- Add channel-specific annotation support to :class:`mne.Annotations` via ``ch_names`` parameter (:gh:`8896` by `Eric Larson`_)

- Add toggle-all button to :class:`mne.Report` HTML and ``width`` argument to :meth:`mne.Report.add_bem_to_section` (:gh:`8723` by `Eric Larson`_)

- Add infant template MRI dataset downloader :func:`mne.datasets.fetch_infant_template` (:gh:`8738` by `Eric Larson`_ and `Christian O'Reilly`_)

- Add digitizer information to :func:`mne.io.read_raw_egi` (:gh:`8789` by `Christian Brodbeck`_)

- Add support for reading some incomplete raw FIF files in :func:`mne.io.read_raw_fif` (:gh:`9268` by `Eric Larson`_)

- Allow reading digitization from files other than ``*.fif`` in the coregistration GUI (:gh:`8790` by `Christian Brodbeck`_)

- Speed up :func:`mne.inverse_sparse.tf_mixed_norm` using STFT/ISTFT linearity (:gh:`8697` by `Eric Larson`_)

- Reduce memory consumption of `mne.io.Raw` and speed up epoching when thousands of events are present for `mne.Epochs` (:gh:`8801` by `Eric Larson`_)

- Speed up ``import mne`` by reducing function creation overhead (:gh:`8829` by `Eric Larson`_)

- `mne.Report.parse_folder` now processes supported non-FIFF files by default, too (:gh:`8744` by `Richard Höchenberger`_)

- `mne.Report` has gained the new methods `~mne.Report.add_custom_js` and `~mne.Report.add_custom_css` for adding user-defined JavaScript and styles (:gh:`8762`, :gh:`9037` by `Richard Höchenberger`_)

- Add option to control appearance of opaque inside surface of the head to :ref:`mne coreg` (:gh:`8793` by `Eric Larson`_)

- Add option to disable projection using ``--projoff`` in :ref:`mne browse_raw` (:gh:`9262` by `Eric Larson`_)

- Add keypress to toggle projection using ``shift+j`` in :meth:`mne.io.Raw.plot` and :ref:`mne browse_raw` (:gh:`9262` by `Eric Larson`_)

- Add support for non-FIF files in :ref:`mne browse_raw` using :func:`mne.io.read_raw` (:gh:`8806` by `Eric Larson`_)

- Add :func:`mne.io.read_raw_nedf` for reading StarStim / enobio NEDF files (:gh:`8734` by `Tristan Stenner`_)

- Add :meth:`raw.describe() <mne.io.Raw.describe>` to display (or return) descriptive statistics for each channel (:gh:`8760` by `Clemens Brunner`_)

- Add :meth:`annotations.to_data_frame() <mne.Annotations.to_data_frame>` to return annotations as a pandas dataframe (:gh:`8783` by `Robert Luke`_)

- Add :func:`mne.preprocessing.compute_maxwell_basis` to compute the SSS basis function (:gh:`8822` by `Eric Larson`_)

- Add the ``silhouette`` parameter to :class:`mne.viz.Brain` to display sharp edges and improve perception (:gh:`8771` by `Guillaume Favelier`_)

- Add warning to :func:`mne.cov.compute_whitener` when an explicit ``rank`` parameter leads to a large increase in condition number (:gh:`8805` by `Eric Larson`_)

- Add parameter ``align=True`` to `mne.viz.Brain.show_view` to make views relative to the closest canonical (MNI) axes rather than the native MRI surface RAS coordinates (:gh:`8794` by `Eric Larson`_)

- Add ``auto_close`` to `mne.Report.add_figs_to_section` and `mne.Report.add_slider_to_section` to manage closing figures (:gh`8730` by `Guillaume Favelier`_)

- Add :func:`mne.write_head_bem` to support writing head surface files (:gh:`8841` by `Yu-Han Luo`_)

- The signal of ``resp`` (respiratory) channels is now assumed to be in the unit Volt  (:gh:`8858` by `Richard Höchenberger`_)

- Static type checkers like Pylance (comes with VS Code) now display the parameters of many more functions correctly, largely improving overall usability for VS Code users (:gh:`8862` by `Richard Höchenberger`_)

- Support new EEGLAB file format (:gh:`8874` by `Clemens Brunner`_)

- Reading and writing FIFF files whose filenames end with ``_meg.fif.gz``, ``_eeg.fif(.gz)``, and ``_ieeg.fif(.gz)`` doesn't emit a warning anymore; this improves interobaility with BIDS-formatted datasets (:gh:`8868` by `Richard Höchenberger`_)

- On macOS, we now set the environment variable ``QT_MAC_WANTS_LAYER`` to ``"1"`` if it hasn't been set explicitly by the user, in order to ensure that `~mne.SourceEstimate` plots work on macOS 11 with older versions of Qt and PyQt (:gh:`8959` by `Richard Höchenberger`_)

- :func:`mne.time_frequency.EpochsTFR.average` now allows different ways of averaging, such as "median", or callable functions (:gh:`8879` by `Adam Li`_)

- `~mne.Epochs` metadata can now be generated automatically from events using `mne.epochs.make_metadata` (:gh:`8834` by `Richard Höchenberger`_)

- Interactions with sliders in `mne.Report` will now continuously update the linked content (it was updated only on mouse button release before) (:gh:`9023` by `Richard Höchenberger`_)

- `mne.viz.plot_drop_log` and :meth:`mne.Epochs.plot_drop_log` now omit displaying the subject name in the title if ``subject=None`` is passed (:gh:`9015` by `Richard Höchenberger`_)

- Plot ECoG tutorial now uses a real epilepsy seizure dataset and visualizes the seizure onset (:gh:`9087` by `Eric Larson`_, `Adam Li`_, `Alex Rockhill`_ and `Liberty Hamilton`_)

- Improve documentation of Report-Class (:gh:`9113` by `Martin Schulz`_)

- Add :func:`mne.channels.DigMontage.add_estimated_fiducials` which will add LPA, RPA and Nasion fiducial points to the ``DigMontage`` object in ``mri`` coordinate frame (:gh:`9118` by `Adam Li`_)

- :func:`mne.io.anonymize_info` now anonymizes also sex and hand fields when ``keep_his`` is ``False`` (:gh:`9103`, :gh:`9175` by |Rotem Falach|_ and `Richard Höchenberger`_)

- Add parameter ``theme`` to :class:`mne.viz.Brain` for optional Dark-Mode (:gh:`9149` by `Martin Schulz`_, `Guillaume Favelier`_)

- Add first_samp support for raw simulations with `mne.simulation.simulate_raw` and `mne.simulation.SourceSimulator` (:gh:`9166` by `Steven Bierer`_)

- `~mne.Evoked` gained a ``baseline`` attribute that is automatically assembled based on the baseline of the averaged `~mne.Epochs` (:gh:`9210` by `Richard Höchenberger`_)

- Add ``units`` parameter to :meth:`mne.io.Raw.get_data` to return data in the desired unit (:gh:`9136` by `Johann Benerradi`_ and `Stefan Appelhoff`_)

- Add :func:`mne.preprocessing.equalize_bads` to interpolate bad channels in a list of `~mne.Evoked`, `~mne.Epochs` or `~mne.io.Raw` having different sets of bad channels (:gh:`9241` by `Alex Gramfort`_)

- :meth:`mne.Epochs.equalize_event_counts` can now be called without providing a list of event names, and will equalize the counts of **all** event types present in the `~mne.Epochs` (:gh:`9261` by `Richard Höchenberger`_)

- :func:`mne.preprocessing.find_eog_events` and :func:`mne.preprocessing.create_eog_epochs` now accept a list of channel names, allowing you to specify multiple EOG channels at once (:gh:`9269` by `Richard Höchenberger`_)

- Improve performance of :func:`mne.set_bipolar_reference` (:gh:`9270` by `Martin Schulz`_)

- Add support for setting montages on fNIRS data, with built in standard montages for Artinis OctaMon and Artinis Brite23 devices (:gh:`9141` by `Johann Benerradi`_, `Robert Luke`_ and `Eric Larson`_)

- Enable support for reading SNIRF files with 2D optode positions (:gh:`9347` `Robert Luke`_)


Bugs
~~~~
<<<<<<< HEAD
- Fix bug with :func:`mne.time_frequency.tfr` where plot misbehaved. Plot now always returns a list of figures instead of a single figure handle (:gh:`8013` by |Eduard Ort|_)
=======
- Fix bug with :func:`mne.viz.plot_evoked_topo` where set ylim parameters gets swapped across channel types. (:gh:`9207` by |Ram Pari|_)

- Fix bug with :func:`mne.io.read_raw_edf` where µV was not correctly recognized (:gh:`9187` **by new contributor** |Sumalyo Datta|_)

- Fix bug with :func:`mne.viz.plot_compare_evokeds` did not check type of combine. (:gh:`9151` **by new contributor** |Matteo Anelli|_)

- Fix bug with :func:`mne.viz.plot_evoked_topo` where ``ylim`` was only being applied to the first channel in the dataset (:gh:`9162` **by new contributor** |Ram Pari|_ )

- Fix bug with :func:`mne.Epochs.plot_image` allowing interactive zoom to work properly (:gh:`9152` by **by new contributor** |Maggie Clarke|_ and `Daniel McCloy`_)
>>>>>>> e9924c0a

- Fix bug with :func:`mne.Epochs.plot_image` where the ``x_label`` was different depending on the evoked parameter (:gh:`9115` **by new contributor** |Matteo Anelli|_)

- Fix bug with restricting :func:`mne.io.Raw.save` saving options to .fif and .fif.gz extensions (:gh:`9062` by |Valerii Chirkov|_)

- Fix bug with :func:`mne.io.read_raw_kit` where missing marker coils were not handled (:gh:`8989` **by new contributor** |Judy D Zhu|_)

- Fix bug with `mne.connectivity.spectral_connectivity` where time axis in Epochs data object was dropped. (:gh:`8839` **by new contributor** |Anna Padee|_)

- Fix bug with `mne.io.Raw.resample` to allow passing ``stim_picks='misc'`` (:gh:`8844` **by new contributor** |Enrico Varano|_ and `Eric Larson`_)

- Fix bugs with `mne.io.read_raw_persyst` where multiple ``Comments`` with the same name are allowed, and ``Comments`` with a "," character are now allowed (:gh:`8311` and :gh:`8806` **by new contributor** |Andres Rodriguez|_ and `Adam Li`_)

- Fix zen mode and scalebar toggling for :meth:`raw.plot() <mne.io.Raw.plot>` when using the ``macosx`` matplotlib backend (:gh:`8688` by `Daniel McCloy`_)

- Fix bug with :func:`mne.viz.snapshot_brain_montage` where the positions were incorrect (:gh:`8983` by `Eric Larson`_)

- Fix bug with :func:`mne.preprocessing.maxwell_filter` where the eSSS basis had to exactly match the good channels instead of being a superset (:gh:`8675` by `Eric Larson`_)

- Fix bug with :meth:`mne.Report.add_bem_to_section` where ``n_jobs != 1`` would cause ``n_jobs`` subsets of MRI images in some orientations to be flipped (:gh:`8713` by `Eric Larson`_)

- Fix bug with :meth:`raw.plot() <mne.io.Raw.plot>` where annotations didn't immediately appear when changing window duration (:gh:`8689` by `Daniel McCloy`_)

- Fix bug with :meth:`raw.plot() <mne.io.Raw.plot>` where ``scalings='auto'`` did not compute scalings using the full range of data (:gh:`8806` by `Eric Larson`_)

- Fix bug with :meth:`raw.plot() <mne.io.Raw.plot>` where setting a ``lowpass`` could lead to non-data-channels not plotting (:gh:`8954` by `Eric Larson`_)

- Fix bug with :meth:`mne.io.Raw.load_data` and :meth:`mne.Epochs.drop_bad` where ``verbose`` logging was not handled properly (:gh:`8884` by `Eric Larson`_)

- Fix bug with :func:`mne.io.read_raw_nicolet` where header type values such as num_sample and duration_in_sec where not parsed properly (:gh:`8712` by `Alex Gramfort`_)

- Fix bug with :func:`mne.preprocessing.read_ica_eeglab` when reading decompositions using PCA dimensionality reduction (:gh:`8780` by `Alex Gramfort`_ and `Eric Larson`_)

- Fix bug with :func:`mne.minimum_norm.make_inverse_operator` where ``depth`` was errantly restricted to be less than or equal to 1. (:gh:`8804` by `Eric Larson`_)

- Fix bug with :func:`mne.stats.permutation_cluster_1samp_test` and related clustering functions when ``adjacency=None`` and ``out_type='indices'`` (:gh:`#8842` by `Eric Larson`_)

- Fix bug with :func:`mne.viz.plot_alignment` where plotting a sphere model could ignore the ``brain`` argument (:gh:`8857` by `Eric Larson`_)

- Fix bug with :func:`mne.SourceEstimate.plot` where flatmaps were not positioned properly when using ``hemi='both'`` (:gh:`9315` by `Eric Larson`_)

- Fix bug with :meth:`mne.Annotations.save` where files could be overwritten accidentally, it can now be controlled via the ``overwrite`` argument (:gh:`8896` by `Eric Larson`_)

- Fix bug with ``replace`` argument of :meth:`mne.Report.add_bem_to_section` and :meth:`mne.Report.add_slider_to_section` (:gh:`8723` by `Eric Larson`_)

- Fix bug with :func:`mne.chpi.compute_chpi_locs` where all cHPI coils being off would lead to an empty array of the wrong dimensionality (:gh:`8956` by `Eric Larson`_)

- Fix bug with :func:`mne.extract_label_time_course` where labels, STCs, and the source space were not checked for compatible ``subject`` attributes (:gh:`9284` by `Eric Larson`_)

- Fix bug with :func:`mne.grow_labels` where ``overlap=False`` could run forever or raise an error (:gh:`9317` by `Eric Larson`_)

- Fix compatibility bugs with :mod:`mne_realtime` (:gh:`8845` by `Eric Larson`_)

- Fix bug with `mne.viz.Brain` where non-inflated surfaces had an X-offset imposed by default (:gh:`8794` by `Eric Larson`_)

- Fix bug with :ref:`mne coreg` where nasion values were not updated when clicking (:gh:`8793` by `Eric Larson`_)

- Fix bug with matplotlib-based 3D plotting where ``Axes3D`` were not properly initialized in :func:`mne.viz.plot_source_estimates` (:gh:`8811` by `Chris Bailey`_)

- Allow sEEG channel types in :meth:`mne.Evoked.plot_joint` (:gh:`8736` by `Daniel McCloy`_)

- Fix bug where hidden annotations could be deleted interactively in :meth:`mne.io.Raw.plot` windows (:gh:`8831` by `Daniel McCloy`_)

- Function :func:`mne.set_bipolar_reference` was not working when passing ``Epochs`` constructed with some ``picks`` (:gh:`8728` by `Alex Gramfort`_)

- Fix anonymization issue of FIF files after IO round trip (:gh:`8731` by `Alex Gramfort`_)

- Fix bug in `mne.preprocessing.ICA.plot_sources` where right-clicking component names could yield `~mne.preprocessing.ICA.plot_properties` windows for the wrong component if ``picks`` had been specified (:gh:`8996` by `Daniel McCloy`_)

- Fix title not shown in :func:`mne.viz.plot_montage` (:gh:`8752` by `Clemens Brunner`_)

- `mne.io.read_raw_egi` now correctly handles `pathlib.Path` filenames (:gh:`8759` by `Richard Höchenberger`_)

- `mne.viz.plot_evoked` and `mne.Evoked.plot` now correctly plot global field power (GFP) for EEG data when ``gfp=True`` or ``gfp='only'`` is passed (used to plot RMS). For MEG data, we continue to plot the RMS, but now label it correctly as such (:gh:`8775` by `Richard Höchenberger`_)

- Fix bug with :ref:`mne make_scalp_surfaces` where ``--overwrite`` was not functional (:gh:`8800` by `Yu-Han Luo`_)

- Fix bug with :func:`mne.viz.plot_topomap` when plotting gradiometers with a missing channel in a pair (:gh:`8817` by `Alex Gramfort`_)

- :meth:`epochs.crop() <mne.Epochs.crop>` now also adjusts the ``reject_tmin`` and ``reject_tmax`` attributes if necessary (:gh:`8821` by `Richard Höchenberger`_)

- When creating `~mne.Epochs`, we now ensure that ``reject_tmin`` and ``reject_tmax`` cannot fall outside of the epochs' time interval anymore (:gh:`8821` by `Richard Höchenberger`_)

- `~mne.io.read_raw_bti` erroneously treated response channels as respiratory channels (:gh:`8855` by `Richard Höchenberger`_)

- The RMS trace shown in the time viewer of `~mne.SourceEstimate` plots is now correctly labeled as ``RMS`` (was ``GFP`` before) (:gh:`8965` by `Richard Höchenberger`_)

- Fix bug with :meth:`mne.SourceEstimate.plot` and related functions where the scalars were not interactively updated properly (:gh:`8985` by `Eric Larson`_)

- Fix bug with mne.channels.find_ch_adjacency() returning wrong adjacency for Neuromag122-Data (:gh:`8891` by `Martin Schulz`_)

- Fix :func:`mne.read_dipole` yielding :class:`mne.Dipole` objects that could not be indexed (:gh:`8963` by `Marijn van Vliet`_)

- Fix bug when setting n_jobs > 1 in :meth:`mne.Report.parse_folder` (:gh:`9109` by `Martin Schulz`_)

- Fix bug with :meth:`mne.Evoked.plot_image` where an incorrect clim parameter did not raise any error (:gh:`9115` **by new contributor** |Matteo Anelli|_)

- Fix bug with ``mne.io.Raw.pick`` where incorrect fnirs types were returned (:gh:`9178` by `Robert Luke`_)

- Fix bug when passing both axes and picks to `mne.viz.plot_compare_evokeds` (:gh:`9252` by `Daniel McCloy`_)

- Improved string representation of `~mne.Epochs` containing multiple event types; improved (and more mathematically correct) ``evoked.comment`` in the `mne.combine_evoked` output; and better (and often more concise) legend labels in the figures created via `~mne.viz.plot_compare_evokeds` (:gh:`9027` by `Richard Höchenberger`_)

- :func:`mne.preprocessing.find_ecg_events` now correctly handles situation where no ECG activity could be detected, and correctly returns an empty array of ECG events (:gh:`9236` by `Richard Höchenberger`_)

- Fix bug with ``picks`` attribute for `~mne.Epochs` after calling :meth:`mne.Epochs.add_channels` (:gh:`9246` by `Alex Gramfort`_)

- Fix bug where ``backend='notebook'`` could not be used in :meth:`mne.SourceEstimate.plot` (:gh:`9305` by `Jean-Remi King`_)

- `mne.preprocessing.compute_proj_eog` and `mne.preprocessing.compute_proj_ecg` now return empty lists if no EOG or ECG events, respectively, could be found. Previously, we'd return ``None`` in these situations, which does not match the documented behavior of returning a list of projectors (:gh:`9277` by `Richard Höchenberger`_)

API changes
~~~~~~~~~~~
- Introduced new ``'auto'`` settings for ``ICA.max_iter``. The old default ``max_iter=200`` will be removed in MNE-Python 0.24 (:gh:`9099` **by new contributor** |Cora Kim|_)

- `mne.viz.plot_sensors_connectivity` now allows setting the colorbar label via the ``cbar_label`` parameter (:gh:`9248` by `Daniel McCloy`_)

- ``mne.read_selection`` has been deprecated in favor of `mne.read_vectorview_selection`. ``mne.read_selection`` will be removed in MNE-Python 0.24 (:gh:`8870` by `Richard Höchenberger`_)

- ``mne.beamformer.tf_dics`` has been deprecated and will be removed in MNE-Python 0.24 (:gh:`9122` by `Britta Westner`_)

- Fitting `~mne.preprocessing.ICA` on baseline-corrected `~mne.Epochs`, and / or applying it on baseline-corrected `~mne.Epochs` or `~mne.Evoked` data will now display a warning. Users are advised to only baseline correct their data after cleaning is completed (:gh:`9033` by `Richard Höchenberger`_)

- Supplying multiple channel names to `mne.preprocessing.find_eog_events` or `mne.preprocessing.compute_proj_eog` as a string of comma-separated channel names has been deprecated; please pass a list of channel names instead. Support for comma-separated strings will be removed in MNE-Python 0.24 (:gh:`9269` by `Richard Höchenberger`_)<|MERGE_RESOLUTION|>--- conflicted
+++ resolved
@@ -200,9 +200,8 @@
 
 Bugs
 ~~~~
-<<<<<<< HEAD
 - Fix bug with :func:`mne.time_frequency.tfr` where plot misbehaved. Plot now always returns a list of figures instead of a single figure handle (:gh:`8013` by |Eduard Ort|_)
-=======
+
 - Fix bug with :func:`mne.viz.plot_evoked_topo` where set ylim parameters gets swapped across channel types. (:gh:`9207` by |Ram Pari|_)
 
 - Fix bug with :func:`mne.io.read_raw_edf` where µV was not correctly recognized (:gh:`9187` **by new contributor** |Sumalyo Datta|_)
@@ -212,7 +211,6 @@
 - Fix bug with :func:`mne.viz.plot_evoked_topo` where ``ylim`` was only being applied to the first channel in the dataset (:gh:`9162` **by new contributor** |Ram Pari|_ )
 
 - Fix bug with :func:`mne.Epochs.plot_image` allowing interactive zoom to work properly (:gh:`9152` by **by new contributor** |Maggie Clarke|_ and `Daniel McCloy`_)
->>>>>>> e9924c0a
 
 - Fix bug with :func:`mne.Epochs.plot_image` where the ``x_label`` was different depending on the evoked parameter (:gh:`9115` **by new contributor** |Matteo Anelli|_)
 
