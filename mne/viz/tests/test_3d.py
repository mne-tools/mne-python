--- conflicted
+++ resolved
@@ -423,14 +423,9 @@
 @traits_test
 def test_snapshot_brain_montage(backends_3d):
     """Test snapshot brain montage."""
-<<<<<<< HEAD
-    if get_3d_backend() == 'vtki':
-        pytest.skip("This feature is not available yet on VTKI")
-=======
     from mne.viz import get_3d_backend
     if get_3d_backend() == 'pyvista':
         pytest.skip("This feature is not available yet on PyVista")
->>>>>>> f26d8160
 
     info = read_info(evoked_fname)
     fig = plot_alignment(
