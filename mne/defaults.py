--- conflicted
+++ resolved
@@ -67,15 +67,9 @@
         eeg_color=(1., 0.596, 0.588), eegp_color=(0.839, 0.15, 0.16),
         ecog_color=(1., 1., 1.),
         seeg_color=(1., 1., .3),
-<<<<<<< HEAD
-        fnirs_color=(1., .4, .3),
-        source_color=(1., .2, .3),
-        detector_color=(.2, 0., 0.),
-=======
         fnirs_color=(1., .647, 0.),
         source_color=(1., .05, 0.),
         detector_color=(.3, .15, .15),
->>>>>>> 4f493e1f
         lpa_color=(1., 0., 0.),
         nasion_color=(0., 1., 0.),
         rpa_color=(0., 0., 1.),
@@ -91,8 +85,11 @@
 
 def _handle_default(k, v=None):
     """Avoid dicts as default keyword arguments.
+
     Use this function instead to resolve default dict values. Example usage::
+
         scalings = _handle_default('scalings', scalings)
+
     """
     this_mapping = deepcopy(DEFAULTS[k])
     if v is not None:
