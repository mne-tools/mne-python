.. NOTE: we use cross-references to highlight new functions and classes.
   Please follow the examples below like :func:`mne.stats.f_mway_rm`, so the
   whats_new page will have a link to the function/class documentation.

.. NOTE: there are 3 separate sections for changes, based on type:
   - "Enhancements" for new features
   - "Bugs" for bug fixes
   - "API changes" for backward-incompatible changes

.. NOTE: changes from first-time contributors should be added to the TOP of
   the relevant section (Enhancements / Bugs / API changes), and should look
   like this (where xxxx is the pull request number):

       - description of enhancement/bugfix/API change (:gh:`xxxx` by
         :newcontrib:`Firstname Lastname`)

   Also add a corresponding entry for yourself in doc/changes/names.inc

.. _current:

Current (1.1.dev0)
------------------

Enhancements
~~~~~~~~~~~~
- Add support for ``overview_mode`` in :meth:`raw.plot() <mne.io.Raw.plot>` and related functions/methods (:gh:`10501` by `Eric Larson`_)

<<<<<<< HEAD
- The new function :func:`mne.preprocessing.maxwell_filter_prepare_emptyroom` simplifies the preconditioning of an empty-room recording for our Maxwell filtering operations (:gh:`10533` by `Richard Höchenberger`_)
=======
- The ``pick_channels`` method gained a ``verbose`` parameter, allowing e.g. to suppress messages about removed projectors (:gh:`10544` by `Richard Höchenberger`_)
>>>>>>> 0908c79a

Bugs
~~~~
- Fix bug in :func:`mne.io.read_raw_brainvision` when BrainVision data are acquired with the Brain Products "V-Amp" amplifier and disabled lowpass filter is marked with value ``0`` (:gh:`10517` by :newcontrib:`Alessandro Tonin`)

- Fix bug in :func:`mne.pick_types` and related methods where ``csd=True`` was not passed handled properly (:gh:`10470` by :newcontrib:`Matthias Dold`)

- Fix bug where plots produced using the ``'qt'`` / ``mne_qt_browser`` backend could not be added using :meth:`mne.Report.add_figure` (:gh:`10485` by `Eric Larson`_)

- Fix bug where ``theme`` was not handled properly in :meth:`mne.io.Raw.plot` (:gh:`10487`, :gh:`10500` by `Mathieu Scheltienne`_ and `Eric Larson`_)

- Rendering issues with recent MESA releases can be avoided by setting the new environment variable``MNE_3D_OPTION_MULTI_SAMPLES=1`` or using :func:`mne.viz.set_3d_options` (:gh:`10513` by `Eric Larson`_)

- Fix behavior for the ``pyvista`` 3D renderer's ``quiver3D`` function so that default arguments plot a glyph in ``arrow`` mode (:gh:`10493` by `Alex Rockhill`_)

- Retain epochs metadata when using :func:`mne.channels.combine_channels` (:gh:`10504` by `Clemens Brunner`_)

- Fix reading of fiducial locations in :func:`mne.io.read_raw_eeglab` (:gh:`10521` by `Alex Gramfort`_)

- Prevent creation of montage with invalid ``[x, y, z]`` coordinates with :func:`mne.channels.make_dig_montage` (:gh:`10547` by `Mathieu Scheltienne`_)

API and behavior changes
~~~~~~~~~~~~~~~~~~~~~~~~
- When creating BEM surfaces via :func:`mne.bem.make_watershed_bem` and :func:`mne.bem.make_flash_bem`, the ``copy`` parameter now defaults to ``True``. This means that instead of creating symbolic links inside the FreeSurfer subject's ``bem`` folder, we now create "actual" files. This should avoid troubles when sharing files across different operating systems and file systems (:gh:`10531` by `Richard Höchenberger`_)<|MERGE_RESOLUTION|>--- conflicted
+++ resolved
@@ -25,11 +25,9 @@
 ~~~~~~~~~~~~
 - Add support for ``overview_mode`` in :meth:`raw.plot() <mne.io.Raw.plot>` and related functions/methods (:gh:`10501` by `Eric Larson`_)
 
-<<<<<<< HEAD
+- The ``pick_channels`` method gained a ``verbose`` parameter, allowing e.g. to suppress messages about removed projectors (:gh:`10544` by `Richard Höchenberger`_)
+
 - The new function :func:`mne.preprocessing.maxwell_filter_prepare_emptyroom` simplifies the preconditioning of an empty-room recording for our Maxwell filtering operations (:gh:`10533` by `Richard Höchenberger`_)
-=======
-- The ``pick_channels`` method gained a ``verbose`` parameter, allowing e.g. to suppress messages about removed projectors (:gh:`10544` by `Richard Höchenberger`_)
->>>>>>> 0908c79a
 
 Bugs
 ~~~~
