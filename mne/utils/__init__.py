# Authors: The MNE-Python contributors.
# License: BSD-3-Clause
# Copyright the MNE-Python contributors.

<<<<<<< HEAD
from ._bunch import Bunch, BunchConst, BunchConstNamed, NamedInt
from .check import (check_fname, check_version, check_random_state,
                    _check_fname, _check_subject, _check_pandas_installed,
                    _check_pandas_index_arguments,
                    _check_event_id, _check_ch_locs, _check_compensation_grade,
                    _check_if_nan, _is_numeric, _ensure_int, _check_preload,
                    _validate_type, _check_info_inv,
                    _check_channels_spatial_filter, _check_one_ch_type,
                    _check_rank, _check_option, _check_depth, _check_combine,
                    _path_like, _check_src_normal, _check_stc_units,
                    _check_qt_version, _check_sphere, _check_time_format,
                    _check_freesurfer_home, _suggest, _require_version,
                    _on_missing, _check_on_missing, int_like, _safe_input,
                    _check_all_same_channel_names, path_like, _ensure_events,
                    _check_eeglabio_installed, _check_pybv_installed,
                    _check_edflib_installed, _to_rgb, _soft_import,
                    _check_dict_keys, _check_pymatreader_installed,
                    _import_h5py, _import_h5io_funcs,
                    _import_pymatreader_funcs, _check_head_radius)
from .config import (set_config, get_config, get_config_path, set_cache_dir,
                     set_memmap_min_size, get_subjects_dir, _get_stim_channel,
                     sys_info, _get_extra_data_path, _get_root_dir,
                     _get_numpy_libs)
from .docs import (copy_function_doc_to_method_doc, copy_doc, linkcode_resolve,
                   open_docs, deprecated, fill_doc, deprecated_alias, legacy,
                   copy_base_doc_to_subclass_doc, docdict as _docdict)
from .fetching import _url_to_local_path
from ._logging import (verbose, logger, set_log_level, set_log_file,
                       use_log_level, catch_logging, warn, filter_out_warnings,
                       wrapped_stdout, _get_call_line, _record_warnings,
                       ClosingStringIO, _verbose_safe_false, _parse_verbose)
from .misc import (run_subprocess, _pl, _clean_names, pformat, _file_like,
                   _explain_exception, _get_argvalues, sizeof_fmt,
                   running_subprocess, _DefaultEventParser,
                   _assert_no_instances, _resource_path, repr_html)
from .progressbar import ProgressBar
from ._testing import (run_command_if_main, requires_sklearn,
                       requires_version, requires_nibabel, requires_mne,
                       requires_good_network, requires_pandas, requires_h5py,
                       ArgvSetter, SilenceStdout, has_freesurfer, has_mne_c,
                       _TempDir, has_nibabel, buggy_mkl_svd,
                       requires_numpydoc, requires_freesurfer,
                       requires_nitime, requires_dipy, requires_mne_mark,
                       requires_neuromag2ft, requires_pylsl,
                       assert_object_equal, assert_and_remove_boundary_annot,
                       _raw_annot, assert_dig_allclose, assert_meg_snr,
                       assert_snr, assert_stcs_equal, _click_ch_name,
                       requires_openmeeg_mark)
from .numerics import (hashfunc, _compute_row_norms,
                       _reg_pinv, random_permutation, _reject_data_segments,
                       compute_corr, _get_inst_data, array_split_idx,
                       sum_squared, split_list, _gen_events, create_slices,
                       _time_mask, _freq_mask, grand_average, object_diff,
                       object_hash, object_size, _apply_scaling_cov,
                       _undo_scaling_cov, _apply_scaling_array,
                       _undo_scaling_array, _scaled_array, _replace_md5, _PCA,
                       _mask_to_onsets_offsets, _array_equal_nan,
                       _julian_to_cal, _cal_to_julian, _dt_to_julian,
                       _julian_to_dt, _dt_to_stamp, _stamp_to_dt,
                       _check_dt, _ReuseCycle, _arange_div, _hashable_ndarray,
                       _custom_lru_cache)
from .mixin import (SizeMixin, GetEpochsMixin, TimeMixin,
                    _prepare_read_metadata, _prepare_write_metadata,
                    _FakeNoPandas)
from .linalg import (_svd_lwork, _repeated_svd, _sym_mat_pow, sqrtm_sym, eigh,
                     _get_blas_funcs)
from .dataframe import (_set_pandas_dtype, _scale_dataframe_data,
                        _convert_times, _build_data_frame)
=======
import lazy_loader as lazy

(__getattr__, __dir__, __all__) = lazy.attach_stub(__name__, __file__)
>>>>>>> c63da99a
<|MERGE_RESOLUTION|>--- conflicted
+++ resolved
@@ -2,77 +2,6 @@
 # License: BSD-3-Clause
 # Copyright the MNE-Python contributors.
 
-<<<<<<< HEAD
-from ._bunch import Bunch, BunchConst, BunchConstNamed, NamedInt
-from .check import (check_fname, check_version, check_random_state,
-                    _check_fname, _check_subject, _check_pandas_installed,
-                    _check_pandas_index_arguments,
-                    _check_event_id, _check_ch_locs, _check_compensation_grade,
-                    _check_if_nan, _is_numeric, _ensure_int, _check_preload,
-                    _validate_type, _check_info_inv,
-                    _check_channels_spatial_filter, _check_one_ch_type,
-                    _check_rank, _check_option, _check_depth, _check_combine,
-                    _path_like, _check_src_normal, _check_stc_units,
-                    _check_qt_version, _check_sphere, _check_time_format,
-                    _check_freesurfer_home, _suggest, _require_version,
-                    _on_missing, _check_on_missing, int_like, _safe_input,
-                    _check_all_same_channel_names, path_like, _ensure_events,
-                    _check_eeglabio_installed, _check_pybv_installed,
-                    _check_edflib_installed, _to_rgb, _soft_import,
-                    _check_dict_keys, _check_pymatreader_installed,
-                    _import_h5py, _import_h5io_funcs,
-                    _import_pymatreader_funcs, _check_head_radius)
-from .config import (set_config, get_config, get_config_path, set_cache_dir,
-                     set_memmap_min_size, get_subjects_dir, _get_stim_channel,
-                     sys_info, _get_extra_data_path, _get_root_dir,
-                     _get_numpy_libs)
-from .docs import (copy_function_doc_to_method_doc, copy_doc, linkcode_resolve,
-                   open_docs, deprecated, fill_doc, deprecated_alias, legacy,
-                   copy_base_doc_to_subclass_doc, docdict as _docdict)
-from .fetching import _url_to_local_path
-from ._logging import (verbose, logger, set_log_level, set_log_file,
-                       use_log_level, catch_logging, warn, filter_out_warnings,
-                       wrapped_stdout, _get_call_line, _record_warnings,
-                       ClosingStringIO, _verbose_safe_false, _parse_verbose)
-from .misc import (run_subprocess, _pl, _clean_names, pformat, _file_like,
-                   _explain_exception, _get_argvalues, sizeof_fmt,
-                   running_subprocess, _DefaultEventParser,
-                   _assert_no_instances, _resource_path, repr_html)
-from .progressbar import ProgressBar
-from ._testing import (run_command_if_main, requires_sklearn,
-                       requires_version, requires_nibabel, requires_mne,
-                       requires_good_network, requires_pandas, requires_h5py,
-                       ArgvSetter, SilenceStdout, has_freesurfer, has_mne_c,
-                       _TempDir, has_nibabel, buggy_mkl_svd,
-                       requires_numpydoc, requires_freesurfer,
-                       requires_nitime, requires_dipy, requires_mne_mark,
-                       requires_neuromag2ft, requires_pylsl,
-                       assert_object_equal, assert_and_remove_boundary_annot,
-                       _raw_annot, assert_dig_allclose, assert_meg_snr,
-                       assert_snr, assert_stcs_equal, _click_ch_name,
-                       requires_openmeeg_mark)
-from .numerics import (hashfunc, _compute_row_norms,
-                       _reg_pinv, random_permutation, _reject_data_segments,
-                       compute_corr, _get_inst_data, array_split_idx,
-                       sum_squared, split_list, _gen_events, create_slices,
-                       _time_mask, _freq_mask, grand_average, object_diff,
-                       object_hash, object_size, _apply_scaling_cov,
-                       _undo_scaling_cov, _apply_scaling_array,
-                       _undo_scaling_array, _scaled_array, _replace_md5, _PCA,
-                       _mask_to_onsets_offsets, _array_equal_nan,
-                       _julian_to_cal, _cal_to_julian, _dt_to_julian,
-                       _julian_to_dt, _dt_to_stamp, _stamp_to_dt,
-                       _check_dt, _ReuseCycle, _arange_div, _hashable_ndarray,
-                       _custom_lru_cache)
-from .mixin import (SizeMixin, GetEpochsMixin, TimeMixin,
-                    _prepare_read_metadata, _prepare_write_metadata,
-                    _FakeNoPandas)
-from .linalg import (_svd_lwork, _repeated_svd, _sym_mat_pow, sqrtm_sym, eigh,
-                     _get_blas_funcs)
-from .dataframe import (_set_pandas_dtype, _scale_dataframe_data,
-                        _convert_times, _build_data_frame)
-=======
 import lazy_loader as lazy
 
-(__getattr__, __dir__, __all__) = lazy.attach_stub(__name__, __file__)
->>>>>>> c63da99a
+(__getattr__, __dir__, __all__) = lazy.attach_stub(__name__, __file__)