--- conflicted
+++ resolved
@@ -173,11 +173,8 @@
   "snirf",
   "sphinx-gallery",
   "statsmodels",
-<<<<<<< HEAD
-  "bycycle",
+    "bycycle",
   "mne-lsl >= 1.7.1",
-=======
->>>>>>> 2242f236
 ]
 
 [project.urls]
