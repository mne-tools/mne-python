# Authors: Alexandre Gramfort <alexandre.gramfort@inria.fr>
#          Matti Hämäläinen <msh@nmr.mgh.harvard.edu>
#          Martin Luessi <mluessi@nmr.mgh.harvard.edu>
#          Mads Jensen <mje.mads@gmail.com>
#
# License: BSD (3-clause)

import contextlib
import copy
import os.path as op
import numpy as np
from scipy import linalg, sparse
from scipy.sparse import coo_matrix, block_diag as sparse_block_diag

from .cov import Covariance
from .evoked import _get_peak
from .filter import resample
from .fixes import einsum
from .surface import read_surface, _get_ico_surface, mesh_edges
from .source_space import (_ensure_src, _get_morph_src_reordering,
                           _ensure_src_subject, SourceSpaces)
from .utils import (get_subjects_dir, _check_subject, logger, verbose,
                    _time_mask, warn as warn_, copy_function_doc_to_method_doc,
                    fill_doc, _check_option, _validate_type, _check_src_normal,
                    _check_stc_units)
from .viz import (plot_source_estimates, plot_vector_source_estimates,
                  plot_volume_source_estimates)
from .io.base import ToDataFrameMixin, TimeMixin
from .io.meas_info import Info
from .externals.h5io import read_hdf5, write_hdf5


def _read_stc(filename):
    """Aux Function."""
    with open(filename, 'rb') as fid:
        buf = fid.read()

    stc = dict()
    offset = 0
    num_bytes = 4

    # read tmin in ms
    stc['tmin'] = float(np.frombuffer(buf, dtype=">f4", count=1,
                                      offset=offset))
    stc['tmin'] /= 1000.0
    offset += num_bytes

    # read sampling rate in ms
    stc['tstep'] = float(np.frombuffer(buf, dtype=">f4", count=1,
                                       offset=offset))
    stc['tstep'] /= 1000.0
    offset += num_bytes

    # read number of vertices/sources
    vertices_n = int(np.frombuffer(buf, dtype=">u4", count=1, offset=offset))
    offset += num_bytes

    # read the source vector
    stc['vertices'] = np.frombuffer(buf, dtype=">u4", count=vertices_n,
                                    offset=offset)
    offset += num_bytes * vertices_n

    # read the number of timepts
    data_n = int(np.frombuffer(buf, dtype=">u4", count=1, offset=offset))
    offset += num_bytes

    if (vertices_n and  # vertices_n can be 0 (empty stc)
            ((len(buf) // 4 - 4 - vertices_n) % (data_n * vertices_n)) != 0):
        raise ValueError('incorrect stc file size')

    # read the data matrix
    stc['data'] = np.frombuffer(buf, dtype=">f4", count=vertices_n * data_n,
                                offset=offset)
    stc['data'] = stc['data'].reshape([data_n, vertices_n]).T

    return stc


def _write_stc(filename, tmin, tstep, vertices, data):
    """Write an STC file.

    Parameters
    ----------
    filename : string
        The name of the STC file.
    tmin : float
        The first time point of the data in seconds.
    tstep : float
        Time between frames in seconds.
    vertices : array of integers
        Vertex indices (0 based).
    data : 2D array
        The data matrix (nvert * ntime).
    """
    fid = open(filename, 'wb')

    # write start time in ms
    fid.write(np.array(1000 * tmin, dtype='>f4').tostring())
    # write sampling rate in ms
    fid.write(np.array(1000 * tstep, dtype='>f4').tostring())
    # write number of vertices
    fid.write(np.array(vertices.shape[0], dtype='>u4').tostring())
    # write the vertex indices
    fid.write(np.array(vertices, dtype='>u4').tostring())

    # write the number of timepts
    fid.write(np.array(data.shape[1], dtype='>u4').tostring())
    #
    # write the data
    #
    fid.write(np.array(data.T, dtype='>f4').tostring())

    # close the file
    fid.close()


def _read_3(fid):
    """Read 3 byte integer from file."""
    data = np.fromfile(fid, dtype=np.uint8, count=3).astype(np.int32)

    out = np.left_shift(data[0], 16) + np.left_shift(data[1], 8) + data[2]

    return out


def _read_w(filename):
    """Read a w file.

    w files contain activations or source reconstructions for a single time
    point.

    Parameters
    ----------
    filename : string
        The name of the w file.

    Returns
    -------
    data: dict
        The w structure. It has the following keys:
           vertices       vertex indices (0 based)
           data           The data matrix (nvert long)
    """
    with open(filename, 'rb', buffering=0) as fid:  # buffering=0 for np bug
        # skip first 2 bytes
        fid.read(2)

        # read number of vertices/sources (3 byte integer)
        vertices_n = int(_read_3(fid))

        vertices = np.zeros((vertices_n), dtype=np.int32)
        data = np.zeros((vertices_n), dtype=np.float32)

        # read the vertices and data
        for i in range(vertices_n):
            vertices[i] = _read_3(fid)
            data[i] = np.fromfile(fid, dtype='>f4', count=1)[0]

        w = dict()
        w['vertices'] = vertices
        w['data'] = data

    return w


def _write_3(fid, val):
    """Write 3 byte integer to file."""
    f_bytes = np.zeros((3), dtype=np.uint8)
    f_bytes[0] = (val >> 16) & 255
    f_bytes[1] = (val >> 8) & 255
    f_bytes[2] = val & 255
    fid.write(f_bytes.tostring())


def _write_w(filename, vertices, data):
    """Write a w file.

    w files contain activations or source reconstructions for a single time
    point.

    Parameters
    ----------
    filename: string
        The name of the w file.
    vertices: array of int
        Vertex indices (0 based).
    data: 1D array
        The data array (nvert).
    """
    assert (len(vertices) == len(data))

    fid = open(filename, 'wb')

    # write 2 zero bytes
    fid.write(np.zeros((2), dtype=np.uint8).tostring())

    # write number of vertices/sources (3 byte integer)
    vertices_n = len(vertices)
    _write_3(fid, vertices_n)

    # write the vertices and data
    for i in range(vertices_n):
        _write_3(fid, vertices[i])
        # XXX: without float() endianness is wrong, not sure why
        fid.write(np.array(float(data[i]), dtype='>f4').tostring())

    # close the file
    fid.close()


def read_source_estimate(fname, subject=None):
    """Read a source estimate object.

    Parameters
    ----------
    fname : str
        Path to (a) source-estimate file(s).
    subject : str | None
        Name of the subject the source estimate(s) is (are) from.
        It is good practice to set this attribute to avoid combining
        incompatible labels and SourceEstimates (e.g., ones from other
        subjects). Note that due to file specification limitations, the
        subject name isn't saved to or loaded from files written to disk.

    Returns
    -------
    stc : SourceEstimate | VectorSourceEstimate | VolSourceEstimate | MixedSourceEstimate
        The source estimate object loaded from file.

    Notes
    -----
     - for volume source estimates, ``fname`` should provide the path to a
       single file named '*-vl.stc` or '*-vol.stc'
     - for surface source estimates, ``fname`` should either provide the
       path to the file corresponding to a single hemisphere ('*-lh.stc',
       '*-rh.stc') or only specify the asterisk part in these patterns. In any
       case, the function expects files for both hemisphere with names
       following this pattern.
     - for vector surface source estimates, only HDF5 files are supported.
     - for mixed source estimates, only HDF5 files are supported.
     - for single time point .w files, ``fname`` should follow the same
       pattern as for surface estimates, except that files are named
       '*-lh.w' and '*-rh.w'.
    """  # noqa: E501
    fname_arg = fname
    _validate_type(fname, 'path-like', 'fname')
    fname = str(fname)

    # make sure corresponding file(s) can be found
    ftype = None
    if op.exists(fname):
        if fname.endswith('-vl.stc') or fname.endswith('-vol.stc') or \
                fname.endswith('-vl.w') or fname.endswith('-vol.w'):
            ftype = 'volume'
        elif fname.endswith('.stc'):
            ftype = 'surface'
            if fname.endswith(('-lh.stc', '-rh.stc')):
                fname = fname[:-7]
            else:
                err = ("Invalid .stc filename: %r; needs to end with "
                       "hemisphere tag ('...-lh.stc' or '...-rh.stc')"
                       % fname)
                raise IOError(err)
        elif fname.endswith('.w'):
            ftype = 'w'
            if fname.endswith(('-lh.w', '-rh.w')):
                fname = fname[:-5]
            else:
                err = ("Invalid .w filename: %r; needs to end with "
                       "hemisphere tag ('...-lh.w' or '...-rh.w')"
                       % fname)
                raise IOError(err)
        elif fname.endswith('.h5'):
            ftype = 'h5'
            fname = fname[:-3]
        else:
            raise RuntimeError('Unknown extension for file %s' % fname_arg)

    if ftype != 'volume':
        stc_exist = [op.exists(f)
                     for f in [fname + '-rh.stc', fname + '-lh.stc']]
        w_exist = [op.exists(f)
                   for f in [fname + '-rh.w', fname + '-lh.w']]
        if all(stc_exist) and ftype != 'w':
            ftype = 'surface'
        elif all(w_exist):
            ftype = 'w'
        elif op.exists(fname + '.h5'):
            ftype = 'h5'
        elif op.exists(fname + '-stc.h5'):
            ftype = 'h5'
            fname += '-stc'
        elif any(stc_exist) or any(w_exist):
            raise IOError("Hemisphere missing for %r" % fname_arg)
        else:
            raise IOError("SourceEstimate File(s) not found for: %r"
                          % fname_arg)

    # read the files
    if ftype == 'volume':  # volume source space
        if fname.endswith('.stc'):
            kwargs = _read_stc(fname)
        elif fname.endswith('.w'):
            kwargs = _read_w(fname)
            kwargs['data'] = kwargs['data'][:, np.newaxis]
            kwargs['tmin'] = 0.0
            kwargs['tstep'] = 0.0
        else:
            raise IOError('Volume source estimate must end with .stc or .w')
    elif ftype == 'surface':  # stc file with surface source spaces
        lh = _read_stc(fname + '-lh.stc')
        rh = _read_stc(fname + '-rh.stc')
        assert lh['tmin'] == rh['tmin']
        assert lh['tstep'] == rh['tstep']
        kwargs = lh.copy()
        kwargs['data'] = np.r_[lh['data'], rh['data']]
        kwargs['vertices'] = [lh['vertices'], rh['vertices']]
    elif ftype == 'w':  # w file with surface source spaces
        lh = _read_w(fname + '-lh.w')
        rh = _read_w(fname + '-rh.w')
        kwargs = lh.copy()
        kwargs['data'] = np.atleast_2d(np.r_[lh['data'], rh['data']]).T
        kwargs['vertices'] = [lh['vertices'], rh['vertices']]
        # w files only have a single time point
        kwargs['tmin'] = 0.0
        kwargs['tstep'] = 1.0
        ftype = 'surface'
    elif ftype == 'h5':
        kwargs = read_hdf5(fname + '.h5', title='mnepython')
        ftype = kwargs.pop('src_type', 'surface')

    if ftype != 'volume':
        # Make sure the vertices are ordered
        vertices = kwargs['vertices']
        if any(np.any(np.diff(v.astype(int)) <= 0) for v in vertices):
            sidx = [np.argsort(verts) for verts in vertices]
            vertices = [verts[idx] for verts, idx in zip(vertices, sidx)]
            data = kwargs['data'][np.r_[sidx[0], len(sidx[0]) + sidx[1]]]
            kwargs['vertices'] = vertices
            kwargs['data'] = data

    if 'subject' not in kwargs:
        kwargs['subject'] = subject
    if subject is not None and subject != kwargs['subject']:
        raise RuntimeError('provided subject name "%s" does not match '
                           'subject name from the file "%s'
                           % (subject, kwargs['subject']))

    vector = kwargs['data'].ndim == 3
    if ftype in ('volume', 'discrete'):
        klass = VolVectorSourceEstimate if vector else VolSourceEstimate
    elif ftype == 'mixed':
        if vector:
            # XXX we should really support this at some point
            raise NotImplementedError('Vector mixed source estimates not yet '
                                      'supported')
        klass = MixedSourceEstimate
    else:
        assert ftype == 'surface'
        klass = VectorSourceEstimate if vector else SourceEstimate
    return klass(**kwargs)


def _get_src_type(src, vertices, warn_text=None):
    src_type = None
    if src is None:
        if warn_text is None:
            warn_("src should not be None for a robust guess of stc type.")
        else:
            warn_(warn_text)
        if isinstance(vertices, list) and len(vertices) == 2:
            src_type = 'surface'
        elif isinstance(vertices, np.ndarray) or isinstance(vertices, list) \
                and len(vertices) == 1:
            src_type = 'volume'
        elif isinstance(vertices, list) and len(vertices) > 2:
            src_type = 'mixed'
    else:
        src_type = src.kind
    assert src_type in ('surface', 'volume', 'mixed', 'discrete')
    return src_type


def _make_stc(data, vertices, src_type=None, tmin=None, tstep=None,
              subject=None, vector=False, source_nn=None, warn_text=None):
    """Generate a surface, vector-surface, volume or mixed source estimate."""
    def guess_src_type():
        return _get_src_type(src=None, vertices=vertices, warn_text=warn_text)

    src_type = guess_src_type() if src_type is None else src_type

    if vector and src_type == 'mixed':  # XXX this should be supported someday
        raise NotImplementedError(
            'Vector source estimates for mixed source spaces are not supported'
        )

    if vector and src_type == 'surface' and source_nn is None:
        raise RuntimeError('No source vectors supplied.')

    # infer Klass from src_type
    if src_type == 'surface':
        Klass = VectorSourceEstimate if vector else SourceEstimate
    elif src_type in ('volume', 'discrete'):
        Klass = VolVectorSourceEstimate if vector else VolSourceEstimate
    elif src_type == 'mixed':
        Klass = MixedSourceEstimate
    else:
        raise ValueError('vertices has to be either a list with one or more '
                         'arrays or an array')

    # massage the data
    if src_type == 'surface' and vector:
        n_vertices = len(vertices[0]) + len(vertices[1])
        data = np.matmul(
            np.transpose(source_nn.reshape(n_vertices, 3, 3), axes=[0, 2, 1]),
            data.reshape(n_vertices, 3, -1)
        )
    elif src_type in ('volume', 'discrete') and vector:
        data = data.reshape((-1, 3, data.shape[-1]))
    else:
        pass  # noqa

    return Klass(
        data=data, vertices=vertices, tmin=tmin, tstep=tstep, subject=subject
    )


def _verify_source_estimate_compat(a, b):
    """Make sure two SourceEstimates are compatible for arith. operations."""
    compat = False
    if type(a) != type(b):
        raise ValueError('Cannot combine %s and %s.' % (type(a), type(b)))
    if len(a.vertices) == len(b.vertices):
        if all(np.array_equal(av, vv)
               for av, vv in zip(a.vertices, b.vertices)):
            compat = True
    if not compat:
        raise ValueError('Cannot combine source estimates that do not have '
                         'the same vertices. Consider using stc.expand().')
    if a.subject != b.subject:
        raise ValueError('source estimates do not have the same subject '
                         'names, %r and %r' % (a.subject, b.subject))


class _BaseSourceEstimate(ToDataFrameMixin, TimeMixin):
    """Base class for all source estimates.

    Parameters
    ----------
    data : array, shape (n_dipoles, n_times) | tuple, shape (2,)
        The data in source space. The data can either be a single array or
        a tuple with two arrays: "kernel" shape (n_vertices, n_sensors) and
        "sens_data" shape (n_sensors, n_times). In this case, the source
        space data corresponds to ``np.dot(kernel, sens_data)``.
    vertices : array | list of array
        Vertex numbers corresponding to the data.
    tmin : float
        Time point of the first sample in data.
    tstep : float
        Time step between successive samples in data.
    subject : str | None
        The subject name. While not necessary, it is safer to set the
        subject parameter to avoid analysis errors.
    %(verbose)s

    Attributes
    ----------
    subject : str | None
        The subject name.
    times : array, shape (n_times,)
        The time vector.
    vertices : array | list of array of shape (n_dipoles,)
        The indices of the dipoles in the different source spaces. Can
        be an array if there is only one source space (e.g., for volumes).
    data : array of shape (n_dipoles, n_times)
        The data in source space.
    shape : tuple
        The shape of the data. A tuple of int (n_dipoles, n_times).
    """

    @verbose
    def __init__(self, data, vertices=None, tmin=None, tstep=None,
                 subject=None, verbose=None):  # noqa: D102
        assert hasattr(self, '_data_ndim'), self.__class__.__name__
        assert hasattr(self, '_src_type'), self.__class__.__name__
        kernel, sens_data = None, None
        if isinstance(data, tuple):
            if len(data) != 2:
                raise ValueError('If data is a tuple it has to be length 2')
            kernel, sens_data = data
            data = None
            if kernel.shape[1] != sens_data.shape[0]:
                raise ValueError('kernel and sens_data have invalid '
                                 'dimensions')
            if sens_data.ndim != 2:
                raise ValueError('The sensor data must have 2 dimensions, got '
                                 '%s' % (sens_data.ndim,))

        if isinstance(vertices, list):
            vertices = [np.asarray(v, int) for v in vertices]
            if any(np.any(np.diff(v.astype(int)) <= 0) for v in vertices):
                raise ValueError('Vertices must be ordered in increasing '
                                 'order.')

            n_src = sum([len(v) for v in vertices])

            if len(vertices) == 1:
                vertices = vertices[0]
        elif isinstance(vertices, np.ndarray):
            n_src = len(vertices)
        else:
            raise ValueError('Vertices must be a list or numpy array')

        # safeguard the user against doing something silly
        if data is not None:
            if data.shape[0] != n_src:
                raise ValueError('Number of vertices (%i) and stc.shape[0] '
                                 '(%i) must match' % (n_src, data.shape[0]))
            if data.ndim == self._data_ndim - 1:  # allow upbroadcasting
                data = data[..., np.newaxis]
            if data.ndim != self._data_ndim:
                raise ValueError('Data (shape %s) must have %s dimensions for '
                                 '%s' % (data.shape, self._data_ndim,
                                         self.__class__.__name__))

        self._data = data
        self._tmin = tmin
        self._tstep = tstep
        self.vertices = vertices
        self.verbose = verbose
        self._kernel = kernel
        self._sens_data = sens_data
        self._kernel_removed = False
        self._times = None
        self._update_times()
        self.subject = _check_subject(None, subject, False)

    def __repr__(self):  # noqa: D105
        s = "%d vertices" % (sum(len(v) for v in self._vertices_list),)
        if self.subject is not None:
            s += ", subject : %s" % self.subject
        s += ", tmin : %s (ms)" % (1e3 * self.tmin)
        s += ", tmax : %s (ms)" % (1e3 * self.times[-1])
        s += ", tstep : %s (ms)" % (1e3 * self.tstep)
        s += ", data shape : %s" % (self.shape,)
        return "<%s  |  %s>" % (type(self).__name__, s)

    @property
    def _vertices_list(self):
        return self.vertices

    @verbose
    def save(self, fname, ftype='h5', verbose=None):
        """Save the full source estimate to an HDF5 file.

        Parameters
        ----------
        fname : str
            The file name to write the source estimate to, should end in
            '-stc.h5'.
        ftype : str
            File format to use. Currently, the only allowed values is "h5".
        %(verbose_meth)s
        """
        _validate_type(fname, 'path-like', 'fname')
        fname = str(fname)
        if ftype != 'h5':
            raise ValueError('%s objects can only be written as HDF5 files.'
                             % (self.__class__.__name__,))
        if not fname.endswith('.h5'):
            fname += '-stc.h5'
        write_hdf5(fname,
                   dict(vertices=self.vertices, data=self.data, tmin=self.tmin,
                        tstep=self.tstep, subject=self.subject,
                        src_type=self._src_type),
                   title='mnepython', overwrite=True)

    @property
    def sfreq(self):
        """Sample rate of the data."""
        return 1. / self.tstep

    def _remove_kernel_sens_data_(self):
        """Remove kernel and sensor space data and compute self._data."""
        if self._kernel is not None or self._sens_data is not None:
            self._kernel_removed = True
            self._data = np.dot(self._kernel, self._sens_data)
            self._kernel = None
            self._sens_data = None

    @fill_doc
    def crop(self, tmin=None, tmax=None, include_tmax=True):
        """Restrict SourceEstimate to a time interval.

        Parameters
        ----------
        tmin : float | None
            The first time point in seconds. If None the first present is used.
        tmax : float | None
            The last time point in seconds. If None the last present is used.
        %(include_tmax)s

        Returns
        -------
        stc : instance of SourceEstimate
            The cropped source estimate.
        """
        mask = _time_mask(self.times, tmin, tmax, sfreq=self.sfreq,
                          include_tmax=include_tmax)
        self.tmin = self.times[np.where(mask)[0][0]]
        if self._kernel is not None and self._sens_data is not None:
            self._sens_data = self._sens_data[..., mask]
        else:
            self.data = self.data[..., mask]

        return self  # return self for chaining methods

    @verbose
    def resample(self, sfreq, npad='auto', window='boxcar', n_jobs=1,
                 verbose=None):
        """Resample data.

        Parameters
        ----------
        sfreq : float
            New sample rate to use.
        npad : int | str
            Amount to pad the start and end of the data.
            Can also be "auto" to use a padding that will result in
            a power-of-two size (can be much faster).
        window : str | tuple
            Window to use in resampling. See :func:`scipy.signal.resample`.
        %(n_jobs)s
        %(verbose_meth)s

        Returns
        -------
        stc : instance of SourceEstimate
            The resampled source estimate.

        Notes
        -----
        For some data, it may be more accurate to use npad=0 to reduce
        artifacts. This is dataset dependent -- check your data!

        Note that the sample rate of the original data is inferred from tstep.
        """
        # resampling in sensor instead of source space gives a somewhat
        # different result, so we don't allow it
        self._remove_kernel_sens_data_()

        o_sfreq = 1.0 / self.tstep
        data = self.data
        if data.dtype == np.float32:
            data = data.astype(np.float64)
        self.data = resample(data, sfreq, o_sfreq, npad, n_jobs=n_jobs)

        # adjust indirectly affected variables
        self.tstep = 1.0 / sfreq
        return self

    @property
    def data(self):
        """Numpy array of source estimate data."""
        if self._data is None:
            # compute the solution the first time the data is accessed and
            # remove the kernel and sensor data
            self._remove_kernel_sens_data_()
        return self._data

    @data.setter
    def data(self, value):
        value = np.asarray(value)
        if self._data is not None and value.ndim != self._data.ndim:
            raise ValueError('Data array should have %d dimensions.' %
                             self._data.ndim)

        # vertices can be a single number, so cast to ndarray
        if isinstance(self.vertices, list):
            n_verts = sum([len(v) for v in self.vertices])
        elif isinstance(self.vertices, np.ndarray):
            n_verts = len(self.vertices)
        else:
            raise ValueError('Vertices must be a list or numpy array')

        if value.shape[0] != n_verts:
            raise ValueError('The first dimension of the data array must '
                             'match the number of vertices (%d != %d)' %
                             (value.shape[0], n_verts))

        self._data = value
        self._update_times()

    @property
    def shape(self):
        """Shape of the data."""
        if self._data is not None:
            return self._data.shape
        return (self._kernel.shape[0], self._sens_data.shape[1])

    @property
    def tmin(self):
        """The first timestamp."""
        return self._tmin

    @tmin.setter
    def tmin(self, value):
        self._tmin = float(value)
        self._update_times()

    @property
    def tstep(self):
        """The change in time between two consecutive samples (1 / sfreq)."""
        return self._tstep

    @tstep.setter
    def tstep(self, value):
        if value <= 0:
            raise ValueError('.tstep must be greater than 0.')
        self._tstep = float(value)
        self._update_times()

    @property
    def times(self):
        """A timestamp for each sample."""
        return self._times

    @times.setter
    def times(self, value):
        raise ValueError('You cannot write to the .times attribute directly. '
                         'This property automatically updates whenever '
                         '.tmin, .tstep or .data changes.')

    def _update_times(self):
        """Update the times attribute after changing tmin, tmax, or tstep."""
        self._times = self.tmin + (self.tstep * np.arange(self.shape[-1]))
        self._times.flags.writeable = False

    def __add__(self, a):
        """Add source estimates."""
        stc = self.copy()
        stc += a
        return stc

    def __iadd__(self, a):  # noqa: D105
        self._remove_kernel_sens_data_()
        if isinstance(a, _BaseSourceEstimate):
            _verify_source_estimate_compat(self, a)
            self.data += a.data
        else:
            self.data += a
        return self

    def mean(self):
        """Make a summary stc file with mean over time points.

        Returns
        -------
        stc : SourceEstimate | VectorSourceEstimate
            The modified stc.
        """
        out = self.sum()
        out /= len(self.times)
        return out

    def sum(self):
        """Make a summary stc file with sum over time points.

        Returns
        -------
        stc : SourceEstimate | VectorSourceEstimate
            The modified stc.
        """
        data = self.data
        tmax = self.tmin + self.tstep * data.shape[-1]
        tmin = (self.tmin + tmax) / 2.
        tstep = tmax - self.tmin
        sum_stc = self.__class__(self.data.sum(axis=-1, keepdims=True),
                                 vertices=self.vertices, tmin=tmin,
                                 tstep=tstep, subject=self.subject)
        return sum_stc

    def __sub__(self, a):
        """Subtract source estimates."""
        stc = self.copy()
        stc -= a
        return stc

    def __isub__(self, a):  # noqa: D105
        self._remove_kernel_sens_data_()
        if isinstance(a, _BaseSourceEstimate):
            _verify_source_estimate_compat(self, a)
            self.data -= a.data
        else:
            self.data -= a
        return self

    def __truediv__(self, a):  # noqa: D105
        return self.__div__(a)

    def __div__(self, a):  # noqa: D105
        """Divide source estimates."""
        stc = self.copy()
        stc /= a
        return stc

    def __itruediv__(self, a):  # noqa: D105
        return self.__idiv__(a)

    def __idiv__(self, a):  # noqa: D105
        self._remove_kernel_sens_data_()
        if isinstance(a, _BaseSourceEstimate):
            _verify_source_estimate_compat(self, a)
            self.data /= a.data
        else:
            self.data /= a
        return self

    def __mul__(self, a):
        """Multiply source estimates."""
        stc = self.copy()
        stc *= a
        return stc

    def __imul__(self, a):  # noqa: D105
        self._remove_kernel_sens_data_()
        if isinstance(a, _BaseSourceEstimate):
            _verify_source_estimate_compat(self, a)
            self.data *= a.data
        else:
            self.data *= a
        return self

    def __pow__(self, a):  # noqa: D105
        stc = self.copy()
        stc **= a
        return stc

    def __ipow__(self, a):  # noqa: D105
        self._remove_kernel_sens_data_()
        self.data **= a
        return self

    def __radd__(self, a):  # noqa: D105
        return self + a

    def __rsub__(self, a):  # noqa: D105
        return self - a

    def __rmul__(self, a):  # noqa: D105
        return self * a

    def __rdiv__(self, a):  # noqa: D105
        return self / a

    def __neg__(self):  # noqa: D105
        """Negate the source estimate."""
        stc = self.copy()
        stc._remove_kernel_sens_data_()
        stc.data *= -1
        return stc

    def __pos__(self):  # noqa: D105
        return self

    def __abs__(self):
        """Compute the absolute value of the data.

        Returns
        -------
        stc : instance of _BaseSourceEstimate
            A version of the source estimate, where the data attribute is set
            to abs(self.data).
        """
        stc = self.copy()
        stc._remove_kernel_sens_data_()
        stc._data = abs(stc._data)
        return stc

    def sqrt(self):
        """Take the square root.

        Returns
        -------
        stc : instance of SourceEstimate
            A copy of the SourceEstimate with sqrt(data).
        """
        return self ** (0.5)

    def copy(self):
        """Return copy of source estimate instance.

        Returns
        -------
        stc : instance of SourceEstimate
            A copy of the source estimate.
        """
        return copy.deepcopy(self)

    def bin(self, width, tstart=None, tstop=None, func=np.mean):
        """Return a source estimate object with data summarized over time bins.

        Time bins of ``width`` seconds. This method is intended for
        visualization only. No filter is applied to the data before binning,
        making the method inappropriate as a tool for downsampling data.

        Parameters
        ----------
        width : scalar
            Width of the individual bins in seconds.
        tstart : scalar | None
            Time point where the first bin starts. The default is the first
            time point of the stc.
        tstop : scalar | None
            Last possible time point contained in a bin (if the last bin would
            be shorter than width it is dropped). The default is the last time
            point of the stc.
        func : callable
            Function that is applied to summarize the data. Needs to accept a
            numpy.array as first input and an ``axis`` keyword argument.

        Returns
        -------
        stc : SourceEstimate | VectorSourceEstimate
            The binned source estimate.
        """
        if tstart is None:
            tstart = self.tmin
        if tstop is None:
            tstop = self.times[-1]

        times = np.arange(tstart, tstop + self.tstep, width)
        nt = len(times) - 1
        data = np.empty(self.shape[:-1] + (nt,), dtype=self.data.dtype)
        for i in range(nt):
            idx = (self.times >= times[i]) & (self.times < times[i + 1])
            data[..., i] = func(self.data[..., idx], axis=-1)

        tmin = times[0] + width / 2.
        stc = self.copy()
        stc._data = data
        stc.tmin = tmin
        stc.tstep = width
        return stc

    def transform_data(self, func, idx=None, tmin_idx=None, tmax_idx=None):
        """Get data after a linear (time) transform has been applied.

        The transform is applied to each source time course independently.

        Parameters
        ----------
        func : callable
            The transform to be applied, including parameters (see, e.g.,
            :func:`functools.partial`). The first parameter of the function is
            the input data. The first return value is the transformed data,
            remaining outputs are ignored. The first dimension of the
            transformed data has to be the same as the first dimension of the
            input data.
        idx : array | None
            Indicices of source time courses for which to compute transform.
            If None, all time courses are used.
        tmin_idx : int | None
            Index of first time point to include. If None, the index of the
            first time point is used.
        tmax_idx : int | None
            Index of the first time point not to include. If None, time points
            up to (and including) the last time point are included.

        Returns
        -------
        data_t : ndarray
            The transformed data.

        Notes
        -----
        Applying transforms can be significantly faster if the
        SourceEstimate object was created using "(kernel, sens_data)", for
        the "data" parameter as the transform is applied in sensor space.
        Inverse methods, e.g., "apply_inverse_epochs", or "apply_lcmv_epochs"
        do this automatically (if possible).
        """
        if idx is None:
            # use all time courses by default
            idx = slice(None, None)

        if self._kernel is None and self._sens_data is None:
            if self._kernel_removed:
                warn_('Performance can be improved by not accessing the data '
                      'attribute before calling this method.')

            # transform source space data directly
            data_t = func(self.data[idx, ..., tmin_idx:tmax_idx])

            if isinstance(data_t, tuple):
                # use only first return value
                data_t = data_t[0]
        else:
            # apply transform in sensor space
            sens_data_t = func(self._sens_data[:, tmin_idx:tmax_idx])

            if isinstance(sens_data_t, tuple):
                # use only first return value
                sens_data_t = sens_data_t[0]

            # apply inverse
            data_shape = sens_data_t.shape
            if len(data_shape) > 2:
                # flatten the last dimensions
                sens_data_t = sens_data_t.reshape(data_shape[0],
                                                  np.prod(data_shape[1:]))

            data_t = np.dot(self._kernel[idx, :], sens_data_t)

            # restore original shape if necessary
            if len(data_shape) > 2:
                data_t = data_t.reshape(data_t.shape[0], *data_shape[1:])

        return data_t

    def transform(self, func, idx=None, tmin=None, tmax=None, copy=False):
        """Apply linear transform.

        The transform is applied to each source time course independently.

        Parameters
        ----------
        func : callable
            The transform to be applied, including parameters (see, e.g.,
            :func:`functools.partial`). The first parameter of the function is
            the input data. The first two dimensions of the transformed data
            should be (i) vertices and (ii) time.  See Notes for details.
        idx : array | None
            Indices of source time courses for which to compute transform.
            If None, all time courses are used.
        tmin : float | int | None
            First time point to include (ms). If None, self.tmin is used.
        tmax : float | int | None
            Last time point to include (ms). If None, self.tmax is used.
        copy : bool
            If True, return a new instance of SourceEstimate instead of
            modifying the input inplace.

        Returns
        -------
        stcs : SourceEstimate | VectorSourceEstimate | list
            The transformed stc or, in the case of transforms which yield
            N-dimensional output (where N > 2), a list of stcs. For a list,
            copy must be True.

        Notes
        -----
        Transforms which yield 3D
        output (e.g. time-frequency transforms) are valid, so long as the
        first two dimensions are vertices and time.  In this case, the
        copy parameter must be True and a list of
        SourceEstimates, rather than a single instance of SourceEstimate,
        will be returned, one for each index of the 3rd dimension of the
        transformed data.  In the case of transforms yielding 2D output
        (e.g. filtering), the user has the option of modifying the input
        inplace (copy = False) or returning a new instance of
        SourceEstimate (copy = True) with the transformed data.

        Applying transforms can be significantly faster if the
        SourceEstimate object was created using "(kernel, sens_data)", for
        the "data" parameter as the transform is applied in sensor space.
        Inverse methods, e.g., "apply_inverse_epochs", or "apply_lcmv_epochs"
        do this automatically (if possible).
        """
        # min and max data indices to include
        times = 1000. * self.times
        t_idx = np.where(_time_mask(times, tmin, tmax, sfreq=self.sfreq))[0]
        if tmin is None:
            tmin_idx = None
        else:
            tmin_idx = t_idx[0]

        if tmax is None:
            tmax_idx = None
        else:
            # +1, because upper boundary needs to include the last sample
            tmax_idx = t_idx[-1] + 1

        data_t = self.transform_data(func, idx=idx, tmin_idx=tmin_idx,
                                     tmax_idx=tmax_idx)

        # account for change in n_vertices
        if idx is not None:
            idx_lh = idx[idx < len(self.lh_vertno)]
            idx_rh = idx[idx >= len(self.lh_vertno)] - len(self.lh_vertno)
            verts_lh = self.lh_vertno[idx_lh]
            verts_rh = self.rh_vertno[idx_rh]
        else:
            verts_lh = self.lh_vertno
            verts_rh = self.rh_vertno
        verts = [verts_lh, verts_rh]

        tmin_idx = 0 if tmin_idx is None else tmin_idx
        tmin = self.times[tmin_idx]

        if data_t.ndim > 2:
            # return list of stcs if transformed data has dimensionality > 2
            if copy:
                stcs = [SourceEstimate(data_t[:, :, a], verts, tmin,
                                       self.tstep, self.subject)
                        for a in range(data_t.shape[-1])]
            else:
                raise ValueError('copy must be True if transformed data has '
                                 'more than 2 dimensions')
        else:
            # return new or overwritten stc
            stcs = self if not copy else self.copy()
            stcs.vertices = verts
            stcs.data = data_t
            stcs.tmin = tmin

        return stcs


def _center_of_mass(vertices, values, hemi, surf, subject, subjects_dir,
                    restrict_vertices):
    """Find the center of mass on a surface."""
    if (values == 0).all() or (values < 0).any():
        raise ValueError('All values must be non-negative and at least one '
                         'must be non-zero, cannot compute COM')
    subjects_dir = get_subjects_dir(subjects_dir, raise_error=True)
    surf = read_surface(op.join(subjects_dir, subject, 'surf',
                                hemi + '.' + surf))
    if restrict_vertices is True:
        restrict_vertices = vertices
    elif restrict_vertices is False:
        restrict_vertices = np.arange(surf[0].shape[0])
    elif isinstance(restrict_vertices, SourceSpaces):
        idx = 1 if restrict_vertices.kind == 'surface' and hemi == 'rh' else 0
        restrict_vertices = restrict_vertices[idx]['vertno']
    else:
        restrict_vertices = np.array(restrict_vertices, int)
    pos = surf[0][vertices, :].T
    c_o_m = np.sum(pos * values, axis=1) / np.sum(values)
    vertex = np.argmin(np.sqrt(np.mean((surf[0][restrict_vertices, :] -
                                        c_o_m) ** 2, axis=1)))
    vertex = restrict_vertices[vertex]
    return vertex


@fill_doc
class _BaseSurfaceSourceEstimate(_BaseSourceEstimate):
    """Abstract base class for surface source estimates.

    Parameters
    ----------
    data : array
        The data in source space.
    vertices : list of array, shape (2,)
        Vertex numbers corresponding to the data. The first element of the list
        contains vertices of left hemisphere and the second element contains
        vertices of right hemisphere.
    tmin : scalar
        Time point of the first sample in data.
    tstep : scalar
        Time step between successive samples in data.
    subject : str | None
        The subject name. While not necessary, it is safer to set the
        subject parameter to avoid analysis errors.
    %(verbose)s

    Attributes
    ----------
    subject : str | None
        The subject name.
    times : array of shape (n_times,)
        The time vector.
    vertices : list of array, shape (2,)
        Vertex numbers corresponding to the data. The first element of the list
        contains vertices of left hemisphere and the second element contains
        vertices of right hemisphere.
    data : array
        The data in source space.
    shape : tuple
        The shape of the data. A tuple of int (n_dipoles, n_times).
    """

    _data_ndim = 2
    _src_type = 'surface'

    @verbose
    def __init__(self, data, vertices=None, tmin=None, tstep=None,
                 subject=None, verbose=None):  # noqa: D102

        if not (isinstance(vertices, list) and len(vertices) == 2):
            raise ValueError('Vertices must be a list containing two '
                             'numpy arrays, got type %s (%s)'
                             % (type(vertices), vertices))

        _BaseSourceEstimate.__init__(self, data, vertices=vertices, tmin=tmin,
                                     tstep=tstep, subject=subject,
                                     verbose=verbose)

    @property
    def lh_data(self):
        """Left hemisphere data."""
        return self.data[:len(self.lh_vertno)]

    @property
    def rh_data(self):
        """Right hemisphere data."""
        return self.data[len(self.lh_vertno):]

    @property
    def lh_vertno(self):
        """Left hemisphere vertno."""
        return self.vertices[0]

    @property
    def rh_vertno(self):
        """Right hemisphere vertno."""
        return self.vertices[1]

    def _hemilabel_stc(self, label):
        if label.hemi == 'lh':
            stc_vertices = self.vertices[0]
        else:
            stc_vertices = self.vertices[1]

        # find index of the Label's vertices
        idx = np.nonzero(np.in1d(stc_vertices, label.vertices))[0]

        # find output vertices
        vertices = stc_vertices[idx]

        # find data
        if label.hemi == 'rh':
            values = self.data[idx + len(self.vertices[0])]
        else:
            values = self.data[idx]

        return vertices, values

    def in_label(self, label):
        """Get a source estimate object restricted to a label.

        SourceEstimate contains the time course of
        activation of all sources inside the label.

        Parameters
        ----------
        label : Label | BiHemiLabel
            The label (as created for example by mne.read_label). If the label
            does not match any sources in the SourceEstimate, a ValueError is
            raised.

        Returns
        -------
        stc : SourceEstimate | VectorSourceEstimate
            The source estimate restricted to the given label.
        """
        # make sure label and stc are compatible
        if label.subject is not None and self.subject is not None \
                and label.subject != self.subject:
            raise RuntimeError('label and stc must have same subject names, '
                               'currently "%s" and "%s"' % (label.subject,
                                                            self.subject))

        if label.hemi == 'both':
            lh_vert, lh_val = self._hemilabel_stc(label.lh)
            rh_vert, rh_val = self._hemilabel_stc(label.rh)
            vertices = [lh_vert, rh_vert]
            values = np.vstack((lh_val, rh_val))
        elif label.hemi == 'lh':
            lh_vert, values = self._hemilabel_stc(label)
            vertices = [lh_vert, np.array([], int)]
        elif label.hemi == 'rh':
            rh_vert, values = self._hemilabel_stc(label)
            vertices = [np.array([], int), rh_vert]
        else:
            raise TypeError("Expected  Label or BiHemiLabel; got %r" % label)

        if sum([len(v) for v in vertices]) == 0:
            raise ValueError('No vertices match the label in the stc file')

        label_stc = self.__class__(values, vertices=vertices, tmin=self.tmin,
                                   tstep=self.tstep, subject=self.subject)
        return label_stc

    def expand(self, vertices):
        """Expand SourceEstimate to include more vertices.

        This will add rows to stc.data (zero-filled) and modify stc.vertices
        to include all vertices in stc.vertices and the input vertices.

        Parameters
        ----------
        vertices : list of array
            New vertices to add. Can also contain old values.

        Returns
        -------
        stc : SourceEstimate | VectorSourceEstimate
            The modified stc (note: method operates inplace).
        """
        if not isinstance(vertices, list):
            raise TypeError('vertices must be a list')
        if not len(self.vertices) == len(vertices):
            raise ValueError('vertices must have the same length as '
                             'stc.vertices')

        # can no longer use kernel and sensor data
        self._remove_kernel_sens_data_()

        inserters = list()
        offsets = [0]
        for vi, (v_old, v_new) in enumerate(zip(self.vertices, vertices)):
            v_new = np.setdiff1d(v_new, v_old)
            inds = np.searchsorted(v_old, v_new)
            # newer numpy might overwrite inds after np.insert, copy here
            inserters += [inds.copy()]
            offsets += [len(v_old)]
            self.vertices[vi] = np.insert(v_old, inds, v_new)
        inds = [ii + offset for ii, offset in zip(inserters, offsets[:-1])]
        inds = np.concatenate(inds)
        new_data = np.zeros((len(inds),) + self.data.shape[1:])
        self.data = np.insert(self.data, inds, new_data, axis=0)
        return self

    @verbose
    def to_original_src(self, src_orig, subject_orig=None,
                        subjects_dir=None, verbose=None):
        """Get a source estimate from morphed source to the original subject.

        Parameters
        ----------
        src_orig : instance of SourceSpaces
            The original source spaces that were morphed to the current
            subject.
        subject_orig : str | None
            The original subject. For most source spaces this shouldn't need
            to be provided, since it is stored in the source space itself.
        %(subjects_dir)s
        %(verbose_meth)s

        Returns
        -------
        stc : SourceEstimate | VectorSourceEstimate
            The transformed source estimate.

        See Also
        --------
        morph_source_spaces

        Notes
        -----
        .. versionadded:: 0.10.0
        """
        if self.subject is None:
            raise ValueError('stc.subject must be set')
        src_orig = _ensure_src(src_orig, kind='surface')
        subject_orig = _ensure_src_subject(src_orig, subject_orig)
        data_idx, vertices = _get_morph_src_reordering(
            self.vertices, src_orig, subject_orig, self.subject, subjects_dir)
        return self.__class__(self._data[data_idx], vertices,
                              self.tmin, self.tstep, subject_orig)


@fill_doc
class SourceEstimate(_BaseSurfaceSourceEstimate):
    """Container for surface source estimates.

    Parameters
    ----------
    data : array of shape (n_dipoles, n_times) | tuple, shape (2,)
        The data in source space. When it is a single array, the
        left hemisphere is stored in data[:len(vertices[0])] and the right
        hemisphere is stored in data[-len(vertices[1]):].
        When data is a tuple, it contains two arrays:

        - "kernel" shape (n_vertices, n_sensors) and
        - "sens_data" shape (n_sensors, n_times).

        In this case, the source space data corresponds to
        ``np.dot(kernel, sens_data)``.
    vertices : list of array, shape (2,)
        Vertex numbers corresponding to the data. The first element of the list
        contains vertices of left hemisphere and the second element contains
        vertices of right hemisphere.
    tmin : scalar
        Time point of the first sample in data.
    tstep : scalar
        Time step between successive samples in data.
    subject : str | None
        The subject name. While not necessary, it is safer to set the
        subject parameter to avoid analysis errors.
    %(verbose)s

    Attributes
    ----------
    subject : str | None
        The subject name.
    times : array of shape (n_times,)
        The time vector.
    vertices : list of array, shape (2,)
        The indices of the dipoles in the left and right source space.
    data : array of shape (n_dipoles, n_times)
        The data in source space.
    shape : tuple
        The shape of the data. A tuple of int (n_dipoles, n_times).

    See Also
    --------
    VectorSourceEstimate : A container for vector source estimates.
    VolSourceEstimate : A container for volume source estimates.
    MixedSourceEstimate : A container for mixed surface + volume source
                          estimates.
    """

    @verbose
    def save(self, fname, ftype='stc', verbose=None):
        """Save the source estimates to a file.

        Parameters
        ----------
        fname : str
            The stem of the file name. The file names used for surface source
            spaces are obtained by adding "-lh.stc" and "-rh.stc" (or "-lh.w"
            and "-rh.w") to the stem provided, for the left and the right
            hemisphere, respectively.
        ftype : str
            File format to use. Allowed values are "stc" (default), "w",
            and "h5". The "w" format only supports a single time point.
        %(verbose_meth)s
        """
        _validate_type(fname, 'path-like', 'fname')
        fname = str(fname)
        _check_option('ftype', ftype, ['stc', 'w', 'h5'])

        lh_data = self.data[:len(self.lh_vertno)]
        rh_data = self.data[-len(self.rh_vertno):]

        if ftype == 'stc':
            logger.info('Writing STC to disk...')
            _write_stc(fname + '-lh.stc', tmin=self.tmin, tstep=self.tstep,
                       vertices=self.lh_vertno, data=lh_data)
            _write_stc(fname + '-rh.stc', tmin=self.tmin, tstep=self.tstep,
                       vertices=self.rh_vertno, data=rh_data)

        elif ftype == 'w':
            if self.shape[1] != 1:
                raise ValueError('w files can only contain a single time '
                                 'point')
            logger.info('Writing STC to disk (w format)...')
            _write_w(fname + '-lh.w', vertices=self.lh_vertno,
                     data=lh_data[:, 0])
            _write_w(fname + '-rh.w', vertices=self.rh_vertno,
                     data=rh_data[:, 0])

        elif ftype == 'h5':
            super().save(fname)
        logger.info('[done]')

    @copy_function_doc_to_method_doc(plot_source_estimates)
    def plot(self, subject=None, surface='inflated', hemi='lh',
             colormap='auto', time_label='auto', smoothing_steps=10,
             transparent=True, alpha=1.0, time_viewer=False, subjects_dir=None,
             figure=None, views='lat', colorbar=True, clim='auto',
             cortex="classic", size=800, background="black",
             foreground="white", initial_time=None, time_unit='s',
             backend='auto', spacing='oct6', title=None, verbose=None):
        brain = plot_source_estimates(
            self, subject, surface=surface, hemi=hemi, colormap=colormap,
            time_label=time_label, smoothing_steps=smoothing_steps,
            transparent=transparent, alpha=alpha, time_viewer=time_viewer,
            subjects_dir=subjects_dir, figure=figure, views=views,
            colorbar=colorbar, clim=clim, cortex=cortex, size=size,
            background=background, foreground=foreground,
            initial_time=initial_time, time_unit=time_unit, backend=backend,
            spacing=spacing, title=title, verbose=verbose)
        return brain

    @verbose
    def extract_label_time_course(self, labels, src, mode='mean_flip',
                                  allow_empty=False, verbose=None):
        """Extract label time courses for lists of labels.

        This function will extract one time course for each label. The way the
        time courses are extracted depends on the mode parameter.

        Parameters
        ----------
        labels : Label | BiHemiLabel | list of Label or BiHemiLabel
            The labels for which to extract the time courses.
        src : list
            Source spaces for left and right hemisphere.
        mode : str
            Extraction mode, see explanation below.
        allow_empty : bool
            Instead of emitting an error, return all-zero time course for
            labels that do not have any vertices in the source estimate.
        %(verbose_meth)s

        Returns
        -------
        label_tc : array, shape=(n_labels, n_times)
            Extracted time course for each label.

        See Also
        --------
        extract_label_time_course : Extract time courses for multiple STCs.

        Notes
        -----
        Valid values for mode are:

        - 'mean'
              Average within each label.
        - 'mean_flip'
              Average within each label with sign flip depending
              on source orientation.
        - 'pca_flip'
              Apply an SVD to the time courses within each label
              and use the scaled and sign-flipped first right-singular vector
              as the label time course. The scaling is performed such that the
              power of the label time course is the same as the average
              per-vertex time course power within the label. The sign of the
              resulting time course is adjusted by multiplying it with
              "sign(dot(u, flip))" where u is the first left-singular vector,
              and flip is a sing-flip vector based on the vertex normals. This
              procedure assures that the phase does not randomly change by 180
              degrees from one stc to the next.
        - 'max'
              Max value within each label.
        """
        label_tc = extract_label_time_course(
            self, labels, src, mode=mode, return_generator=False,
            allow_empty=allow_empty, verbose=verbose)

        return label_tc

    @verbose
    def estimate_snr(self, info, fwd, cov, verbose=None):
        r"""Compute time-varying SNR in the source space.

        This function should only be used with source estimates with units
        nanoAmperes (i.e., MNE-like solutions, *not* dSPM or sLORETA).

        .. warning:: This function currently only works properly for fixed
                     orientation.

        Parameters
        ----------
        info : instance Info
            The measurement info.
        fwd : instance of Forward
            The forward solution used to create the source estimate.
        cov : instance of Covariance
            The noise covariance used to estimate the resting cortical
            activations. Should be an evoked covariance, not empty room.
        %(verbose)s

        Returns
        -------
        snr_stc : instance of SourceEstimate
            The source estimate with the SNR computed.

        Notes
        -----
        We define the SNR in decibels for each source location at each
        time point as:

        .. math::

            {\rm SNR} = 10\log_10[\frac{a^2}{N}\sum_k\frac{b_k^2}{s_k^2}]

        where :math:`\\b_k` is the signal on sensor :math:`k` provided by the
        forward model for a source with unit amplitude, :math:`a` is the
        source amplitude, :math:`N` is the number of sensors, and
        :math:`s_k^2` is the noise variance on sensor :math:`k`.

        References
        ----------
        .. [1] Goldenholz, D. M., Ahlfors, S. P., Hämäläinen, M. S., Sharon,
               D., Ishitobi, M., Vaina, L. M., & Stufflebeam, S. M. (2009).
               Mapping the Signal-To-Noise-Ratios of Cortical Sources in
               Magnetoencephalography and Electroencephalography.
               Human Brain Mapping, 30(4), 1077–1086. doi:10.1002/hbm.20571
        """
        from .forward import convert_forward_solution, Forward
        from .minimum_norm.inverse import _prepare_forward
        _validate_type(fwd, Forward, 'fwd')
        _validate_type(info, Info, 'info')
        _validate_type(cov, Covariance, 'cov')
        _check_stc_units(self)
        if (self.data >= 0).all():
            warn_('This STC appears to be from free orientation, currently SNR'
                  ' function is valid only for fixed orientation')

        fwd = convert_forward_solution(fwd, surf_ori=True, force_fixed=False)

        # G is gain matrix [ch x src], cov is noise covariance [ch x ch]
        G, _, _, _, _, _, _, cov, _ = _prepare_forward(
            fwd, info, cov, fixed=True, loose=0, rank=None, pca=False,
            use_cps=True, exp=None, limit_depth_chs=False, combine_xyz='fro',
            allow_fixed_depth=False, limit=None)
        G = G['sol']['data']
        n_channels = cov['dim']  # number of sensors/channels
        b_k2 = (G * G).T
        s_k2 = np.diag(cov['data'])
        scaling = (1 / n_channels) * np.sum(b_k2 / s_k2, axis=1, keepdims=True)
        snr_stc = self.copy()
        snr_stc._data[:] = 10 * np.log10((self.data * self.data) * scaling)
        return snr_stc

    def get_peak(self, hemi=None, tmin=None, tmax=None, mode='abs',
                 vert_as_index=False, time_as_index=False):
        """Get location and latency of peak amplitude.

        Parameters
        ----------
        hemi : {'lh', 'rh', None}
            The hemi to be considered. If None, the entire source space is
            considered.
        tmin : float | None
            The minimum point in time to be considered for peak getting.
        tmax : float | None
            The maximum point in time to be considered for peak getting.
        mode : {'pos', 'neg', 'abs'}
            How to deal with the sign of the data. If 'pos' only positive
            values will be considered. If 'neg' only negative values will
            be considered. If 'abs' absolute values will be considered.
            Defaults to 'abs'.
        vert_as_index : bool
            Whether to return the vertex index instead of of its ID.
            Defaults to False.
        time_as_index : bool
            Whether to return the time index instead of the latency.
            Defaults to False.

        Returns
        -------
        pos : int
            The vertex exhibiting the maximum response, either ID or index.
        latency : float | int
            The time point of the maximum response, either latency in seconds
            or index.
        """
        data = {'lh': self.lh_data, 'rh': self.rh_data, None: self.data}[hemi]
        vertno = {'lh': self.lh_vertno, 'rh': self.rh_vertno,
                  None: np.concatenate(self.vertices)}[hemi]

        vert_idx, time_idx, _ = _get_peak(data, self.times, tmin, tmax, mode)

        return (vert_idx if vert_as_index else vertno[vert_idx],
                time_idx if time_as_index else self.times[time_idx])

    @fill_doc
    def center_of_mass(self, subject=None, hemi=None, restrict_vertices=False,
                       subjects_dir=None, surf='sphere'):
        """Compute the center of mass of activity.

        This function computes the spatial center of mass on the surface
        as well as the temporal center of mass as in [1]_.

        .. note:: All activity must occur in a single hemisphere, otherwise
                  an error is raised. The "mass" of each point in space for
                  computing the spatial center of mass is computed by summing
                  across time, and vice-versa for each point in time in
                  computing the temporal center of mass. This is useful for
                  quantifying spatio-temporal cluster locations, especially
                  when combined with :func:`mne.vertex_to_mni`.

        Parameters
        ----------
        subject : str | None
            The subject the stc is defined for.
        hemi : int, or None
            Calculate the center of mass for the left (0) or right (1)
            hemisphere. If None, one of the hemispheres must be all zeroes,
            and the center of mass will be calculated for the other
            hemisphere (useful for getting COM for clusters).
        restrict_vertices : bool | array of int | instance of SourceSpaces
            If True, returned vertex will be one from stc. Otherwise, it could
            be any vertex from surf. If an array of int, the returned vertex
            will come from that array. If instance of SourceSpaces (as of
            0.13), the returned vertex will be from the given source space.
            For most accuruate estimates, do not restrict vertices.
        %(subjects_dir)s
        surf : str
            The surface to use for Euclidean distance center of mass
            finding. The default here is "sphere", which finds the center
            of mass on the spherical surface to help avoid potential issues
            with cortical folding.

        Returns
        -------
        vertex : int
            Vertex of the spatial center of mass for the inferred hemisphere,
            with each vertex weighted by the sum of the stc across time. For a
            boolean stc, then, this would be weighted purely by the duration
            each vertex was active.
        hemi : int
            Hemisphere the vertex was taken from.
        t : float
            Time of the temporal center of mass (weighted by the sum across
            source vertices).

        See Also
        --------
        mne.Label.center_of_mass
        mne.vertex_to_mni

        References
        ----------
        .. [1] Larson and Lee, "The cortical dynamics underlying effective
               switching of auditory spatial attention", NeuroImage 2012.
        """
        if not isinstance(surf, str):
            raise TypeError('surf must be a string, got %s' % (type(surf),))
        subject = _check_subject(self.subject, subject)
        if np.any(self.data < 0):
            raise ValueError('Cannot compute COM with negative values')
        values = np.sum(self.data, axis=1)  # sum across time
        vert_inds = [np.arange(len(self.vertices[0])),
                     np.arange(len(self.vertices[1])) + len(self.vertices[0])]
        if hemi is None:
            hemi = np.where(np.array([np.sum(values[vi])
                                      for vi in vert_inds]))[0]
            if not len(hemi) == 1:
                raise ValueError('Could not infer hemisphere')
            hemi = hemi[0]
        _check_option('hemi', hemi, [0, 1])
        vertices = self.vertices[hemi]
        values = values[vert_inds[hemi]]  # left or right
        del vert_inds
        vertex = _center_of_mass(
            vertices, values, hemi=['lh', 'rh'][hemi], surf=surf,
            subject=subject, subjects_dir=subjects_dir,
            restrict_vertices=restrict_vertices)
        # do time center of mass by using the values across space
        masses = np.sum(self.data, axis=0).astype(float)
        t_ind = np.sum(masses * np.arange(self.shape[1])) / np.sum(masses)
        t = self.tmin + self.tstep * t_ind
        return vertex, hemi, t


class _BaseVectorSourceEstimate(_BaseSourceEstimate):
    _data_ndim = 3

    @verbose
    def __init__(self, data, vertices=None, tmin=None, tstep=None,
                 subject=None, verbose=None):  # noqa: D102
        assert hasattr(self, '_scalar_class')
        super().__init__(data, vertices, tmin, tstep, subject, verbose)
        if self._data is not None and self._data.shape[1] != 3:
            raise ValueError('Data for VectorSourceEstimate must have second '
                             'dimension of length 3, got length %s'
                             % (self._data.shape[1],))

    def magnitude(self):
        """Compute magnitude of activity without directionality.

        Returns
        -------
        stc : instance of SourceEstimate
            The source estimate without directionality information.
        """
        data_mag = np.linalg.norm(self.data, axis=1)
        return self._scalar_class(
            data_mag, self.vertices, self.tmin, self.tstep, self.subject,
            self.verbose)

    def normal(self, src):
        """Compute activity orthogonal to the cortex.

        Parameters
        ----------
        src : instance of SourceSpaces
            The source space for which this source estimate is specified.

        Returns
        -------
        stc : instance of SourceEstimate
            The source estimate only retaining the activity orthogonal to the
            cortex.
        """
        _check_src_normal('normal', src)
        normals = np.vstack([s['nn'][v] for s, v in
                             zip(src, self._vertices_list)])
        data_norm = einsum('ijk,ij->ik', self.data, normals)
        return self._scalar_class(
            data_norm, self.vertices, self.tmin, self.tstep, self.subject,
            self.verbose)


class _BaseVolSourceEstimate(_BaseSourceEstimate):

    _data_ndim = 2
    _src_type = 'volume'

    @verbose
    def __init__(self, data, vertices=None, tmin=None, tstep=None,
                 subject=None, verbose=None):  # noqa: D102
        _validate_type(vertices, (np.ndarray, list), 'vertices')
        _BaseSourceEstimate.__init__(self, data, vertices=vertices, tmin=tmin,
                                     tstep=tstep, subject=subject,
                                     verbose=verbose)

    @property
    def _vertices_list(self):
        return [self.vertices]

    @copy_function_doc_to_method_doc(plot_volume_source_estimates)
    def plot(self, src, subject=None, subjects_dir=None, mode='stat_map',
             bg_img=None, colorbar=True, colormap='auto', clim='auto',
             transparent='auto', show=True, initial_time=None,
             initial_pos=None, verbose=None):
        data = self.magnitude() if self._data_ndim == 3 else self
        return plot_volume_source_estimates(
            data, src=src, subject=subject, subjects_dir=subjects_dir,
            mode=mode, bg_img=bg_img, colorbar=colorbar, colormap=colormap,
            clim=clim, transparent=transparent, show=show,
            initial_time=initial_time, initial_pos=initial_pos,
            verbose=verbose)

    def save_as_volume(self, fname, src, dest='mri', mri_resolution=False,
                       format='nifti1'):
        """Save a volume source estimate in a NIfTI file.

        Parameters
        ----------
        fname : str
            The name of the generated nifti file.
        src : list
            The list of source spaces (should all be of type volume).
        dest : 'mri' | 'surf'
            If 'mri' the volume is defined in the coordinate system of
            the original T1 image. If 'surf' the coordinate system
            of the FreeSurfer surface is used (Surface RAS).
        mri_resolution : bool
            It True the image is saved in MRI resolution.

            .. warning:: If you have many time points, the file produced can be
                         huge.
        format : str
            Either 'nifti1' (default) or 'nifti2'.

            .. versionadded:: 0.17

        Returns
        -------
        img : instance Nifti1Image
            The image object.

        Notes
        -----
        .. versionadded:: 0.9.0
        """
        import nibabel as nib
        _validate_type(fname, 'path-like', 'fname')
        fname = str(fname)
        img = self.as_volume(src, dest=dest, mri_resolution=mri_resolution,
                             format=format)
        nib.save(img, fname)

    def as_volume(self, src, dest='mri', mri_resolution=False,
                  format='nifti1'):
        """Export volume source estimate as a nifti object.

        Parameters
        ----------
        src : list
            The list of source spaces (should all be of type volume).
        dest : 'mri' | 'surf'
            If 'mri' the volume is defined in the coordinate system of
            the original T1 image. If 'surf' the coordinate system
            of the FreeSurfer surface is used (Surface RAS).
        mri_resolution : bool
            It True the image is saved in MRI resolution.

            .. warning:: If you have many time points, the file produced can be
                         huge.
        format : str
            Either 'nifti1' (default) or 'nifti2'.

        Returns
        -------
        img : instance of Nifti1Image
            The image object.

        Notes
        -----
        .. versionadded:: 0.9.0
        """
        from .morph import _interpolate_data
        data = self.magnitude() if self._data_ndim == 3 else self
        return _interpolate_data(data, src, mri_resolution=mri_resolution,
                                 mri_space=True, output=format)

    def get_peak(self, tmin=None, tmax=None, mode='abs',
                 vert_as_index=False, time_as_index=False):
        """Get location and latency of peak amplitude.

        Parameters
        ----------
        tmin : float | None
            The minimum point in time to be considered for peak getting.
        tmax : float | None
            The maximum point in time to be considered for peak getting.
        mode : {'pos', 'neg', 'abs'}
            How to deal with the sign of the data. If 'pos' only positive
            values will be considered. If 'neg' only negative values will
            be considered. If 'abs' absolute values will be considered.
            Defaults to 'abs'.
        vert_as_index : bool
            Whether to return the vertex index instead of of its ID.
            Defaults to False.
        time_as_index : bool
            Whether to return the time index instead of the latency.
            Defaults to False.

        Returns
        -------
        pos : int
            The vertex exhibiting the maximum response, either ID or index.
        latency : float
            The latency in seconds.
        """
        stc = self.magnitude() if self._data_ndim == 3 else self
        vert_idx, time_idx, _ = _get_peak(stc.data, self.times, tmin, tmax,
                                          mode)

        return (vert_idx if vert_as_index else self.vertices[vert_idx],
                time_idx if time_as_index else self.times[time_idx])


@fill_doc
class VolSourceEstimate(_BaseVolSourceEstimate):
    """Container for volume source estimates.

    Parameters
    ----------
    data : array of shape (n_dipoles, n_times) | tuple, shape (2,)
        The data in source space. The data can either be a single array or
        a tuple with two arrays: "kernel" shape (n_vertices, n_sensors) and
        "sens_data" shape (n_sensors, n_times). In this case, the source
        space data corresponds to ``np.dot(kernel, sens_data)``.
    vertices : array of shape (n_dipoles,)
        The indices of the dipoles in the source space.
    tmin : scalar
        Time point of the first sample in data.
    tstep : scalar
        Time step between successive samples in data.
    subject : str | None
        The subject name. While not necessary, it is safer to set the
        subject parameter to avoid analysis errors.
    %(verbose)s

    Attributes
    ----------
    subject : str | None
        The subject name.
    times : array of shape (n_times,)
        The time vector.
    vertices : array of shape (n_dipoles,)
        The indices of the dipoles in the source space.
    data : array of shape (n_dipoles, n_times)
        The data in source space.
    shape : tuple
        The shape of the data. A tuple of int (n_dipoles, n_times).

    See Also
    --------
    SourceEstimate : A container for surface source estimates.
    VolVectorSourceEstimate : A container for volume vector source estimates.
    MixedSourceEstimate : A container for mixed surface + volume source
                          estimates.

    Notes
    -----
    .. versionadded:: 0.9.0
    """

    @verbose
    def save(self, fname, ftype='stc', verbose=None):
        """Save the source estimates to a file.

        Parameters
        ----------
        fname : str
            The stem of the file name. The stem is extended with "-vl.stc"
            or "-vl.w".
        ftype : str
            File format to use. Allowed values are "stc" (default), "w",
            and "h5". The "w" format only supports a single time point.
        %(verbose_meth)s
        """
        _validate_type(fname, 'path-like', 'fname')
        fname = str(fname)
        _check_option('ftype', ftype, ['stc', 'w', 'h5'])
        if ftype == 'stc':
            logger.info('Writing STC to disk...')
            if not (fname.endswith('-vl.stc') or fname.endswith('-vol.stc')):
                fname += '-vl.stc'
            _write_stc(fname, tmin=self.tmin, tstep=self.tstep,
                       vertices=self.vertices, data=self.data)
        elif ftype == 'w':
            logger.info('Writing STC to disk (w format)...')
            if not (fname.endswith('-vl.w') or fname.endswith('-vol.w')):
                fname += '-vl.w'
            _write_w(fname, vertices=self.vertices, data=self.data)
        elif ftype == 'h5':
            super().save(fname, 'h5')
        logger.info('[done]')


@fill_doc
class VolVectorSourceEstimate(_BaseVectorSourceEstimate,
                              _BaseVolSourceEstimate):
    """Container for volume source estimates.

    Parameters
    ----------
    data : array of shape (n_dipoles, 3, n_times)
        The data in source space. Each dipole contains three vectors that
        denote the dipole strength in X, Y and Z directions over time.
    vertices : array of shape (n_dipoles,)
        The indices of the dipoles in the source space.
    tmin : scalar
        Time point of the first sample in data.
    tstep : scalar
        Time step between successive samples in data.
    subject : str | None
        The subject name. While not necessary, it is safer to set the
        subject parameter to avoid analysis errors.
    %(verbose)s

    Attributes
    ----------
    subject : str | None
        The subject name.
    times : array of shape (n_times,)
        The time vector.
    vertices : array of shape (n_dipoles,)
        The indices of the dipoles in the source space.
    data : array of shape (n_dipoles, n_times)
        The data in source space.
    shape : tuple
        The shape of the data. A tuple of int (n_dipoles, n_times).

    See Also
    --------
    SourceEstimate : A container for surface source estimates.
    VectorSourceEstimate : A container for vector source estimates.
    MixedSourceEstimate : A container for mixed surface + volume source
                          estimates.

    Notes
    -----
    .. versionadded:: 0.9.0
    """

    _data_ndim = 3
    _scalar_class = VolSourceEstimate


@fill_doc
class VectorSourceEstimate(_BaseVectorSourceEstimate,
                           _BaseSurfaceSourceEstimate):
    """Container for vector surface source estimates.

    For each vertex, the magnitude of the current is defined in the X, Y and Z
    directions.

    Parameters
    ----------
    data : array of shape (n_dipoles, 3, n_times)
        The data in source space. Each dipole contains three vectors that
        denote the dipole strength in X, Y and Z directions over time.
    vertices : list of array, shape (2,)
        Vertex numbers corresponding to the data. The first element of the list
        contains vertices of left hemisphere and the second element contains
        vertices of right hemisphere.
    tmin : float
        Time point of the first sample in data.
    tstep : float
        Time step between successive samples in data.
    subject : str | None
        The subject name. While not necessary, it is safer to set the
        subject parameter to avoid analysis errors.
    %(verbose)s

    Attributes
    ----------
    subject : str | None
        The subject name.
    times : array of shape (n_times,)
        The time vector.
    shape : tuple
        The shape of the data. A tuple of int (n_dipoles, n_times).

    See Also
    --------
    SourceEstimate : A container for surface source estimates.
    VolSourceEstimate : A container for volume source estimates.
    MixedSourceEstimate : A container for mixed surface + volume source
                          estimates.

    Notes
    -----
    .. versionadded:: 0.15
    """

    _data_ndim = 3
    _scalar_class = SourceEstimate

    @copy_function_doc_to_method_doc(plot_vector_source_estimates)
    def plot(self, subject=None, hemi='lh', colormap='hot', time_label='auto',
             smoothing_steps=10, transparent=True, brain_alpha=0.4,
             overlay_alpha=None, vector_alpha=1.0, scale_factor=None,
             time_viewer=False, subjects_dir=None, figure=None, views='lat',
             colorbar=True, clim='auto', cortex='classic', size=800,
             background='black', foreground='white', initial_time=None,
             time_unit='s'):  # noqa: D102

        return plot_vector_source_estimates(
            self, subject=subject, hemi=hemi, colormap=colormap,
            time_label=time_label, smoothing_steps=smoothing_steps,
            transparent=transparent, brain_alpha=brain_alpha,
            overlay_alpha=overlay_alpha, vector_alpha=vector_alpha,
            scale_factor=scale_factor, time_viewer=time_viewer,
            subjects_dir=subjects_dir, figure=figure, views=views,
            colorbar=colorbar, clim=clim, cortex=cortex, size=size,
            background=background, foreground=foreground,
            initial_time=initial_time, time_unit=time_unit
        )


@fill_doc
class MixedSourceEstimate(_BaseSourceEstimate):
    """Container for mixed surface and volume source estimates.

    Parameters
    ----------
    data : array of shape (n_dipoles, n_times) | tuple, shape (2,)
        The data in source space. The data can either be a single array or
        a tuple with two arrays: "kernel" shape (n_vertices, n_sensors) and
        "sens_data" shape (n_sensors, n_times). In this case, the source
        space data corresponds to ``np.dot(kernel, sens_data)``.
    vertices : list of array
        Vertex numbers corresponding to the data. The list contains arrays
        with one array per source space.
    tmin : scalar
        Time point of the first sample in data.
    tstep : scalar
        Time step between successive samples in data.
    subject : str | None
        The subject name. While not necessary, it is safer to set the
        subject parameter to avoid analysis errors.
    %(verbose)s

    Attributes
    ----------
    subject : str | None
        The subject name.
    times : array of shape (n_times,)
        The time vector.
    vertices : list of array
        Vertex numbers corresponding to the data. The list contains arrays
        with one array per source space.
    data : array of shape (n_dipoles, n_times)
        The data in source space.
    shape : tuple
        The shape of the data. A tuple of int (n_dipoles, n_times).

    See Also
    --------
    SourceEstimate : A container for surface source estimates.
    VectorSourceEstimate : A container for vector source estimates.
    VolSourceEstimate : A container for volume source estimates.
    VolVectorSourceEstimate : A container for Volume vector source estimates.

    Notes
    -----
    .. versionadded:: 0.9.0
    """

    _data_ndim = 2
    _src_type = 'mixed'

    @verbose
    def __init__(self, data, vertices=None, tmin=None, tstep=None,
                 subject=None, verbose=None):  # noqa: D102
        if not isinstance(vertices, list) or len(vertices) < 2:
            raise ValueError('Vertices must be a list of numpy arrays with '
                             'one array per source space.')

        _BaseSourceEstimate.__init__(self, data, vertices=vertices, tmin=tmin,
                                     tstep=tstep, subject=subject,
                                     verbose=verbose)

    @fill_doc
    def plot_surface(self, src, subject=None, surface='inflated', hemi='lh',
                     colormap='auto', time_label='time=%02.f ms',
                     smoothing_steps=10,
                     transparent=None, alpha=1.0, time_viewer=False,
                     subjects_dir=None, figure=None,
                     views='lat', colorbar=True, clim='auto'):
        """Plot surface source estimates with PySurfer.

        Note: PySurfer currently needs the SUBJECTS_DIR environment variable,
        which will automatically be set by this function. Plotting multiple
        SourceEstimates with different values for subjects_dir will cause
        PySurfer to use the wrong FreeSurfer surfaces when using methods of
        the returned Brain object. It is therefore recommended to set the
        SUBJECTS_DIR environment variable or always use the same value for
        subjects_dir (within the same Python session).

        Parameters
        ----------
        src : SourceSpaces
            The source spaces to plot.
        subject : str | None
            The subject name corresponding to FreeSurfer environment
            variable SUBJECT. If None stc.subject will be used. If that
            is None, the environment will be used.
        surface : str
            The type of surface (inflated, white etc.).
        hemi : str, 'lh' | 'rh' | 'split' | 'both'
            The hemisphere to display. Using 'both' or 'split' requires
            PySurfer version 0.4 or above.
        colormap : str | np.ndarray of float, shape(n_colors, 3 | 4)
            Name of colormap to use. See `plot_source_estimates`.
        time_label : str
            How to print info about the time instant visualized.
        smoothing_steps : int
            The amount of smoothing.
        transparent : bool | None
            If True, use a linear transparency between fmin and fmid.
            None will choose automatically based on colormap type.
        alpha : float
            Alpha value to apply globally to the overlay.
        time_viewer : bool
            Display time viewer GUI.
<<<<<<< HEAD
        subjects_dir : str
            The path to the FreeSurfer subjects reconstructions.
            It corresponds to FreeSurfer environment variable SUBJECTS_DIR.
=======
        config_opts : dict
            Keyword arguments for Brain initialization.
            See pysurfer.viz.Brain.
        %(subjects_dir)s
>>>>>>> 68a7757c
        figure : instance of mayavi.mlab.Figure | None
            If None, the last figure will be cleaned and a new figure will
            be created.
        views : str | list
            View to use. See `surfer.Brain`.
        colorbar : bool
            If True, display colorbar on scene.
        clim : str | dict
            Colorbar properties specification. See `plot_source_estimates`.

        Returns
        -------
        brain : instance of surfer.Brain
            A instance of `surfer.Brain` from PySurfer.
        """
        # extract surface source spaces
        surf = _ensure_src(src, kind='surface')

        # extract surface source estimate
        data = self.data[:surf[0]['nuse'] + surf[1]['nuse']]
        vertices = [s['vertno'] for s in surf]

        stc = SourceEstimate(data, vertices, self.tmin, self.tstep,
                             self.subject, self.verbose)

        return plot_source_estimates(stc, subject, surface=surface, hemi=hemi,
                                     colormap=colormap, time_label=time_label,
                                     smoothing_steps=smoothing_steps,
                                     transparent=transparent, alpha=alpha,
                                     time_viewer=time_viewer,
                                     subjects_dir=subjects_dir, figure=figure,
                                     views=views, colorbar=colorbar, clim=clim)


###############################################################################
# Morphing


def _get_vol_mask(src):
    """Get the volume source space mask."""
    assert len(src) == 1  # not a mixed source space
    shape = src[0]['shape'][::-1]
    mask = np.zeros(shape, bool)
    mask.flat[src[0]['vertno']] = True
    return mask


def _spatio_temporal_src_connectivity_vol(src, n_times):
    from sklearn.feature_extraction import grid_to_graph
    mask = _get_vol_mask(src)
    edges = grid_to_graph(*mask.shape, mask=mask)
    connectivity = _get_connectivity_from_edges(edges, n_times)
    return connectivity


def _spatio_temporal_src_connectivity_surf(src, n_times):
    if src[0]['use_tris'] is None:
        # XXX It would be nice to support non oct source spaces too...
        raise RuntimeError("The source space does not appear to be an ico "
                           "surface. Connectivity cannot be extracted from"
                           " non-ico source spaces.")
    used_verts = [np.unique(s['use_tris']) for s in src]
    offs = np.cumsum([0] + [len(u_v) for u_v in used_verts])[:-1]
    tris = np.concatenate([np.searchsorted(u_v, s['use_tris']) + off
                           for u_v, s, off in zip(used_verts, src, offs)])
    connectivity = spatio_temporal_tris_connectivity(tris, n_times)

    # deal with source space only using a subset of vertices
    masks = [np.in1d(u, s['vertno']) for s, u in zip(src, used_verts)]
    if sum(u.size for u in used_verts) != connectivity.shape[0] / n_times:
        raise ValueError('Used vertices do not match connectivity shape')
    if [np.sum(m) for m in masks] != [len(s['vertno']) for s in src]:
        raise ValueError('Vertex mask does not match number of vertices')
    masks = np.concatenate(masks)
    missing = 100 * float(len(masks) - np.sum(masks)) / len(masks)
    if missing:
        warn_('%0.1f%% of original source space vertices have been'
              ' omitted, tri-based connectivity will have holes.\n'
              'Consider using distance-based connectivity or '
              'morphing data to all source space vertices.' % missing)
        masks = np.tile(masks, n_times)
        masks = np.where(masks)[0]
        connectivity = connectivity.tocsr()
        connectivity = connectivity[masks]
        connectivity = connectivity[:, masks]
        # return to original format
        connectivity = connectivity.tocoo()
    return connectivity


@verbose
def spatio_temporal_src_connectivity(src, n_times, dist=None, verbose=None):
    """Compute connectivity for a source space activation over time.

    Parameters
    ----------
    src : instance of SourceSpaces
        The source space. It can be a surface source space or a
        volume source space.
    n_times : int
        Number of time instants.
    dist : float, or None
        Maximal geodesic distance (in m) between vertices in the
        source space to consider neighbors. If None, immediate neighbors
        are extracted from an ico surface.
    %(verbose)s

    Returns
    -------
    connectivity : ~scipy.sparse.coo_matrix
        The connectivity matrix describing the spatio-temporal
        graph structure. If N is the number of vertices in the
        source space, the N first nodes in the graph are the
        vertices are time 1, the nodes from 2 to 2N are the vertices
        during time 2, etc.
    """
    # XXX we should compute connectivity for each source space and then
    # use scipy.sparse.block_diag to concatenate them
    if src[0]['type'] == 'vol':
        if dist is not None:
            raise ValueError('dist must be None for a volume '
                             'source space. Got %s.' % dist)

        connectivity = _spatio_temporal_src_connectivity_vol(src, n_times)
    elif dist is not None:
        # use distances computed and saved in the source space file
        connectivity = spatio_temporal_dist_connectivity(src, n_times, dist)
    else:
        connectivity = _spatio_temporal_src_connectivity_surf(src, n_times)
    return connectivity


@verbose
def grade_to_tris(grade, verbose=None):
    """Get tris defined for a certain grade.

    Parameters
    ----------
    grade : int
        Grade of an icosahedral mesh.
    %(verbose)s

    Returns
    -------
    tris : list
        2-element list containing Nx3 arrays of tris, suitable for use in
        spatio_temporal_tris_connectivity.
    """
    a = _get_ico_tris(grade, None, False)
    tris = np.concatenate((a, a + (np.max(a) + 1)))
    return tris


@verbose
def spatio_temporal_tris_connectivity(tris, n_times, remap_vertices=False,
                                      verbose=None):
    """Compute connectivity from triangles and time instants.

    Parameters
    ----------
    tris : array
        N x 3 array defining triangles.
    n_times : int
        Number of time points.
    remap_vertices : bool
        Reassign vertex indices based on unique values. Useful
        to process a subset of triangles. Defaults to False.
    %(verbose)s

    Returns
    -------
    connectivity : ~scipy.sparse.coo_matrix
        The connectivity matrix describing the spatio-temporal
        graph structure. If N is the number of vertices in the
        source space, the N first nodes in the graph are the
        vertices are time 1, the nodes from 2 to 2N are the vertices
        during time 2, etc.
    """
    if remap_vertices:
        logger.info('Reassigning vertex indices.')
        tris = np.searchsorted(np.unique(tris), tris)

    edges = mesh_edges(tris).tocoo()
    return _get_connectivity_from_edges(edges, n_times)


@verbose
def spatio_temporal_dist_connectivity(src, n_times, dist, verbose=None):
    """Compute connectivity from distances in a source space and time instants.

    Parameters
    ----------
    src : instance of SourceSpaces
        The source space must have distances between vertices computed, such
        that src['dist'] exists and is useful. This can be obtained
        with a call to :func:`mne.setup_source_space` with the
        ``add_dist=True`` option.
    n_times : int
        Number of time points.
    dist : float
        Maximal geodesic distance (in m) between vertices in the
        source space to consider neighbors.
    %(verbose)s

    Returns
    -------
    connectivity : ~scipy.sparse.coo_matrix
        The connectivity matrix describing the spatio-temporal
        graph structure. If N is the number of vertices in the
        source space, the N first nodes in the graph are the
        vertices are time 1, the nodes from 2 to 2N are the vertices
        during time 2, etc.
    """
    if src[0]['dist'] is None:
        raise RuntimeError('src must have distances included, consider using '
                           'setup_source_space with add_dist=True')
    edges = sparse_block_diag([s['dist'][s['vertno'], :][:, s['vertno']]
                               for s in src])
    edges.data[:] = np.less_equal(edges.data, dist)
    # clean it up and put it in coo format
    edges = edges.tocsr()
    edges.eliminate_zeros()
    edges = edges.tocoo()
    return _get_connectivity_from_edges(edges, n_times)


@verbose
def spatial_src_connectivity(src, dist=None, verbose=None):
    """Compute connectivity for a source space activation.

    Parameters
    ----------
    src : instance of SourceSpaces
        The source space. It can be a surface source space or a
        volume source space.
    dist : float, or None
        Maximal geodesic distance (in m) between vertices in the
        source space to consider neighbors. If None, immediate neighbors
        are extracted from an ico surface.
    %(verbose)s

    Returns
    -------
    connectivity : ~scipy.sparse.coo_matrix
        The connectivity matrix describing the spatial graph structure.
    """
    return spatio_temporal_src_connectivity(src, 1, dist)


@verbose
def spatial_tris_connectivity(tris, remap_vertices=False, verbose=None):
    """Compute connectivity from triangles.

    Parameters
    ----------
    tris : array
        N x 3 array defining triangles.
    remap_vertices : bool
        Reassign vertex indices based on unique values. Useful
        to process a subset of triangles. Defaults to False.
    %(verbose)s

    Returns
    -------
    connectivity : ~scipy.sparse.coo_matrix
        The connectivity matrix describing the spatial graph structure.
    """
    return spatio_temporal_tris_connectivity(tris, 1, remap_vertices)


@verbose
def spatial_dist_connectivity(src, dist, verbose=None):
    """Compute connectivity from distances in a source space.

    Parameters
    ----------
    src : instance of SourceSpaces
        The source space must have distances between vertices computed, such
        that src['dist'] exists and is useful. This can be obtained
        with a call to :func:`mne.setup_source_space` with the
        ``add_dist=True`` option.
    dist : float
        Maximal geodesic distance (in m) between vertices in the
        source space to consider neighbors.
    %(verbose)s

    Returns
    -------
    connectivity : ~scipy.sparse.coo_matrix
        The connectivity matrix describing the spatial graph structure.
    """
    return spatio_temporal_dist_connectivity(src, 1, dist)


@verbose
def spatial_inter_hemi_connectivity(src, dist, verbose=None):
    """Get vertices on each hemisphere that are close to the other hemisphere.

    Parameters
    ----------
    src : instance of SourceSpaces
        The source space. Must be surface type.
    dist : float
        Maximal Euclidean distance (in m) between vertices in one hemisphere
        compared to the other to consider neighbors.
    %(verbose)s

    Returns
    -------
    connectivity : ~scipy.sparse.coo_matrix
        The connectivity matrix describing the spatial graph structure.
        Typically this should be combined (addititively) with another
        existing intra-hemispheric connectivity matrix, e.g. computed
        using geodesic distances.
    """
    from scipy.spatial.distance import cdist
    src = _ensure_src(src, kind='surface')
    conn = cdist(src[0]['rr'][src[0]['vertno']],
                 src[1]['rr'][src[1]['vertno']])
    conn = sparse.csr_matrix(conn <= dist, dtype=int)
    empties = [sparse.csr_matrix((nv, nv), dtype=int) for nv in conn.shape]
    conn = sparse.vstack([sparse.hstack([empties[0], conn]),
                          sparse.hstack([conn.T, empties[1]])])
    return conn


@verbose
def _get_connectivity_from_edges(edges, n_times, verbose=None):
    """Given edges sparse matrix, create connectivity matrix."""
    n_vertices = edges.shape[0]
    logger.info("-- number of connected vertices : %d" % n_vertices)
    nnz = edges.col.size
    aux = n_vertices * np.arange(n_times)[:, None] * np.ones((1, nnz), np.int)
    col = (edges.col[None, :] + aux).ravel()
    row = (edges.row[None, :] + aux).ravel()
    if n_times > 1:  # add temporal edges
        o = (n_vertices * np.arange(n_times - 1)[:, None] +
             np.arange(n_vertices)[None, :]).ravel()
        d = (n_vertices * np.arange(1, n_times)[:, None] +
             np.arange(n_vertices)[None, :]).ravel()
        row = np.concatenate((row, o, d))
        col = np.concatenate((col, d, o))
    data = np.ones(edges.data.size * n_times + 2 * n_vertices * (n_times - 1),
                   dtype=np.int)
    connectivity = coo_matrix((data, (row, col)),
                              shape=(n_times * n_vertices,) * 2)
    return connectivity


@verbose
def _get_ico_tris(grade, verbose=None, return_surf=False):
    """Get triangles for ico surface."""
    ico = _get_ico_surface(grade)
    if not return_surf:
        return ico['tris']
    else:
        return ico


def _pca_flip(flip, data):
    U, s, V = linalg.svd(data, full_matrices=False)
    # determine sign-flip
    sign = np.sign(np.dot(U[:, 0], flip))
    # use average power in label for scaling
    scale = linalg.norm(s) / np.sqrt(len(data))
    return sign * scale * V[0]


_label_funcs = {
    'mean': lambda flip, data: np.mean(data, axis=0),
    'mean_flip': lambda flip, data: np.mean(flip * data, axis=0),
    'max': lambda flip, data: np.max(np.abs(data), axis=0),
    'pca_flip': _pca_flip,
}


@contextlib.contextmanager
def _temporary_vertices(src, vertices):
    orig_vertices = [s['vertno'] for s in src]
    for s, v in zip(src, vertices):
        s['vertno'] = v
    try:
        yield
    finally:
        for s, v in zip(src, orig_vertices):
            s['vertno'] = v


def _prepare_label_extraction(stc, labels, src, mode, allow_empty):
    """Prepare indices and flips for extract_label_time_course."""
    # if src is a mixed src space, the first 2 src spaces are surf type and
    # the other ones are vol type. For mixed source space n_labels will be the
    # given by the number of ROIs of the cortical parcellation plus the number
    # of vol src space
    from .label import label_sign_flip

    # get vertices from source space, they have to be the same as in the stcs
    vertno = stc.vertices
    nvert = [len(vn) for vn in vertno]

    # do the initialization
    label_vertidx = list()
    label_flip = list()
    for s, v, hemi in zip(src, stc.vertices, ('left', 'right')):
        n_missing = (~np.in1d(v, s['vertno'])).sum()
        if n_missing:
            raise ValueError('%d/%d %s hemisphere stc vertices missing from '
                             'the source space, likely mismatch'
                             % (n_missing, len(v), hemi))
    for label in labels:
        if label.hemi == 'both':
            # handle BiHemiLabel
            sub_labels = [label.lh, label.rh]
        else:
            sub_labels = [label]
        this_vertidx = list()
        for slabel in sub_labels:
            if slabel.hemi == 'lh':
                this_vertices = np.intersect1d(vertno[0], slabel.vertices)
                vertidx = np.searchsorted(vertno[0], this_vertices)
            elif slabel.hemi == 'rh':
                this_vertices = np.intersect1d(vertno[1], slabel.vertices)
                vertidx = nvert[0] + np.searchsorted(vertno[1], this_vertices)
            else:
                raise ValueError('label %s has invalid hemi' % label.name)
            this_vertidx.append(vertidx)

        # convert it to an array
        this_vertidx = np.concatenate(this_vertidx)
        this_flip = None
        if len(this_vertidx) == 0:
            msg = ('source space does not contain any vertices for label %s'
                   % label.name)
            if not allow_empty:
                raise ValueError(msg)
            else:
                warn_(msg + '. Assigning all-zero time series to label.')
            this_vertidx = None  # to later check if label is empty
        elif mode not in ('mean', 'max'):  # mode-dependent initialization
            # label_sign_flip uses two properties:
            #
            # - src[ii]['nn']
            # - src[ii]['vertno']
            #
            # So if we override vertno with the stc vertices, it will pick
            # the correct normals.
            with _temporary_vertices(src, stc.vertices):
                this_flip = label_sign_flip(label, src[:2])[:, None]

        label_vertidx.append(this_vertidx)
        label_flip.append(this_flip)

    return label_vertidx, label_flip


def _gen_extract_label_time_course(stcs, labels, src, mode='mean',
                                   allow_empty=False, verbose=None):
    # loop through source estimates and extract time series
    _check_option('mode', mode, sorted(_label_funcs.keys()))
    func = _label_funcs[mode]
    if len(src) > 2:
        if src[0]['type'] != 'surf' or src[1]['type'] != 'surf':
            raise ValueError('The first 2 source spaces have to be surf type')
        if any(np.any(s['type'] != 'vol') for s in src[2:]):
            raise ValueError('source spaces have to be of vol type')

        n_aparc = len(labels)
        n_aseg = len(src[2:])
        n_labels = n_aparc + n_aseg
    else:
        n_labels = len(labels)
    vertno = None
    for stc in stcs:
        if vertno is None:
            vertno = copy.deepcopy(stc.vertices)
            nvert = [len(v) for v in vertno]
            label_vertidx, src_flip = _prepare_label_extraction(
                stc, labels, src, mode, allow_empty)
        # make sure the stc is compatible with the source space
        for i in range(len(vertno)):
            if len(stc.vertices[i]) != nvert[i]:
                raise ValueError('stc not compatible with source space. '
                                 'stc has %s time series but there are %s '
                                 'vertices in source space'
                                 % (len(stc.vertices[i]), nvert[i]))

        if any(np.any(svn != vn) for svn, vn in zip(stc.vertices, vertno)):
            raise ValueError('stc not compatible with source space')
        if sum(nvert) != stc.shape[0]:
            raise ValueError('stc not compatible with source space. '
                             'stc has %s vertices but the source space '
                             'has %s vertices'
                             % (stc.shape[0], sum(nvert)))

        logger.info('Extracting time courses for %d labels (mode: %s)'
                    % (n_labels, mode))

        # do the extraction
        label_tc = np.zeros((n_labels, stc.data.shape[1]),
                            dtype=stc.data.dtype)
        for i, (vertidx, flip) in enumerate(zip(label_vertidx, src_flip)):
            if vertidx is not None:
                label_tc[i] = func(flip, stc.data[vertidx, :])

        # extract label time series for the vol src space
        if len(src) > 2:
            v1 = nvert[0] + nvert[1]
            for i, nv in enumerate(nvert[2:]):

                v2 = v1 + nv
                v = range(v1, v2)
                if nv != 0:
                    label_tc[n_aparc + i] = np.mean(stc.data[v, :], axis=0)

                v1 = v2

        # this is a generator!
        yield label_tc


@verbose
def extract_label_time_course(stcs, labels, src, mode='mean_flip',
                              allow_empty=False, return_generator=False,
                              verbose=None):
    """Extract label time course for lists of labels and source estimates.

    This function will extract one time course for each label and source
    estimate. The way the time courses are extracted depends on the mode
    parameter (see Notes).

    Parameters
    ----------
    stcs : SourceEstimate | list (or generator) of SourceEstimate
        The source estimates from which to extract the time course.
    labels : Label | BiHemiLabel | list of Label or BiHemiLabel
        The labels for which to extract the time course.
    src : list
        Source spaces for left and right hemisphere.
    mode : str
        Extraction mode, see explanation above.
    allow_empty : bool
        Instead of emitting an error, return all-zero time courses for labels
        that do not have any vertices in the source estimate.
    return_generator : bool
        If True, a generator instead of a list is returned.
    %(verbose)s

    Returns
    -------
    label_tc : array | list (or generator) of array, shape (n_labels, n_times)
        Extracted time course for each label and source estimate.

    Notes
    -----
    Valid values for mode are:

    ``'mean'``
        Average within each label.
    ``'mean_flip'``
        Average within each label with sign flip depending
        on source orientation.
    ``'pca_flip'``
        Apply an SVD to the time courses within each label
        and use the scaled and sign-flipped first right-singular vector
        as the label time course. The scaling is performed such that the
        power of the label time course is the same as the average
        per-vertex time course power within the label. The sign of the
        resulting time course is adjusted by multiplying it with
        "sign(dot(u, flip))" where u is the first left-singular vector,
        and flip is a sing-flip vector based on the vertex normals. This
        procedure assures that the phase does not randomly change by 180
        degrees from one stc to the next.
    ``'max'``
        Max value within each label.

    If encountering a ``ValueError`` due to mismatch between number of
    source points in the subject source space and computed ``stc`` object set
    ``src`` argument to ``fwd['src']`` to ensure the source space is
    compatible between forward and inverse routines.
    """
    # convert inputs to lists
    if isinstance(stcs, SourceEstimate):
        stcs = [stcs]
        return_several = False
        return_generator = False
    else:
        return_several = True

    if not isinstance(labels, list):
        labels = [labels]

    label_tc = _gen_extract_label_time_course(stcs, labels, src, mode=mode,
                                              allow_empty=allow_empty)

    if not return_generator:
        # do the extraction and return a list
        label_tc = list(label_tc)

    if not return_several:
        # input was a single SoureEstimate, return single array
        label_tc = label_tc[0]

    return label_tc<|MERGE_RESOLUTION|>--- conflicted
+++ resolved
@@ -2238,16 +2238,10 @@
             Alpha value to apply globally to the overlay.
         time_viewer : bool
             Display time viewer GUI.
-<<<<<<< HEAD
-        subjects_dir : str
-            The path to the FreeSurfer subjects reconstructions.
-            It corresponds to FreeSurfer environment variable SUBJECTS_DIR.
-=======
         config_opts : dict
             Keyword arguments for Brain initialization.
             See pysurfer.viz.Brain.
         %(subjects_dir)s
->>>>>>> 68a7757c
         figure : instance of mayavi.mlab.Figure | None
             If None, the last figure will be cleaned and a new figure will
             be created.
