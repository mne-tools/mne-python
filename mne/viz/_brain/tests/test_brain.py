--- conflicted
+++ resolved
@@ -21,12 +21,8 @@
                               setup_volume_source_space)
 from mne.datasets import testing
 from mne.utils import check_version
-<<<<<<< HEAD
 from mne.label import read_label
-from mne.viz._brain import Brain, _LinkViewer, _BrainScraper
-=======
 from mne.viz._brain import Brain, _LinkViewer, _BrainScraper, _LayeredMesh
->>>>>>> d282fbec
 from mne.viz._brain.colormap import calculate_lut
 
 from matplotlib import cm, image
@@ -142,12 +138,8 @@
 @testing.requires_testing_data
 def test_brain_init(renderer, tmpdir, pixel_ratio, brain_gc):
     """Test initialization of the Brain instance."""
-<<<<<<< HEAD
-=======
     if renderer._get_3d_backend() != 'pyvista':
         pytest.skip('TimeViewer tests only supported on PyVista')
-    from mne.label import read_label
->>>>>>> d282fbec
     from mne.source_estimate import _BaseSourceEstimate
 
     class FakeSTC(_BaseSourceEstimate):
@@ -270,9 +262,8 @@
         brain.add_label('foo', subdir='bar')
     label.name = None  # test unnamed label
     brain.add_label(label, scalar_thresh=0.)
-    assert isinstance(brain.labels['unnamed'], dict)
-    label_data = brain.labels['unnamed']
-    assert label_data["line"] is None
+    assert isinstance(brain.labels[label.hemi], list)
+    assert 'unnamed' in brain._layered_meshes[label.hemi]._overlays
     brain.remove_labels()
     brain.add_label(fname_label)
     brain.add_label('V1', borders=True)
@@ -478,7 +469,7 @@
         # test picking a cell at random
         rng = np.random.RandomState(0)
         for idx, current_hemi in enumerate(hemi_str):
-            current_mesh = brain._hemi_meshes[current_hemi]
+            current_mesh = brain._layered_meshes[current_hemi]._polydata
             cell_id = rng.randint(0, current_mesh.n_cells)
             test_picker = TstVTKPicker(
                 current_mesh, cell_id, current_hemi, brain)
@@ -487,8 +478,7 @@
             assert len(brain.picked_patches[current_hemi]) == 1
             for label_id in list(brain.picked_patches[current_hemi]):
                 label = brain._annotation_labels[current_hemi][label_id]
-                label_data = brain._labels[label.name]
-                assert isinstance(label_data["line"], Line2D)
+                assert isinstance(label._line, Line2D)
             brain._label_mode_widget.setCurrentText('mean')
             brain.clear_glyphs()
             assert len(brain.picked_patches[current_hemi]) == 0
