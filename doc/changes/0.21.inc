--- conflicted
+++ resolved
@@ -44,11 +44,9 @@
 
 - Fix bug in :func:`mne.viz.plot_source_estimates`, which wouldn't accept the valid parameter value ``backend='pyvista'``, by `Guillaume Favelier`_
 
-<<<<<<< HEAD
+- Attempting to remove baseline correction from preloaded `~mne.Epochs` will now raise an exception by `Richard Höchenberger`_ (:gh:`8435`)
+
 - When reading BrainVision raw data, the channel units and types were sometimes not inferred correctly by `Richard Höchenberger`_ (:gh:`8434`)
-=======
-- Attempting to remove baseline correction from preloaded `~mne.Epochs` will now raise an exception by `Richard Höchenberger`_ (:gh:`8435`)
->>>>>>> 2d576982
 
 .. _changes_0_21:
 
