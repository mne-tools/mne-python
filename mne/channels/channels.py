--- conflicted
+++ resolved
@@ -1184,12 +1184,8 @@
             return inst_out
 
         elif is_meg_interpolation:
-<<<<<<< HEAD
             assert method["meg"] == "MNE"
-             # MEG interpolation to canonical sensor configuration
-=======
             # MEG interpolation to canonical sensor configuration
->>>>>>> a589a4eb
             _check_option("sensors", sensors, ["neuromag", "ctf151", "ctf275"])
             _check_option("method", method, ["MNE"])
             _check_option("mode", mode, ["accurate", "fast"])
