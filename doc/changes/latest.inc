--- conflicted
+++ resolved
@@ -65,11 +65,9 @@
 
 - Fix IO of TFRs when event_id contain a / in one of the keys by `Alex Gramfort`_
 
-<<<<<<< HEAD
 - Fix plotting of TFRs with linear y-scale (misaligned frequency bins), by `Stefan Repplinger`_ and `Eric Larson`_
-=======
+
 - Fix ``info['sfreq']`` when decimating in :func:`mne.time_frequency.tfr_multitaper` and :func:`mne.time_frequency.tfr_morlet` and make sure an error is raised when exceed Nyquist frequency by `Adonay Nunes`_
->>>>>>> 0563399e
 
 API
 ~~~
