--- conflicted
+++ resolved
@@ -5,12 +5,9 @@
 # License: Simplified BSD
 
 from itertools import cycle
-<<<<<<< HEAD
 import warnings
-=======
 from functools import partial
 import os
->>>>>>> 7f6120bf
 import time
 import traceback
 import numpy as np
@@ -713,7 +710,9 @@
             self.mpl_canvas = MplCanvas(self, parent, w, h, dpi)
             xlim = [np.min(self.brain._data['time']),
                     np.max(self.brain._data['time'])]
-            self.mpl_canvas.axes.set(xlim=xlim)
+            with warnings.catch_warnings():
+                warnings.filterwarnings("ignore", category=UserWarning)
+                self.mpl_canvas.axes.set(xlim=xlim)
             vlayout = self.plotter.frame.layout()
             if self.separate_canvas:
                 self.plotter.app_window.signal_close.connect(
@@ -777,64 +776,9 @@
         main_menu = self.plotter.main_menu
         file_menu = None
 
-<<<<<<< HEAD
-    def enable_point_picking(self):
-        from ..backends._pyvista import _update_picking_callback
-        # use a matplotlib canvas
-        self.color_cycle = cycle(_get_color_list())
-        win = self.plotter.app_window
-        dpi = win.windowHandle().screen().logicalDotsPerInch()
-        w, h = win.geometry().width() / dpi, win.geometry().height() / dpi
-        h /= 3  # one third of the window
-        if self.separate_canvas:
-            parent = None
-        else:
-            parent = win
-        self.mpl_canvas = MplCanvas(parent, w, h, dpi)
-        xlim = [np.min(self.brain._data['time']),
-                np.max(self.brain._data['time'])]
-        with warnings.catch_warnings():
-            warnings.filterwarnings("ignore", category=UserWarning)
-            self.mpl_canvas.axes.set(xlim=xlim)
-        vlayout = self.plotter.frame.layout()
-        if self.separate_canvas:
-            self.plotter.app_window.signal_close.connect(self.mpl_canvas.close)
-            self.mpl_canvas.show()
-        else:
-            vlayout.addWidget(self.mpl_canvas.canvas)
-            vlayout.setStretch(0, 2)
-            vlayout.setStretch(1, 1)
-
-        # get brain data
-        for idx, hemi in enumerate(['lh', 'rh']):
-            hemi_data = self.brain._data.get(hemi)
-            if hemi_data is not None:
-                self.act_data[hemi] = hemi_data['array']
-                smooth_mat = hemi_data['smooth_mat']
-                if smooth_mat is not None:
-                    self.act_data[hemi] = smooth_mat.dot(self.act_data[hemi])
-
-                # simulate a picked renderer
-                if self.brain._hemi == 'split':
-                    self.picked_renderer = self.plotter.renderers[idx]
-                else:
-                    self.picked_renderer = self.plotter.renderers[0]
-
-                # initialize the default point
-                color = next(self.color_cycle)
-                ind = np.unravel_index(
-                    np.argmax(self.act_data[hemi], axis=None),
-                    self.act_data[hemi].shape
-                )
-                vertex_id = ind[0]
-                mesh = hemi_data['mesh'][-1]
-                line = self.plot_time_course(hemi, vertex_id, color)
-                self.add_point(hemi, mesh, vertex_id, line, color)
-=======
         # add help menu
         help_menu = main_menu.addMenu('Help')
         help_menu.addAction('Show MNE key bindings', self.help, '?')
->>>>>>> 7f6120bf
 
         # remove default picking menu
         to_remove = list()
