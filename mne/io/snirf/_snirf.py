# Authors: The MNE-Python contributors.
# License: BSD-3-Clause
# Copyright the MNE-Python contributors.

import datetime
import re

import numpy as np

from ..._fiff._digitization import _make_dig_points
from ..._fiff.constants import FIFF
from ..._fiff.meas_info import _format_dig_points, create_info
from ..._fiff.utils import _mult_cal_one
from ..._freesurfer import get_mni_fiducials
from ...annotations import Annotations
from ...transforms import _frame_to_str, apply_trans
from ...utils import (
<<<<<<< HEAD
    NamedInt,
    _check_fname,
    _check_option,
    _import_h5py,
=======
    _check_fname,
    _import_h5py,
    _validate_type,
>>>>>>> 2e677b12
    fill_doc,
    logger,
    verbose,
    warn,
)
from ..base import BaseRaw
from ..nirx.nirx import _convert_fnirs_to_head

SNIRF_CW_AMPLITUDE = NamedInt("SNIRF_CW_AMPLITUDE", 1)
SNIRF_TD_GATED_AMPLITUDE = NamedInt("SNIRF_TD_GATED_AMPLITUDE", 201)
SNIRF_TD_MOMENTS_AMPLITUDE = NamedInt("SNIRF_TD_MOMENTS_AMPLITUDE", 301)
SNIRF_PROCESSED = NamedInt("SNIRF_PROCESSED", 99999)
_AVAILABLE_SNIRF_DATA_TYPES = (
    SNIRF_CW_AMPLITUDE,
    SNIRF_TD_GATED_AMPLITUDE,
    SNIRF_TD_MOMENTS_AMPLITUDE,
    SNIRF_PROCESSED,
)


# SNIRF: Supported measurementList(k).dataTypeLabel values in dataTimeSeries
FNIRS_SNIRF_DATATYPELABELS = {
    # These types are specified here:
    # https://github.com/fNIRS/snirf/blob/master/snirf_specification.md#supported-measurementlistkdatatypelabel-values-in-datatimeseries  # noqa: E501
    "HbO": 1,  # Oxygenated hemoglobin (oxyhemoglobin) concentration
    "HbR": 2,  # Deoxygenated hemoglobin (deoxyhemoglobin) concentration
    "HbT": 3,  # Total hemoglobin concentration
    "dOD": 4,  # Change in optical density
    "mua": 5,  # Absorption coefficient
    "musp": 6,  # Scattering coefficient
    "H2O": 7,  # Water content
    "Lipid": 8,  # Lipid concentration
    "BFi": 9,  # Blood flow index
    "HRF dOD": 10,  # HRF for change in optical density
    "HRF HbO": 11,  # HRF for oxyhemoglobin concentration
    "HRF HbR": 12,  # HRF for deoxyhemoglobin concentration
    "HRF HbT": 13,  # HRF for total hemoglobin concentration
    "HRF BFi": 14,  # HRF for blood flow index
}

# In each file, the TD moment order maps to these values
_TD_MOMENT_ORDER_MAP = {
    0: "intensity",
    1: "mean",
    2: "variance",
}


@fill_doc
def read_raw_snirf(
    fname, optode_frame="unknown", *, sfreq=None, preload=False, verbose=None
) -> "RawSNIRF":
    """Reader for a continuous wave SNIRF data.

    .. note:: This reader supports the .snirf file type only,
              not the .jnirs version.
              Files with either 3D or 2D locations can be read.
              However, we strongly recommend using 3D positions.
              If 2D positions are used the behaviour of MNE functions
              can not be guaranteed.

    Parameters
    ----------
    fname : path-like
        Path to the SNIRF data file.
    optode_frame : str
        Coordinate frame used for the optode positions. The default is unknown,
        in which case the positions are not modified. If a known coordinate
        frame is provided (head, meg, mri), then the positions are transformed
        in to the Neuromag head coordinate frame (head).
    sfreq : float | None
        The nominal sampling frequency at which the data were acquired. If ``None``,
        will be estimated from the time data in the file.

        .. versionadded:: 1.10
    %(preload)s
    %(verbose)s

    Returns
    -------
    raw : instance of RawSNIRF
        A Raw object containing fNIRS data.
        See :class:`mne.io.Raw` for documentation of attributes and methods.

    See Also
    --------
    mne.io.Raw : Documentation of attributes and methods of RawSNIRF.
    """
    return RawSNIRF(fname, optode_frame, sfreq=sfreq, preload=preload, verbose=verbose)


def _open(fname):
    return open(fname, encoding="latin-1")


@fill_doc
class RawSNIRF(BaseRaw):
    """Raw object from a continuous wave SNIRF file.

    Parameters
    ----------
    fname : path-like
        Path to the SNIRF data file.
    optode_frame : str
        Coordinate frame used for the optode positions. The default is unknown,
        in which case the positions are not modified. If a known coordinate
        frame is provided (head, meg, mri), then the positions are transformed
        in to the Neuromag head coordinate frame (head).
    sfreq : float | None
        The nominal sampling frequency at which the data were acquired. If ``None``,
        will be estimated from the time data in the file.

        .. versionadded:: 1.10
    %(preload)s
    %(verbose)s

    See Also
    --------
    mne.io.Raw : Documentation of attributes and methods.
    """

    @verbose
    def __init__(
        self, fname, optode_frame="unknown", *, sfreq=None, preload=False, verbose=None
    ):
        # Must be here due to circular import error
        from ...preprocessing.nirs import _validate_nirs_info

        h5py = _import_h5py()

        fname = str(_check_fname(fname, "read", True, "fname"))
        logger.info(f"Loading {fname}")

        with h5py.File(fname, "r") as dat:
            if "data2" in dat["nirs"]:
                warn(
                    "File contains multiple recordings. "
                    "MNE does not support this feature. "
                    "Only the first dataset will be processed."
                )

            manufacturer = _get_metadata_str(dat, "ManufacturerName")
            if (optode_frame == "unknown") & (manufacturer == "Gowerlabs"):
                optode_frame = "head"

            snirf_data_type = _correct_shape(
                np.array(dat.get("nirs/data1/measurementList1/dataType"))
            )[0]
            _check_option(
                "SNIRF data type",
                snirf_data_type,
                list(_AVAILABLE_SNIRF_DATA_TYPES),
            )

            last_samps = dat.get("/nirs/data1/dataTimeSeries").shape[0] - 1

            sampling_rate = _extract_sampling_rate(dat, sfreq)

            if sampling_rate == 0:
                warn("Unable to extract sample rate from SNIRF file.")

            # Extract wavelengths
            fnirs_wavelengths = np.array(dat.get("nirs/probe/wavelengths"))
            fnirs_wavelengths = [int(w) for w in fnirs_wavelengths]
            if len(fnirs_wavelengths) != 2:
                raise RuntimeError(
                    f"The data contains "
                    f"{len(fnirs_wavelengths)}"
                    f" wavelengths: {fnirs_wavelengths}. "
                    f"MNE only supports reading continuous"
                    " wave amplitude SNIRF files "
                    "with two wavelengths."
                )

            # Get data type specific probe information
            if snirf_data_type == SNIRF_TD_GATED_AMPLITUDE:
                fnirs_time_delays = np.array(dat.get("nirs/probe/timeDelays"), float)
                fnirs_time_delay_widths = np.array(
                    dat.get("nirs/probe/timeDelayWidths"), float
                )
            elif snirf_data_type == SNIRF_TD_MOMENTS_AMPLITUDE:
                fnirs_moment_orders = np.array(dat.get("nirs/probe/momentOrders"), int)

            # Extract channels
            def atoi(text):
                return int(text) if text.isdigit() else text

            def natural_keys(text):
                return [atoi(c) for c in re.split(r"(\d+)", text)]

            channels = np.array([name for name in dat["nirs"]["data1"].keys()])
            channels_idx = np.array(["measurementList" in n for n in channels])
            channels = channels[channels_idx]
            channels = sorted(channels, key=natural_keys)

            # Source and detector labels are optional fields.
            # Use S1, S2, S3, etc if not specified.
            if "sourceLabels_disabled" in dat["nirs/probe"]:
                # This is disabled as
                # MNE-Python does not currently support custom source names.
                # Instead, sources must be integer values.
                sources = np.array(dat.get("nirs/probe/sourceLabels"))
                sources = [s.decode("UTF-8") for s in sources]
            else:
                sources = np.unique(
                    [
                        _correct_shape(
                            np.array(dat.get(f"nirs/data1/{c}/sourceIndex"))
                        )[0]
                        for c in channels
                    ]
                )
                sources = {int(s): f"S{int(s)}" for s in sources}

            if "detectorLabels_disabled" in dat["nirs/probe"]:
                # This is disabled as
                # MNE-Python does not currently support custom detector names.
                # Instead, detector must be integer values.
                detectors = np.array(dat.get("nirs/probe/detectorLabels"))
                detectors = [d.decode("UTF-8") for d in detectors]
            else:
                detectors = np.unique(
                    [
                        _correct_shape(
                            np.array(dat.get(f"nirs/data1/{c}/detectorIndex"))
                        )[0]
                        for c in channels
                    ]
                )
                detectors = {int(d): f"D{int(d)}" for d in detectors}

            # Extract source and detector locations
            # 3D positions are optional in SNIRF,
            # but highly recommended in MNE.
            if ("detectorPos3D" in dat["nirs/probe"]) & (
                "sourcePos3D" in dat["nirs/probe"]
            ):
                # If 3D positions are available they are used even if 2D exists
                detPos3D = np.array(dat.get("nirs/probe/detectorPos3D"))
                srcPos3D = np.array(dat.get("nirs/probe/sourcePos3D"))
            elif ("detectorPos2D" in dat["nirs/probe"]) & (
                "sourcePos2D" in dat["nirs/probe"]
            ):
                warn(
                    "The data only contains 2D location information for the "
                    "optode positions. "
                    "It is highly recommended that data is used "
                    "which contains 3D location information for the "
                    "optode positions. With only 2D locations it can not be "
                    "guaranteed that MNE functions will behave correctly "
                    "and produce accurate results. If it is not possible to "
                    "include 3D positions in your data, please consider "
                    "using the set_montage() function."
                )

                detPos2D = np.array(dat.get("nirs/probe/detectorPos2D"))
                srcPos2D = np.array(dat.get("nirs/probe/sourcePos2D"))
                # Set the third dimension to zero. See gh#9308
                detPos3D = np.append(detPos2D, np.zeros((detPos2D.shape[0], 1)), axis=1)
                srcPos3D = np.append(srcPos2D, np.zeros((srcPos2D.shape[0], 1)), axis=1)

            else:
                raise RuntimeError(
                    "No optode location information is "
                    "provided. MNE requires at least 2D "
                    "location information"
                )

            chnames = []
            ch_types = []
            need_data_scale = False
            for chan in channels:
                ch_root = f"nirs/data1/{chan}"
                src_idx = int(
                    _correct_shape(np.array(dat.get(f"{ch_root}/sourceIndex")))[0]
                )
                det_idx = int(
                    _correct_shape(np.array(dat.get(f"{ch_root}/detectorIndex")))[0]
                )
                ch_name = f"{sources[src_idx]}_{detectors[det_idx]}"

                if snirf_data_type in (
                    SNIRF_CW_AMPLITUDE,
                    SNIRF_TD_GATED_AMPLITUDE,
                    SNIRF_TD_MOMENTS_AMPLITUDE,
                ):
                    wve_idx = int(
                        _correct_shape(np.array(dat.get(f"{ch_root}/wavelengthIndex")))[
                            0
                        ]
                    )
                    # append wavelength
                    ch_name = f"{ch_name} {fnirs_wavelengths[wve_idx - 1]}"
                    if snirf_data_type == SNIRF_CW_AMPLITUDE:
                        ch_type = "fnirs_cw_amplitude"
                    elif snirf_data_type == SNIRF_TD_GATED_AMPLITUDE:
                        bin_idx = int(
                            _correct_shape(
                                np.array(dat.get(f"{ch_root}/dataTypeIndex"))
                            )[0]
                        )
                        # append time delay
                        ch_name = f"{ch_name} bin{fnirs_time_delays[bin_idx - 1]}"
                        ch_type = "fnirs_td_gated_amplitude"
                        need_data_scale = True
                    else:
                        assert snirf_data_type == SNIRF_TD_MOMENTS_AMPLITUDE
                        moment_idx = int(
                            _correct_shape(
                                np.array(dat.get(f"{ch_root}/dataTypeIndex"))
                            )[0]
                        )
                        # append moment order
                        order = fnirs_moment_orders[moment_idx - 1]
                        _check_option(
                            f"SNIRF channel {chan} moment order",
                            order,
                            _TD_MOMENT_ORDER_MAP,
                        )
                        ch_name = f"{ch_name} moment{order}"
                        ch_type = f"fnirs_td_moments_{_TD_MOMENT_ORDER_MAP[order]}"

                elif snirf_data_type == SNIRF_PROCESSED:
                    dt_id = _correct_shape(
                        np.array(dat.get(f"{ch_root}/dataTypeLabel"))
                    )[0].decode("UTF-8")

                    # Convert between SNIRF processed names and MNE type names
                    dt_id = dt_id.lower().replace("dod", "fnirs_od")

                    if dt_id == "fnirs_od":
                        wve_idx = int(
                            _correct_shape(
                                np.array(dat.get(f"{ch_root}/wavelengthIndex"))
                            )[0]
                        )
                        suffix = str(fnirs_wavelengths[wve_idx - 1])
                    else:
                        if dt_id not in ("hbo", "hbr"):
                            raise RuntimeError(
                                "read_raw_snirf can only handle processed "
                                "data in the form of optical density or "
                                f"HbO/HbR, but got type f{dt_id}"
                            )
                        suffix = dt_id.lower()
                        need_data_scale = True
                    ch_name = f"{ch_name} {suffix}"
                    ch_type = dt_id
                chnames.append(ch_name)
                ch_types.append(ch_type)
                del ch_root, ch_name, ch_type

            # Create mne structure
            info = create_info(chnames, sampling_rate, ch_types=ch_types)

            if need_data_scale:
                snirf_data_unit = np.array(
                    dat.get("nirs/data1/measurementList1/dataUnit", b"M")
                )
                snirf_data_unit = snirf_data_unit.item().decode("utf-8")
                scale = _get_dataunit_scaling(snirf_data_unit)  # " " or "M")
                if scale is not None:
                    for ch in info["chs"]:
                        ch["cal"] = scale

            subject_info = {}
            names = np.array(dat.get("nirs/metaDataTags/SubjectID"))
            names = _correct_shape(names)[0].decode("UTF-8")
            subject_info["his_id"] = names
            # Read non standard (but allowed) custom metadata tags
            if "lastName" in dat.get("nirs/metaDataTags/"):
                ln = dat.get("/nirs/metaDataTags/lastName")[0].decode("UTF-8")
                subject_info["last_name"] = ln
            if "middleName" in dat.get("nirs/metaDataTags/"):
                m = dat.get("/nirs/metaDataTags/middleName")[0].decode("UTF-8")
                subject_info["middle_name"] = m
            if "firstName" in dat.get("nirs/metaDataTags/"):
                fn = dat.get("/nirs/metaDataTags/firstName")[0].decode("UTF-8")
                subject_info["first_name"] = fn
            else:
                # MNE < 1.7 used to not write the firstName tag, so pull it from names
                subject_info["first_name"] = names.split("_")[0]
            if "sex" in dat.get("nirs/metaDataTags/"):
                s = dat.get("/nirs/metaDataTags/sex")[0].decode("UTF-8")
                if s in {"M", "Male", "1", "m"}:
                    subject_info["sex"] = FIFF.FIFFV_SUBJ_SEX_MALE
                elif s in {"F", "Female", "2", "f"}:
                    subject_info["sex"] = FIFF.FIFFV_SUBJ_SEX_FEMALE
                elif s in {"0", "u"}:
                    subject_info["sex"] = FIFF.FIFFV_SUBJ_SEX_UNKNOWN
            # End non standard name reading
            # Update info
            info.update(subject_info=subject_info)

            length_unit = _get_metadata_str(dat, "LengthUnit")
            length_scaling = _get_lengthunit_scaling(length_unit)

            srcPos3D /= length_scaling
            detPos3D /= length_scaling

            if optode_frame in ["mri", "meg"]:
                # These are all in MNI or MEG coordinates, so let's transform
                # them to the Neuromag head coordinate frame
                srcPos3D, detPos3D, _, head_t = _convert_fnirs_to_head(
                    "fsaverage", optode_frame, "head", srcPos3D, detPos3D, []
                )
            else:
                head_t = np.eye(4)

            if optode_frame in ["head", "mri", "meg"]:
                # Then the transformation to head was performed above
                coord_frame = FIFF.FIFFV_COORD_HEAD
            elif "MNE_coordFrame" in dat.get("nirs/metaDataTags/"):
                coord_frame = int(dat.get("/nirs/metaDataTags/MNE_coordFrame")[0])
            else:
                coord_frame = FIFF.FIFFV_COORD_UNKNOWN

            for idx, chan in enumerate(channels):
                ch_root = f"nirs/data1/{chan}"
                src_idx = int(
                    _correct_shape(np.array(dat.get(f"{ch_root}/sourceIndex")))[0]
                )
                det_idx = int(
                    _correct_shape(np.array(dat.get(f"{ch_root}/detectorIndex")))[0]
                )

                info["chs"][idx]["loc"][3:6] = srcPos3D[src_idx - 1, :]
                info["chs"][idx]["loc"][6:9] = detPos3D[det_idx - 1, :]
                # Store channel as mid point
                midpoint = (
                    info["chs"][idx]["loc"][3:6] + info["chs"][idx]["loc"][6:9]
                ) / 2
                info["chs"][idx]["loc"][0:3] = midpoint
                info["chs"][idx]["coord_frame"] = coord_frame

                # get data type specific info:
                wve_idx = int(
                    _correct_shape(
                        np.array(dat.get(f"{ch_root}/wavelengthIndex", [1]))
                    )[0]
                )
                if snirf_data_type == SNIRF_CW_AMPLITUDE or (
                    snirf_data_type == SNIRF_PROCESSED and ch_types[idx] == "fnirs_od"
                ):
                    info["chs"][idx]["loc"][9] = fnirs_wavelengths[wve_idx - 1]
                elif snirf_data_type in (
                    SNIRF_TD_GATED_AMPLITUDE,
                    SNIRF_TD_MOMENTS_AMPLITUDE,
                ):
                    info["chs"][idx]["loc"][9] = fnirs_wavelengths[wve_idx - 1]
                    if snirf_data_type == SNIRF_TD_GATED_AMPLITUDE:
                        bin_idx = int(
                            _correct_shape(
                                np.array(dat.get(f"{ch_root}/dataTypeIndex"))
                            )[0]
                        )
                        info["chs"][idx]["loc"][10] = (
                            fnirs_time_delays[bin_idx - 1]
                            * fnirs_time_delay_widths[bin_idx - 1]
                        )
                    else:
                        assert snirf_data_type == SNIRF_TD_MOMENTS_AMPLITUDE
                        moment_idx = int(
                            _correct_shape(
                                np.array(dat.get(f"{ch_root}/dataTypeIndex"))
                            )[0]
                        )
                        info["chs"][idx]["loc"][10] = fnirs_moment_orders[
                            moment_idx - 1
                        ]
                elif snirf_data_type == SNIRF_PROCESSED:
                    hb_id = (
                        np.array(dat.get(f"{ch_root}/dataTypeLabel"))
                        .item()
                        .decode("UTF-8")
                    )
                    info["chs"][idx]["loc"][9] = FNIRS_SNIRF_DATATYPELABELS[hb_id]

            if "landmarkPos3D" in dat.get("nirs/probe/"):
                diglocs = np.array(dat.get("/nirs/probe/landmarkPos3D"))
                diglocs /= length_scaling
                digname = np.array(dat.get("/nirs/probe/landmarkLabels"))
                nasion, lpa, rpa, hpi = None, None, None, None
                extra_ps = dict()
                for idx, dign in enumerate(digname):
                    dign = dign.lower()
                    if dign in [b"lpa", b"al"]:
                        lpa = diglocs[idx, :3]
                    elif dign in [b"nasion"]:
                        nasion = diglocs[idx, :3]
                    elif dign in [b"rpa", b"ar"]:
                        rpa = diglocs[idx, :3]
                    else:
                        extra_ps[f"EEG{len(extra_ps) + 1:03d}"] = diglocs[idx, :3]
                add_missing_fiducials = (
                    coord_frame == FIFF.FIFFV_COORD_HEAD
                    and lpa is None
                    and rpa is None
                    and nasion is None
                )
                dig = _make_dig_points(
                    nasion=nasion,
                    lpa=lpa,
                    rpa=rpa,
                    hpi=hpi,
                    dig_ch_pos=extra_ps,
                    coord_frame=_frame_to_str[coord_frame],
                    add_missing_fiducials=add_missing_fiducials,
                )
            else:
                ch_locs = [info["chs"][idx]["loc"][0:3] for idx in range(len(channels))]
                # Set up digitization
                dig = get_mni_fiducials("fsaverage", verbose=False)
                for fid in dig:
                    fid["r"] = apply_trans(head_t, fid["r"])
                    fid["coord_frame"] = FIFF.FIFFV_COORD_HEAD
                for ii, ch_loc in enumerate(ch_locs, 1):
                    dig.append(
                        dict(
                            kind=FIFF.FIFFV_POINT_EEG,  # misnomer prob okay
                            r=ch_loc,
                            ident=ii,
                            coord_frame=FIFF.FIFFV_COORD_HEAD,
                        )
                    )
                dig = _format_dig_points(dig)
                del head_t
            with info._unlock():
                info["dig"] = dig

            str_date = _correct_shape(
                np.array(dat.get("/nirs/metaDataTags/MeasurementDate"))
            )[0].decode("UTF-8")
            str_time = _correct_shape(
                np.array(dat.get("/nirs/metaDataTags/MeasurementTime"))
            )[0].decode("UTF-8")
            str_datetime = str_date + str_time

            # Several formats have been observed so we try each in turn
            for dt_code in [
                "%Y-%m-%d%H:%M:%SZ",
                "%Y-%m-%d%H:%M:%S",
                "%Y-%m-%d%H:%M:%S.%f",
                "%Y-%m-%d%H:%M:%S.%f%z",
            ]:
                try:
                    meas_date = datetime.datetime.strptime(str_datetime, dt_code)
                except ValueError:
                    pass
                else:
                    break
            else:
                warn(
                    "Extraction of measurement date from SNIRF file failed. "
                    "The date is being set to January 1st, 2000, "
                    f"instead of {str_datetime}"
                )
                meas_date = datetime.datetime(2000, 1, 1, 0, 0, 0)
            meas_date = meas_date.replace(tzinfo=datetime.timezone.utc)
            with info._unlock():
                info["meas_date"] = meas_date

            if "DateOfBirth" in dat.get("nirs/metaDataTags/"):
                str_birth = (
                    np.array(dat.get("/nirs/metaDataTags/DateOfBirth")).item().decode()
                )
                birth_matched = re.fullmatch(r"(\d+)-(\d+)-(\d+)", str_birth)
                if birth_matched is not None:
                    birthday = datetime.date(
                        int(birth_matched.groups()[0]),
                        int(birth_matched.groups()[1]),
                        int(birth_matched.groups()[2]),
                    )
                    with info._unlock():
                        info["subject_info"]["birthday"] = birthday

            super().__init__(
                info,
                preload,
                filenames=[fname],
                last_samps=[last_samps],
                verbose=verbose,
            )

            # Extract annotations
            # As described at https://github.com/fNIRS/snirf/
            # blob/master/snirf_specification.md#nirsistimjdata
            annot = Annotations([], [], [])
            for key in dat["nirs"]:
                if "stim" in key:
                    data = np.atleast_2d(np.array(dat.get(f"/nirs/{key}/data")))
                    if data.shape[1] >= 3:
                        desc = _correct_shape(np.array(dat.get(f"/nirs/{key}/name")))[0]
                        annot.append(data[:, 0], data[:, 1], desc.decode("UTF-8"))
            self.set_annotations(annot, emit_warning=False)

        # Validate that the fNIRS info is correctly formatted
        _validate_nirs_info(self.info)

    def _read_segment_file(self, data, idx, fi, start, stop, cals, mult):
        """Read a segment of data from a file."""
        import h5py

        with h5py.File(self.filenames[0], "r") as dat:
            one = dat["/nirs/data1/dataTimeSeries"][start:stop].T

        _mult_cal_one(data, one, idx, cals, mult)


# Helper function for when the numpy array has shape (), i.e. just one element.
def _correct_shape(arr):
    if arr.shape == ():
        arr = arr[np.newaxis]
    return arr


def _get_timeunit_scaling(time_unit):
    """MNE expects time in seconds, return required scaling."""
    scalings = {"ms": 1000, "s": 1, "unknown": 1}
    if time_unit in scalings:
        return scalings[time_unit]
    else:
        raise RuntimeError(
            f"The time unit {time_unit} is not supported by "
            "MNE. Please report this error as a GitHub "
            "issue to inform the developers."
        )


def _get_lengthunit_scaling(length_unit):
    """MNE expects distance in m, return required scaling."""
    scalings = {"m": 1, "cm": 100, "mm": 1000}
    if length_unit in scalings:
        return scalings[length_unit]
    else:
        raise RuntimeError(
            f"The length unit {length_unit} is not supported "
            "by MNE. Please report this error as a GitHub "
            "issue to inform the developers."
        )


<<<<<<< HEAD
def _get_dataunit_scaling(hbx_unit):
    """MNE expects hbo/hbr in M, return required scaling."""
    scalings = {"M": None, "uM": 1e-6}
    try:
        return scalings[hbx_unit]
    except KeyError:
        raise RuntimeError(
            f"The Hb unit {repr(hbx_unit)} is not supported "
            "by MNE. Please report this error as a GitHub "
            "issue to inform the developers."
        ) from None


def _extract_sampling_rate(dat):
=======
def _extract_sampling_rate(dat, user_sfreq):
>>>>>>> 2e677b12
    """Extract the sample rate from the time field."""
    # This is a workaround to provide support for Artinis data.
    # It allows for a 1% variation in the sampling times relative
    # to the average sampling rate of the file.
    MAXIMUM_ALLOWED_SAMPLING_JITTER_PERCENTAGE = 1.0

    _validate_type(user_sfreq, ("numeric", None), "sfreq")
    time_data = np.array(dat.get("nirs/data1/time"))
    time_unit = _get_metadata_str(dat, "TimeUnit")
    time_unit_scaling = _get_timeunit_scaling(time_unit)  # always 1 (s) or 1000 (ms)
    if len(time_data) == 2:  # special-cased in the snirf standard as (onset, period)
        onset, period = time_data
        file_sfreq = time_unit_scaling / period
    else:
        onset = time_data[0]
        periods = np.diff(time_data)
        sfreqs = time_unit_scaling / periods
        file_sfreq = sfreqs.mean()  # our best estimate, likely including some jitter
    if user_sfreq is not None:
        logger.info(f"Setting sampling frequency to user-supplied value: {user_sfreq}")
        if not np.allclose(file_sfreq, user_sfreq, rtol=0.01, atol=0):
            warn(
                f"User-supplied sampling frequency ({user_sfreq} Hz) differs by "
                f"{(user_sfreq - file_sfreq) / file_sfreq:.1%} from the frequency "
                f"estimated from data in the file ({file_sfreq} Hz)."
            )
    sfreq = user_sfreq or file_sfreq  # user-passed value overrides value from file
    # estimate jitter
    if len(time_data) > 2:
        ideal_times = onset + np.arange(len(time_data)) / sfreq
        max_jitter = np.max(np.abs(time_data - ideal_times))
        percent_jitter = 100.0 * max_jitter / periods.mean()
        msg = f"Found jitter of {percent_jitter:3f}% in sample times."
        if percent_jitter > MAXIMUM_ALLOWED_SAMPLING_JITTER_PERCENTAGE:
            warn(
                f"{msg} Note that MNE-Python does not currently support SNIRF "
                "files with non-uniformly-sampled data."
            )
        else:
            logger.info(msg)
    return sfreq


def _get_metadata_str(dat, field):
    if field not in np.array(dat.get("nirs/metaDataTags")):
        return None
    data = dat.get(f"/nirs/metaDataTags/{field}")
    data = _correct_shape(np.array(data))
    data = str(data[0], "utf-8")
    return data<|MERGE_RESOLUTION|>--- conflicted
+++ resolved
@@ -15,16 +15,11 @@
 from ...annotations import Annotations
 from ...transforms import _frame_to_str, apply_trans
 from ...utils import (
-<<<<<<< HEAD
     NamedInt,
     _check_fname,
     _check_option,
     _import_h5py,
-=======
-    _check_fname,
-    _import_h5py,
     _validate_type,
->>>>>>> 2e677b12
     fill_doc,
     logger,
     verbose,
@@ -667,7 +662,6 @@
         )
 
 
-<<<<<<< HEAD
 def _get_dataunit_scaling(hbx_unit):
     """MNE expects hbo/hbr in M, return required scaling."""
     scalings = {"M": None, "uM": 1e-6}
@@ -681,10 +675,7 @@
         ) from None
 
 
-def _extract_sampling_rate(dat):
-=======
 def _extract_sampling_rate(dat, user_sfreq):
->>>>>>> 2e677b12
     """Extract the sample rate from the time field."""
     # This is a workaround to provide support for Artinis data.
     # It allows for a 1% variation in the sampling times relative
