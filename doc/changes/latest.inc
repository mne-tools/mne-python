--- conflicted
+++ resolved
@@ -23,16 +23,12 @@
 
 Enhancements
 ~~~~~~~~~~~~
-- Added ability to read stimulus durations from SNIRF files when using :func:`mne.io.read_raw_snirf` (:gh:`11397` by `Robert Luke`_)
-- Add :meth:`mne.Info.save` to save an :class:`mne.Info` object to a fif file (:gh:`11401` by `Alex Rockhill`_)
+- None yet
 
 Bugs
 ~~~~
-<<<<<<< HEAD
+- Fix bug where channel names were not properly sanitized in :func:`mne.write_evokeds` and related functions (:gh:`11399` by `Eric Larson`_)
 - Fix bug where splash screen would not always disappear (:gh:`11398` by `Eric Larson`_)
-=======
-- Fix bug where channel names were not properly sanitized in :func:`mne.write_evokeds` and related functions (:gh:`11399` by `Eric Larson`_)
->>>>>>> ea88c55b
 
 API changes
 ~~~~~~~~~~~
