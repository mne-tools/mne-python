--- conflicted
+++ resolved
@@ -2255,11 +2255,7 @@
                                  colorbar=True, clim='auto', cortex='classic',
                                  size=800, background='black',
                                  foreground='white', initial_time=None,
-<<<<<<< HEAD
-                                 time_unit='s', glyph='arrow2d'):
-=======
-                                 time_unit='s', verbose=None):
->>>>>>> ee47fc34
+                                 time_unit='s', glyph='arrow2d', verbose=None):
     """Plot VectorSourceEstimate with PySurfer.
 
     A "glass brain" is drawn and all dipoles defined in the source estimate
@@ -2330,14 +2326,11 @@
     time_unit : 's' | 'ms'
         Whether time is represented in seconds ("s", default) or
         milliseconds ("ms").
-<<<<<<< HEAD
     glyph : 'arrow2d' | 'arrow3d'
         The type of glyphs to use. If 'arrow2d', the glyphs belong to a plan
         and if 'arrow3d', the glyphs are composite 3d objects (cone +
         cylinder).
-=======
     %(verbose)s
->>>>>>> ee47fc34
 
     Returns
     -------
