--- conflicted
+++ resolved
@@ -420,30 +420,6 @@
             rng = [0, np.max(np.abs(surf_map["data"])) * scaling]
             hlayout = r._dock_add_layout(vertical=False)
 
-<<<<<<< HEAD
-            self._widgets[f"vmax_slider_{surf_map['map_kind']}"] = (
-                r._dock_add_slider(
-                    name=surf_map["map_kind"].upper(),
-                    value=surf_map["map_vmax"] * scaling,
-                    rng=rng,
-                    callback=partial(
-                        _callback, kind=surf_map["map_kind"], scaling=scaling
-                    ),
-                    double=True,
-                    layout=hlayout,
-                )
-            )
-            self._widgets[f"vmax_spin_{surf_map['map_kind']}"] = (
-                r._dock_add_spin_box(
-                    name="",
-                    value=surf_map["map_vmax"] * scaling,
-                    rng=rng,
-                    callback=partial(
-                        _callback, kind=surf_map["map_kind"], scaling=scaling
-                    ),
-                    layout=hlayout,
-                )
-=======
             self._widgets[f"vmax_slider_{surf_map['map_kind']}"] = r._dock_add_slider(
                 name=surf_map["map_kind"].upper(),
                 value=surf_map["map_vmax"] * scaling,
@@ -458,7 +434,6 @@
                 rng=rng,
                 callback=partial(_callback, kind=surf_map["map_kind"], scaling=scaling),
                 layout=hlayout,
->>>>>>> e806634e
             )
             r._layout_add_widget(layout, hlayout)
 
