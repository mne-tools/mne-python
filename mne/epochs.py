"""Tools for working with epoched data."""

# Authors: Alexandre Gramfort <alexandre.gramfort@inria.fr>
#          Matti Hämäläinen <msh@nmr.mgh.harvard.edu>
#          Daniel Strohmeier <daniel.strohmeier@tu-ilmenau.de>
#          Denis Engemann <denis.engemann@gmail.com>
#          Mainak Jas <mainak@neuro.hut.fi>
#          Stefan Appelhoff <stefan.appelhoff@mailbox.org>
#
# License: BSD-3-Clause

from functools import partial, wraps
from collections import Counter
from copy import deepcopy
import traceback
import json
import operator
import os.path as op

import numpy as np

from .io.utils import _construct_bids_filename
from .io.write import (
    start_and_end_file,
    start_block,
    end_block,
    write_int,
    write_float,
    write_float_matrix,
    write_double_matrix,
    write_complex_float_matrix,
    write_complex_double_matrix,
    write_id,
    write_string,
    _get_split_size,
    _NEXT_FILE_BUFFER,
    INT32_MAX,
)
from .io.meas_info import (
    read_meas_info,
    write_meas_info,
    _ensure_infos_match,
    ContainsMixin,
)
from .io.open import fiff_open, _get_next_fname
from .io.tree import dir_tree_find
from .io.tag import read_tag, read_tag_info
from .io.constants import FIFF
from .io.fiff.raw import _get_fname_rep
from .io.pick import (
    channel_indices_by_type,
    channel_type,
    pick_channels,
    pick_info,
    _pick_data_channels,
    _DATA_CH_TYPES_SPLIT,
    _picks_to_idx,
)
from .io.proj import setup_proj, ProjMixin
from .io.base import BaseRaw, TimeMixin, _get_ch_factors
from .bem import _check_origin
from .evoked import EvokedArray
from .baseline import rescale, _log_rescale, _check_baseline
from .channels.channels import UpdateChannelsMixin, SetChannelsMixin, InterpolationMixin
from .filter import detrend, FilterMixin, _check_fun
from .parallel import parallel_func

from .event import _read_events_fif, make_fixed_length_events, match_event_names
from .fixes import rng_uniform
from .time_frequency.spectrum import EpochsSpectrum, SpectrumMixin, _validate_method
from .viz import plot_epochs, plot_epochs_image, plot_topo_image_epochs, plot_drop_log
from .utils import (
    _check_fname,
    check_fname,
    logger,
    verbose,
    repr_html,
    check_random_state,
    warn,
    _pl,
    sizeof_fmt,
    SizeMixin,
    copy_function_doc_to_method_doc,
    _check_pandas_installed,
    _check_preload,
    GetEpochsMixin,
    _prepare_read_metadata,
    _prepare_write_metadata,
    _check_event_id,
    _gen_events,
    _check_option,
    _check_combine,
    _build_data_frame,
    _check_pandas_index_arguments,
    _convert_times,
    _scale_dataframe_data,
    _check_time_format,
    object_size,
    _on_missing,
    _validate_type,
    _ensure_events,
    _path_like,
)
from .utils.docs import fill_doc
from .annotations import (
    _write_annotations,
    _read_annotations_fif,
    EpochAnnotationsMixin,
)


def _pack_reject_params(epochs):
    reject_params = dict()
    for key in ("reject", "flat", "reject_tmin", "reject_tmax"):
        val = getattr(epochs, key, None)
        if val is not None:
            reject_params[key] = val
    return reject_params


def _save_split(epochs, fname, part_idx, n_parts, fmt, split_naming, overwrite):
    """Split epochs.

    Anything new added to this function also needs to be added to
    BaseEpochs.save to account for new file sizes.
    """
    # insert index in filename
    base, ext = op.splitext(fname)
    if part_idx > 0:
        if split_naming == "neuromag":
            fname = "%s-%d%s" % (base, part_idx, ext)
        else:
            assert split_naming == "bids"
            fname = _construct_bids_filename(base, ext, part_idx, validate=False)
            _check_fname(fname, overwrite=overwrite)

    next_fname = None
    if part_idx < n_parts - 1:
        if split_naming == "neuromag":
            next_fname = "%s-%d%s" % (base, part_idx + 1, ext)
        else:
            assert split_naming == "bids"
            next_fname = _construct_bids_filename(
                base, ext, part_idx + 1, validate=False
            )
        next_idx = part_idx + 1
    else:
        next_idx = None

    with start_and_end_file(fname) as fid:
        _save_part(fid, epochs, fmt, n_parts, next_fname, next_idx)


def _save_part(fid, epochs, fmt, n_parts, next_fname, next_idx):
    info = epochs.info
    meas_id = info["meas_id"]

    start_block(fid, FIFF.FIFFB_MEAS)
    write_id(fid, FIFF.FIFF_BLOCK_ID)
    if info["meas_id"] is not None:
        write_id(fid, FIFF.FIFF_PARENT_BLOCK_ID, info["meas_id"])

    # Write measurement info
    write_meas_info(fid, info)

    # One or more evoked data sets
    start_block(fid, FIFF.FIFFB_PROCESSED_DATA)
    start_block(fid, FIFF.FIFFB_MNE_EPOCHS)

    # write events out after getting data to ensure bad events are dropped
    data = epochs.get_data()

    _check_option("fmt", fmt, ["single", "double"])

    if np.iscomplexobj(data):
        if fmt == "single":
            write_function = write_complex_float_matrix
        elif fmt == "double":
            write_function = write_complex_double_matrix
    else:
        if fmt == "single":
            write_function = write_float_matrix
        elif fmt == "double":
            write_function = write_double_matrix

    # Epoch annotations are written if there are any
    annotations = getattr(epochs, "annotations", [])
    if annotations is not None and len(annotations):
        _write_annotations(fid, annotations)

    # write Epoch event windows
    start_block(fid, FIFF.FIFFB_MNE_EVENTS)
    write_int(fid, FIFF.FIFF_MNE_EVENT_LIST, epochs.events.T)
    write_string(fid, FIFF.FIFF_DESCRIPTION, _event_id_string(epochs.event_id))
    end_block(fid, FIFF.FIFFB_MNE_EVENTS)

    # Metadata
    if epochs.metadata is not None:
        start_block(fid, FIFF.FIFFB_MNE_METADATA)
        metadata = _prepare_write_metadata(epochs.metadata)
        write_string(fid, FIFF.FIFF_DESCRIPTION, metadata)
        end_block(fid, FIFF.FIFFB_MNE_METADATA)

    # First and last sample
    first = int(round(epochs.tmin * info["sfreq"]))  # round just to be safe
    last = first + len(epochs.times) - 1
    write_int(fid, FIFF.FIFF_FIRST_SAMPLE, first)
    write_int(fid, FIFF.FIFF_LAST_SAMPLE, last)

    # write raw original sampling rate
    write_float(fid, FIFF.FIFF_MNE_EPOCHS_RAW_SFREQ, epochs._raw_sfreq)

    # save baseline
    if epochs.baseline is not None:
        bmin, bmax = epochs.baseline
        write_float(fid, FIFF.FIFF_MNE_BASELINE_MIN, bmin)
        write_float(fid, FIFF.FIFF_MNE_BASELINE_MAX, bmax)

    # The epochs itself
    decal = np.empty(info["nchan"])
    for k in range(info["nchan"]):
        decal[k] = 1.0 / (info["chs"][k]["cal"] * info["chs"][k].get("scale", 1.0))

    data *= decal[np.newaxis, :, np.newaxis]

    write_function(fid, FIFF.FIFF_EPOCH, data)

    # undo modifications to data
    data /= decal[np.newaxis, :, np.newaxis]

    write_string(fid, FIFF.FIFF_MNE_EPOCHS_DROP_LOG, json.dumps(epochs.drop_log))

    reject_params = _pack_reject_params(epochs)
    if reject_params:
        write_string(fid, FIFF.FIFF_MNE_EPOCHS_REJECT_FLAT, json.dumps(reject_params))

    write_int(fid, FIFF.FIFF_MNE_EPOCHS_SELECTION, epochs.selection)

    # And now write the next file info in case epochs are split on disk
    if next_fname is not None and n_parts > 1:
        start_block(fid, FIFF.FIFFB_REF)
        write_int(fid, FIFF.FIFF_REF_ROLE, FIFF.FIFFV_ROLE_NEXT_FILE)
        write_string(fid, FIFF.FIFF_REF_FILE_NAME, op.basename(next_fname))
        if meas_id is not None:
            write_id(fid, FIFF.FIFF_REF_FILE_ID, meas_id)
        write_int(fid, FIFF.FIFF_REF_FILE_NUM, next_idx)
        end_block(fid, FIFF.FIFFB_REF)

    end_block(fid, FIFF.FIFFB_MNE_EPOCHS)
    end_block(fid, FIFF.FIFFB_PROCESSED_DATA)
    end_block(fid, FIFF.FIFFB_MEAS)


def _event_id_string(event_id):
    return ";".join([k + ":" + str(v) for k, v in event_id.items()])


def _merge_events(events, event_id, selection):
    """Merge repeated events."""
    event_id = event_id.copy()
    new_events = events.copy()
    event_idxs_to_delete = list()
    unique_events, counts = np.unique(events[:, 0], return_counts=True)
    for ev in unique_events[counts > 1]:
        # indices at which the non-unique events happened
        idxs = (events[:, 0] == ev).nonzero()[0]

        # Figure out new value for events[:, 1]. Set to 0, if mixed vals exist
        unique_priors = np.unique(events[idxs, 1])
        new_prior = unique_priors[0] if len(unique_priors) == 1 else 0

        # If duplicate time samples have same event val, "merge" == "drop"
        # and no new event_id key will be created
        ev_vals = np.unique(events[idxs, 2])
        if len(ev_vals) <= 1:
            new_event_val = ev_vals[0]

        # Else, make a new event_id for the merged event
        else:
            # Find all event_id keys involved in duplicated events. These
            # keys will be merged to become a new entry in "event_id"
            event_id_keys = list(event_id.keys())
            event_id_vals = list(event_id.values())
            new_key_comps = [
                event_id_keys[event_id_vals.index(value)] for value in ev_vals
            ]

            # Check if we already have an entry for merged keys of duplicate
            # events ... if yes, reuse it
            for key in event_id:
                if set(key.split("/")) == set(new_key_comps):
                    new_event_val = event_id[key]
                    break

            # Else, find an unused value for the new key and make an entry into
            # the event_id dict
            else:
                ev_vals = np.unique(
                    np.concatenate(
                        (list(event_id.values()), events[:, 1:].flatten()), axis=0
                    )
                )
                if ev_vals[0] > 1:
                    new_event_val = 1
                else:
                    diffs = np.diff(ev_vals)
                    idx = np.where(diffs > 1)[0]
                    idx = -1 if len(idx) == 0 else idx[0]
                    new_event_val = ev_vals[idx] + 1

                new_event_id_key = "/".join(sorted(new_key_comps))
                event_id[new_event_id_key] = int(new_event_val)

        # Replace duplicate event times with merged event and remember which
        # duplicate indices to delete later
        new_events[idxs[0], 1] = new_prior
        new_events[idxs[0], 2] = new_event_val
        event_idxs_to_delete.extend(idxs[1:])

    # Delete duplicate event idxs
    new_events = np.delete(new_events, event_idxs_to_delete, 0)
    new_selection = np.delete(selection, event_idxs_to_delete, 0)

    return new_events, event_id, new_selection


def _handle_event_repeated(events, event_id, event_repeated, selection, drop_log):
    """Handle repeated events.

    Note that drop_log will be modified inplace
    """
    assert len(events) == len(selection)
    selection = np.asarray(selection)

    unique_events, u_ev_idxs = np.unique(events[:, 0], return_index=True)

    # Return early if no duplicates
    if len(unique_events) == len(events):
        return events, event_id, selection, drop_log

    # Else, we have duplicates. Triage ...
    _check_option("event_repeated", event_repeated, ["error", "drop", "merge"])
    drop_log = list(drop_log)
    if event_repeated == "error":
        raise RuntimeError(
            "Event time samples were not unique. Consider "
            'setting the `event_repeated` parameter."'
        )

    elif event_repeated == "drop":
        logger.info(
            "Multiple event values for single event times found. "
            "Keeping the first occurrence and dropping all others."
        )
        new_events = events[u_ev_idxs]
        new_selection = selection[u_ev_idxs]
        drop_ev_idxs = np.setdiff1d(selection, new_selection)
        for idx in drop_ev_idxs:
            drop_log[idx] = drop_log[idx] + ("DROP DUPLICATE",)
        selection = new_selection
    elif event_repeated == "merge":
        logger.info(
            "Multiple event values for single event times found. "
            "Creating new event value to reflect simultaneous events."
        )
        new_events, event_id, new_selection = _merge_events(events, event_id, selection)
        drop_ev_idxs = np.setdiff1d(selection, new_selection)
        for idx in drop_ev_idxs:
            drop_log[idx] = drop_log[idx] + ("MERGE DUPLICATE",)
        selection = new_selection
    drop_log = tuple(drop_log)

    # Remove obsolete kv-pairs from event_id after handling
    keys = new_events[:, 1:].flatten()
    event_id = {k: v for k, v in event_id.items() if v in keys}

    return new_events, event_id, selection, drop_log


def _warn_empty(meth):
    @wraps(meth)
    def wrapper(*args, **kwargs):
        # Prevent method from running if epochs are empty
        inst = args[0]
        if inst.preload and len(inst) == 0:
            warn(f'{meth.__name__} can not run because Epochs are empty!')
        else:
            # Catch exceptions when epochs are dropped
            # during execution of the method
            try:
                return meth(*args, **kwargs)
            except (ZeroDivisionError, ValueError, IndexError):
                if args[0].events.shape[0] == 0:
                    traceback.print_exc()
                    warn(f'{meth.__name__} failed because Epochs are empty!')
                else:
                    traceback.print_exc()

    return wrapper


@fill_doc
class BaseEpochs(
    ProjMixin,
    ContainsMixin,
    UpdateChannelsMixin,
    SetChannelsMixin,
    InterpolationMixin,
    FilterMixin,
    TimeMixin,
    SizeMixin,
    GetEpochsMixin,
    EpochAnnotationsMixin,
    SpectrumMixin,
):
    """Abstract base class for `~mne.Epochs`-type classes.

    .. note::
        This class should not be instantiated directly via
        ``mne.BaseEpochs(...)``. Instead, use one of the functions listed in
        the See Also section below.

    Parameters
    ----------
    %(info_not_none)s
    data : ndarray | None
        If ``None``, data will be read from the Raw object. If ndarray, must be
        of shape (n_epochs, n_channels, n_times).
    %(events_epochs)s
    %(event_id)s
    %(epochs_tmin_tmax)s
    %(baseline_epochs)s
        Defaults to ``(None, 0)``, i.e. beginning of the the data until
        time point zero.
    %(raw_epochs)s
    %(picks_all)s
    %(reject_epochs)s
    %(flat)s
    %(decim)s
    %(epochs_reject_tmin_tmax)s
    %(detrend_epochs)s
    %(proj_epochs)s
    %(on_missing_epochs)s
    preload_at_end : bool
        %(epochs_preload)s
    %(selection)s

        .. versionadded:: 0.16
    %(drop_log)s
    filename : str | None
        The filename (if the epochs are read from disk).
    %(metadata_epochs)s
    %(event_repeated_epochs)s
    %(raw_sfreq)s
    annotations : instance of mne.Annotations | None
        Annotations to set.
    %(verbose)s

    See Also
    --------
    Epochs
    EpochsArray
    make_fixed_length_epochs

    Notes
    -----
    The ``BaseEpochs`` class is public to allow for stable type-checking in
    user code (i.e., ``isinstance(my_epochs, BaseEpochs)``) but should not be
    used as a constructor for Epochs objects (use instead :class:`mne.Epochs`).
    """

    @verbose
    def __init__(
        self,
        info,
        data,
        events,
        event_id=None,
        tmin=-0.2,
        tmax=0.5,
        baseline=(None, 0),
        raw=None,
        picks=None,
        reject=None,
        flat=None,
        decim=1,
        reject_tmin=None,
        reject_tmax=None,
        detrend=None,
        proj=True,
        on_missing="raise",
        preload_at_end=False,
        selection=None,
        drop_log=None,
        filename=None,
        metadata=None,
        event_repeated="error",
        *,
        raw_sfreq=None,
        annotations=None,
        verbose=None,
    ):  # noqa: D102
        if events is not None:  # RtEpochs can have events=None
            events = _ensure_events(events)
            events_max = events.max()
            if events_max > INT32_MAX:
                raise ValueError(
                    f"events array values must not exceed {INT32_MAX}, "
                    f"got {events_max}"
                )
        event_id = _check_event_id(event_id, events)
        self.event_id = event_id
        del event_id

        if events is not None:  # RtEpochs can have events=None
            for key, val in self.event_id.items():
                if val not in events[:, 2]:
                    msg = "No matching events found for %s " "(event id %i)" % (
                        key,
                        val,
                    )
                    _on_missing(on_missing, msg)

            # ensure metadata matches original events size
            self.selection = np.arange(len(events))
            self.events = events

            # same as self.metadata = metadata, but suppress log in favor
            # of logging below (after setting self.selection)
            GetEpochsMixin.metadata.fset(self, metadata, verbose=False)
            del events

            values = list(self.event_id.values())
            selected = np.where(np.in1d(self.events[:, 2], values))[0]
            if selection is None:
                selection = selected
            else:
                selection = np.array(selection, int)
            if selection.shape != (len(selected),):
                raise ValueError(
                    "selection must be shape %s got shape %s"
                    % (selected.shape, selection.shape)
                )
            self.selection = selection
            if drop_log is None:
                self.drop_log = tuple(
                    () if k in self.selection else ("IGNORED",)
                    for k in range(max(len(self.events), max(self.selection) + 1))
                )
            else:
                self.drop_log = drop_log

            self.events = self.events[selected]

            (
                self.events,
                self.event_id,
                self.selection,
                self.drop_log,
            ) = _handle_event_repeated(
                self.events,
                self.event_id,
                event_repeated,
                self.selection,
                self.drop_log,
            )

            # then subselect
            sub = np.where(np.in1d(selection, self.selection))[0]
            if isinstance(metadata, list):
                metadata = [metadata[s] for s in sub]
            elif metadata is not None:
                metadata = metadata.iloc[sub]

            # Remove temporarily set metadata from above, and set
            # again to get the correct log ("adding metadata", instead of
            # "replacing existing metadata")
            GetEpochsMixin.metadata.fset(self, None, verbose=False)
            self.metadata = metadata
            del metadata

            n_events = len(self.events)
            if n_events > 1:
                if np.diff(self.events.astype(np.int64)[:, 0]).min() <= 0:
                    warn(
                        "The events passed to the Epochs constructor are not "
                        "chronologically ordered.",
                        RuntimeWarning,
                    )

            if n_events > 0:
                logger.info("%d matching events found" % n_events)
            else:
                raise ValueError("No desired events found.")
        else:
            self.drop_log = tuple()
            self.selection = np.array([], int)
            self.metadata = metadata
            # do not set self.events here, let subclass do it

        if (detrend not in [None, 0, 1]) or isinstance(detrend, bool):
            raise ValueError("detrend must be None, 0, or 1")
        self.detrend = detrend

        self._raw = raw
        info._check_consistency()
        self.picks = _picks_to_idx(
            info, picks, none="all", exclude=(), allow_empty=False
        )
        self.info = pick_info(info, self.picks)
        del info
        self._current = 0

        if data is None:
            self.preload = False
            self._data = None
            self._do_baseline = True
        else:
            assert decim == 1
            if (
                data.ndim != 3
                or data.shape[2] != round((tmax - tmin) * self.info["sfreq"]) + 1
            ):
                raise RuntimeError("bad data shape")
            if data.shape[0] != len(self.events):
                raise ValueError(
                    "The number of epochs and the number of events must match"
                )
            self.preload = True
            self._data = data
            self._do_baseline = False
        self._offset = None

        if tmin > tmax:
            raise ValueError("tmin has to be less than or equal to tmax")

        # Handle times
        sfreq = float(self.info["sfreq"])
        start_idx = int(round(tmin * sfreq))
        self._raw_times = np.arange(start_idx, int(round(tmax * sfreq)) + 1) / sfreq
        self._set_times(self._raw_times)

        # check reject_tmin and reject_tmax
        if reject_tmin is not None:
            if np.isclose(reject_tmin, tmin):
                # adjust for potential small deviations due to sampling freq
                reject_tmin = self.tmin
            elif reject_tmin < tmin:
                raise ValueError(
                    f"reject_tmin needs to be None or >= tmin " f"(got {reject_tmin})"
                )

        if reject_tmax is not None:
            if np.isclose(reject_tmax, tmax):
                # adjust for potential small deviations due to sampling freq
                reject_tmax = self.tmax
            elif reject_tmax > tmax:
                raise ValueError(
                    f"reject_tmax needs to be None or <= tmax " f"(got {reject_tmax})"
                )

        if (reject_tmin is not None) and (reject_tmax is not None):
            if reject_tmin >= reject_tmax:
                raise ValueError(
                    f"reject_tmin ({reject_tmin}) needs to be "
                    f" < reject_tmax ({reject_tmax})"
                )

        self.reject_tmin = reject_tmin
        self.reject_tmax = reject_tmax

        # decimation
        self._decim = 1
        self.decimate(decim)

        # baseline correction: replace `None` tuple elements  with actual times
        self.baseline = _check_baseline(
            baseline, times=self.times, sfreq=self.info["sfreq"]
        )
        if self.baseline is not None and self.baseline != baseline:
            logger.info(
                f"Setting baseline interval to "
                f"[{self.baseline[0]}, {self.baseline[1]}] s"
            )

        logger.info(_log_rescale(self.baseline))

        # setup epoch rejection
        self.reject = None
        self.flat = None
        self._reject_setup(reject, flat)

        # do the rest
        valid_proj = [True, "delayed", False]
        if proj not in valid_proj:
            raise ValueError('"proj" must be one of %s, not %s' % (valid_proj, proj))
        if proj == "delayed":
            self._do_delayed_proj = True
            logger.info("Entering delayed SSP mode.")
        else:
            self._do_delayed_proj = False
        activate = False if self._do_delayed_proj else proj
        self._projector, self.info = setup_proj(self.info, False, activate=activate)
        if preload_at_end:
            assert self._data is None
            assert self.preload is False
            self.load_data()  # this will do the projection
        elif proj is True and self._projector is not None and data is not None:
            # let's make sure we project if data was provided and proj
            # requested
            # we could do this with np.einsum, but iteration should be
            # more memory safe in most instances
            for ii, epoch in enumerate(self._data):
                self._data[ii] = np.dot(self._projector, epoch)
        self._filename = str(filename) if filename is not None else filename
        if raw_sfreq is None:
            raw_sfreq = self.info["sfreq"]
        self._raw_sfreq = raw_sfreq
        self._check_consistency()
        self.set_annotations(annotations)

    def _check_consistency(self):
        """Check invariants of epochs object."""
        if hasattr(self, "events"):
            assert len(self.selection) == len(self.events)
            assert len(self.drop_log) >= len(self.events)
        assert len(self.selection) == sum((len(dl) == 0 for dl in self.drop_log))
        assert hasattr(self, "_times_readonly")
        assert not self.times.flags["WRITEABLE"]
        assert isinstance(self.drop_log, tuple)
        assert all(isinstance(log, tuple) for log in self.drop_log)
        assert all(isinstance(s, str) for log in self.drop_log for s in log)

    def reset_drop_log_selection(self):
        """Reset the drop_log and selection entries.

        This method will simplify ``self.drop_log`` and ``self.selection``
        so that they are meaningless (tuple of empty tuples and increasing
        integers, respectively). This can be useful when concatenating
        many Epochs instances, as ``drop_log`` can accumulate many entries
        which can become problematic when saving.
        """
        self.selection = np.arange(len(self.events))
        self.drop_log = (tuple(),) * len(self.events)
        self._check_consistency()

    def load_data(self):
        """Load the data if not already preloaded.

        Returns
        -------
        epochs : instance of Epochs
            The epochs object.

        Notes
        -----
        This function operates in-place.

        .. versionadded:: 0.10.0
        """
        if self.preload:
            return self
        self._data = self._get_data()
        self.preload = True
        self._do_baseline = False
        self._decim_slice = slice(None, None, None)
        self._decim = 1
        self._raw_times = self.times
        assert self._data.shape[-1] == len(self.times)
        self._raw = None  # shouldn't need it anymore
        return self

    @verbose
    def apply_baseline(self, baseline=(None, 0), *, verbose=None):
        """Baseline correct epochs.

        Parameters
        ----------
        %(baseline_epochs)s
            Defaults to ``(None, 0)``, i.e. beginning of the the data until
            time point zero.
        %(verbose)s

        Returns
        -------
        epochs : instance of Epochs
            The baseline-corrected Epochs object.

        Notes
        -----
        Baseline correction can be done multiple times, but can never be
        reverted once the data has been loaded.

        .. versionadded:: 0.10.0
        """
        baseline = _check_baseline(baseline, times=self.times, sfreq=self.info["sfreq"])

        if self.preload:
            if self.baseline is not None and baseline is None:
                raise RuntimeError(
                    "You cannot remove baseline correction "
                    "from preloaded data once it has been "
                    "applied."
                )
            self._do_baseline = True
            picks = self._detrend_picks
            rescale(self._data, self.times, baseline, copy=False, picks=picks)
            self._do_baseline = False
        else:  # logging happens in "rescale" in "if" branch
            logger.info(_log_rescale(baseline))
            # For EpochsArray and Epochs, this is already True:
            # assert self._do_baseline is True
            # ... but for EpochsFIF it's not, so let's set it explicitly
            self._do_baseline = True
        self.baseline = baseline
        return self

    def _reject_setup(self, reject, flat):
        """Set self._reject_time and self._channel_type_idx."""
        idx = channel_indices_by_type(self.info)
        reject = deepcopy(reject) if reject is not None else dict()
        flat = deepcopy(flat) if flat is not None else dict()
        for rej, kind in zip((reject, flat), ("reject", "flat")):
            if not isinstance(rej, dict):
                raise TypeError(
                    "reject and flat must be dict or None, not %s" % type(rej)
                )
            bads = set(rej.keys()) - set(idx.keys())
            if len(bads) > 0:
                raise KeyError("Unknown channel types found in %s: %s" % (kind, bads))

        for key in idx.keys():
            # don't throw an error if rejection/flat would do nothing
            if len(idx[key]) == 0 and (
                np.isfinite(reject.get(key, np.inf)) or flat.get(key, -1) >= 0
            ):
                # This is where we could eventually add e.g.
                # self.allow_missing_reject_keys check to allow users to
                # provide keys that don't exist in data
                raise ValueError(
                    "No %s channel found. Cannot reject based on "
                    "%s." % (key.upper(), key.upper())
                )

        # check for invalid values
        for rej, kind in zip((reject, flat), ("Rejection", "Flat")):
            for key, val in rej.items():
                if val is None or val < 0:
                    raise ValueError(
                        '%s value must be a number >= 0, not "%s"' % (kind, val)
                    )

        # now check to see if our rejection and flat are getting more
        # restrictive
        old_reject = self.reject if self.reject is not None else dict()
        old_flat = self.flat if self.flat is not None else dict()
        bad_msg = (
            '{kind}["{key}"] == {new} {op} {old} (old value), new '
            "{kind} values must be at least as stringent as "
            "previous ones"
        )

        # copy thresholds for channel types that were used previously, but not
        # passed this time
        for key in set(old_reject) - set(reject):
            reject[key] = old_reject[key]
        # make sure new thresholds are at least as stringent as the old ones
        for key in reject:
            if key in old_reject and reject[key] > old_reject[key]:
                raise ValueError(
                    bad_msg.format(
                        kind="reject",
                        key=key,
                        new=reject[key],
                        old=old_reject[key],
                        op=">",
                    )
                )

        # same for flat thresholds
        for key in set(old_flat) - set(flat):
            flat[key] = old_flat[key]
        for key in flat:
            if key in old_flat and flat[key] < old_flat[key]:
                raise ValueError(
                    bad_msg.format(
                        kind="flat", key=key, new=flat[key], old=old_flat[key], op="<"
                    )
                )

        # after validation, set parameters
        self._bad_dropped = False
        self._channel_type_idx = idx
        self.reject = reject if len(reject) > 0 else None
        self.flat = flat if len(flat) > 0 else None

        if (self.reject_tmin is None) and (self.reject_tmax is None):
            self._reject_time = None
        else:
            if self.reject_tmin is None:
                reject_imin = None
            else:
                idxs = np.nonzero(self.times >= self.reject_tmin)[0]
                reject_imin = idxs[0]
            if self.reject_tmax is None:
                reject_imax = None
            else:
                idxs = np.nonzero(self.times <= self.reject_tmax)[0]
                reject_imax = idxs[-1]
            self._reject_time = slice(reject_imin, reject_imax)

    @verbose  # verbose is used by mne-realtime
    def _is_good_epoch(self, data, verbose=None):
        """Determine if epoch is good."""
        if isinstance(data, str):
            return False, (data,)
        if data is None:
            return False, ("NO_DATA",)
        n_times = len(self.times)
        if data.shape[1] < n_times:
            # epoch is too short ie at the end of the data
            return False, ("TOO_SHORT",)
        if self.reject is None and self.flat is None:
            return True, None
        else:
            if self._reject_time is not None:
                data = data[:, self._reject_time]

            return _is_good(
                data,
                self.ch_names,
                self._channel_type_idx,
                self.reject,
                self.flat,
                full_report=True,
                ignore_chs=self.info["bads"],
            )

    @verbose
    def _detrend_offset_decim(self, epoch, picks, verbose=None):
        """Aux Function: detrend, baseline correct, offset, decim.

        Note: operates inplace
        """
        if (epoch is None) or isinstance(epoch, str):
            return epoch

        # Detrend
        if self.detrend is not None:
            # We explicitly detrend just data channels (not EMG, ECG, EOG which
            # are processed by baseline correction)
            use_picks = _pick_data_channels(self.info, exclude=())
            epoch[use_picks] = detrend(epoch[use_picks], self.detrend, axis=1)

        # Baseline correct
        if self._do_baseline:
            rescale(
                epoch,
                self._raw_times,
                self.baseline,
                picks=picks,
                copy=False,
                verbose=False,
            )

        # Decimate if necessary (i.e., epoch not preloaded)
        epoch = epoch[:, self._decim_slice]

        # handle offset
        if self._offset is not None:
            epoch += self._offset

        return epoch

    def iter_evoked(self, copy=False):
        """Iterate over epochs as a sequence of Evoked objects.

        The Evoked objects yielded will each contain a single epoch (i.e., no
        averaging is performed).

        This method resets the object iteration state to the first epoch.

        Parameters
        ----------
        copy : bool
            If False copies of data and measurement info will be omitted
            to save time.
        """
        self.__iter__()

        while True:
            try:
                out = self.__next__(True)
            except StopIteration:
                break
            data, event_id = out
            tmin = self.times[0]
            info = self.info
            if copy:
                info = deepcopy(self.info)
                data = data.copy()

            yield EvokedArray(data, info, tmin, comment=str(event_id))

    @_warn_empty
    def subtract_evoked(self, evoked=None):
        """Subtract an evoked response from each epoch.

        Can be used to exclude the evoked response when analyzing induced
        activity, see e.g. [1]_.

        Parameters
        ----------
        evoked : instance of Evoked | None
            The evoked response to subtract. If None, the evoked response
            is computed from Epochs itself.

        Returns
        -------
        self : instance of Epochs
            The modified instance (instance is also modified inplace).

        References
        ----------
        .. [1] David et al. "Mechanisms of evoked and induced responses in
               MEG/EEG", NeuroImage, vol. 31, no. 4, pp. 1580-1591, July 2006.
        """
        logger.info("Subtracting Evoked from Epochs")
        if evoked is None:
            picks = _pick_data_channels(self.info, exclude=[])
            evoked = self.average(picks)

        # find the indices of the channels to use
        picks = pick_channels(evoked.ch_names, include=self.ch_names, ordered=False)

        # make sure the omitted channels are not data channels
        if len(picks) < len(self.ch_names):
            sel_ch = [evoked.ch_names[ii] for ii in picks]
            diff_ch = list(set(self.ch_names).difference(sel_ch))
            diff_idx = [self.ch_names.index(ch) for ch in diff_ch]
            diff_types = [channel_type(self.info, idx) for idx in diff_idx]
            bad_idx = [
                diff_types.index(t) for t in diff_types if t in _DATA_CH_TYPES_SPLIT
            ]
            if len(bad_idx) > 0:
                bad_str = ", ".join([diff_ch[ii] for ii in bad_idx])
                raise ValueError(
                    "The following data channels are missing "
                    "in the evoked response: %s" % bad_str
                )
            logger.info(
                "    The following channels are not included in the "
                "subtraction: %s" % ", ".join(diff_ch)
            )

        # make sure the times match
        if (
            len(self.times) != len(evoked.times)
            or np.max(np.abs(self.times - evoked.times)) >= 1e-7
        ):
            raise ValueError(
                "Epochs and Evoked object do not contain " "the same time points."
            )

        # handle SSPs
        if not self.proj and evoked.proj:
            warn("Evoked has SSP applied while Epochs has not.")
        if self.proj and not evoked.proj:
            evoked = evoked.copy().apply_proj()

        # find the indices of the channels to use in Epochs
        ep_picks = [self.ch_names.index(evoked.ch_names[ii]) for ii in picks]

        # do the subtraction
        if self.preload:
            self._data[:, ep_picks, :] -= evoked.data[picks][None, :, :]
        else:
            if self._offset is None:
                self._offset = np.zeros(
                    (len(self.ch_names), len(self.times)), dtype=np.float64
                )
            self._offset[ep_picks] -= evoked.data[picks]
        logger.info("[done]")

        return self

    @_warn_empty
    @fill_doc
    def average(self, picks=None, method="mean", by_event_type=False):
        """Compute an average over epochs.

        Parameters
        ----------
        %(picks_all_data)s
        method : str | callable
            How to combine the data. If "mean"/"median", the mean/median
            are returned.
            Otherwise, must be a callable which, when passed an array of shape
            (n_epochs, n_channels, n_time) returns an array of shape
            (n_channels, n_time).
            Note that due to file type limitations, the kind for all
            these will be "average".
        %(by_event_type)s

        Returns
        -------
        %(evoked_by_event_type_returns)s

        Notes
        -----
        Computes an average of all epochs in the instance, even if
        they correspond to different conditions. To average by condition,
        do ``epochs[condition].average()`` for each condition separately.

        When picks is None and epochs contain only ICA channels, no channels
        are selected, resulting in an error. This is because ICA channels
        are not considered data channels (they are of misc type) and only data
        channels are selected when picks is None.

        The ``method`` parameter allows e.g. robust averaging.
        For example, one could do:

            >>> from scipy.stats import trim_mean  # doctest:+SKIP
            >>> trim = lambda x: trim_mean(x, 0.1, axis=0)  # doctest:+SKIP
            >>> epochs.average(method=trim)  # doctest:+SKIP

        This would compute the trimmed mean.
        """
        if by_event_type:
            evokeds = list()
            for event_type in self.event_id.keys():
                ev = self[event_type]._compute_aggregate(picks=picks, mode=method)
                ev.comment = event_type
                evokeds.append(ev)
        else:
            evokeds = self._compute_aggregate(picks=picks, mode=method)
        return evokeds

    @_warn_empty
    @fill_doc
    def standard_error(self, picks=None, by_event_type=False):
        """Compute standard error over epochs.

        Parameters
        ----------
        %(picks_all_data)s
        %(by_event_type)s

        Returns
        -------
        %(std_err_by_event_type_returns)s
        """
        return self.average(picks=picks, method="std", by_event_type=by_event_type)

    def _compute_aggregate(self, picks, mode="mean"):
        """Compute the mean, median, or std over epochs and return Evoked."""
        # if instance contains ICA channels they won't be included unless picks
        # is specified
        if picks is None:
            check_ICA = [x.startswith("ICA") for x in self.ch_names]
            if np.all(check_ICA):
                raise TypeError(
                    "picks must be specified (i.e. not None) for " "ICA channel data"
                )
            elif np.any(check_ICA):
                warn(
                    "ICA channels will not be included unless explicitly "
                    "selected in picks"
                )

        n_channels = len(self.ch_names)
        n_times = len(self.times)

        if self.preload:
            n_events = len(self.events)
            fun = _check_combine(mode, valid=("mean", "median", "std"))
            data = fun(self._data)
            assert len(self.events) == len(self._data)
            if data.shape != self._data.shape[1:]:
                raise RuntimeError(
                    "You passed a function that resulted n data of shape {}, "
                    "but it should be {}.".format(data.shape, self._data.shape[1:])
                )
        else:
            if mode not in {"mean", "std"}:
                raise ValueError(
                    "If data are not preloaded, can only compute "
                    "mean or standard deviation."
                )
            data = np.zeros((n_channels, n_times))
            n_events = 0
            for e in self:
                if np.iscomplexobj(e):
                    data = data.astype(np.complex128)
                data += e
                n_events += 1

            if n_events > 0:
                data /= n_events
            else:
                data.fill(np.nan)

            # convert to stderr if requested, could do in one pass but do in
            # two (slower) in case there are large numbers
            if mode == "std":
                data_mean = data.copy()
                data.fill(0.0)
                for e in self:
                    data += (e - data_mean) ** 2
                data = np.sqrt(data / n_events)

        if mode == "std":
            kind = "standard_error"
            data /= np.sqrt(n_events)
        else:
            kind = "average"

        return self._evoked_from_epoch_data(
            data, self.info, picks, n_events, kind, self._name
        )

    @property
    def _name(self):
        """Give a nice string representation based on event ids."""
        return self._get_name()

    def _get_name(self, count="frac", ms="×", sep="+"):
        """Generate human-readable name for epochs and evokeds from event_id.

        Parameters
        ----------
        count : 'frac' | 'total'
            Whether to include the fraction or total number of epochs that each
            event type contributes to the number of all epochs.
            Ignored if only one event type is present.
        ms : str | None
            The multiplication sign to use. Pass ``None`` to omit the sign.
            Ignored if only one event type is present.
        sep : str
            How to separate the different events names. Ignored if only one
            event type is present.
        """
        _check_option("count", value=count, allowed_values=["frac", "total"])

        if len(self.event_id) == 1:
            comment = next(iter(self.event_id.keys()))
        else:
            counter = Counter(self.events[:, 2])
            comments = list()

            # Take care of padding
            if ms is None:
                ms = " "
            else:
                ms = f" {ms} "

            for event_name, event_code in self.event_id.items():
                if count == "frac":
                    frac = float(counter[event_code]) / len(self.events)
                    comment = f"{frac:.2f}{ms}{event_name}"
                else:  # 'total'
                    comment = f"{counter[event_code]}{ms}{event_name}"
                comments.append(comment)

            comment = f" {sep} ".join(comments)
        return comment

    def _evoked_from_epoch_data(self, data, info, picks, n_events, kind, comment):
        """Create an evoked object from epoch data."""
        info = deepcopy(info)
        # don't apply baseline correction; we'll set evoked.baseline manually
        evoked = EvokedArray(
            data,
            info,
            tmin=self.times[0],
            comment=comment,
            nave=n_events,
            kind=kind,
            baseline=None,
        )
        evoked.baseline = self.baseline

        # the above constructor doesn't recreate the times object precisely
        # due to numerical precision issues
        evoked._set_times(self.times.copy())

        # pick channels
        picks = _picks_to_idx(self.info, picks, "data_or_ica", ())
        ch_names = [evoked.ch_names[p] for p in picks]
        evoked.pick_channels(ch_names)

        if len(evoked.info["ch_names"]) == 0:
            raise ValueError("No data channel found when averaging.")

        if evoked.nave < 1:
            warn("evoked object is empty (based on less than 1 epoch)")

        return evoked

    @property
    def ch_names(self):
        """Channel names."""
        return self.info["ch_names"]

    @_warn_empty
    @copy_function_doc_to_method_doc(plot_epochs)
    def plot(
        self,
        picks=None,
        scalings=None,
        n_epochs=20,
        n_channels=20,
        title=None,
        events=None,
        event_color=None,
        order=None,
        show=True,
        block=False,
        decim="auto",
        noise_cov=None,
        butterfly=False,
        show_scrollbars=True,
        show_scalebars=True,
        epoch_colors=None,
        event_id=None,
        group_by="type",
        precompute=None,
        use_opengl=None,
        *,
        theme=None,
        overview_mode=None,
    ):
        return plot_epochs(
            self,
            picks=picks,
            scalings=scalings,
            n_epochs=n_epochs,
            n_channels=n_channels,
            title=title,
            events=events,
            event_color=event_color,
            order=order,
            show=show,
            block=block,
            decim=decim,
            noise_cov=noise_cov,
            butterfly=butterfly,
            show_scrollbars=show_scrollbars,
            show_scalebars=show_scalebars,
            epoch_colors=epoch_colors,
            event_id=event_id,
            group_by=group_by,
            precompute=precompute,
            use_opengl=use_opengl,
            theme=theme,
            overview_mode=overview_mode,
        )

    @_warn_empty
    @copy_function_doc_to_method_doc(plot_topo_image_epochs)
    def plot_topo_image(
        self,
        layout=None,
        sigma=0.0,
        vmin=None,
        vmax=None,
        colorbar=None,
        order=None,
        cmap="RdBu_r",
        layout_scale=0.95,
        title=None,
        scalings=None,
        border="none",
        fig_facecolor="k",
        fig_background=None,
        font_color="w",
        show=True,
    ):
        return plot_topo_image_epochs(
            self,
            layout=layout,
            sigma=sigma,
            vmin=vmin,
            vmax=vmax,
            colorbar=colorbar,
            order=order,
            cmap=cmap,
            layout_scale=layout_scale,
            title=title,
            scalings=scalings,
            border=border,
            fig_facecolor=fig_facecolor,
            fig_background=fig_background,
            font_color=font_color,
            show=show,
        )

    @verbose
    def drop_bad(self, reject="existing", flat="existing", verbose=None):
        """Drop bad epochs without retaining the epochs data.

        Should be used before slicing operations.

        .. warning:: This operation is slow since all epochs have to be read
                     from disk. To avoid reading epochs from disk multiple
                     times, use :meth:`mne.Epochs.load_data()`.

        .. note:: To constrain the time period used for estimation of signal
                  quality, set ``epochs.reject_tmin`` and
                  ``epochs.reject_tmax``, respectively.

        Parameters
        ----------
        %(reject_drop_bad)s
        %(flat_drop_bad)s
        %(verbose)s

        Returns
        -------
        epochs : instance of Epochs
            The epochs with bad epochs dropped. Operates in-place.

        Notes
        -----
        Dropping bad epochs can be done multiple times with different
        ``reject`` and ``flat`` parameters. However, once an epoch is
        dropped, it is dropped forever, so if more lenient thresholds may
        subsequently be applied, `epochs.copy <mne.Epochs.copy>` should be
        used.
        """
        if reject == "existing":
            if flat == "existing" and self._bad_dropped:
                return
            reject = self.reject
        if flat == "existing":
            flat = self.flat
        if any(isinstance(rej, str) and rej != "existing" for rej in (reject, flat)):
            raise ValueError('reject and flat, if strings, must be "existing"')
        self._reject_setup(reject, flat)
        self._get_data(out=False, verbose=verbose)
        return self

    def drop_log_stats(self, ignore=("IGNORED",)):
        """Compute the channel stats based on a drop_log from Epochs.

        Parameters
        ----------
        ignore : list
            The drop reasons to ignore.

        Returns
        -------
        perc : float
            Total percentage of epochs dropped.

        See Also
        --------
        plot_drop_log
        """
        return _drop_log_stats(self.drop_log, ignore)

    @copy_function_doc_to_method_doc(plot_drop_log)
    def plot_drop_log(
        self,
        threshold=0,
        n_max_plot=20,
        subject=None,
        color=(0.9, 0.9, 0.9),
        width=0.8,
        ignore=("IGNORED",),
        show=True,
    ):
        if not self._bad_dropped:
            raise ValueError(
                "You cannot use plot_drop_log since bad "
                "epochs have not yet been dropped. "
                "Use epochs.drop_bad()."
            )
        return plot_drop_log(
            self.drop_log,
            threshold,
            n_max_plot,
            subject,
            color=color,
            width=width,
            ignore=ignore,
            show=show,
        )

    @_warn_empty
    @copy_function_doc_to_method_doc(plot_epochs_image)
    def plot_image(
        self,
        picks=None,
        sigma=0.0,
        vmin=None,
        vmax=None,
        colorbar=True,
        order=None,
        show=True,
        units=None,
        scalings=None,
        cmap=None,
        fig=None,
        axes=None,
        overlay_times=None,
        combine=None,
        group_by=None,
        evoked=True,
        ts_args=None,
        title=None,
        clear=False,
    ):
        return plot_epochs_image(
            self,
            picks=picks,
            sigma=sigma,
            vmin=vmin,
            vmax=vmax,
            colorbar=colorbar,
            order=order,
            show=show,
            units=units,
            scalings=scalings,
            cmap=cmap,
            fig=fig,
            axes=axes,
            overlay_times=overlay_times,
            combine=combine,
            group_by=group_by,
            evoked=evoked,
            ts_args=ts_args,
            title=title,
            clear=clear,
        )

    @_warn_empty
    @verbose
    def drop(self, indices, reason="USER", verbose=None):
        """Drop epochs based on indices or boolean mask.

        .. note:: The indices refer to the current set of undropped epochs
                  rather than the complete set of dropped and undropped epochs.
                  They are therefore not necessarily consistent with any
                  external indices (e.g., behavioral logs). To drop epochs
                  based on external criteria, do not use the ``preload=True``
                  flag when constructing an Epochs object, and call this
                  method before calling the :meth:`mne.Epochs.drop_bad` or
                  :meth:`mne.Epochs.load_data` methods.

        Parameters
        ----------
        indices : array of int or bool
            Set epochs to remove by specifying indices to remove or a boolean
            mask to apply (where True values get removed). Events are
            correspondingly modified.
        reason : str
            Reason for dropping the epochs ('ECG', 'timeout', 'blink' etc).
            Default: 'USER'.
        %(verbose)s

        Returns
        -------
        epochs : instance of Epochs
            The epochs with indices dropped. Operates in-place.
        """
        indices = np.atleast_1d(indices)

        if indices.ndim > 1:
            raise ValueError("indices must be a scalar or a 1-d array")

        if indices.dtype == bool:
            indices = np.where(indices)[0]
        try_idx = np.where(indices < 0, indices + len(self.events), indices)

        out_of_bounds = (try_idx < 0) | (try_idx >= len(self.events))
        if out_of_bounds.any():
            first = indices[out_of_bounds][0]
            raise IndexError("Epoch index %d is out of bounds" % first)
        keep = np.setdiff1d(np.arange(len(self.events)), try_idx)
        self._getitem(keep, reason, copy=False, drop_event_id=False)
        count = len(try_idx)
        logger.info(
            "Dropped %d epoch%s: %s"
            % (count, _pl(count), ", ".join(map(str, np.sort(try_idx))))
        )

        return self

    def _get_epoch_from_raw(self, idx, verbose=None):
        """Get a given epoch from disk."""
        raise NotImplementedError

    def _project_epoch(self, epoch):
        """Process a raw epoch based on the delayed param."""
        # whenever requested, the first epoch is being projected.
        if (epoch is None) or isinstance(epoch, str):
            # can happen if t < 0 or reject based on annotations
            return epoch
        proj = self._do_delayed_proj or self.proj
        if self._projector is not None and proj is True:
            epoch = np.dot(self._projector, epoch)
        return epoch

    @verbose
    def _get_data(
        self,
        out=True,
        picks=None,
        item=None,
        *,
        units=None,
        tmin=None,
        tmax=None,
        verbose=None,
    ):
        """Load all data, dropping bad epochs along the way.

        Parameters
        ----------
        out : bool
            Return the data. Setting this to False is used to reject bad
            epochs without caching all the data, which saves memory.
        %(picks_all)s
        item : slice | array-like | str | list | None
            See docstring of get_data method.
        %(units)s
        tmin : int | float | None
            Start time of data to get in seconds.
        tmax : int | float | None
            End time of data to get in seconds.
        %(verbose)s
        """
        # if called with 'out=False', the call came from 'drop_bad()'
        # if no reasons to drop, just declare epochs as good and return
        if not out:
            # make sure first and last epoch not out of bounds of raw
            in_bounds = self.preload or (
                self._get_epoch_from_raw(idx=0) is not None
                and self._get_epoch_from_raw(idx=-1) is not None
            )
            # might be BaseEpochs or Epochs, only the latter has the attribute
            reject_by_annotation = getattr(self, "reject_by_annotation", False)
            if (
                self.reject is None
                and self.flat is None
                and in_bounds
                and self._reject_time is None
                and not reject_by_annotation
            ):
                logger.debug("_get_data is a noop, returning")
                self._bad_dropped = True
                return None
        start, stop = self._handle_tmin_tmax(tmin, tmax)

        if item is None:
            item = slice(None)
        elif not self._bad_dropped:
            raise ValueError(
                "item must be None in epochs.get_data() unless bads have been "
                "dropped. Consider using epochs.drop_bad()."
            )
        select = self._item_to_select(item)  # indices or slice
        use_idx = np.arange(len(self.events))[select]
        n_events = len(use_idx)
        # in case there are no good events
        if self.preload:
            # we will store our result in our existing array
            data = self._data
        else:
            # we start out with an empty array, allocate only if necessary
            data = np.empty((0, len(self.info["ch_names"]), len(self.times)))
            msg = (
                f"for {n_events} events and {len(self._raw_times)} "
                "original time points"
            )
            if self._decim > 1:
                msg += " (prior to decimation)"
            if getattr(self._raw, "preload", False):
                logger.info(f"Using data from preloaded Raw {msg} ...")
            else:
                logger.info(f"Loading data {msg} ...")

        orig_picks = picks
        if orig_picks is None:
            picks = _picks_to_idx(self.info, picks, "all", exclude=())
        else:
            picks = _picks_to_idx(self.info, picks)

        # handle units param only if we are going to return data (out==True)
        if (units is not None) and out:
            ch_factors = _get_ch_factors(self, units, picks)

        if self._bad_dropped:
            if not out:
                return
            if self.preload:
                data = data[select]
                if orig_picks is not None:
                    data = data[:, picks]
                if units is not None:
                    data *= ch_factors[:, np.newaxis]
                if start != 0 or stop != self.times.size:
                    data = data[..., start:stop]
                return data

            # we need to load from disk, drop, and return data
            detrend_picks = self._detrend_picks
            for ii, idx in enumerate(use_idx):
                # faster to pre-allocate memory here
                epoch_noproj = self._get_epoch_from_raw(idx)
                epoch_noproj = self._detrend_offset_decim(epoch_noproj, detrend_picks)
                if self._do_delayed_proj:
                    epoch_out = epoch_noproj
                else:
                    epoch_out = self._project_epoch(epoch_noproj)
                if ii == 0:
                    data = np.empty(
                        (n_events, len(self.ch_names), len(self.times)),
                        dtype=epoch_out.dtype,
                    )
                data[ii] = epoch_out
        else:
            # bads need to be dropped, this might occur after a preload
            # e.g., when calling drop_bad w/new params
            good_idx = []
            n_out = 0
            drop_log = list(self.drop_log)
            assert n_events == len(self.selection)
            if not self.preload:
                detrend_picks = self._detrend_picks
            for idx, sel in enumerate(self.selection):
                if self.preload:  # from memory
                    if self._do_delayed_proj:
                        epoch_noproj = self._data[idx]
                        epoch = self._project_epoch(epoch_noproj)
                    else:
                        epoch_noproj = None
                        epoch = self._data[idx]
                else:  # from disk
                    epoch_noproj = self._get_epoch_from_raw(idx)
                    epoch_noproj = self._detrend_offset_decim(
                        epoch_noproj, detrend_picks
                    )
                    epoch = self._project_epoch(epoch_noproj)

                epoch_out = epoch_noproj if self._do_delayed_proj else epoch
                is_good, bad_tuple = self._is_good_epoch(epoch, verbose=verbose)
                if not is_good:
                    assert isinstance(bad_tuple, tuple)
                    assert all(isinstance(x, str) for x in bad_tuple)
                    drop_log[sel] = drop_log[sel] + bad_tuple
                    continue
                good_idx.append(idx)

                # store the epoch if there is a reason to (output or update)
                if out or self.preload:
                    # faster to pre-allocate, then trim as necessary
                    if n_out == 0 and not self.preload:
                        data = np.empty(
                            (n_events, epoch_out.shape[0], epoch_out.shape[1]),
                            dtype=epoch_out.dtype,
                            order="C",
                        )
                    data[n_out] = epoch_out
                    n_out += 1
            self.drop_log = tuple(drop_log)
            del drop_log

            self._bad_dropped = True
            n_bads_dropped = n_events - len(good_idx)
            logger.info(f"{n_bads_dropped} bad epochs dropped")

            if n_bads_dropped == n_events:
                warn('All epochs were dropped!\n'
                     'You might need to alter reject/flat-criteria '
                     'or drop bad channels to avoid this.\n'
                     'Tip: With Epochs.plot_drop_log() you can see which '
                     'channels are responsible for the dropping of epochs.')

            # adjust the data size if there is a reason to (output or update)
            if out or self.preload:
                if data.flags["OWNDATA"] and data.flags["C_CONTIGUOUS"]:
                    data.resize((n_out,) + data.shape[1:], refcheck=False)
                else:
                    data = data[:n_out]
                    if self.preload:
                        self._data = data

            # Now update our properties (excepd data, which is already fixed)
            self._getitem(
                good_idx, None, copy=False, drop_event_id=False, select_data=False
            )

        if out:
            if orig_picks is not None:
                data = data[:, picks]
            if units is not None:
                data *= ch_factors[:, np.newaxis]
            if start != 0 or stop != self.times.size:
                data = data[..., start:stop]
            return data
        else:
            return None

    @property
    def _detrend_picks(self):
        if self._do_baseline:
            return _pick_data_channels(
                self.info, with_ref_meg=True, with_aux=True, exclude=()
            )
        else:
            return []

    @fill_doc
    def get_data(self, picks=None, item=None, units=None, tmin=None, tmax=None):
        """Get all epochs as a 3D array.

        Parameters
        ----------
        %(picks_all)s
        item : slice | array-like | str | list | None
            The items to get. See :meth:`mne.Epochs.__getitem__` for
            a description of valid options. This can be substantially faster
            for obtaining an ndarray than :meth:`~mne.Epochs.__getitem__`
            for repeated access on large Epochs objects.
            None (default) is an alias for ``slice(None)``.

            .. versionadded:: 0.20
        %(units)s

            .. versionadded:: 0.24
        tmin : int | float | None
            Start time of data to get in seconds.

            .. versionadded:: 0.24.0
        tmax : int | float | None
            End time of data to get in seconds.

            .. versionadded:: 0.24.0

        Returns
        -------
        data : array of shape (n_epochs, n_channels, n_times)
            A view on epochs data.
        """
        return self._get_data(picks=picks, item=item, units=units, tmin=tmin, tmax=tmax)

    @verbose
    def apply_function(
        self,
        fun,
        picks=None,
        dtype=None,
        n_jobs=None,
        channel_wise=True,
        verbose=None,
        **kwargs,
    ):
        """Apply a function to a subset of channels.

        %(applyfun_summary_epochs)s

        Parameters
        ----------
        %(fun_applyfun)s
        %(picks_all_data_noref)s
        %(dtype_applyfun)s
        %(n_jobs)s Ignored if ``channel_wise=False`` as the workload
            is split across channels.
        %(channel_wise_applyfun_epo)s
        %(verbose)s
        %(kwargs_fun)s

        Returns
        -------
        self : instance of Epochs
            The epochs object with transformed data.
        """
        _check_preload(self, "epochs.apply_function")
        picks = _picks_to_idx(self.info, picks, exclude=(), with_ref_meg=False)

        if not callable(fun):
            raise ValueError("fun needs to be a function")

        data_in = self._data
        if dtype is not None and dtype != self._data.dtype:
            self._data = self._data.astype(dtype)

        if channel_wise:
            parallel, p_fun, n_jobs = parallel_func(_check_fun, n_jobs)
            if n_jobs == 1:
                _fun = partial(_check_fun, fun, **kwargs)
                # modify data inplace to save memory
                for idx in picks:
                    self._data[:, idx, :] = np.apply_along_axis(
                        _fun, -1, data_in[:, idx, :]
                    )
            else:
                # use parallel function
                data_picks_new = parallel(
                    p_fun(fun, data_in[:, p, :], **kwargs) for p in picks
                )
                for pp, p in enumerate(picks):
                    self._data[:, p, :] = data_picks_new[pp]
        else:
            self._data = _check_fun(fun, data_in, **kwargs)

        return self

    @property
    def filename(self):
        """The filename."""
        return self._filename

    def __repr__(self):
        """Build string representation."""
        s = " %s events " % len(self.events)
        s += "(all good)" if self._bad_dropped else "(good & bad)"
        s += ", %g – %g s" % (self.tmin, self.tmax)
        s += ", baseline "
        if self.baseline is None:
            s += "off"
        else:
            s += f"{self.baseline[0]:g} – {self.baseline[1]:g} s"
            if self.baseline != _check_baseline(
                self.baseline,
                times=self.times,
                sfreq=self.info["sfreq"],
                on_baseline_outside_data="adjust",
            ):
                s += " (baseline period was cropped after baseline correction)"

        s += ", ~%s" % (sizeof_fmt(self._size),)
        s += ", data%s loaded" % ("" if self.preload else " not")
        s += ", with metadata" if self.metadata is not None else ""
        max_events = 10
        counts = [
            "%r: %i" % (k, sum(self.events[:, 2] == v))
            for k, v in list(self.event_id.items())[:max_events]
        ]
        if len(self.event_id) > 0:
            s += "," + "\n ".join([""] + counts)
        if len(self.event_id) > max_events:
            not_shown_events = len(self.event_id) - max_events
            s += f"\n and {not_shown_events} more events ..."
        class_name = self.__class__.__name__
        class_name = "Epochs" if class_name == "BaseEpochs" else class_name
        return "<%s | %s>" % (class_name, s)

    @repr_html
    def _repr_html_(self):
        from .html_templates import repr_templates_env

        if self.baseline is None:
            baseline = "off"
        else:
            baseline = tuple([f"{b:.3f}" for b in self.baseline])
            baseline = f"{baseline[0]} – {baseline[1]} s"

        if isinstance(self.event_id, dict):
            event_strings = []
            for k, v in sorted(self.event_id.items()):
                n_events = sum(self.events[:, 2] == v)
                event_strings.append(f"{k}: {n_events}")
        elif isinstance(self.event_id, list):
            event_strings = []
            for k in self.event_id:
                n_events = sum(self.events[:, 2] == k)
                event_strings.append(f"{k}: {n_events}")
        elif isinstance(self.event_id, int):
            n_events = len(self.events[:, 2])
            event_strings = [f"{self.event_id}: {n_events}"]
        else:
            event_strings = None

        t = repr_templates_env.get_template("epochs.html.jinja")
        t = t.render(epochs=self, baseline=baseline, events=event_strings)
        return t

    @verbose
    def crop(self, tmin=None, tmax=None, include_tmax=True, verbose=None):
        """Crop a time interval from the epochs.

        Parameters
        ----------
        tmin : float | None
            Start time of selection in seconds.
        tmax : float | None
            End time of selection in seconds.
        %(include_tmax)s
        %(verbose)s

        Returns
        -------
        epochs : instance of Epochs
            The cropped epochs object, modified in-place.

        Notes
        -----
        %(notes_tmax_included_by_default)s
        """
        # XXX this could be made to work on non-preloaded data...
        _check_preload(self, "Modifying data of epochs")

        super().crop(tmin=tmin, tmax=tmax, include_tmax=include_tmax)

        # Adjust rejection period
        if self.reject_tmin is not None and self.reject_tmin < self.tmin:
            logger.info(
                f"reject_tmin is not in epochs time interval. "
                f"Setting reject_tmin to epochs.tmin ({self.tmin} s)"
            )
            self.reject_tmin = self.tmin
        if self.reject_tmax is not None and self.reject_tmax > self.tmax:
            logger.info(
                f"reject_tmax is not in epochs time interval. "
                f"Setting reject_tmax to epochs.tmax ({self.tmax} s)"
            )
            self.reject_tmax = self.tmax
        return self

    def copy(self):
        """Return copy of Epochs instance.

        Returns
        -------
        epochs : instance of Epochs
            A copy of the object.
        """
        return deepcopy(self)

    def __deepcopy__(self, memodict):
        """Make a deepcopy."""
        cls = self.__class__
        result = cls.__new__(cls)
        for k, v in self.__dict__.items():
            # drop_log is immutable and _raw is private (and problematic to
            # deepcopy)
            if k in ("drop_log", "_raw", "_times_readonly"):
                memodict[id(v)] = v
            else:
                v = deepcopy(v, memodict)
            result.__dict__[k] = v
        return result

    @verbose
    def save(
        self,
        fname,
        split_size="2GB",
        fmt="single",
        overwrite=False,
        split_naming="neuromag",
        verbose=None,
    ):
        """Save epochs in a fif file.

        Parameters
        ----------
        fname : path-like
            The name of the file, which should end with ``-epo.fif`` or
            ``-epo.fif.gz``.
        split_size : str | int
            Large raw files are automatically split into multiple pieces. This
            parameter specifies the maximum size of each piece. If the
            parameter is an integer, it specifies the size in Bytes. It is
            also possible to pass a human-readable string, e.g., 100MB.
            Note: Due to FIFF file limitations, the maximum split size is 2GB.

            .. versionadded:: 0.10.0
        fmt : str
            Format to save data. Valid options are 'double' or
            'single' for 64- or 32-bit float, or for 128- or
            64-bit complex numbers respectively. Note: Data are processed with
            double precision. Choosing single-precision, the saved data
            will slightly differ due to the reduction in precision.

            .. versionadded:: 0.17
        %(overwrite)s
            To overwrite original file (the same one that was loaded),
            data must be preloaded upon reading. This defaults to True in 0.18
            but will change to False in 0.19.

            .. versionadded:: 0.18
        %(split_naming)s

            .. versionadded:: 0.24
        %(verbose)s

        Notes
        -----
        Bad epochs will be dropped before saving the epochs to disk.
        """
        check_fname(
            fname, "epochs", ("-epo.fif", "-epo.fif.gz", "_epo.fif", "_epo.fif.gz")
        )

        # check for file existence and expand `~` if present
        fname = str(_check_fname(fname=fname, overwrite=overwrite))

        split_size_bytes = _get_split_size(split_size)

        _check_option("fmt", fmt, ["single", "double"])

        # to know the length accurately. The get_data() call would drop
        # bad epochs anyway
        self.drop_bad()
        # total_size tracks sizes that get split
        # over_size tracks overhead (tags, things that get written to each)
        if len(self) == 0:
            warn("Saving epochs with no data")
            total_size = 0
        else:
            d = self[0].get_data()
            # this should be guaranteed by subclasses
            assert d.dtype in (">f8", "<f8", ">c16", "<c16")
            total_size = d.nbytes * len(self)
        self._check_consistency()
        over_size = 0
        if fmt == "single":
            total_size //= 2  # 64bit data converted to 32bit before writing.
        over_size += 32  # FIF tags
        # Account for all the other things we write, too
        # 1. meas_id block plus main epochs block
        over_size += 132
        # 2. measurement info (likely slight overestimate, but okay)
        over_size += object_size(self.info) + 16 * len(self.info)
        # 3. events and event_id in its own block
        total_size += self.events.size * 4
        over_size += len(_event_id_string(self.event_id)) + 72
        # 4. Metadata in a block of its own
        if self.metadata is not None:
            total_size += len(_prepare_write_metadata(self.metadata))
        over_size += 56
        # 5. first sample, last sample, baseline
        over_size += 40 * (self.baseline is not None) + 40
        # 6. drop log: gets written to each, with IGNORE for ones that are
        #    not part of it. So make a fake one with all having entries.
        drop_size = len(json.dumps(self.drop_log)) + 16
        drop_size += 8 * (len(self.selection) - 1)  # worst case: all but one
        over_size += drop_size
        # 7. reject params
        reject_params = _pack_reject_params(self)
        if reject_params:
            over_size += len(json.dumps(reject_params)) + 16
        # 8. selection
        total_size += self.selection.size * 4
        over_size += 16
        # 9. end of file tags
        over_size += _NEXT_FILE_BUFFER
        logger.debug(f"    Overhead size:   {str(over_size).rjust(15)}")
        logger.debug(f"    Splittable size: {str(total_size).rjust(15)}")
        logger.debug(f"    Split size:      {str(split_size_bytes).rjust(15)}")
        # need at least one per
        n_epochs = len(self)
        n_per = total_size // n_epochs if n_epochs else 0
        min_size = n_per + over_size
        if split_size_bytes < min_size:
            raise ValueError(
                f"The split size {split_size} is too small to safely write "
                "the epochs contents, minimum split size is "
                f"{sizeof_fmt(min_size)} ({min_size} bytes)"
            )

        # This is like max(int(ceil(total_size / split_size)), 1) but cleaner
        n_parts = max((total_size - 1) // (split_size_bytes - over_size) + 1, 1)
        assert n_parts >= 1, n_parts
        if n_parts > 1:
            logger.info(f"Splitting into {n_parts} parts")
            if n_parts > 100:  # This must be an error
                raise ValueError(
                    f"Split size {split_size} would result in writing "
                    f"{n_parts} files"
                )

        if len(self.drop_log) > 100000:
            warn(
                f"epochs.drop_log contains {len(self.drop_log)} entries "
                f"which will incur up to a {sizeof_fmt(drop_size)} writing "
                f"overhead (per split file), consider using "
                f"epochs.reset_drop_log_selection() prior to writing"
            )

        epoch_idxs = np.array_split(np.arange(n_epochs), n_parts)

        for part_idx, epoch_idx in enumerate(epoch_idxs):
            this_epochs = self[epoch_idx] if n_parts > 1 else self
            # avoid missing event_ids in splits
            this_epochs.event_id = self.event_id
            _save_split(
                this_epochs, fname, part_idx, n_parts, fmt, split_naming, overwrite
            )

    @_warn_empty
    @verbose
    def export(self, fname, fmt="auto", *, overwrite=False, verbose=None):
        """Export Epochs to external formats.

        %(export_fmt_support_epochs)s

        %(export_warning)s

        Parameters
        ----------
        %(fname_export_params)s
        %(export_fmt_params_epochs)s
        %(overwrite)s

            .. versionadded:: 0.24.1
        %(verbose)s

        Notes
        -----
        .. versionadded:: 0.24

        %(export_warning_note_epochs)s
        %(export_eeglab_note)s
        """
        from .export import export_epochs

        export_epochs(fname, self, fmt, overwrite=overwrite, verbose=verbose)

    def equalize_event_counts(self, event_ids=None, method="mintime"):
        """Equalize the number of trials in each condition.

        It tries to make the remaining epochs occurring as close as possible in
        time. This method works based on the idea that if there happened to be
        some time-varying (like on the scale of minutes) noise characteristics
        during a recording, they could be compensated for (to some extent) in
        the equalization process. This method thus seeks to reduce any of
        those effects by minimizing the differences in the times of the events
        within a `~mne.Epochs` instance. For example, if one event type
        occurred at time points ``[1, 2, 3, 4, 120, 121]`` and the another one
        at ``[3.5, 4.5, 120.5, 121.5]``, this method would remove the events at
        times ``[1, 2]`` for the first event type – and not the events at times
        ``[120, 121]``.

        Parameters
        ----------
        event_ids : None | list | dict
            The event types to equalize.

            If ``None`` (default), equalize the counts of **all** event types
            present in the `~mne.Epochs` instance.

            If a list, each element can either be a string (event name) or a
            list of strings. In the case where one of the entries is a list of
            strings, event types in that list will be grouped together before
            equalizing trial counts across conditions.

            If a dictionary, the keys are considered as the event names whose
            counts to equalize, i.e., passing ``dict(A=1, B=2)`` will have the
            same effect as passing ``['A', 'B']``. This is useful if you intend
            to pass an ``event_id`` dictionary that was used when creating
            `~mne.Epochs`.

            In the case where partial matching is used (using ``/`` in
            the event names), the event types will be matched according to the
            provided tags, that is, processing works as if the ``event_ids``
            matched by the provided tags had been supplied instead.
            The ``event_ids`` must identify non-overlapping subsets of the
            epochs.
        method : str
            If ``'truncate'``, events will be truncated from the end of each
            type of events. If ``'mintime'``, timing differences between each
            event type will be minimized.

        Returns
        -------
        epochs : instance of Epochs
            The modified instance. It is modified in-place.
        indices : array of int
            Indices from the original events list that were dropped.

        Notes
        -----
        For example (if ``epochs.event_id`` was ``{'Left': 1, 'Right': 2,
        'Nonspatial':3}``:

            epochs.equalize_event_counts([['Left', 'Right'], 'Nonspatial'])

        would equalize the number of trials in the ``'Nonspatial'`` condition
        with the total number of trials in the ``'Left'`` and ``'Right'``
        conditions combined.

        If multiple indices are provided (e.g. ``'Left'`` and ``'Right'`` in
        the example above), it is not guaranteed that after equalization the
        conditions will contribute equally. E.g., it is possible to end up
        with 70 ``'Nonspatial'`` epochs, 69 ``'Left'`` and 1 ``'Right'``.

        .. versionchanged:: 0.23
            Default to equalizing all events in the passed instance if no
            event names were specified explicitly.
        """
        from collections.abc import Iterable

        _validate_type(
            event_ids,
            types=(Iterable, None),
            item_name="event_ids",
            type_name="list-like or None",
        )
        if isinstance(event_ids, str):
            raise TypeError(
                f"event_ids must be list-like or None, but "
                f"received a string: {event_ids}"
            )

        if event_ids is None:
            event_ids = list(self.event_id)
        elif not event_ids:
            raise ValueError("event_ids must have at least one element")

        if not self._bad_dropped:
            self.drop_bad()
        # figure out how to equalize
        eq_inds = list()

        # deal with hierarchical tags
        ids = self.event_id
        orig_ids = list(event_ids)
        tagging = False
        if "/" in "".join(ids):
            # make string inputs a list of length 1
            event_ids = [[x] if isinstance(x, str) else x for x in event_ids]
            for ids_ in event_ids:  # check if tagging is attempted
                if any([id_ not in ids for id_ in ids_]):
                    tagging = True
            # 1. treat everything that's not in event_id as a tag
            # 2a. for tags, find all the event_ids matched by the tags
            # 2b. for non-tag ids, just pass them directly
            # 3. do this for every input
            event_ids = [
                [
                    k for k in ids if all((tag in k.split("/") for tag in id_))
                ]  # ids matching all tags
                if all(id__ not in ids for id__ in id_)
                else id_  # straight pass for non-tag inputs
                for id_ in event_ids
            ]
            for ii, id_ in enumerate(event_ids):
                if len(id_) == 0:
                    raise KeyError(
                        f"{orig_ids[ii]} not found in the epoch " "object's event_id."
                    )
                elif len({sub_id in ids for sub_id in id_}) != 1:
                    err = (
                        "Don't mix hierarchical and regular event_ids"
                        " like in '%s'." % ", ".join(id_)
                    )
                    raise ValueError(err)

            # raise for non-orthogonal tags
            if tagging is True:
                events_ = [set(self[x].events[:, 0]) for x in event_ids]
                doubles = events_[0].intersection(events_[1])
                if len(doubles):
                    raise ValueError(
                        "The two sets of epochs are "
                        "overlapping. Provide an "
                        "orthogonal selection."
                    )

        for eq in event_ids:
            eq_inds.append(self._keys_to_idx(eq))

        event_times = [self.events[e, 0] for e in eq_inds]
        indices = _get_drop_indices(event_times, method)
        # need to re-index indices
        indices = np.concatenate([e[idx] for e, idx in zip(eq_inds, indices)])
        self.drop(indices, reason="EQUALIZED_COUNT")
        # actually remove the indices
        return self, indices

    @_warn_empty
    @verbose
    def compute_psd(
        self,
        method="multitaper",
        fmin=0,
        fmax=np.inf,
        tmin=None,
        tmax=None,
        picks=None,
        proj=False,
        *,
        n_jobs=1,
        verbose=None,
        **method_kw,
    ):
        """Perform spectral analysis on sensor data.

        Parameters
        ----------
        %(method_psd)s
            Default is ``'multitaper'``.
        %(fmin_fmax_psd)s
        %(tmin_tmax_psd)s
        %(picks_good_data_noref)s
        %(proj_psd)s
        %(n_jobs)s
        %(verbose)s
        %(method_kw_psd)s

        Returns
        -------
        spectrum : instance of EpochsSpectrum
            The spectral representation of each epoch.

        Notes
        -----
        .. versionadded:: 1.2

        References
        ----------
        .. footbibliography::
        """
        method = _validate_method(method, type(self).__name__)
        self._set_legacy_nfft_default(tmin, tmax, method, method_kw)

        return EpochsSpectrum(
            self,
            method=method,
            fmin=fmin,
            fmax=fmax,
            tmin=tmin,
            tmax=tmax,
            picks=picks,
            proj=proj,
            n_jobs=n_jobs,
            verbose=verbose,
            **method_kw,
        )

    @_warn_empty
    @verbose
    def plot_psd(
        self,
        fmin=0,
        fmax=np.inf,
        tmin=None,
        tmax=None,
        picks=None,
        proj=False,
        *,
        method="auto",
        average=False,
        dB=True,
        estimate="auto",
        xscale="linear",
        area_mode="std",
        area_alpha=0.33,
        color="black",
        line_alpha=None,
        spatial_colors=True,
        sphere=None,
        exclude="bads",
        ax=None,
        show=True,
        n_jobs=1,
        verbose=None,
        **method_kw,
    ):
        """%(plot_psd_doc)s.

        Parameters
        ----------
        %(fmin_fmax_psd)s
        %(tmin_tmax_psd)s
        %(picks_good_data_noref)s
        %(proj_psd)s
        %(method_plot_psd_auto)s
        %(average_plot_psd)s
        %(dB_plot_psd)s
        %(estimate_plot_psd)s
        %(xscale_plot_psd)s
        %(area_mode_plot_psd)s
        %(area_alpha_plot_psd)s
        %(color_plot_psd)s
        %(line_alpha_plot_psd)s
        %(spatial_colors_psd)s
        %(sphere_topomap_auto)s

            .. versionadded:: 0.22.0
        exclude : list of str | 'bads'
            Channels names to exclude from being shown. If 'bads', the bad
            channels are excluded. Pass an empty list to plot all channels
            (including channels marked "bad", if any).

            .. versionadded:: 0.24.0
        %(ax_plot_psd)s
        %(show)s
        %(n_jobs)s
        %(verbose)s
        %(method_kw_psd)s

        Returns
        -------
        fig : instance of Figure
            Figure with frequency spectra of the data channels.

        Notes
        -----
        %(notes_plot_psd_meth)s
        """
        return super().plot_psd(
            fmin=fmin,
            fmax=fmax,
            tmin=tmin,
            tmax=tmax,
            picks=picks,
            proj=proj,
            reject_by_annotation=False,
            method=method,
            average=average,
            dB=dB,
            estimate=estimate,
            xscale=xscale,
            area_mode=area_mode,
            area_alpha=area_alpha,
            color=color,
            line_alpha=line_alpha,
            spatial_colors=spatial_colors,
            sphere=sphere,
            exclude=exclude,
            ax=ax,
            show=show,
            n_jobs=n_jobs,
            verbose=verbose,
            **method_kw,
        )

    @_warn_empty
    @verbose
    def to_data_frame(
        self,
        picks=None,
        index=None,
        scalings=None,
        copy=True,
        long_format=False,
        time_format=None,
        *,
        verbose=None,
    ):
        """Export data in tabular structure as a pandas DataFrame.

        Channels are converted to columns in the DataFrame. By default,
        additional columns "time", "epoch" (epoch number), and "condition"
        (epoch event description) are added, unless ``index`` is not ``None``
        (in which case the columns specified in ``index`` will be used to form
        the DataFrame's index instead).

        Parameters
        ----------
        %(picks_all)s
        %(index_df_epo)s
            Valid string values are 'time', 'epoch', and 'condition'.
            Defaults to ``None``.
        %(scalings_df)s
        %(copy_df)s
        %(long_format_df_epo)s
        %(time_format_df)s

            .. versionadded:: 0.20
        %(verbose)s

        Returns
        -------
        %(df_return)s
        """
        # check pandas once here, instead of in each private utils function
        pd = _check_pandas_installed()  # noqa
        # arg checking
        valid_index_args = ["time", "epoch", "condition"]
        valid_time_formats = ["ms", "timedelta"]
        index = _check_pandas_index_arguments(index, valid_index_args)
        time_format = _check_time_format(time_format, valid_time_formats)
        # get data
        picks = _picks_to_idx(self.info, picks, "all", exclude=())
        data = self.get_data()[:, picks, :]
        times = self.times
        n_epochs, n_picks, n_times = data.shape
        data = np.hstack(data).T  # (time*epochs) x signals
        if copy:
            data = data.copy()
        data = _scale_dataframe_data(self, data, picks, scalings)
        # prepare extra columns / multiindex
        mindex = list()
        times = np.tile(times, n_epochs)
        times = _convert_times(self, times, time_format)
        mindex.append(("time", times))
        rev_event_id = {v: k for k, v in self.event_id.items()}
        conditions = [rev_event_id[k] for k in self.events[:, 2]]
        mindex.append(("condition", np.repeat(conditions, n_times)))
        mindex.append(("epoch", np.repeat(self.selection, n_times)))
        assert all(len(mdx) == len(mindex[0]) for mdx in mindex)
        # build DataFrame
        df = _build_data_frame(
            self,
            data,
            picks,
            long_format,
            mindex,
            index,
            default_index=["condition", "epoch", "time"],
        )
        return df

<<<<<<< HEAD
    @_warn_empty
    def as_type(self, ch_type='grad', mode='fast'):
=======
    def as_type(self, ch_type="grad", mode="fast"):
>>>>>>> 9a2758d7
        """Compute virtual epochs using interpolated fields.

        .. Warning:: Using virtual epochs to compute inverse can yield
            unexpected results. The virtual channels have ``'_v'`` appended
            at the end of the names to emphasize that the data contained in
            them are interpolated.

        Parameters
        ----------
        ch_type : str
            The destination channel type. It can be 'mag' or 'grad'.
        mode : str
            Either ``'accurate'`` or ``'fast'``, determines the quality of the
            Legendre polynomial expansion used. ``'fast'`` should be sufficient
            for most applications.

        Returns
        -------
        epochs : instance of mne.EpochsArray
            The transformed epochs object containing only virtual channels.

        Notes
        -----
        This method returns a copy and does not modify the data it
        operates on. It also returns an EpochsArray instance.

        .. versionadded:: 0.20.0
        """
        from .forward import _as_meg_type_inst

        return _as_meg_type_inst(self, ch_type=ch_type, mode=mode)


def _drop_log_stats(drop_log, ignore=("IGNORED",)):
    """Compute drop log stats.

    Parameters
    ----------
    drop_log : list of list
        Epoch drop log from Epochs.drop_log.
    ignore : list
        The drop reasons to ignore.

    Returns
    -------
    perc : float
        Total percentage of epochs dropped.
    """
    if (
        not isinstance(drop_log, tuple)
        or not all(isinstance(d, tuple) for d in drop_log)
        or not all(isinstance(s, str) for d in drop_log for s in d)
    ):
        raise TypeError("drop_log must be a tuple of tuple of str")
    perc = 100 * np.mean(
        [len(d) > 0 for d in drop_log if not any(r in ignore for r in d)]
    )
    return perc


def make_metadata(
    events,
    event_id,
    tmin,
    tmax,
    sfreq,
    row_events=None,
    keep_first=None,
    keep_last=None,
):
    """Generate metadata from events for use with `mne.Epochs`.

    This function mimics the epoching process (it constructs time windows
    around time-locked "events of interest") and collates information about
    any other events that occurred within those time windows. The information
    is returned as a :class:`pandas.DataFrame` suitable for use as
    `~mne.Epochs` metadata: one row per time-locked event, and columns
    indicating presence/absence and latency of each ancillary event type.

    The function will also return a new ``events`` array and ``event_id``
    dictionary that correspond to the generated metadata.

    Parameters
    ----------
    events : array, shape (m, 3)
        The :term:`events array <events>`. By default, the returned metadata
        :class:`~pandas.DataFrame` will have as many rows as the events array.
        To create rows for only a subset of events, pass the ``row_events``
        parameter.
    event_id : dict
        A mapping from event names (keys) to event IDs (values). The event
        names will be incorporated as columns of the returned metadata
        :class:`~pandas.DataFrame`.
    tmin, tmax : float
        Start and end of the time interval for metadata generation in seconds,
        relative to the time-locked event of the respective time window.

        .. note::
           If you are planning to attach the generated metadata to
           `~mne.Epochs` and intend to include only events that fall inside
           your epochs time interval, pass the same ``tmin`` and ``tmax``
           values here as you use for your epochs.

    sfreq : float
        The sampling frequency of the data from which the events array was
        extracted.
    row_events : list of str | str | None
        Event types around which to create the time windows / for which to
        create **rows** in the returned metadata :class:`pandas.DataFrame`. If
        provided, the string(s) must be keys of ``event_id``. If ``None``
        (default), rows are created for **all** event types present in
        ``event_id``.
    keep_first : str | list of str | None
        Specify subsets of :term:`hierarchical event descriptors` (HEDs,
        inspired by :footcite:`BigdelyShamloEtAl2013`) matching events of which
        the **first occurrence** within each time window shall be stored in
        addition to the original events.

        .. note::
           There is currently no way to retain **all** occurrences of a
           repeated event. The ``keep_first`` parameter can be used to specify
           subsets of HEDs, effectively creating a new event type that is the
           union of all events types described by the matching HED pattern.
           Only the very first event of this set will be kept.

        For example, you might have two response events types,
        ``response/left`` and ``response/right``; and in trials with both
        responses occurring, you want to keep only the first response. In this
        case, you can pass ``keep_first='response'``. This will add two new
        columns to the metadata: ``response``, indicating at what **time** the
        event  occurred, relative to the time-locked event; and
        ``first_response``, stating which **type** (``'left'`` or ``'right'``)
        of event occurred.
        To match specific subsets of HEDs describing different sets of events,
        pass a list of these subsets, e.g.
        ``keep_first=['response', 'stimulus']``. If ``None`` (default), no
        event aggregation will take place and no new columns will be created.

        .. note::
           By default, this function will always retain  the first instance
           of any event in each time window. For example, if a time window
           contains two ``'response'`` events, the generated ``response``
           column will automatically refer to the first of the two events. In
           this specific case, it is therefore **not** necessary to make use of
           the ``keep_first`` parameter – unless you need to differentiate
           between two types of responses, like in the example above.

    keep_last : list of str | None
        Same as ``keep_first``, but for keeping only the **last**  occurrence
        of matching events. The column indicating the **type** of an event
        ``myevent`` will be named ``last_myevent``.

    Returns
    -------
    metadata : pandas.DataFrame
        Metadata for each row event, with the following columns:

        - ``event_name``, with strings indicating the name of the time-locked
          event ("row event") for that specific time window

        - one column per event type in ``event_id``, with the same name; floats
          indicating the latency of the event in seconds, relative to the
          time-locked event

        - if applicable, additional columns named after the ``keep_first`` and
          ``keep_last`` event types; floats indicating the latency  of the
          event in seconds, relative to the time-locked event

        - if applicable, additional columns ``first_{event_type}`` and
          ``last_{event_type}`` for ``keep_first`` and ``keep_last`` event
          types, respetively; the values will be strings indicating which event
          types were matched by the provided HED patterns

    events : array, shape (n, 3)
        The events corresponding to the generated metadata, i.e. one
        time-locked event per row.
    event_id : dict
        The event dictionary corresponding to the new events array. This will
        be identical to the input dictionary unless ``row_events`` is supplied,
        in which case it will only contain the events provided there.

    Notes
    -----
    The time window used for metadata generation need not correspond to the
    time window used to create the `~mne.Epochs`, to which the metadata will
    be attached; it may well be much shorter or longer, or not overlap at all,
    if desired. The can be useful, for example, to include events that occurred
    before or after an epoch, e.g. during the inter-trial interval.

    .. versionadded:: 0.23

    References
    ----------
    .. footbibliography::
    """
    pd = _check_pandas_installed()

    _validate_type(event_id, types=(dict,), item_name="event_id")
    _validate_type(row_events, types=(None, str, list, tuple), item_name="row_events")
    _validate_type(keep_first, types=(None, str, list, tuple), item_name="keep_first")
    _validate_type(keep_last, types=(None, str, list, tuple), item_name="keep_last")

    if not event_id:
        raise ValueError("event_id dictionary must contain at least one entry")

    def _ensure_list(x):
        if x is None:
            return []
        elif isinstance(x, str):
            return [x]
        else:
            return list(x)

    row_events = _ensure_list(row_events)
    keep_first = _ensure_list(keep_first)
    keep_last = _ensure_list(keep_last)

    keep_first_and_last = set(keep_first) & set(keep_last)
    if keep_first_and_last:
        raise ValueError(
            f"The event names in keep_first and keep_last must "
            f"be mutually exclusive. Specified in both: "
            f'{", ".join(sorted(keep_first_and_last))}'
        )
    del keep_first_and_last

    for param_name, values in dict(keep_first=keep_first, keep_last=keep_last).items():
        for first_last_event_name in values:
            try:
                match_event_names(event_id, [first_last_event_name])
            except KeyError:
                raise ValueError(
                    f'Event "{first_last_event_name}", specified in '
                    f"{param_name}, cannot be found in event_id dictionary"
                )

    event_name_diff = sorted(set(row_events) - set(event_id.keys()))
    if event_name_diff:
        raise ValueError(
            f"Present in row_events, but missing from event_id: "
            f'{", ".join(event_name_diff)}'
        )
    del event_name_diff

    # First and last sample of each epoch, relative to the time-locked event
    # This follows the approach taken in mne.Epochs
    start_sample = int(round(tmin * sfreq))
    stop_sample = int(round(tmax * sfreq)) + 1

    # Make indexing easier
    # We create the DataFrame before subsetting the events so we end up with
    # indices corresponding to the original event indices. Not used for now,
    # but might come in handy sometime later
    events_df = pd.DataFrame(events, columns=("sample", "prev_id", "id"))
    id_to_name_map = {v: k for k, v in event_id.items()}

    # Only keep events that are of interest
    events = events[np.in1d(events[:, 2], list(event_id.values()))]
    events_df = events_df.loc[events_df["id"].isin(event_id.values()), :]

    # Prepare & condition the metadata DataFrame

    # Avoid column name duplications if the exact same event name appears in
    # event_id.keys() and keep_first / keep_last simultaneously
    keep_first_cols = [col for col in keep_first if col not in event_id]
    keep_last_cols = [col for col in keep_last if col not in event_id]
    first_cols = [f"first_{col}" for col in keep_first_cols]
    last_cols = [f"last_{col}" for col in keep_last_cols]

    columns = [
        "event_name",
        *event_id.keys(),
        *keep_first_cols,
        *keep_last_cols,
        *first_cols,
        *last_cols,
    ]

    data = np.empty((len(events_df), len(columns)))
    metadata = pd.DataFrame(data=data, columns=columns, index=events_df.index)

    # Event names
    metadata.iloc[:, 0] = ""

    # Event times
    start_idx = 1
    stop_idx = start_idx + len(event_id.keys()) + len(keep_first_cols + keep_last_cols)
    metadata.iloc[:, start_idx:stop_idx] = np.nan

    # keep_first and keep_last names
    start_idx = stop_idx
    metadata.iloc[:, start_idx:] = None

    # We're all set, let's iterate over all eventns and fill in in the
    # respective cells in the metadata. We will subset this to include only
    # `row_events` later
    for row_event in events_df.itertuples(name="RowEvent"):
        row_idx = row_event.Index
        metadata.loc[row_idx, "event_name"] = id_to_name_map[row_event.id]

        # Determine which events fall into the current epoch
        window_start_sample = row_event.sample + start_sample
        window_stop_sample = row_event.sample + stop_sample
        events_in_window = events_df.loc[
            (events_df["sample"] >= window_start_sample)
            & (events_df["sample"] <= window_stop_sample),
            :,
        ]

        assert not events_in_window.empty

        # Store the metadata
        for event in events_in_window.itertuples(name="Event"):
            event_sample = event.sample - row_event.sample
            event_time = event_sample / sfreq
            event_time = 0 if np.isclose(event_time, 0) else event_time
            event_name = id_to_name_map[event.id]

            if not np.isnan(metadata.loc[row_idx, event_name]):
                # Event already exists in current time window!
                assert metadata.loc[row_idx, event_name] <= event_time

                if event_name not in keep_last:
                    continue

            metadata.loc[row_idx, event_name] = event_time

            # Handle keep_first and keep_last event aggregation
            for event_group_name in keep_first + keep_last:
                if event_name not in match_event_names(event_id, [event_group_name]):
                    continue

                if event_group_name in keep_first:
                    first_last_col = f"first_{event_group_name}"
                else:
                    first_last_col = f"last_{event_group_name}"

                old_time = metadata.loc[row_idx, event_group_name]
                if not np.isnan(old_time):
                    if (event_group_name in keep_first and old_time <= event_time) or (
                        event_group_name in keep_last and old_time >= event_time
                    ):
                        continue

                if event_group_name not in event_id:
                    # This is an HED. Strip redundant information from the
                    # event name
                    name = (
                        event_name.replace(event_group_name, "")
                        .replace("//", "/")
                        .strip("/")
                    )
                    metadata.loc[row_idx, first_last_col] = name
                    del name

                metadata.loc[row_idx, event_group_name] = event_time

    # Only keep rows of interest
    if row_events:
        event_id_timelocked = {
            name: val for name, val in event_id.items() if name in row_events
        }
        events = events[np.in1d(events[:, 2], list(event_id_timelocked.values()))]
        metadata = metadata.loc[metadata["event_name"].isin(event_id_timelocked)]
        assert len(events) == len(metadata)
        event_id = event_id_timelocked

    return metadata, events, event_id


@fill_doc
class Epochs(BaseEpochs):
    """Epochs extracted from a Raw instance.

    Parameters
    ----------
    %(raw_epochs)s
    %(events_epochs)s
    %(event_id)s
    %(epochs_tmin_tmax)s
    %(baseline_epochs)s
        Defaults to ``(None, 0)``, i.e. beginning of the the data until
        time point zero.
    %(picks_all)s
    preload : bool
        %(epochs_preload)s
    %(reject_epochs)s
    %(flat)s
    %(proj_epochs)s
    %(decim)s
    %(epochs_reject_tmin_tmax)s
    %(detrend_epochs)s
    %(on_missing_epochs)s
    %(reject_by_annotation_epochs)s
    %(metadata_epochs)s
    %(event_repeated_epochs)s
    %(verbose)s

    Attributes
    ----------
    %(info_not_none)s
    event_id : dict
        Names of conditions corresponding to event_ids.
    ch_names : list of string
        List of channel names.
    selection : array
        List of indices of selected events (not dropped or ignored etc.). For
        example, if the original event array had 4 events and the second event
        has been dropped, this attribute would be np.array([0, 2, 3]).
    preload : bool
        Indicates whether epochs are in memory.
    drop_log : tuple of tuple
        A tuple of the same length as the event array used to initialize the
        Epochs object. If the i-th original event is still part of the
        selection, drop_log[i] will be an empty tuple; otherwise it will be
        a tuple of the reasons the event is not longer in the selection, e.g.:

        - 'IGNORED'
            If it isn't part of the current subset defined by the user
        - 'NO_DATA' or 'TOO_SHORT'
            If epoch didn't contain enough data names of channels that exceeded
            the amplitude threshold
        - 'EQUALIZED_COUNTS'
            See :meth:`~mne.Epochs.equalize_event_counts`
        - 'USER'
            For user-defined reasons (see :meth:`~mne.Epochs.drop`).
    filename : str
        The filename of the object.
    times :  ndarray
        Time vector in seconds. Goes from ``tmin`` to ``tmax``. Time interval
        between consecutive time samples is equal to the inverse of the
        sampling frequency.

    See Also
    --------
    mne.epochs.combine_event_ids
    mne.Epochs.equalize_event_counts

    Notes
    -----
    When accessing data, Epochs are detrended, baseline-corrected, and
    decimated, then projectors are (optionally) applied.

    For indexing and slicing using ``epochs[...]``, see
    :meth:`mne.Epochs.__getitem__`.

    All methods for iteration over objects (using :meth:`mne.Epochs.__iter__`,
    :meth:`mne.Epochs.iter_evoked` or :meth:`mne.Epochs.next`) use the same
    internal state.

    If ``event_repeated`` is set to ``'merge'``, the coinciding events
    (duplicates) will be merged into a single event_id and assigned a new
    id_number as::

        event_id['{event_id_1}/{event_id_2}/...'] = new_id_number

    For example with the event_id ``{'aud': 1, 'vis': 2}`` and the events
    ``[[0, 0, 1], [0, 0, 2]]``, the "merge" behavior will update both event_id
    and events to be: ``{'aud/vis': 3}`` and ``[[0, 0, 3]]`` respectively.

    There is limited support for :class:`~mne.Annotations` in the
    :class:`~mne.Epochs` class. Currently annotations that are present in the
    :class:`~mne.io.Raw` object will be preserved in the resulting
    :class:`~mne.Epochs` object, but:

    1. It is not yet possible to add annotations
       to the Epochs object programmatically (via code) or interactively
       (through the plot window)
    2. Concatenating :class:`~mne.Epochs` objects
       that contain annotations is not supported, and any annotations will
       be dropped when concatenating.
    3. Annotations will be lost on save.
    """

    @verbose
    def __init__(
        self,
        raw,
        events,
        event_id=None,
        tmin=-0.2,
        tmax=0.5,
        baseline=(None, 0),
        picks=None,
        preload=False,
        reject=None,
        flat=None,
        proj=True,
        decim=1,
        reject_tmin=None,
        reject_tmax=None,
        detrend=None,
        on_missing="raise",
        reject_by_annotation=True,
        metadata=None,
        event_repeated="error",
        verbose=None,
    ):  # noqa: D102
        if not isinstance(raw, BaseRaw):
            raise ValueError(
                "The first argument to `Epochs` must be an "
                "instance of mne.io.BaseRaw"
            )
        info = deepcopy(raw.info)

        # proj is on when applied in Raw
        proj = proj or raw.proj

        self.reject_by_annotation = reject_by_annotation

        # keep track of original sfreq (needed for annotations)
        raw_sfreq = raw.info["sfreq"]

        # call BaseEpochs constructor
        super(Epochs, self).__init__(
            info,
            None,
            events,
            event_id,
            tmin,
            tmax,
            metadata=metadata,
            baseline=baseline,
            raw=raw,
            picks=picks,
            reject=reject,
            flat=flat,
            decim=decim,
            reject_tmin=reject_tmin,
            reject_tmax=reject_tmax,
            detrend=detrend,
            proj=proj,
            on_missing=on_missing,
            preload_at_end=preload,
            event_repeated=event_repeated,
            verbose=verbose,
            raw_sfreq=raw_sfreq,
            annotations=raw.annotations,
        )

    @verbose
    def _get_epoch_from_raw(self, idx, verbose=None):
        """Load one epoch from disk.

        Returns
        -------
        data : array | str | None
            If string, it's details on rejection reason.
            If array, it's the data in the desired range (good segment)
            If None, it means no data is available.
        """
        if self._raw is None:
            # This should never happen, as raw=None only if preload=True
            raise ValueError(
                "An error has occurred, no valid raw file found. "
                "Please report this to the mne-python "
                "developers."
            )
        sfreq = self._raw.info["sfreq"]
        event_samp = self.events[idx, 0]
        # Read a data segment from "start" to "stop" in samples
        first_samp = self._raw.first_samp
        start = int(round(event_samp + self._raw_times[0] * sfreq))
        start -= first_samp
        stop = start + len(self._raw_times)

        # reject_tmin, and reject_tmax need to be converted to samples to
        # check the reject_by_annotation boundaries: reject_start, reject_stop
        reject_tmin = self.reject_tmin
        if reject_tmin is None:
            reject_tmin = self._raw_times[0]
        reject_start = int(round(event_samp + reject_tmin * sfreq))
        reject_start -= first_samp

        reject_tmax = self.reject_tmax
        if reject_tmax is None:
            reject_tmax = self._raw_times[-1]
        diff = int(round((self._raw_times[-1] - reject_tmax) * sfreq))
        reject_stop = stop - diff

        logger.debug("    Getting epoch for %d-%d" % (start, stop))
        data = self._raw._check_bad_segment(
            start,
            stop,
            self.picks,
            reject_start,
            reject_stop,
            self.reject_by_annotation,
        )
        return data


@fill_doc
class EpochsArray(BaseEpochs):
    """Epochs object from numpy array.

    Parameters
    ----------
    data : array, shape (n_epochs, n_channels, n_times)
        The channels' time series for each epoch. See notes for proper units of
        measure.
    %(info_not_none)s Consider using :func:`mne.create_info` to populate this
        structure.
    events : None | array of int, shape (n_events, 3)
        The events typically returned by the read_events function.
        If some events don't match the events of interest as specified
        by event_id, they will be marked as 'IGNORED' in the drop log.
        If None (default), all event values are set to 1 and event time-samples
        are set to range(n_epochs).
    tmin : float
        Start time before event. If nothing provided, defaults to 0.
    event_id : int | list of int | dict | None
        The id of the event to consider. If dict,
        the keys can later be used to access associated events. Example:
        dict(auditory=1, visual=3). If int, a dict will be created with
        the id as string. If a list, all events with the IDs specified
        in the list are used. If None, all events will be used with
        and a dict is created with string integer names corresponding
        to the event id integers.
    %(reject_epochs)s
    %(flat)s
    reject_tmin : scalar | None
        Start of the time window used to reject epochs (with the default None,
        the window will start with tmin).
    reject_tmax : scalar | None
        End of the time window used to reject epochs (with the default None,
        the window will end with tmax).
    %(baseline_epochs)s
        Defaults to ``None``, i.e. no baseline correction.
    proj : bool | 'delayed'
        Apply SSP projection vectors. See :class:`mne.Epochs` for details.
    on_missing : str
        See :class:`mne.Epochs` docstring for details.
    metadata : instance of pandas.DataFrame | None
        See :class:`mne.Epochs` docstring for details.

        .. versionadded:: 0.16
    %(selection)s
    %(drop_log)s

        .. versionadded:: 1.3
    %(raw_sfreq)s

        .. versionadded:: 1.3
    %(verbose)s

    See Also
    --------
    create_info
    EvokedArray
    io.RawArray

    Notes
    -----
    Proper units of measure:

    * V: eeg, eog, seeg, dbs, emg, ecg, bio, ecog
    * T: mag
    * T/m: grad
    * M: hbo, hbr
    * Am: dipole
    * AU: misc

    EpochsArray does not set `Annotations`. If you would like to create
    simulated data with Annotations that are then preserved in the Epochs
    object, you would use `mne.io.RawArray` first and then create an
    `mne.Epochs` object.
    """

    @verbose
    def __init__(
        self,
        data,
        info,
        events=None,
        tmin=0,
        event_id=None,
        reject=None,
        flat=None,
        reject_tmin=None,
        reject_tmax=None,
        baseline=None,
        proj=True,
        on_missing="raise",
        metadata=None,
        selection=None,
        *,
        drop_log=None,
        raw_sfreq=None,
        verbose=None,
    ):  # noqa: D102
        dtype = np.complex128 if np.any(np.iscomplex(data)) else np.float64
        data = np.asanyarray(data, dtype=dtype)
        if data.ndim != 3:
            raise ValueError(
                "Data must be a 3D array of shape (n_epochs, " "n_channels, n_samples)"
            )

        if len(info["ch_names"]) != data.shape[1]:
            raise ValueError("Info and data must have same number of " "channels.")
        if events is None:
            n_epochs = len(data)
            events = _gen_events(n_epochs)
        info = info.copy()  # do not modify original info
        tmax = (data.shape[2] - 1) / info["sfreq"] + tmin

        super(EpochsArray, self).__init__(
            info,
            data,
            events,
            event_id,
            tmin,
            tmax,
            baseline,
            reject=reject,
            flat=flat,
            reject_tmin=reject_tmin,
            reject_tmax=reject_tmax,
            decim=1,
            metadata=metadata,
            selection=selection,
            proj=proj,
            on_missing=on_missing,
            drop_log=drop_log,
            raw_sfreq=raw_sfreq,
            verbose=verbose,
        )
        if self.baseline is not None:
            self._do_baseline = True
        if (
            len(events)
            != np.in1d(self.events[:, 2], list(self.event_id.values())).sum()
        ):
            raise ValueError(
                "The events must only contain event numbers from " "event_id"
            )
        detrend_picks = self._detrend_picks
        for e in self._data:
            # This is safe without assignment b/c there is no decim
            self._detrend_offset_decim(e, detrend_picks)
        self.drop_bad()


def combine_event_ids(epochs, old_event_ids, new_event_id, copy=True):
    """Collapse event_ids from an epochs instance into a new event_id.

    Parameters
    ----------
    epochs : instance of Epochs
        The epochs to operate on.
    old_event_ids : str, or list
        Conditions to collapse together.
    new_event_id : dict, or int
        A one-element dict (or a single integer) for the new
        condition. Note that for safety, this cannot be any
        existing id (in epochs.event_id.values()).
    copy : bool
        Whether to return a new instance or modify in place.

    Returns
    -------
    epochs : instance of Epochs
        The modified epochs.

    Notes
    -----
    This For example (if epochs.event_id was ``{'Left': 1, 'Right': 2}``::

        combine_event_ids(epochs, ['Left', 'Right'], {'Directional': 12})

    would create a 'Directional' entry in epochs.event_id replacing
    'Left' and 'Right' (combining their trials).
    """
    epochs = epochs.copy() if copy else epochs
    old_event_ids = np.asanyarray(old_event_ids)
    if isinstance(new_event_id, int):
        new_event_id = {str(new_event_id): new_event_id}
    else:
        if not isinstance(new_event_id, dict):
            raise ValueError("new_event_id must be a dict or int")
        if not len(list(new_event_id.keys())) == 1:
            raise ValueError("new_event_id dict must have one entry")
    new_event_num = list(new_event_id.values())[0]
    new_event_num = operator.index(new_event_num)
    if new_event_num in epochs.event_id.values():
        raise ValueError("new_event_id value must not already exist")
    # could use .pop() here, but if a latter one doesn't exist, we're
    # in trouble, so run them all here and pop() later
    old_event_nums = np.array([epochs.event_id[key] for key in old_event_ids])
    # find the ones to replace
    inds = np.any(
        epochs.events[:, 2][:, np.newaxis] == old_event_nums[np.newaxis, :], axis=1
    )
    # replace the event numbers in the events list
    epochs.events[inds, 2] = new_event_num
    # delete old entries
    for key in old_event_ids:
        epochs.event_id.pop(key)
    # add the new entry
    epochs.event_id.update(new_event_id)
    return epochs


def equalize_epoch_counts(epochs_list, method="mintime"):
    """Equalize the number of trials in multiple Epoch instances.

    Parameters
    ----------
    epochs_list : list of Epochs instances
        The Epochs instances to equalize trial counts for.
    method : str
        If 'truncate', events will be truncated from the end of each event
        list. If 'mintime', timing differences between each event list will be
        minimized.

    Notes
    -----
    This tries to make the remaining epochs occurring as close as possible in
    time. This method works based on the idea that if there happened to be some
    time-varying (like on the scale of minutes) noise characteristics during
    a recording, they could be compensated for (to some extent) in the
    equalization process. This method thus seeks to reduce any of those effects
    by minimizing the differences in the times of the events in the two sets of
    epochs. For example, if one had event times [1, 2, 3, 4, 120, 121] and the
    other one had [3.5, 4.5, 120.5, 121.5], it would remove events at times
    [1, 2] in the first epochs and not [120, 121].

    Examples
    --------
    >>> equalize_epoch_counts([epochs1, epochs2])  # doctest: +SKIP
    """
    if not all(isinstance(e, BaseEpochs) for e in epochs_list):
        raise ValueError("All inputs must be Epochs instances")

    # make sure bad epochs are dropped
    for e in epochs_list:
        if not e._bad_dropped:
            e.drop_bad()
    event_times = [e.events[:, 0] for e in epochs_list]
    indices = _get_drop_indices(event_times, method)
    for e, inds in zip(epochs_list, indices):
        e.drop(inds, reason="EQUALIZED_COUNT")


def _get_drop_indices(event_times, method):
    """Get indices to drop from multiple event timing lists."""
    small_idx = np.argmin([e.shape[0] for e in event_times])
    small_e_times = event_times[small_idx]
    _check_option("method", method, ["mintime", "truncate"])
    indices = list()
    for e in event_times:
        if method == "mintime":
            mask = _minimize_time_diff(small_e_times, e)
        else:
            mask = np.ones(e.shape[0], dtype=bool)
            mask[small_e_times.shape[0] :] = False
        indices.append(np.where(np.logical_not(mask))[0])

    return indices


def _minimize_time_diff(t_shorter, t_longer):
    """Find a boolean mask to minimize timing differences."""
    from scipy.interpolate import interp1d

    keep = np.ones((len(t_longer)), dtype=bool)
    # special case: length zero or one
    if len(t_shorter) < 2:  # interp1d won't work
        keep.fill(False)
        if len(t_shorter) == 1:
            idx = np.argmin(np.abs(t_longer - t_shorter))
            keep[idx] = True
        return keep
    scores = np.ones((len(t_longer)))
    x1 = np.arange(len(t_shorter))
    # The first set of keep masks to test
    kwargs = dict(copy=False, bounds_error=False, assume_sorted=True)
    shorter_interp = interp1d(x1, t_shorter, fill_value=t_shorter[-1], **kwargs)
    for ii in range(len(t_longer) - len(t_shorter)):
        scores.fill(np.inf)
        # set up the keep masks to test, eliminating any rows that are already
        # gone
        keep_mask = ~np.eye(len(t_longer), dtype=bool)[keep]
        keep_mask[:, ~keep] = False
        # Check every possible removal to see if it minimizes
        x2 = np.arange(len(t_longer) - ii - 1)
        t_keeps = np.array([t_longer[km] for km in keep_mask])
        longer_interp = interp1d(
            x2, t_keeps, axis=1, fill_value=t_keeps[:, -1], **kwargs
        )
        d1 = longer_interp(x1) - t_shorter
        d2 = shorter_interp(x2) - t_keeps
        scores[keep] = np.abs(d1, d1).sum(axis=1) + np.abs(d2, d2).sum(axis=1)
        keep[np.argmin(scores)] = False
    return keep


@verbose
def _is_good(
    e,
    ch_names,
    channel_type_idx,
    reject,
    flat,
    full_report=False,
    ignore_chs=[],
    verbose=None,
):
    """Test if data segment e is good according to reject and flat.

    If full_report=True, it will give True/False as well as a list of all
    offending channels.
    """
    bad_tuple = tuple()
    has_printed = False
    checkable = np.ones(len(ch_names), dtype=bool)
    checkable[np.array([c in ignore_chs for c in ch_names], dtype=bool)] = False
    for refl, f, t in zip([reject, flat], [np.greater, np.less], ["", "flat"]):
        if refl is not None:
            for key, thresh in refl.items():
                idx = channel_type_idx[key]
                name = key.upper()
                if len(idx) > 0:
                    e_idx = e[idx]
                    deltas = np.max(e_idx, axis=1) - np.min(e_idx, axis=1)
                    checkable_idx = checkable[idx]
                    idx_deltas = np.where(
                        np.logical_and(f(deltas, thresh), checkable_idx)
                    )[0]

                    if len(idx_deltas) > 0:
                        bad_names = [ch_names[idx[i]] for i in idx_deltas]
                        if not has_printed:
                            logger.info(
                                "    Rejecting %s epoch based on %s : "
                                "%s" % (t, name, bad_names)
                            )
                            has_printed = True
                        if not full_report:
                            return False
                        else:
                            bad_tuple += tuple(bad_names)

    if not full_report:
        return True
    else:
        if bad_tuple == ():
            return True, None
        else:
            return False, bad_tuple


def _read_one_epoch_file(f, tree, preload):
    """Read a single FIF file."""
    with f as fid:
        #   Read the measurement info
        info, meas = read_meas_info(fid, tree, clean_bads=True)

        # read in the Annotations if they exist
        annotations = _read_annotations_fif(fid, tree)
        events, mappings = _read_events_fif(fid, tree)

        #   Metadata
        metadata = None
        metadata_tree = dir_tree_find(tree, FIFF.FIFFB_MNE_METADATA)
        if len(metadata_tree) > 0:
            for dd in metadata_tree[0]["directory"]:
                kind = dd.kind
                pos = dd.pos
                if kind == FIFF.FIFF_DESCRIPTION:
                    metadata = read_tag(fid, pos).data
                    metadata = _prepare_read_metadata(metadata)
                    break

        #   Locate the data of interest
        processed = dir_tree_find(meas, FIFF.FIFFB_PROCESSED_DATA)
        del meas
        if len(processed) == 0:
            raise ValueError("Could not find processed data")

        epochs_node = dir_tree_find(tree, FIFF.FIFFB_MNE_EPOCHS)
        if len(epochs_node) == 0:
            # before version 0.11 we errantly saved with this tag instead of
            # an MNE tag
            epochs_node = dir_tree_find(tree, FIFF.FIFFB_MNE_EPOCHS)
            if len(epochs_node) == 0:
                epochs_node = dir_tree_find(tree, 122)  # 122 used before v0.11
                if len(epochs_node) == 0:
                    raise ValueError("Could not find epochs data")

        my_epochs = epochs_node[0]

        # Now find the data in the block
        data = None
        data_tag = None
        bmin, bmax = None, None
        baseline = None
        selection = None
        drop_log = None
        raw_sfreq = None
        reject_params = {}
        for k in range(my_epochs["nent"]):
            kind = my_epochs["directory"][k].kind
            pos = my_epochs["directory"][k].pos
            if kind == FIFF.FIFF_FIRST_SAMPLE:
                tag = read_tag(fid, pos)
                first = int(tag.data.item())
            elif kind == FIFF.FIFF_LAST_SAMPLE:
                tag = read_tag(fid, pos)
                last = int(tag.data.item())
            elif kind == FIFF.FIFF_EPOCH:
                # delay reading until later
                fid.seek(pos, 0)
                data_tag = read_tag_info(fid)
                data_tag.pos = pos
                data_tag.type = data_tag.type ^ (1 << 30)
            elif kind in [FIFF.FIFF_MNE_BASELINE_MIN, 304]:
                # Constant 304 was used before v0.11
                tag = read_tag(fid, pos)
                bmin = float(tag.data.item())
            elif kind in [FIFF.FIFF_MNE_BASELINE_MAX, 305]:
                # Constant 305 was used before v0.11
                tag = read_tag(fid, pos)
                bmax = float(tag.data.item())
            elif kind == FIFF.FIFF_MNE_EPOCHS_SELECTION:
                tag = read_tag(fid, pos)
                selection = np.array(tag.data)
            elif kind == FIFF.FIFF_MNE_EPOCHS_DROP_LOG:
                tag = read_tag(fid, pos)
                drop_log = tag.data
                drop_log = json.loads(drop_log)
                drop_log = tuple(tuple(x) for x in drop_log)
            elif kind == FIFF.FIFF_MNE_EPOCHS_REJECT_FLAT:
                tag = read_tag(fid, pos)
                reject_params = json.loads(tag.data)
            elif kind == FIFF.FIFF_MNE_EPOCHS_RAW_SFREQ:
                tag = read_tag(fid, pos)
                raw_sfreq = tag.data

        if bmin is not None or bmax is not None:
            baseline = (bmin, bmax)

        n_samp = last - first + 1
        logger.info("    Found the data of interest:")
        logger.info(
            "        t = %10.2f ... %10.2f ms"
            % (1000 * first / info["sfreq"], 1000 * last / info["sfreq"])
        )
        if info["comps"] is not None:
            logger.info(
                "        %d CTF compensation matrices available" % len(info["comps"])
            )

        # Inspect the data
        if data_tag is None:
            raise ValueError("Epochs data not found")
        epoch_shape = (len(info["ch_names"]), n_samp)
        size_expected = len(events) * np.prod(epoch_shape)
        # on read double-precision is always used
        if data_tag.type == FIFF.FIFFT_FLOAT:
            datatype = np.float64
            fmt = ">f4"
        elif data_tag.type == FIFF.FIFFT_DOUBLE:
            datatype = np.float64
            fmt = ">f8"
        elif data_tag.type == FIFF.FIFFT_COMPLEX_FLOAT:
            datatype = np.complex128
            fmt = ">c8"
        elif data_tag.type == FIFF.FIFFT_COMPLEX_DOUBLE:
            datatype = np.complex128
            fmt = ">c16"
        fmt_itemsize = np.dtype(fmt).itemsize
        assert fmt_itemsize in (4, 8, 16)
        size_actual = data_tag.size // fmt_itemsize - 16 // fmt_itemsize

        if not size_actual == size_expected:
            raise ValueError(
                "Incorrect number of samples (%d instead of %d)"
                % (size_actual, size_expected)
            )

        # Calibration factors
        cals = np.array(
            [
                [info["chs"][k]["cal"] * info["chs"][k].get("scale", 1.0)]
                for k in range(info["nchan"])
            ],
            np.float64,
        )

        # Read the data
        if preload:
            data = read_tag(fid, data_tag.pos).data.astype(datatype)
            data *= cals

        # Put it all together
        tmin = first / info["sfreq"]
        tmax = last / info["sfreq"]
        event_id = (
            {str(e): e for e in np.unique(events[:, 2])}
            if mappings is None
            else mappings
        )
        # In case epochs didn't have a FIFF.FIFF_MNE_EPOCHS_SELECTION tag
        # (version < 0.8):
        if selection is None:
            selection = np.arange(len(events))
        if drop_log is None:
            drop_log = ((),) * len(events)

    return (
        info,
        data,
        data_tag,
        events,
        event_id,
        metadata,
        tmin,
        tmax,
        baseline,
        selection,
        drop_log,
        epoch_shape,
        cals,
        reject_params,
        fmt,
        annotations,
        raw_sfreq,
    )


@verbose
def read_epochs(fname, proj=True, preload=True, verbose=None):
    """Read epochs from a fif file.

    Parameters
    ----------
    %(fname_epochs)s
    %(proj_epochs)s
    preload : bool
        If True, read all epochs from disk immediately. If ``False``, epochs
        will be read on demand.
    %(verbose)s

    Returns
    -------
    epochs : instance of Epochs
        The epochs.
    """
    return EpochsFIF(fname, proj, preload, verbose)


class _RawContainer:
    """Helper for a raw data container."""

    def __init__(
        self, fid, data_tag, event_samps, epoch_shape, cals, fmt
    ):  # noqa: D102
        self.fid = fid
        self.data_tag = data_tag
        self.event_samps = event_samps
        self.epoch_shape = epoch_shape
        self.cals = cals
        self.proj = False
        self.fmt = fmt

    def __del__(self):  # noqa: D105
        self.fid.close()


@fill_doc
class EpochsFIF(BaseEpochs):
    """Epochs read from disk.

    Parameters
    ----------
    %(fname_epochs)s
    %(proj_epochs)s
    preload : bool
        If True, read all epochs from disk immediately. If False, epochs will
        be read on demand.
    %(verbose)s

    See Also
    --------
    mne.Epochs
    mne.epochs.combine_event_ids
    mne.Epochs.equalize_event_counts
    """

    @verbose
    def __init__(self, fname, proj=True, preload=True, verbose=None):  # noqa: D102
        if _path_like(fname):
            check_fname(
                fname=fname,
                filetype="epochs",
                endings=("-epo.fif", "-epo.fif.gz", "_epo.fif", "_epo.fif.gz"),
            )
            fname = str(_check_fname(fname=fname, must_exist=True, overwrite="read"))
        elif not preload:
            raise ValueError("preload must be used with file-like objects")

        fnames = [fname]
        ep_list = list()
        raw = list()
        for fname in fnames:
            fname_rep = _get_fname_rep(fname)
            logger.info("Reading %s ..." % fname_rep)
            fid, tree, _ = fiff_open(fname, preload=preload)
            next_fname = _get_next_fname(fid, fname, tree)
            (
                info,
                data,
                data_tag,
                events,
                event_id,
                metadata,
                tmin,
                tmax,
                baseline,
                selection,
                drop_log,
                epoch_shape,
                cals,
                reject_params,
                fmt,
                annotations,
                raw_sfreq,
            ) = _read_one_epoch_file(fid, tree, preload)

            if (events[:, 0] < 0).any():
                events = events.copy()
                warn(
                    "Incorrect events detected on disk, setting event "
                    "numbers to consecutive increasing integers"
                )
                events[:, 0] = np.arange(1, len(events) + 1)
            # here we ignore missing events, since users should already be
            # aware of missing events if they have saved data that way
            # we also retain original baseline without re-applying baseline
            # correction (data is being baseline-corrected when written to
            # disk)
            epoch = BaseEpochs(
                info,
                data,
                events,
                event_id,
                tmin,
                tmax,
                baseline=None,
                metadata=metadata,
                on_missing="ignore",
                selection=selection,
                drop_log=drop_log,
                proj=False,
                verbose=False,
                raw_sfreq=raw_sfreq,
            )
            epoch.baseline = baseline
            epoch._do_baseline = False  # might be superfluous but won't hurt
            ep_list.append(epoch)

            if not preload:
                # store everything we need to index back to the original data
                raw.append(
                    _RawContainer(
                        fiff_open(fname)[0],
                        data_tag,
                        events[:, 0].copy(),
                        epoch_shape,
                        cals,
                        fmt,
                    )
                )

            if next_fname is not None:
                fnames.append(next_fname)

        unsafe_annot_add = raw_sfreq is None
        (
            info,
            data,
            raw_sfreq,
            events,
            event_id,
            tmin,
            tmax,
            metadata,
            baseline,
            selection,
            drop_log,
        ) = _concatenate_epochs(
            ep_list,
            with_data=preload,
            add_offset=False,
            on_mismatch="raise",
        )
        # we need this uniqueness for non-preloaded data to work properly
        if len(np.unique(events[:, 0])) != len(events):
            raise RuntimeError("Event time samples were not unique")

        # correct the drop log
        assert len(drop_log) % len(fnames) == 0
        step = len(drop_log) // len(fnames)
        offsets = np.arange(step, len(drop_log) + 1, step)
        drop_log = list(drop_log)
        for i1, i2 in zip(offsets[:-1], offsets[1:]):
            other_log = drop_log[i1:i2]
            for k, (a, b) in enumerate(zip(drop_log, other_log)):
                if a == ("IGNORED",) and b != ("IGNORED",):
                    drop_log[k] = b
        drop_log = tuple(drop_log[:step])

        # call BaseEpochs constructor
        # again, ensure we're retaining the baseline period originally loaded
        # from disk without trying to re-apply baseline correction
        super(EpochsFIF, self).__init__(
            info,
            data,
            events,
            event_id,
            tmin,
            tmax,
            baseline=None,
            raw=raw,
            proj=proj,
            preload_at_end=False,
            on_missing="ignore",
            selection=selection,
            drop_log=drop_log,
            filename=fname_rep,
            metadata=metadata,
            verbose=verbose,
            raw_sfreq=raw_sfreq,
            annotations=annotations,
            **reject_params,
        )
        self.baseline = baseline
        self._do_baseline = False
        # use the private property instead of drop_bad so that epochs
        # are not all read from disk for preload=False
        self._bad_dropped = True
        # private property to suggest that people re-save epochs if they add
        # annotations
        self._unsafe_annot_add = unsafe_annot_add

    @verbose
    def _get_epoch_from_raw(self, idx, verbose=None):
        """Load one epoch from disk."""
        # Find the right file and offset to use
        event_samp = self.events[idx, 0]
        for raw in self._raw:
            idx = np.where(raw.event_samps == event_samp)[0]
            if len(idx) == 1:
                fmt = raw.fmt
                idx = idx[0]
                size = np.prod(raw.epoch_shape) * np.dtype(fmt).itemsize
                offset = idx * size + 16  # 16 = Tag header
                break
        else:
            # read the correct subset of the data
            raise RuntimeError(
                "Correct epoch could not be found, please "
                "contact mne-python developers"
            )
        # the following is equivalent to this, but faster:
        #
        # >>> data = read_tag(raw.fid, raw.data_tag.pos).data.astype(float)
        # >>> data *= raw.cals[np.newaxis, :, :]
        # >>> data = data[idx]
        #
        # Eventually this could be refactored in io/tag.py if other functions
        # could make use of it
        raw.fid.seek(raw.data_tag.pos + offset, 0)
        if fmt == ">c8":
            read_fmt = ">f4"
        elif fmt == ">c16":
            read_fmt = ">f8"
        else:
            read_fmt = fmt
        data = np.frombuffer(raw.fid.read(size), read_fmt)
        if read_fmt != fmt:
            data = data.view(fmt)
            data = data.astype(np.complex128)
        else:
            data = data.astype(np.float64)

        data.shape = raw.epoch_shape
        data *= raw.cals
        return data


@fill_doc
def bootstrap(epochs, random_state=None):
    """Compute epochs selected by bootstrapping.

    Parameters
    ----------
    epochs : Epochs instance
        epochs data to be bootstrapped
    %(random_state)s

    Returns
    -------
    epochs : Epochs instance
        The bootstrap samples
    """
    if not epochs.preload:
        raise RuntimeError(
            "Modifying data of epochs is only supported "
            "when preloading is used. Use preload=True "
            "in the constructor."
        )

    rng = check_random_state(random_state)
    epochs_bootstrap = epochs.copy()
    n_events = len(epochs_bootstrap.events)
    idx = rng_uniform(rng)(0, n_events, n_events)
    epochs_bootstrap = epochs_bootstrap[idx]
    return epochs_bootstrap


def _check_merge_epochs(epochs_list):
    """Aux function."""
    if len({tuple(epochs.event_id.items()) for epochs in epochs_list}) != 1:
        raise NotImplementedError("Epochs with unequal values for event_id")
    if len({epochs.tmin for epochs in epochs_list}) != 1:
        raise NotImplementedError("Epochs with unequal values for tmin")
    if len({epochs.tmax for epochs in epochs_list}) != 1:
        raise NotImplementedError("Epochs with unequal values for tmax")
    if len({epochs.baseline for epochs in epochs_list}) != 1:
        raise NotImplementedError("Epochs with unequal values for baseline")


def _concatenate_epochs(
    epochs_list, *, with_data=True, add_offset=True, on_mismatch="raise"
):
    """Auxiliary function for concatenating epochs."""
    if not isinstance(epochs_list, (list, tuple)):
        raise TypeError(
            "epochs_list must be a list or tuple, got %s" % (type(epochs_list),)
        )

    # to make warning messages only occur once during concatenation
    warned = False

    for ei, epochs in enumerate(epochs_list):
        if not isinstance(epochs, BaseEpochs):
            raise TypeError(
                "epochs_list[%d] must be an instance of Epochs, "
                "got %s" % (ei, type(epochs))
            )

        if (
            getattr(epochs, "annotations", None) is not None
            and len(epochs.annotations) > 0
            and not warned
        ):
            warned = True
            warn(
                "Concatenation of Annotations within Epochs is not supported "
                "yet. All annotations will be dropped."
            )

            # create a copy, so that the Annotations are not modified in place
            # from the original object
            epochs = epochs.copy()
            epochs.set_annotations(None)
    out = epochs_list[0]
    offsets = [0]
    if with_data:
        out.drop_bad()
        offsets.append(len(out))
    events = [out.events]
    metadata = [out.metadata]
    baseline, tmin, tmax = out.baseline, out.tmin, out.tmax
    raw_sfreq = out._raw_sfreq
    info = deepcopy(out.info)
    drop_log = out.drop_log
    event_id = deepcopy(out.event_id)
    selection = out.selection
    # offset is the last epoch + tmax + 10 second
    shift = int((10 + tmax) * out.info["sfreq"])
    events_offset = int(np.max(events[0][:, 0])) + shift
    events_overflow = False
    warned = False
    for ii, epochs in enumerate(epochs_list[1:], 1):
        _ensure_infos_match(epochs.info, info, f"epochs[{ii}]", on_mismatch=on_mismatch)
        if not np.allclose(epochs.times, epochs_list[0].times):
            raise ValueError("Epochs must have same times")

        if epochs.baseline != baseline:
            raise ValueError("Baseline must be same for all epochs")

        if epochs._raw_sfreq != raw_sfreq and not warned:
            warned = True
            warn(
                "The original raw sampling rate of the Epochs does not "
                "match for all Epochs. Please proceed cautiously."
            )

        # compare event_id
        common_keys = list(set(event_id).intersection(set(epochs.event_id)))
        for key in common_keys:
            if not event_id[key] == epochs.event_id[key]:
                msg = (
                    "event_id values must be the same for identical keys "
                    'for all concatenated epochs. Key "{}" maps to {} in '
                    "some epochs and to {} in others."
                )
                raise ValueError(msg.format(key, event_id[key], epochs.event_id[key]))

        if with_data:
            epochs.drop_bad()
            offsets.append(len(epochs))
        evs = epochs.events.copy()
        if len(epochs.events) == 0:
            warn("One of the Epochs objects to concatenate was empty.")
        elif add_offset:
            # We need to cast to a native Python int here to detect an
            # overflow of a numpy int32 (which is the default on windows)
            max_timestamp = int(np.max(evs[:, 0]))
            evs[:, 0] += events_offset
            events_offset += max_timestamp + shift
            if events_offset > INT32_MAX:
                warn(
                    f"Event number greater than {INT32_MAX} created, "
                    "events[:, 0] will be assigned consecutive increasing "
                    "integer values"
                )
                events_overflow = True
                add_offset = False  # we no longer need to add offset
        events.append(evs)
        selection = np.concatenate((selection, epochs.selection))
        drop_log = drop_log + epochs.drop_log
        event_id.update(epochs.event_id)
        metadata.append(epochs.metadata)
    events = np.concatenate(events, axis=0)
    # check to see if we exceeded our maximum event offset
    if events_overflow:
        events[:, 0] = np.arange(1, len(events) + 1)

    # Create metadata object (or make it None)
    n_have = sum(this_meta is not None for this_meta in metadata)
    if n_have == 0:
        metadata = None
    elif n_have != len(metadata):
        raise ValueError(
            "%d of %d epochs instances have metadata, either "
            "all or none must have metadata" % (n_have, len(metadata))
        )
    else:
        pd = _check_pandas_installed(strict=False)
        if pd is not False:
            metadata = pd.concat(metadata)
        else:  # dict of dicts
            metadata = sum(metadata, list())
    assert len(offsets) == (len(epochs_list) if with_data else 0) + 1
    data = None
    if with_data:
        offsets = np.cumsum(offsets)
        for start, stop, epochs in zip(offsets[:-1], offsets[1:], epochs_list):
            this_data = epochs.get_data()
            if data is None:
                data = np.empty(
                    (offsets[-1], len(out.ch_names), len(out.times)),
                    dtype=this_data.dtype,
                )
            data[start:stop] = this_data
    return (
        info,
        data,
        raw_sfreq,
        events,
        event_id,
        tmin,
        tmax,
        metadata,
        baseline,
        selection,
        drop_log,
    )


@verbose
def concatenate_epochs(
    epochs_list, add_offset=True, *, on_mismatch="raise", verbose=None
):
    """Concatenate a list of `~mne.Epochs` into one `~mne.Epochs` object.

    .. note:: Unlike `~mne.concatenate_raws`, this function does **not**
              modify any of the input data.

    Parameters
    ----------
    epochs_list : list
        List of `~mne.Epochs` instances to concatenate (in that order).
    add_offset : bool
        If True, a fixed offset is added to the event times from different
        Epochs sets, such that they are easy to distinguish after the
        concatenation.
        If False, the event times are unaltered during the concatenation.
    %(on_mismatch_info)s
    %(verbose)s

        .. versionadded:: 0.24

    Returns
    -------
    epochs : instance of EpochsArray
        The result of the concatenation. All data will be loaded into memory.

    Notes
    -----
    .. versionadded:: 0.9.0
    """
    (
        info,
        data,
        raw_sfreq,
        events,
        event_id,
        tmin,
        tmax,
        metadata,
        baseline,
        selection,
        drop_log,
    ) = _concatenate_epochs(
        epochs_list,
        with_data=True,
        add_offset=add_offset,
        on_mismatch=on_mismatch,
    )
    selection = np.where([len(d) == 0 for d in drop_log])[0]
    out = EpochsArray(
        data=data,
        info=info,
        events=events,
        event_id=event_id,
        tmin=tmin,
        baseline=baseline,
        selection=selection,
        drop_log=drop_log,
        proj=False,
        on_missing="ignore",
        metadata=metadata,
        raw_sfreq=raw_sfreq,
    )
    out.drop_bad()
    return out


@verbose
def average_movements(
    epochs,
    head_pos=None,
    orig_sfreq=None,
    picks=None,
    origin="auto",
    weight_all=True,
    int_order=8,
    ext_order=3,
    destination=None,
    ignore_ref=False,
    return_mapping=False,
    mag_scale=100.0,
    verbose=None,
):
    """Average data using Maxwell filtering, transforming using head positions.

    Parameters
    ----------
    epochs : instance of Epochs
        The epochs to operate on.
    %(head_pos_maxwell)s
    orig_sfreq : float | None
        The original sample frequency of the data (that matches the
        event sample numbers in ``epochs.events``). Can be ``None``
        if data have not been decimated or resampled.
    %(picks_all_data)s
    %(origin_maxwell)s
    weight_all : bool
        If True, all channels are weighted by the SSS basis weights.
        If False, only MEG channels are weighted, other channels
        receive uniform weight per epoch.
    %(int_order_maxwell)s
    %(ext_order_maxwell)s
    %(destination_maxwell_dest)s
    %(ignore_ref_maxwell)s
    return_mapping : bool
        If True, return the mapping matrix.
    %(mag_scale_maxwell)s

        .. versionadded:: 0.13
    %(verbose)s

    Returns
    -------
    evoked : instance of Evoked
        The averaged epochs.

    See Also
    --------
    mne.preprocessing.maxwell_filter
    mne.chpi.read_head_pos

    Notes
    -----
    The Maxwell filtering version of this algorithm is described in [1]_,
    in section V.B "Virtual signals and movement correction", equations
    40-44. For additional validation, see [2]_.

    Regularization has not been added because in testing it appears to
    decrease dipole localization accuracy relative to using all components.
    Fine calibration and cross-talk cancellation, however, could be added
    to this algorithm based on user demand.

    .. versionadded:: 0.11

    References
    ----------
    .. [1] Taulu S. and Kajola M. "Presentation of electromagnetic
           multichannel data: The signal space separation method,"
           Journal of Applied Physics, vol. 97, pp. 124905 1-10, 2005.
    .. [2] Wehner DT, Hämäläinen MS, Mody M, Ahlfors SP. "Head movements
           of children in MEG: Quantification, effects on source
           estimation, and compensation. NeuroImage 40:541–550, 2008.
    """  # noqa: E501
    from .preprocessing.maxwell import (
        _trans_sss_basis,
        _reset_meg_bads,
        _check_usable,
        _col_norm_pinv,
        _get_n_moments,
        _get_mf_picks_fix_mags,
        _prep_mf_coils,
        _check_destination,
        _remove_meg_projs_comps,
        _get_coil_scale,
        _get_sensor_operator,
    )

    if head_pos is None:
        raise TypeError("head_pos must be provided and cannot be None")
    from .chpi import head_pos_to_trans_rot_t

    if not isinstance(epochs, BaseEpochs):
        raise TypeError(
            "epochs must be an instance of Epochs, not %s" % (type(epochs),)
        )
    orig_sfreq = epochs.info["sfreq"] if orig_sfreq is None else orig_sfreq
    orig_sfreq = float(orig_sfreq)
    if isinstance(head_pos, np.ndarray):
        head_pos = head_pos_to_trans_rot_t(head_pos)
    trn, rot, t = head_pos
    del head_pos
    _check_usable(epochs, ignore_ref)
    origin = _check_origin(origin, epochs.info, "head")
    recon_trans = _check_destination(destination, epochs.info, True)

    logger.info("Aligning and averaging up to %s epochs" % (len(epochs.events)))
    if not np.array_equal(epochs.events[:, 0], np.unique(epochs.events[:, 0])):
        raise RuntimeError("Epochs must have monotonically increasing events")
    info_to = epochs.info.copy()
    meg_picks, mag_picks, grad_picks, good_mask, _ = _get_mf_picks_fix_mags(
        info_to, int_order, ext_order, ignore_ref
    )
    coil_scale, mag_scale = _get_coil_scale(
        meg_picks, mag_picks, grad_picks, mag_scale, info_to
    )
    mult = _get_sensor_operator(epochs, meg_picks)
    n_channels, n_times = len(epochs.ch_names), len(epochs.times)
    other_picks = np.setdiff1d(np.arange(n_channels), meg_picks)
    data = np.zeros((n_channels, n_times))
    count = 0
    # keep only MEG w/bad channels marked in "info_from"
    info_from = pick_info(info_to, meg_picks[good_mask], copy=True)
    all_coils_recon = _prep_mf_coils(info_to, ignore_ref=ignore_ref)
    all_coils = _prep_mf_coils(info_from, ignore_ref=ignore_ref)
    # remove MEG bads in "to" info
    _reset_meg_bads(info_to)
    # set up variables
    w_sum = 0.0
    n_in, n_out = _get_n_moments([int_order, ext_order])
    S_decomp = 0.0  # this will end up being a weighted average
    last_trans = None
    decomp_coil_scale = coil_scale[good_mask]
    exp = dict(int_order=int_order, ext_order=ext_order, head_frame=True, origin=origin)
    n_in = _get_n_moments(int_order)
    for ei, epoch in enumerate(epochs):
        event_time = epochs.events[epochs._current - 1, 0] / orig_sfreq
        use_idx = np.where(t <= event_time)[0]
        if len(use_idx) == 0:
            trans = info_to["dev_head_t"]["trans"]
        else:
            use_idx = use_idx[-1]
            trans = np.vstack(
                [np.hstack([rot[use_idx], trn[[use_idx]].T]), [[0.0, 0.0, 0.0, 1.0]]]
            )
        loc_str = ", ".join("%0.1f" % tr for tr in (trans[:3, 3] * 1000))
        if last_trans is None or not np.allclose(last_trans, trans):
            logger.info(
                "    Processing epoch %s (device location: %s mm)" % (ei + 1, loc_str)
            )
            reuse = False
            last_trans = trans
        else:
            logger.info("    Processing epoch %s (device location: same)" % (ei + 1,))
            reuse = True
        epoch = epoch.copy()  # because we operate inplace
        if not reuse:
            S = _trans_sss_basis(exp, all_coils, trans, coil_scale=decomp_coil_scale)
            # Get the weight from the un-regularized version (eq. 44)
            weight = np.linalg.norm(S[:, :n_in])
            # XXX Eventually we could do cross-talk and fine-cal here
            S *= weight
        S_decomp += S  # eq. 41
        epoch[slice(None) if weight_all else meg_picks] *= weight
        data += epoch  # eq. 42
        w_sum += weight
        count += 1
    del info_from
    mapping = None
    if count == 0:
        data.fill(np.nan)
    else:
        data[meg_picks] /= w_sum
        data[other_picks] /= w_sum if weight_all else count
        # Finalize weighted average decomp matrix
        S_decomp /= w_sum
        # Get recon matrix
        # (We would need to include external here for regularization to work)
        exp["ext_order"] = 0
        S_recon = _trans_sss_basis(exp, all_coils_recon, recon_trans)
        if mult is not None:
            S_decomp = mult @ S_decomp
            S_recon = mult @ S_recon
        exp["ext_order"] = ext_order
        # We could determine regularization on basis of destination basis
        # matrix, restricted to good channels, as regularizing individual
        # matrices within the loop above does not seem to work. But in
        # testing this seemed to decrease localization quality in most cases,
        # so we do not provide the option here.
        S_recon /= coil_scale
        # Invert
        pS_ave = _col_norm_pinv(S_decomp)[0][:n_in]
        pS_ave *= decomp_coil_scale.T
        # Get mapping matrix
        mapping = np.dot(S_recon, pS_ave)
        # Apply mapping
        data[meg_picks] = np.dot(mapping, data[meg_picks[good_mask]])
    info_to["dev_head_t"] = recon_trans  # set the reconstruction transform
    evoked = epochs._evoked_from_epoch_data(
        data, info_to, picks, n_events=count, kind="average", comment=epochs._name
    )
    _remove_meg_projs_comps(evoked, ignore_ref)
    logger.info("Created Evoked dataset from %s epochs" % (count,))
    return (evoked, mapping) if return_mapping else evoked


@verbose
def make_fixed_length_epochs(
    raw,
    duration=1.0,
    preload=False,
    reject_by_annotation=True,
    proj=True,
    overlap=0.0,
    id=1,
    verbose=None,
):
    """Divide continuous raw data into equal-sized consecutive epochs.

    Parameters
    ----------
    raw : instance of Raw
        Raw data to divide into segments.
    duration : float
        Duration of each epoch in seconds. Defaults to 1.
    %(preload)s
    %(reject_by_annotation_epochs)s

        .. versionadded:: 0.21.0
    %(proj_epochs)s

        .. versionadded:: 0.22.0
    overlap : float
        The overlap between epochs, in seconds. Must be
        ``0 <= overlap < duration``. Default is 0, i.e., no overlap.

        .. versionadded:: 0.23.0
    id : int
        The id to use (default 1).

        .. versionadded:: 0.24.0
    %(verbose)s

    Returns
    -------
    epochs : instance of Epochs
        Segmented data.

    Notes
    -----
    .. versionadded:: 0.20
    """
    events = make_fixed_length_events(raw, id=id, duration=duration, overlap=overlap)
    delta = 1.0 / raw.info["sfreq"]
    return Epochs(
        raw,
        events,
        event_id=[id],
        tmin=0,
        tmax=duration - delta,
        baseline=None,
        preload=preload,
        reject_by_annotation=reject_by_annotation,
        proj=proj,
        verbose=verbose,
    )<|MERGE_RESOLUTION|>--- conflicted
+++ resolved
@@ -2608,12 +2608,8 @@
         )
         return df
 
-<<<<<<< HEAD
     @_warn_empty
-    def as_type(self, ch_type='grad', mode='fast'):
-=======
     def as_type(self, ch_type="grad", mode="fast"):
->>>>>>> 9a2758d7
         """Compute virtual epochs using interpolated fields.
 
         .. Warning:: Using virtual epochs to compute inverse can yield
