.. _Alex Gramfort: http://alexandre.gramfort.net

.. _Martin Luessi: https://github.com/mluessi

.. _Yaroslav Halchenko: http://www.onerussian.com/

.. _Daniel Strohmeier: https://github.com/joewalter

.. _Eric Larson: http://larsoner.com

.. _Denis Engemann: http://denis-engemann.de

.. _Christian Brodbeck: https://github.com/christianbrodbeck

.. _Simon Kornblith: http://simonster.com

.. _Teon Brooks: https://teonbrooks.com

.. _Mainak Jas: https://jasmainak.github.io

.. _Roman Goj: http://romanmne.blogspot.co.uk

.. _Andrew Dykstra: https://github.com/adykstra

.. _Romain Trachel: https://fr.linkedin.com/in/trachelr

.. _Christopher Dinh: https://github.com/chdinh

.. _Nick Ward: http://www.ucl.ac.uk/ion/departments/sobell/Research/NWard

.. _Tal Linzen: http://tallinzen.net/

.. _Roan LaPlante: https://github.com/aestrivex

.. _Mads Jensen: https://github.com/MadsJensen

.. _Dan Wakeman: https://github.com/dgwakeman

.. _Qunxi Dong: https://github.com/dongqunxi

.. _Martin Billinger: https://github.com/mbillingr

.. _Federico Raimondo: https://github.com/fraimondo

.. _Cathy Nangini: https://github.com/KatiRG

.. _Jean-Remi King: https://github.com/kingjr

.. _Juergen Dammers: https://github.com/jdammers

.. _Olaf Hauk: http://www.neuroscience.cam.ac.uk/directory/profile.php?olafhauk

.. _Lukas Breuer: http://www.researchgate.net/profile/Lukas_Breuer

.. _Alan Leggitt: https://github.com/leggitta

.. _Marijn van Vliet: https://github.com/wmvanvliet

.. _Marmaduke Woodman: https://github.com/maedoc

.. _Jona Sassenhagen: https://github.com/jona-sassenhagen

.. _Hari Bharadwaj: http://www.haribharadwaj.com

.. _Chris Holdgraf: https://chrisholdgraf.com

.. _Jaakko Leppakangas: https://github.com/jaeilepp

.. _Yousra Bekhti: https://www.linkedin.com/pub/yousra-bekhti/56/886/421

.. _Mark Wronkiewicz: https://ml.jpl.nasa.gov/people/wronkiewicz/wronkiewicz.html

.. _Sébastien Marti: http://www.researchgate.net/profile/Sebastien_Marti

.. _Chris Bailey: https://github.com/cjayb

.. _Ross Maddox: https://www.urmc.rochester.edu/labs/maddox-lab.aspx

.. _Alexandre Barachant: http://alexandre.barachant.org

.. _Daniel McCloy: http://dan.mccloy.info

.. _Jair Montoya Martinez: https://github.com/jmontoyam

.. _Samu Taulu: https://phys.washington.edu/people/samu-taulu

.. _Lorenzo Desantis: https://github.com/lorenzo-desantis/

.. _Jukka Nenonen: https://www.linkedin.com/pub/jukka-nenonen/28/b5a/684

.. _Jussi Nurminen: https://github.com/jjnurminen

.. _Clemens Brunner: https://github.com/cbrnr

.. _Asish Panda: https://github.com/kaichogami

.. _Natalie Klein: https://github.com/natalieklein

.. _Jon Houck: https://www.mrn.org/people/jon-m.-houck/principal-investigators

.. _Pablo-Arias: https://github.com/Pablo-Arias

.. _Alexander Rudiuk: https://github.com/ARudiuk

.. _Mikołaj Magnuski: https://github.com/mmagnuski

.. _Felix Raimundo: https://github.com/gamazeps

.. _Nick Foti: http://nfoti.github.io

.. _Guillaume Dumas: http://www.extrospection.eu

.. _Chris Mullins: http://crmullins.com

.. _Phillip Alday: https://palday.bitbucket.io

.. _Andreas Hojlund: https://github.com/ahoejlund

.. _Johannes Niediek: https://github.com/jniediek

.. _Sheraz Khan: https://github.com/SherazKhan

.. _John Samuelsson: https://github.com/johnsam7

.. _Antti Rantala: https://github.com/Odingod

.. _Keith Doelling: https://github.com/kdoelling1919

.. _Paul Pasler: https://github.com/ppasler

.. _Niklas Wilming: https://github.com/nwilming

.. _Annalisa Pascarella: http://www.iac.rm.cnr.it/~pasca/

.. _Luke Bloy: https://imaging.research.chop.edu/people/dr-luke-bloy

.. _Leonardo Barbosa: https://github.com/noreun

.. _Erkka Heinila: https://github.com/Teekuningas

.. _Andrea Brovelli: https://andrea-brovelli.net

.. _Richard Höchenberger: https://github.com/hoechenberger

.. _Matt Boggess: https://github.com/mattboggess

.. _Jean-Baptiste Schiratti: https://github.com/jbschiratti

.. _Laura Gwilliams: http://lauragwilliams.github.io

.. _Jesper Duemose Nielsen: https://github.com/jdue

.. _Mathurin Massias: https://mathurinm.github.io/

.. _ramonapariciog: https://github.com/ramonapariciog

.. _Britta Westner: https://github.com/britta-wstnr

.. _Lukáš Hejtmánek: https://github.com/hejtmy

.. _Stefan Repplinger: https://github.com/stfnrpplngr

.. _Okba Bekhelifi: https://github.com/okbalefthanded

.. _Matthias Eberlein: https://github.com/MatthiasEb

.. _Nicolas Barascud: https://github.com/nbara

.. _Alejandro Weinstein: http://ocam.cl

.. _Emily Stephen: http://github.com/emilyps14

.. _Nathalie Gayraud: https://github.com/ngayraud

.. _Anne-Sophie Dubarry: https://github.com/annesodub

.. _Stefan Appelhoff: http://stefanappelhoff.com

.. _Tommy Clausner: https://github.com/TommyClausner

.. _Pierre Ablin: https://pierreablin.com

.. _Oleh Kozynets: https://github.com/OlehKSS

.. _Susanna Aro: https://www.linkedin.com/in/susanna-aro

.. _Joan Massich: https://github.com/massich

.. _Henrich Kolkhorst: https://github.com/hekolk

.. _Steven Bethard: https://github.com/bethard

.. _Thomas Hartmann: https://github.com/thht

.. _Steven Gutstein: https://github.com/smgutstein

.. _Peter Molfese: https://github.com/pmolfese

.. _Dirk Gütlin: https://github.com/DiGyt

.. _Jasper van den Bosch: https://github.com/ilogue

.. _Ezequiel Mikulan: https://github.com/ezemikulan

.. _Rasmus Zetter: https://people.aalto.fi/rasmus.zetter

.. _Marcin Koculak: https://github.com/mkoculak

.. _David Sabbagh: https://github.com/DavidSabbagh

.. _Hubert Banville: https://github.com/hubertjb

.. _buildqa: https://github.com/buildqa

.. _jeythekey: https://github.com/jeythekey

.. _Sara Sommariva: http://www.dima.unige.it/~sommariva/

.. _Cristóbal Moënne-Loccoz: https://github.com/cmmoenne

.. _David Haslacher: https://github.com/davidhaslacher

.. _Larry Eisenman:  https://github.com/lneisenman

.. _Stanislas Chambon: https://github.com/Slasnista

.. _Jeff Hanna: https://github.com/jshanna100

.. _kalenkovich: https://github.com/kalenkovich

.. _Antoine Gauthier: https://github.com/Okamille

.. _Samuel Deslauriers-Gauthier: https://github.com/sdeslauriers

.. _Sebastian Castano: https://github.com/jscastanoc

.. _Guillaume Favelier: https://github.com/GuillaumeFavelier

.. _Katarina Slama: https://github.com/katarinaslama

.. _Bruno Nicenboim: https://bnicenboim.github.io

.. _Ivana Kojcic: https://github.com/ikojcic

.. _Nikolas Chalas: https://github.com/Nichalas

.. _Quentin Bertrand: https://github.com/QB3

.. _Kostiantyn Maksymenko: https://github.com/makkostya

.. _Thomas Radman: https://github.com/tradman

.. _Paul Roujansky: https://github.com/paulroujansky

.. _Theodore Papadopoulo: https://github.com/papadop

.. _Milan Rybář: http://milanrybar.cz

.. _Joshua Bear: https://github.com/joshbear

.. _Eberhard Eich: https://github.com/ebeich

.. _Abram Hindle: http://softwareprocess.es

.. _Kaisu Lankinen: http://bishoplab.berkeley.edu/Kaisu.html

.. _Padma Sundaram: https://www.nmr.mgh.harvard.edu/user/8071

.. _Robert Luke: https://github.com/rob-luke

.. _Robert Seymour: https://neurofractal.github.io

.. _Matt Sanderson: https://github.com/monkeyman192

.. _Mohammad Daneshzand: https://github.com/mdaneshzand

.. _Fahimeh Mamashli: https://github.com/fmamashli

.. _Jose Alanis: https://github.com/JoseAlanis

.. _Adonay Nunes: https://github.com/AdoNunes

.. _Victor Ferat: https://github.com/vferat

.. _Dmitrii Altukhov: https://github.com/dmalt

.. _Demetres Kostas: https://github.com/kostasde

.. _Alex Rockhill: https://github.com/alexrockhill/

.. _Chun-Hui Li: https://github.com/iamsc

.. _Christian O'Reilly: https://github.com/christian-oreilly

.. _Yu-Han Luo: https://github.com/yh-luo

.. _Fu-Te Wong: https://github.com/zuxfoucault

.. _Sebastian Major: https://github.com/major-s

.. _Geoff Brookshire: https://github.com/gbrookshire

.. _Sophie Herbst: https://github.com/SophieHerbst

.. _Adam Li: http://github.com/adam2392

.. _Simeon Wong: https://github.com/dtxe

.. _Ramiro Gatti: https://github.com/ragatti

.. _Liberty Hamilton: https://github.com/libertyh

.. _Svea Marie Meyer: https://github.com/SveaMeyer13

.. _Lx37: https://github.com/Lx37

.. _Kyle Mathewson: https://github.com/kylemath

.. _Ezequiel Mikulan: https://github.com/ezemikulan

.. _Jan Sedivy: https://github.com/honzaseda

.. _Johann Benerradi: https://github.com/HanBnrd

.. _Rahul Nadkarni: https://github.com/rahuln

.. _Jonathan Kuziek:  https://github.com/kuziekj

.. _Lau Møller Andersen: https://github.com/ualsbombe

.. _Martin Schulz: https://github.com/marsipu

.. _Jeroen Van Der Donckt: https://github.com/jvdd

.. _Steven Bierer: https://github.com/neurolaunch

.. _Eduard Ort: https://github.com/eort

.. _Aniket Pradhan: https://github.com/Aniket-Pradhan

.. _Tod Flak: https://github.com/todflak

.. _Austin Hurst: https://github.com/a-hurst

.. _Victoria Peterson: https://github.com/vpeterson

.. _Evan Hathaway: https://github.com/ephathaway

.. _Hongjiang Ye: https://github.com/rubyyhj

.. _Jeff Stout: https://megcore.nih.gov/index.php/Staff

.. _Qianliang Li: https://www.dtu.dk/english/service/phonebook/person?id=126774

.. _Richard Koehler: https://github.com/richardkoehler

.. _Tristan Stenner: https://github.com/tstenner/

.. _Anna Padee: https://github.com/apadee/

.. _Andres Rodriguez: https://github.com/infinitejest/

.. _Rotem Falach: https://github.com/Falach

.. _Zhi Zhang: https://github.com/tczhangzhi/

.. _Enrico Varano: https://github.com/enricovara/

.. _Dominik Welke: https://github.com/dominikwelke/

.. _Dominique Makowski: https://dominiquemakowski.github.io/

.. _Judy D Zhu: https://github.com/JD-Zhu

.. _Valerii Chirkov: https://github.com/vagechirkov

.. _Maggie Clarke: https://github.com/mdclarke

.. _Apoorva Karekal: https://github.com/apoorva6262

.. _Matteo Anelli: https://github.com/matteoanelli

.. _Cora Kim: https://github.com/kimcoco

.. _Silvia Cotroneo: https://github.com/sfc-neuro

.. _Ram Pari: https://github.com/ramkpari

.. _Erica Peterson: https://github.com/nordme

.. _Sumalyo Datta: https://github.com/Sumalyo

.. _Jack Zhang: https://github.com/jackz314

.. _Felix Klotzsche: https://github.com/eioe

.. _Jan Sosulski: https://jan-sosulski.de

.. _David Julien: https://github.com/Swy7ch

.. _Romain Derollepot: https://github.com/rderollepot

.. _Xiaokai Xia: https://github.com/dddd1007

.. _Marian Dovgialo: https://github.com/mdovgialo

.. _Pierre-Antoine Bannier: https://github.com/PABannier

.. _Darin Erat Sleiter: https://github.com/dsleiter

.. _Mathieu Scheltienne: https://github.com/mscheltienne

.. _Timothy Gates: https://au.linkedin.com/in/tim-gates-0528a4199

.. _Reza Shoorangiz: https://github.com/rezashr

.. _Evgeny Goldstein: https://github.com/evgenygoldstein

.. _Joshua Teves: https://github.com/jbteves

.. _Riessarius Stargardsky: https://github.com/Riessarius

.. _Jan Zerfowski: https://github.com/jzerfowski

.. _Adina Wagner: https://github.com/adswa

.. _Senwen Deng: https://snwn.de

.. _Alessandro Tonin: https://wysscenter.ch/team/alessandro-tonin

.. _Michiru Kaneda: https://github.com/rcmdnk

.. _Scott Huberty:  https://orcid.org/0000-0003-2637-031X

.. _Etienne de Montalivet: https://github.com/etiennedemontalivet

.. _Federico Zamberlan: https://github.com/fzamberlan

.. _John Veillette: https://psychology.uchicago.edu/directory/john-veillette

.. _Nikolai Chapochnikov: https://github.com/chapochn

.. _Matthias Dold: https://matthiasdold.de

<<<<<<< HEAD
.. _Samuel Powell: https://github.com/samuelpowell
=======
.. _T. Wang: https://github.com/twang5
>>>>>>> a6a67de8
<|MERGE_RESOLUTION|>--- conflicted
+++ resolved
@@ -442,8 +442,6 @@
 
 .. _Matthias Dold: https://matthiasdold.de
 
-<<<<<<< HEAD
-.. _Samuel Powell: https://github.com/samuelpowell
-=======
 .. _T. Wang: https://github.com/twang5
->>>>>>> a6a67de8
+
+.. _Samuel Powell: https://github.com/samuelpowell