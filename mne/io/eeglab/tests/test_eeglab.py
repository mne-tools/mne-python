--- conflicted
+++ resolved
@@ -277,14 +277,11 @@
     assert len(events_b) == 154
 
 
-<<<<<<< HEAD
-=======
 def _assert_array_allclose_nan(left, right):
     assert_array_equal(np.isnan(left), np.isnan(right))
     assert_allclose(left[~np.isnan(left)], right[~np.isnan(left)], atol=1e-8)
 
 
->>>>>>> 3f4ce3cd
 @pytest.fixture(scope='session')
 def one_chanpos_fname(tmpdir_factory):
     """Test file with 3 channels to exercise EEGLAB reader.
@@ -316,22 +313,6 @@
     return fname
 
 
-<<<<<<< HEAD
-@pytest.mark.filterwarnings('ignore:.*did not have a position.*')
-def test_montage_deprecation_B(one_chanpos_fname):
-    """Test deprecation."""
-    with pytest.deprecated_call():
-        raw_deprecated = read_raw_eeglab(input_fname=one_chanpos_fname,
-                                         preload=True, montage=montage)
-
-    raw = read_raw_eeglab(input_fname=one_chanpos_fname, preload=True)
-    raw.set_montage(None).set_montage(montage)
-
-    assert _array_equal_nan(
-        np.array([ch['loc'] for ch in raw.info['chs']]),
-        np.array([ch['loc'] for ch in raw_deprecated.info['chs']]),
-    )
-=======
 @testing.requires_testing_data
 @pytest.mark.filterwarnings('ignore:.*did not have a position.*')
 def test_position_information(one_chanpos_fname):
@@ -381,6 +362,21 @@
     _assert_array_allclose_nan(np.array([ch['loc'] for ch in foo.info['chs']]),
                                mixed)
 
->>>>>>> 3f4ce3cd
+
+@pytest.mark.filterwarnings('ignore:.*did not have a position.*')
+def test_montage_deprecation_B(one_chanpos_fname):
+    """Test deprecation."""
+    with pytest.deprecated_call():
+        raw_deprecated = read_raw_eeglab(input_fname=one_chanpos_fname,
+                                         preload=True, montage=montage)
+
+    raw = read_raw_eeglab(input_fname=one_chanpos_fname, preload=True)
+    raw.set_montage(None).set_montage(montage)
+
+    assert _array_equal_nan(
+        np.array([ch['loc'] for ch in raw.info['chs']]),
+        np.array([ch['loc'] for ch in raw_deprecated.info['chs']]),
+    )
+
 
 run_tests_if_main()