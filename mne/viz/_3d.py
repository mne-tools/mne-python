# -*- coding: utf-8 -*-
"""Functions to make 3D plots with M/EEG data."""

# Authors: Alexandre Gramfort <alexandre.gramfort@inria.fr>
#          Denis Engemann <denis.engemann@gmail.com>
#          Martin Luessi <mluessi@nmr.mgh.harvard.edu>
#          Eric Larson <larson.eric.d@gmail.com>
#          Mainak Jas <mainak@neuro.hut.fi>
#          Mark Wronkiewicz <wronk.mark@gmail.com>
#
# License: Simplified BSD

from itertools import cycle
import os.path as op
import sys
import warnings
from collections.abc import Iterable
from functools import partial

import numpy as np
from scipy import linalg

from ..defaults import DEFAULTS
from ..fixes import einsum, _crop_colorbar, _get_img_fdata, _get_args
from ..io import _loc_to_coil_trans
from ..io.pick import pick_types, _picks_to_idx
from ..io.constants import FIFF
from ..io.meas_info import read_fiducials, create_info
from ..source_space import (_ensure_src, _create_surf_spacing, _check_spacing,
                            _read_mri_info, SourceSpaces)

from ..surface import (get_meg_helmet_surf, read_surface, _DistanceQuery,
                       transform_surface_to, _project_onto_surface,
                       _reorder_ccw, _complete_sphere_surf)
from ..transforms import (_find_trans, apply_trans, rot_to_quat,
                          combine_transforms, _get_trans, _ensure_trans,
                          invert_transform, Transform, rotation,
                          read_ras_mni_t, _print_coord_trans)
from ..utils import (get_subjects_dir, logger, _check_subject, verbose, warn,
                     has_nibabel, check_version, fill_doc, _pl, get_config,
                     _ensure_int, _validate_type, _check_option,
                     _require_version)
from .utils import (mne_analyze_colormap, _get_color_list,
                    plt_show, tight_layout, figure_nobar, _check_time_unit)
from .misc import _check_mri
from ..bem import (ConductorModel, _bem_find_surface, _surf_dict, _surf_name,
                   read_bem_surfaces)


verbose_dec = verbose
FIDUCIAL_ORDER = (FIFF.FIFFV_POINT_LPA, FIFF.FIFFV_POINT_NASION,
                  FIFF.FIFFV_POINT_RPA)


# XXX: to unify with digitization
def _fiducial_coords(points, coord_frame=None):
    """Generate 3x3 array of fiducial coordinates."""
    points = points or []  # None -> list
    if coord_frame is not None:
        points = [p for p in points if p['coord_frame'] == coord_frame]
    points_ = {p['ident']: p for p in points if
               p['kind'] == FIFF.FIFFV_POINT_CARDINAL}
    if points_:
        return np.array([points_[i]['r'] for i in FIDUCIAL_ORDER])
    else:
        # XXX eventually this should probably live in montage.py
        if coord_frame is None or coord_frame == FIFF.FIFFV_COORD_HEAD:
            # Try converting CTF HPI coils to fiducials
            out = np.empty((3, 3))
            out.fill(np.nan)
            for p in points:
                if p['kind'] == FIFF.FIFFV_POINT_HPI:
                    if np.isclose(p['r'][1:], 0, atol=1e-6).all():
                        out[0 if p['r'][0] < 0 else 2] = p['r']
                    elif np.isclose(p['r'][::2], 0, atol=1e-6).all():
                        out[1] = p['r']
            if np.isfinite(out).all():
                return out
        return np.array([])


def plot_head_positions(pos, mode='traces', cmap='viridis', direction='z',
                        show=True, destination=None, info=None, color='k',
                        axes=None):
    """Plot head positions.

    Parameters
    ----------
    pos : ndarray, shape (n_pos, 10) | list of ndarray
        The head position data. Can also be a list to treat as a
        concatenation of runs.
    mode : str
        Can be 'traces' (default) to show position and quaternion traces,
        or 'field' to show the position as a vector field over time.
        The 'field' mode requires matplotlib 1.4+.
    cmap : colormap
        Colormap to use for the trace plot, default is "viridis".
    direction : str
        Can be any combination of "x", "y", or "z" (default: "z") to show
        directional axes in "field" mode.
    show : bool
        Show figure if True. Defaults to True.
    destination : str | array-like, shape (3,) | None
        The destination location for the head, assumed to be in head
        coordinates. See :func:`mne.preprocessing.maxwell_filter` for
        details.

        .. versionadded:: 0.16
    info : instance of mne.Info | None
        Measurement information. If provided, will be used to show the
        destination position when ``destination is None``, and for
        showing the MEG sensors.

        .. versionadded:: 0.16
    color : color object
        The color to use for lines in ``mode == 'traces'`` and quiver
        arrows in ``mode == 'field'``.

        .. versionadded:: 0.16
    axes : array-like, shape (3, 2)
        The matplotlib axes to use. Only used for ``mode == 'traces'``.

        .. versionadded:: 0.16

    Returns
    -------
    fig : instance of matplotlib.figure.Figure
        The figure.
    """
    from ..chpi import head_pos_to_trans_rot_t
    from ..preprocessing.maxwell import _check_destination
    import matplotlib.pyplot as plt
    _check_option('mode', mode, ['traces', 'field'])
    dest_info = dict(dev_head_t=None) if info is None else info
    destination = _check_destination(destination, dest_info, head_frame=True)
    if destination is not None:
        destination = _ensure_trans(destination, 'head', 'meg')  # probably inv
        destination = destination['trans'][:3].copy()
        destination[:, 3] *= 1000

    if not isinstance(pos, (list, tuple)):
        pos = [pos]
    for ii, p in enumerate(pos):
        p = np.array(p, float)
        if p.ndim != 2 or p.shape[1] != 10:
            raise ValueError('pos (or each entry in pos if a list) must be '
                             'dimension (N, 10), got %s' % (p.shape,))
        if ii > 0:  # concatenation
            p[:, 0] += pos[ii - 1][-1, 0] - p[0, 0]
        pos[ii] = p
    borders = np.cumsum([len(pp) for pp in pos])
    pos = np.concatenate(pos, axis=0)
    trans, rot, t = head_pos_to_trans_rot_t(pos)  # also ensures pos is okay
    # trans, rot, and t are for dev_head_t, but what we really want
    # is head_dev_t (i.e., where the head origin is in device coords)
    use_trans = einsum('ijk,ik->ij', rot[:, :3, :3].transpose([0, 2, 1]),
                       -trans) * 1000
    use_rot = rot.transpose([0, 2, 1])
    use_quats = -pos[:, 1:4]  # inverse (like doing rot.T)
    surf = rrs = lims = None
    if info is not None:
        meg_picks = pick_types(info, meg=True, ref_meg=False, exclude=())
        if len(meg_picks) > 0:
            rrs = 1000 * np.array([info['chs'][pick]['loc'][:3]
                                   for pick in meg_picks], float)
            if mode == 'traces':
                lims = np.array((rrs.min(0), rrs.max(0))).T
            else:  # mode == 'field'
                surf = get_meg_helmet_surf(info)
                transform_surface_to(surf, 'meg', info['dev_head_t'],
                                     copy=False)
                surf['rr'] *= 1000.
    helmet_color = (0.0, 0.0, 0.6)
    if mode == 'traces':
        if axes is None:
            axes = plt.subplots(3, 2, sharex=True)[1]
        else:
            axes = np.array(axes)
        if axes.shape != (3, 2):
            raise ValueError('axes must have shape (3, 2), got %s'
                             % (axes.shape,))
        fig = axes[0, 0].figure

        labels = ['xyz', ('$q_1$', '$q_2$', '$q_3$')]
        for ii, (quat, coord) in enumerate(zip(use_quats.T, use_trans.T)):
            axes[ii, 0].plot(t, coord, color, lw=1., zorder=3)
            axes[ii, 0].set(ylabel=labels[0][ii], xlim=t[[0, -1]])
            axes[ii, 1].plot(t, quat, color, lw=1., zorder=3)
            axes[ii, 1].set(ylabel=labels[1][ii], xlim=t[[0, -1]])
            for b in borders[:-1]:
                for jj in range(2):
                    axes[ii, jj].axvline(t[b], color='r')
        for ii, title in enumerate(('Position (mm)', 'Rotation (quat)')):
            axes[0, ii].set(title=title)
            axes[-1, ii].set(xlabel='Time (s)')
        if rrs is not None:
            pos_bads = np.any([(use_trans[:, ii] <= lims[ii, 0]) |
                               (use_trans[:, ii] >= lims[ii, 1])
                               for ii in range(3)], axis=0)
            for ii in range(3):
                oidx = list(range(ii)) + list(range(ii + 1, 3))
                # knowing it will generally be spherical, we can approximate
                # how far away we are along the axis line by taking the
                # point to the left and right with the smallest distance
                from scipy.spatial.distance import cdist
                dists = cdist(rrs[:, oidx], use_trans[:, oidx])
                left = rrs[:, [ii]] < use_trans[:, ii]
                left_dists_all = dists.copy()
                left_dists_all[~left] = np.inf
                # Don't show negative Z direction
                if ii != 2 and np.isfinite(left_dists_all).any():
                    idx = np.argmin(left_dists_all, axis=0)
                    left_dists = rrs[idx, ii]
                    bads = ~np.isfinite(
                        left_dists_all[idx, np.arange(len(idx))]) | pos_bads
                    left_dists[bads] = np.nan
                    axes[ii, 0].plot(t, left_dists, color=helmet_color,
                                     ls='-', lw=0.5, zorder=2)
                else:
                    axes[ii, 0].axhline(lims[ii][0], color=helmet_color,
                                        ls='-', lw=0.5, zorder=2)
                right_dists_all = dists
                right_dists_all[left] = np.inf
                if np.isfinite(right_dists_all).any():
                    idx = np.argmin(right_dists_all, axis=0)
                    right_dists = rrs[idx, ii]
                    bads = ~np.isfinite(
                        right_dists_all[idx, np.arange(len(idx))]) | pos_bads
                    right_dists[bads] = np.nan
                    axes[ii, 0].plot(t, right_dists, color=helmet_color,
                                     ls='-', lw=0.5, zorder=2)
                else:
                    axes[ii, 0].axhline(lims[ii][1], color=helmet_color,
                                        ls='-', lw=0.5, zorder=2)

        for ii in range(3):
            axes[ii, 1].set(ylim=[-1, 1])

        if destination is not None:
            vals = np.array([destination[:, 3],
                             rot_to_quat(destination[:, :3])]).T.ravel()
            for ax, val in zip(fig.axes, vals):
                ax.axhline(val, color='r', ls=':', zorder=2, lw=1.)

    else:  # mode == 'field':
        from matplotlib.colors import Normalize
        from mpl_toolkits.mplot3d.art3d import Line3DCollection
        from mpl_toolkits.mplot3d import Axes3D  # noqa: F401, analysis:ignore
        fig, ax = plt.subplots(1, subplot_kw=dict(projection='3d'))

        # First plot the trajectory as a colormap:
        # http://matplotlib.org/examples/pylab_examples/multicolored_line.html
        pts = use_trans[:, np.newaxis]
        segments = np.concatenate([pts[:-1], pts[1:]], axis=1)
        norm = Normalize(t[0], t[-2])
        lc = Line3DCollection(segments, cmap=cmap, norm=norm)
        lc.set_array(t[:-1])
        ax.add_collection(lc)
        # now plot the head directions as a quiver
        dir_idx = dict(x=0, y=1, z=2)
        kwargs = dict(pivot='tail')
        for d, length in zip(direction, [5., 2.5, 1.]):
            use_dir = use_rot[:, :, dir_idx[d]]
            # draws stems, then heads
            array = np.concatenate((t, np.repeat(t, 2)))
            ax.quiver(use_trans[:, 0], use_trans[:, 1], use_trans[:, 2],
                      use_dir[:, 0], use_dir[:, 1], use_dir[:, 2], norm=norm,
                      cmap=cmap, array=array, length=length, **kwargs)
            if destination is not None:
                ax.quiver(destination[0, 3],
                          destination[1, 3],
                          destination[2, 3],
                          destination[dir_idx[d], 0],
                          destination[dir_idx[d], 1],
                          destination[dir_idx[d], 2], color=color,
                          length=length, **kwargs)
        mins = use_trans.min(0)
        maxs = use_trans.max(0)
        if surf is not None:
            ax.plot_trisurf(*surf['rr'].T, triangles=surf['tris'],
                            color=helmet_color, alpha=0.1, shade=False)
            ax.scatter(*rrs.T, s=1, color=helmet_color)
            mins = np.minimum(mins, rrs.min(0))
            maxs = np.maximum(maxs, rrs.max(0))
        scale = (maxs - mins).max() / 2.
        xlim, ylim, zlim = (maxs + mins)[:, np.newaxis] / 2. + [-scale, scale]
        ax.set(xlabel='x', ylabel='y', zlabel='z',
               xlim=xlim, ylim=ylim, zlim=zlim)
        _set_aspect_equal(ax)
        ax.view_init(30, 45)
    tight_layout(fig=fig)
    plt_show(show)
    return fig


def _set_aspect_equal(ax):
    # XXX recent MPL throws an error for 3D axis aspect setting, not much
    # we can do about it at this point
    try:
        ax.set_aspect('equal')
    except NotImplementedError:
        pass


@verbose
def plot_evoked_field(evoked, surf_maps, time=None, time_label='t = %0.0f ms',
                      n_jobs=1, fig=None, vmax=None, n_contours=21,
                      verbose=None):
    """Plot MEG/EEG fields on head surface and helmet in 3D.

    Parameters
    ----------
    evoked : instance of mne.Evoked
        The evoked object.
    surf_maps : list
        The surface mapping information obtained with make_field_map.
    time : float | None
        The time point at which the field map shall be displayed. If None,
        the average peak latency (across sensor types) is used.
    time_label : str | None
        How to print info about the time instant visualized.
    %(n_jobs)s
    fig : instance of mayavi.core.api.Scene | None
        If None (default), a new figure will be created, otherwise it will
        plot into the given figure.

        .. versionadded:: 0.20
    vmax : float | None
        Maximum intensity. Can be None to use the max(abs(data)).

        .. versionadded:: 0.21
    n_contours : int
        The number of contours.

        .. versionadded:: 0.21
    %(verbose)s

    Returns
    -------
    fig : instance of mayavi.mlab.Figure
        The mayavi figure.
    """
    # Update the backend
    from .backends.renderer import _get_renderer
    types = [t for t in ['eeg', 'grad', 'mag'] if t in evoked]
    _validate_type(vmax, (None, 'numeric'), 'vmax')
    n_contours = _ensure_int(n_contours, 'n_contours')

    time_idx = None
    if time is None:
        time = np.mean([evoked.get_peak(ch_type=t)[1] for t in types])
    del types

    if not evoked.times[0] <= time <= evoked.times[-1]:
        raise ValueError('`time` (%0.3f) must be inside `evoked.times`' % time)
    time_idx = np.argmin(np.abs(evoked.times - time))

    # Plot them
    alphas = [1.0, 0.5]
    colors = [(0.6, 0.6, 0.6), (1.0, 1.0, 1.0)]
    colormap = mne_analyze_colormap(format='mayavi')
    colormap_lines = np.concatenate([np.tile([0., 0., 255., 255.], (127, 1)),
                                     np.tile([0., 0., 0., 255.], (2, 1)),
                                     np.tile([255., 0., 0., 255.], (127, 1))])

    renderer = _get_renderer(fig, bgcolor=(0.0, 0.0, 0.0), size=(600, 600))

    for ii, this_map in enumerate(surf_maps):
        surf = this_map['surf']
        map_data = this_map['data']
        map_type = this_map['kind']
        map_ch_names = this_map['ch_names']

        if map_type == 'eeg':
            pick = pick_types(evoked.info, meg=False, eeg=True)
        else:
            pick = pick_types(evoked.info, meg=True, eeg=False, ref_meg=False)

        ch_names = [evoked.ch_names[k] for k in pick]

        set_ch_names = set(ch_names)
        set_map_ch_names = set(map_ch_names)
        if set_ch_names != set_map_ch_names:
            message = ['Channels in map and data do not match.']
            diff = set_map_ch_names - set_ch_names
            if len(diff):
                message += ['%s not in data file. ' % list(diff)]
            diff = set_ch_names - set_map_ch_names
            if len(diff):
                message += ['%s not in map file.' % list(diff)]
            raise RuntimeError(' '.join(message))

        data = np.dot(map_data, evoked.data[pick, time_idx])

        # Make a solid surface
        if vmax is None:
            vmax = np.max(np.abs(data))
        vmax = float(vmax)
        alpha = alphas[ii]
        renderer.surface(surface=surf, color=colors[ii],
                         opacity=alpha)

        # Now show our field pattern
        renderer.surface(surface=surf, vmin=-vmax, vmax=vmax,
                         scalars=data, colormap=colormap,
                         polygon_offset=-1)

        # And the field lines on top
        renderer.contour(surface=surf, scalars=data, contours=n_contours,
                         vmin=-vmax, vmax=vmax, opacity=alpha,
                         colormap=colormap_lines)

    if time_label is not None:
        if '%' in time_label:
            time_label %= (1e3 * evoked.times[time_idx])
        renderer.text2d(x_window=0.01, y_window=0.01, text=time_label)
    renderer.set_camera(azimuth=10, elevation=60)
    renderer.show()
    return renderer.scene()


@verbose
def plot_alignment(info=None, trans=None, subject=None, subjects_dir=None,
                   surfaces='auto', coord_frame='head',
                   meg=None, eeg='original', fwd=None,
                   dig=False, ecog=True, src=None, mri_fiducials=False,
                   bem=None, seeg=True, fnirs=True, show_axes=False, fig=None,
                   interaction='trackball', verbose=None):
    """Plot head, sensor, and source space alignment in 3D.

    Parameters
    ----------
    info : dict | None
        The measurement info.
        If None (default), no sensor information will be shown.
    %(trans)s
    subject : str | None
        The subject name corresponding to FreeSurfer environment
        variable SUBJECT. Can be omitted if ``src`` is provided.
    %(subjects_dir)s
    surfaces : str | list | dict
        Surfaces to plot. Supported values:

        * scalp: one of 'head', 'outer_skin' (alias for 'head'),
          'head-dense', or 'seghead' (alias for 'head-dense')
        * skull: 'outer_skull', 'inner_skull', 'brain' (alias for
          'inner_skull')
        * brain: one of 'pial', 'white', 'inflated', or 'brain'
          (alias for 'pial').

        Can be dict to specify alpha values for each surface. Use None
        to specify default value. Specified values must be between 0 and 1.
        for example::

            surfaces=dict(brain=0.4, outer_skull=0.6, head=None)

        Defaults to 'auto', which will look for a head surface and plot
        it if found.

        .. note:: For single layer BEMs it is recommended to use 'brain'.
    coord_frame : str
        Coordinate frame to use, 'head', 'meg', or 'mri'.
    meg : str | list | bool | None
        Can be "helmet", "sensors" or "ref" to show the MEG helmet, sensors or
        reference sensors respectively, or a combination like
        ``('helmet', 'sensors')`` (same as None, default). True translates to
        ``('helmet', 'sensors', 'ref')``.
    eeg : bool | str | list
        String options are:

        - "original" (default; equivalent to ``True``)
            Shows EEG sensors using their digitized locations (after
            transformation to the chosen ``coord_frame``)
        - "projected"
            The EEG locations projected onto the scalp, as is done in forward
            modeling

        Can also be a list of these options, or an empty list (``[]``,
        equivalent of ``False``).
    fwd : instance of Forward
        The forward solution. If present, the orientations of the dipoles
        present in the forward solution are displayed.
    dig : bool | 'fiducials'
        If True, plot the digitization points; 'fiducials' to plot fiducial
        points only.
    ecog : bool
        If True (default), show ECoG sensors.
    src : instance of SourceSpaces | None
        If not None, also plot the source space points.
    mri_fiducials : bool | str
        Plot MRI fiducials (default False). If ``True``, look for a file with
        the canonical name (``bem/{subject}-fiducials.fif``). If ``str``,
        it can be ``'estimated'`` to use :func:`mne.coreg.get_mni_fiducials`,
        otherwise it should provide the full path to the fiducials file.

        .. versionadded:: 0.22
           Support for ``'estimated'``.
    bem : list of dict | instance of ConductorModel | None
        Can be either the BEM surfaces (list of dict), a BEM solution or a
        sphere model. If None, we first try loading
        ``'$SUBJECTS_DIR/$SUBJECT/bem/$SUBJECT-$SOURCE.fif'``, and then look
        for ``'$SUBJECT*$SOURCE.fif'`` in the same directory. For
        ``'outer_skin'``, the subjects bem and bem/flash folders are searched.
        Defaults to None.
    seeg : bool
        If True (default), show sEEG electrodes.
    fnirs : str | list | bool | None
        Can be "channels", "pairs", "detectors", and/or "sources" to show the
        fNIRS channel locations, optode locations, or line between
        source-detector pairs, or a combination like ``('pairs', 'channels')``.
        True translates to ``('pairs',)``.

        .. versionadded:: 0.20
    show_axes : bool
        If True (default False), coordinate frame axis indicators will be
        shown:

        * head in pink.
        * MRI in gray (if ``trans is not None``).
        * MEG in blue (if MEG sensors are present).

        .. versionadded:: 0.16
    fig : mayavi.mlab.Figure | None
        Mayavi Scene in which to plot the alignment.
        If ``None``, creates a new 600x600 pixel figure with black background.

        .. versionadded:: 0.16
    interaction : str
        Can be "trackball" (default) or "terrain", i.e. a turntable-style
        camera.

        .. versionadded:: 0.16
    %(verbose)s

    Returns
    -------
    fig : instance of mayavi.mlab.Figure
        The mayavi figure.

    See Also
    --------
    mne.viz.plot_bem

    Notes
    -----
    This function serves the purpose of checking the validity of the many
    different steps of source reconstruction:

    - Transform matrix (keywords ``trans``, ``meg`` and ``mri_fiducials``),
    - BEM surfaces (keywords ``bem`` and ``surfaces``),
    - sphere conductor model (keywords ``bem`` and ``surfaces``) and
    - source space (keywords ``surfaces`` and ``src``).

    .. versionadded:: 0.15
    """
    from ..forward import _create_meg_coils, Forward
    from ..coreg import get_mni_fiducials
    # Update the backend
    from .backends.renderer import _get_renderer

    if eeg is False:
        eeg = list()
    elif eeg is True:
        eeg = 'original'
    if meg is None:
        meg = ('helmet', 'sensors')
        # only consider warning if the value is explicit
        warn_meg = False
    else:
        warn_meg = True

    if meg is True:
        meg = ('helmet', 'sensors', 'ref')
    elif meg is False:
        meg = list()
    elif isinstance(meg, str):
        meg = [meg]
    if isinstance(eeg, str):
        eeg = [eeg]

    if fnirs is True:
        fnirs = ['pairs']
    elif fnirs is False:
        fnirs = list()
    elif isinstance(fnirs, str):
        fnirs = [fnirs]

    _check_option('interaction', interaction, ['trackball', 'terrain'])
    for kind, var in zip(('eeg', 'meg', 'fnirs'), (eeg, meg, fnirs)):
        if not isinstance(var, (list, tuple)) or \
                not all(isinstance(x, str) for x in var):
            raise TypeError('%s must be list or tuple of str, got %s'
                            % (kind, type(var)))
    for xi, x in enumerate(meg):
        _check_option('meg[%d]' % xi, x, ('helmet', 'sensors', 'ref'))
    for xi, x in enumerate(eeg):
        _check_option('eeg[%d]' % xi, x, ('original', 'projected'))
    for xi, x in enumerate(fnirs):
        _check_option('fnirs[%d]' % xi, x, ('channels', 'pairs',
                                            'sources', 'detectors'))

    info = create_info(1, 1000., 'misc') if info is None else info
    _validate_type(info, "info")

    if isinstance(surfaces, str):
        surfaces = [surfaces]
    if isinstance(surfaces, dict):
        user_alpha = surfaces.copy()
        for key, val in user_alpha.items():
            _validate_type(key, "str", f"surfaces key {repr(key)}")
            _validate_type(val, (None, "numeric"), f"surfaces[{repr(key)}]")
            if val is not None:
                user_alpha[key] = float(val)
                if not 0 <= user_alpha[key] <= 1:
                    raise ValueError(
                        f'surfaces[{repr(key)}] ({val}) must be'
                        ' between 0 and 1'
                    )
    else:
        user_alpha = {}
    surfaces = list(surfaces)
    for s in surfaces:
        _validate_type(s, "str", "all entries in surfaces")

    is_sphere = False
    if isinstance(bem, ConductorModel) and bem['is_sphere']:
        if len(bem['layers']) != 4 and len(surfaces) > 1:
            raise ValueError('The sphere conductor model must have three '
                             'layers for plotting skull and head.')
        is_sphere = True

    _check_option('coord_frame', coord_frame, ['head', 'meg', 'mri'])
    if src is not None:
        src = _ensure_src(src)
        src_subject = src._subject
        subject = src_subject if subject is None else subject
        if src_subject is not None and subject != src_subject:
            raise ValueError('subject ("%s") did not match the subject name '
                             ' in src ("%s")' % (subject, src_subject))
        src_rr = np.concatenate([s['rr'][s['inuse'].astype(bool)]
                                 for s in src])
        src_nn = np.concatenate([s['nn'][s['inuse'].astype(bool)]
                                 for s in src])
    else:
        src_rr = src_nn = np.empty((0, 3))

    if fwd is not None:
        _validate_type(fwd, [Forward])
        fwd_rr = fwd['source_rr']
        if fwd['source_ori'] == FIFF.FIFFV_MNE_FIXED_ORI:
            fwd_nn = fwd['source_nn'].reshape(-1, 1, 3)
        else:
            fwd_nn = fwd['source_nn'].reshape(-1, 3, 3)

    ref_meg = 'ref' in meg
    meg_picks = pick_types(info, meg=True, ref_meg=ref_meg)
    eeg_picks = pick_types(info, meg=False, eeg=True, ref_meg=False)
    fnirs_picks = pick_types(info, meg=False, eeg=False,
                             ref_meg=False, fnirs=True)
    other_bools = dict(ecog=ecog, seeg=seeg,
                       fnirs=(('channels' in fnirs) |
                              ('sources' in fnirs) |
                              ('detectors' in fnirs)))
    del ecog, seeg
    other_keys = sorted(other_bools.keys())
    other_picks = {key: pick_types(info, meg=False, ref_meg=False,
                                   **{key: True}) for key in other_keys}

    if trans == 'auto':
        # let's try to do this in MRI coordinates so they're easy to plot
        subjects_dir = get_subjects_dir(subjects_dir, raise_error=True)
        trans = _find_trans(subject, subjects_dir)
    head_mri_t, _ = _get_trans(trans, 'head', 'mri')
    dev_head_t, _ = _get_trans(info['dev_head_t'], 'meg', 'head')
    del trans

    # Figure out our transformations
    if coord_frame == 'meg':
        head_trans = invert_transform(dev_head_t)
        meg_trans = Transform('meg', 'meg')
        mri_trans = invert_transform(combine_transforms(
            dev_head_t, head_mri_t, 'meg', 'mri'))
    elif coord_frame == 'mri':
        head_trans = head_mri_t
        meg_trans = combine_transforms(dev_head_t, head_mri_t, 'meg', 'mri')
        mri_trans = Transform('mri', 'mri')
    else:  # coord_frame == 'head'
        head_trans = Transform('head', 'head')
        meg_trans = dev_head_t
        mri_trans = invert_transform(head_mri_t)

    # both the head and helmet will be in MRI coordinates after this
    surfs = dict()

    # Head:
    sphere_level = 4
    head = False
    for s in surfaces:
        if s in ('auto', 'head', 'outer_skin', 'head-dense', 'seghead'):
            if head:
                raise ValueError('Can only supply one head-like surface name')
            surfaces.pop(surfaces.index(s))
            head = True
            head_surf = None
            # Try the BEM if applicable
            if s in ('auto', 'head', 'outer_skin'):
                if bem is not None:
                    head_missing = (
                        'Could not find the surface for '
                        'head in the provided BEM model, '
                        'looking in the subject directory.')
                    if isinstance(bem, ConductorModel):
                        if is_sphere:
                            head_surf = _complete_sphere_surf(
                                bem, 3, sphere_level, complete=False)
                        else:  # BEM solution
                            try:
                                head_surf = _bem_find_surface(
                                    bem, FIFF.FIFFV_BEM_SURF_ID_HEAD)
                            except RuntimeError:
                                logger.info(head_missing)
                    elif bem is not None:  # list of dict
                        for this_surf in bem:
                            if this_surf['id'] == FIFF.FIFFV_BEM_SURF_ID_HEAD:
                                head_surf = this_surf
                                break
                        else:
                            logger.info(head_missing)
            if head_surf is None:
                if subject is None:
                    if s == 'auto':
                        # ignore
                        continue
                    raise ValueError('To plot the head surface, the BEM/sphere'
                                     ' model must contain a head surface '
                                     'or "subject" must be provided (got '
                                     'None)')
                subject_dir = op.join(
                    get_subjects_dir(subjects_dir, raise_error=True), subject)
                if s in ('head-dense', 'seghead'):
                    try_fnames = [
                        op.join(subject_dir, 'bem', '%s-head-dense.fif'
                                % subject),
                        op.join(subject_dir, 'surf', 'lh.seghead'),
                    ]
                else:
                    try_fnames = [
                        op.join(subject_dir, 'bem', 'outer_skin.surf'),
                        op.join(subject_dir, 'bem', 'flash',
                                'outer_skin.surf'),
                        op.join(subject_dir, 'bem', '%s-head.fif'
                                % subject),
                    ]
                for fname in try_fnames:
                    if op.exists(fname):
                        logger.info('Using %s for head surface.'
                                    % (op.basename(fname),))
                        if op.splitext(fname)[-1] == '.fif':
                            head_surf = read_bem_surfaces(fname)[0]
                        else:
                            head_surf = read_surface(
                                fname, return_dict=True)[2]
                            head_surf['rr'] /= 1000.
                            head_surf.update(coord_frame=FIFF.FIFFV_COORD_MRI)
                        break
                else:
                    raise IOError('No head surface found for subject '
                                  '%s after trying:\n%s'
                                  % (subject, '\n'.join(try_fnames)))
            surfs['head'] = head_surf

    # Skull:
    skull = list()
    for name, id_ in (('outer_skull', FIFF.FIFFV_BEM_SURF_ID_SKULL),
                      ('inner_skull', FIFF.FIFFV_BEM_SURF_ID_BRAIN)):
        if name in surfaces:
            surfaces.pop(surfaces.index(name))
            if bem is None:
                fname = op.join(
                    get_subjects_dir(subjects_dir, raise_error=True),
                    subject, 'bem', name + '.surf')
                if not op.isfile(fname):
                    raise ValueError('bem is None and the the %s file cannot '
                                     'be found:\n%s' % (name, fname))
                surf = read_surface(fname, return_dict=True)[2]
                surf.update(coord_frame=FIFF.FIFFV_COORD_MRI,
                            id=_surf_dict[name])
                surf['rr'] /= 1000.
                skull.append(surf)
            elif isinstance(bem, ConductorModel):
                if is_sphere:
                    if len(bem['layers']) != 4:
                        raise ValueError('The sphere model must have three '
                                         'layers for plotting %s' % (name,))
                    this_idx = 1 if name == 'inner_skull' else 2
                    skull.append(_complete_sphere_surf(
                        bem, this_idx, sphere_level))
                    skull[-1]['id'] = _surf_dict[name]
                else:
                    skull.append(_bem_find_surface(bem, id_))
            else:  # BEM model
                for this_surf in bem:
                    if this_surf['id'] == _surf_dict[name]:
                        skull.append(this_surf)
                        break
                else:
                    raise ValueError('Could not find the surface for %s.'
                                     % name)

    if mri_fiducials:
        if mri_fiducials is True:
            subjects_dir = get_subjects_dir(subjects_dir, raise_error=True)
            if subject is None:
                raise ValueError("Subject needs to be specified to "
                                 "automatically find the fiducials file.")
            mri_fiducials = op.join(subjects_dir, subject, 'bem',
                                    subject + '-fiducials.fif')
        if isinstance(mri_fiducials, str):
            if mri_fiducials == 'estimated':
                mri_fiducials = get_mni_fiducials(subject, subjects_dir)
            else:
                mri_fiducials, cf = read_fiducials(mri_fiducials)
                if cf != FIFF.FIFFV_COORD_MRI:
                    raise ValueError("Fiducials are not in MRI space")
        fid_loc = _fiducial_coords(mri_fiducials, FIFF.FIFFV_COORD_MRI)
        fid_loc = apply_trans(mri_trans, fid_loc)
    else:
        fid_loc = []

    if 'helmet' in meg and len(meg_picks) > 0:
        surfs['helmet'] = get_meg_helmet_surf(info, head_mri_t)
        assert surfs['helmet']['coord_frame'] == FIFF.FIFFV_COORD_MRI

    # Brain:
    brain = np.intersect1d(surfaces, ['brain', 'pial', 'white', 'inflated'])
    if len(brain) > 1:
        raise ValueError('Only one brain surface can be plotted. '
                         'Got %s.' % brain)
    elif len(brain) == 0:
        brain = False
    else:  # exactly 1
        brain = brain[0]
        surfaces.pop(surfaces.index(brain))
        if brain in user_alpha:
            user_alpha['lh'] = user_alpha['rh'] = user_alpha.pop(brain)
        brain = 'pial' if brain == 'brain' else brain
        if is_sphere:
            if len(bem['layers']) > 0:
                surfs['lh'] = _complete_sphere_surf(
                    bem, 0, sphere_level)  # only plot 1
        else:
            subjects_dir = get_subjects_dir(subjects_dir, raise_error=True)
            for hemi in ['lh', 'rh']:
                fname = op.join(subjects_dir, subject, 'surf',
                                '%s.%s' % (hemi, brain))
                surfs[hemi] = read_surface(fname, return_dict=True)[2]
                surfs[hemi]['rr'] /= 1000.
                surfs[hemi].update(coord_frame=FIFF.FIFFV_COORD_MRI)
        brain = True

    # we've looked through all of them, raise if some remain
    if len(surfaces) > 0:
        raise ValueError('Unknown surface type%s: %s'
                         % (_pl(surfaces), surfaces,))

    skull_alpha = dict()
    skull_colors = dict()
    hemi_val = 0.5
    max_alpha = 1.0 if len(other_picks['seeg']) == 0 else 0.75
    if src is None or (brain and any(s['type'] == 'surf' for s in src)):
        hemi_val = max_alpha
    alphas = np.linspace(max_alpha / 2., 0, 5)[:len(skull) + 1]

    for idx, this_skull in enumerate(skull):
        if isinstance(this_skull, dict):
            skull_surf = this_skull
            this_skull = _surf_name[skull_surf['id']]
        elif is_sphere:  # this_skull == str
            this_idx = 1 if this_skull == 'inner_skull' else 2
            skull_surf = _complete_sphere_surf(bem, this_idx, sphere_level)
        else:  # str
            skull_fname = op.join(subjects_dir, subject, 'bem', 'flash',
                                  '%s.surf' % this_skull)
            if not op.exists(skull_fname):
                skull_fname = op.join(subjects_dir, subject, 'bem',
                                      '%s.surf' % this_skull)
            if not op.exists(skull_fname):
                raise IOError('No skull surface %s found for subject %s.'
                              % (this_skull, subject))
            logger.info('Using %s for head surface.' % skull_fname)
            skull_surf = read_surface(skull_fname, return_dict=True)[2]
            skull_surf['rr'] /= 1000.
            skull_surf['coord_frame'] = FIFF.FIFFV_COORD_MRI
        skull_alpha[this_skull] = alphas[idx + 1]
        skull_colors[this_skull] = (0.95 - idx * 0.2, 0.85, 0.95 - idx * 0.2)
        surfs[this_skull] = skull_surf

    if src is None and brain is False and len(skull) == 0 and not show_axes:
        head_alpha = max_alpha
    else:
        head_alpha = alphas[0]

    for key in surfs.keys():
        # Surfs can sometimes be in head coords (e.g., if coming from sphere)
        surfs[key] = transform_surface_to(surfs[key], coord_frame,
                                          [mri_trans, head_trans], copy=True)

    if src is not None:
        src_rr, src_nn = _update_coord_frame(src[0], src_rr, src_nn,
                                             mri_trans, head_trans)
    if fwd is not None:
        fwd_rr, fwd_nn = _update_coord_frame(fwd, fwd_rr, fwd_nn,
                                             mri_trans, head_trans)

    # determine points
    meg_rrs, meg_tris = list(), list()
    hpi_loc = list()
    ext_loc = list()
    car_loc = list()
    eeg_loc = list()
    eegp_loc = list()
    other_loc = dict()
    if len(eeg) > 0:
        eeg_loc = np.array([info['chs'][k]['loc'][:3] for k in eeg_picks])
        if len(eeg_loc) > 0:
            eeg_loc = apply_trans(head_trans, eeg_loc)
            # XXX do projections here if necessary
            if 'projected' in eeg:
                eegp_loc, eegp_nn = _project_onto_surface(
                    eeg_loc, surfs['head'], project_rrs=True,
                    return_nn=True)[2:4]
            if 'original' not in eeg:
                eeg_loc = list()
    del eeg
    if 'sensors' in meg:
        coil_transs = [_loc_to_coil_trans(info['chs'][pick]['loc'])
                       for pick in meg_picks]
        coils = _create_meg_coils([info['chs'][pick] for pick in meg_picks],
                                  acc='normal')
        offset = 0
        for coil, coil_trans in zip(coils, coil_transs):
            rrs, tris = _sensor_shape(coil)
            rrs = apply_trans(coil_trans, rrs)
            meg_rrs.append(rrs)
            meg_tris.append(tris + offset)
            offset += len(meg_rrs[-1])
        if len(meg_rrs) == 0:
            if warn_meg:
                warn('MEG sensors not found. Cannot plot MEG locations.')
        else:
            meg_rrs = apply_trans(meg_trans, np.concatenate(meg_rrs, axis=0))
            meg_tris = np.concatenate(meg_tris, axis=0)
    del meg
    if dig:
        if dig == 'fiducials':
            hpi_loc = ext_loc = []
        elif dig is not True:
            raise ValueError("dig needs to be True, False or 'fiducials', "
                             "not %s" % repr(dig))
        else:
            hpi_loc = np.array([
                d['r'] for d in (info['dig'] or [])
                if (d['kind'] == FIFF.FIFFV_POINT_HPI and
                    d['coord_frame'] == FIFF.FIFFV_COORD_HEAD)])
            ext_loc = np.array([
                d['r'] for d in (info['dig'] or [])
                if (d['kind'] == FIFF.FIFFV_POINT_EXTRA and
                    d['coord_frame'] == FIFF.FIFFV_COORD_HEAD)])
        car_loc = _fiducial_coords(info['dig'], FIFF.FIFFV_COORD_HEAD)
        # Transform from head coords if necessary
        if coord_frame == 'meg':
            for loc in (hpi_loc, ext_loc, car_loc):
                loc[:] = apply_trans(invert_transform(info['dev_head_t']), loc)
        elif coord_frame == 'mri':
            for loc in (hpi_loc, ext_loc, car_loc):
                loc[:] = apply_trans(head_mri_t, loc)
        if len(car_loc) == len(ext_loc) == len(hpi_loc) == 0:
            warn('Digitization points not found. Cannot plot digitization.')
    del dig
    for key, picks in other_picks.items():
        if other_bools[key] and len(picks):
            title = DEFAULTS["titles"][key] if key != 'fnirs' else 'fNIRS'
            if key != 'fnirs' or 'channels' in fnirs:
<<<<<<< HEAD
                other_loc[key] = np.array([info['chs'][pick]['loc'][:3]
                                           for pick in picks])
=======
                other_loc[key] = [
                    info['chs'][pick]['loc'][:3] for pick in picks
                ]
                # deal with NaN
                other_loc[key] = np.array([loc for loc in other_loc[key]
                                           if np.isfinite(loc).all()], float)
>>>>>>> 17666276
                logger.info(
                    f'Plotting {len(other_loc[key])} {title}'
                    f' location{_pl(other_loc[key])}')
            if key == 'fnirs':
                if 'sources' in fnirs:
                    other_loc['source'] = np.array(
                        [info['chs'][pick]['loc'][3:6]
                         for pick in picks])
                    logger.info('Plotting %d %s source%s'
                                % (len(other_loc['source']),
                                   title, _pl(other_loc['source'])))
                if 'detectors' in fnirs:
                    other_loc['detector'] = np.array(
                        [info['chs'][pick]['loc'][6:9]
                         for pick in picks])
                    logger.info('Plotting %d %s detector%s'
                                % (len(other_loc['detector']),
                                   title, _pl(other_loc['detector'])))
    for v in other_loc.values():
        v[:] = apply_trans(head_trans, v)
    other_keys = sorted(other_loc)  # re-sort and only keep non-empty
    del other_bools

    # initialize figure
    renderer = _get_renderer(fig, bgcolor=(0.5, 0.5, 0.5), size=(800, 800))
    if interaction == 'terrain':
        renderer.set_interaction('terrain')

    # plot surfaces
    alphas = dict(head=head_alpha, helmet=0.25, lh=hemi_val, rh=hemi_val)
    alphas.update(skull_alpha)
    # replace default alphas with specified user_alpha
    for k, v in user_alpha.items():
        if v is not None:
            alphas[k] = v
    colors = dict(head=DEFAULTS['coreg']['head_color'],
                  helmet=(0.0, 0.0, 0.6), lh=(0.5,) * 3,
                  rh=(0.5,) * 3)
    colors.update(skull_colors)
    for key, surf in surfs.items():
        renderer.surface(surface=surf, color=colors[key],
                         opacity=alphas[key],
                         backface_culling=(key != 'helmet'))
    if brain and 'lh' not in surfs:  # one layer sphere
        assert bem['coord_frame'] == FIFF.FIFFV_COORD_HEAD
        center = bem['r0'].copy()
        center = apply_trans(head_trans, center)
        renderer.sphere(center, scale=0.01, color=colors['lh'],
                        opacity=alphas['lh'])
    if show_axes:
        axes = [(head_trans, (0.9, 0.3, 0.3))]  # always show head
        if not np.allclose(head_mri_t['trans'], np.eye(4)):  # Show MRI
            axes.append((mri_trans, (0.6, 0.6, 0.6)))
        if len(meg_picks) > 0:  # Show MEG
            axes.append((meg_trans, (0., 0.6, 0.6)))
        for ax in axes:
            x, y, z = np.tile(ax[0]['trans'][:3, 3], 3).reshape((3, 3)).T
            u, v, w = ax[0]['trans'][:3, :3]
            renderer.sphere(center=np.column_stack((x[0], y[0], z[0])),
                            color=ax[1], scale=3e-3)
            renderer.quiver3d(x=x, y=y, z=z, u=u, v=v, w=w, mode='arrow',
                              scale=2e-2, color=ax[1],
                              scale_mode='scalar', resolution=20,
                              scalars=[0.33, 0.66, 1.0])

    # plot points
    defaults = DEFAULTS['coreg']
    datas = [eeg_loc,
             hpi_loc,
             ext_loc] + list(other_loc[key] for key in other_keys)
    colors = [defaults['eeg_color'],
              defaults['hpi_color'],
              defaults['extra_color']
              ] + [defaults[key + '_color'] for key in other_keys]
    alphas = [0.8,
              0.5,
              0.25] + [0.8] * len(other_keys)
    scales = [defaults['eeg_scale'],
              defaults['hpi_scale'],
              defaults['extra_scale']
              ] + [defaults[key + '_scale'] for key in other_keys]
    assert len(datas) == len(colors) == len(alphas) == len(scales)
    fid_colors = tuple(
        defaults[f'{key}_color'] for key in ('lpa', 'nasion', 'rpa'))
    glyphs = ['sphere'] * len(datas)
    for kind, loc in (('dig', car_loc), ('mri', fid_loc)):
        if len(loc) > 0:
            datas.extend(loc[:, np.newaxis])
            colors.extend(fid_colors)
            alphas.extend(3 * (defaults[f'{kind}_fid_opacity'],))
            scales.extend(3 * (defaults[f'{kind}_fid_scale'],))
            glyphs.extend(3 * (('oct' if kind == 'mri' else 'sphere'),))
    for data, color, alpha, scale, glyph in zip(
            datas, colors, alphas, scales, glyphs):
        if len(data) > 0:
            if glyph == 'oct':
                transform = np.eye(4)
                transform[:3, :3] = mri_trans['trans'][:3, :3] * scale
                # rotate around Z axis 45 deg first
                transform = transform @ rotation(0, 0, np.pi / 4)
                renderer.quiver3d(
                    x=data[:, 0], y=data[:, 1], z=data[:, 2],
                    u=1., v=0., w=0., color=color, mode='oct',
                    scale=1., opacity=alpha, backface_culling=True,
                    solid_transform=transform)
            else:
                assert glyph == 'sphere'
                assert data.ndim == 2 and data.shape[1] == 3, data.shape
                renderer.sphere(center=data, color=color, scale=scale,
                                opacity=alpha, backface_culling=True)
    if len(eegp_loc) > 0:
        renderer.quiver3d(
            x=eegp_loc[:, 0], y=eegp_loc[:, 1], z=eegp_loc[:, 2],
            u=eegp_nn[:, 0], v=eegp_nn[:, 1], w=eegp_nn[:, 2],
            color=defaults['eegp_color'], mode='cylinder',
            scale=defaults['eegp_scale'], opacity=0.6,
            glyph_height=defaults['eegp_height'],
            glyph_center=(0., -defaults['eegp_height'], 0),
            glyph_resolution=20,
            backface_culling=True)
    if len(meg_rrs) > 0:
        color, alpha = (0., 0.25, 0.5), 0.25
        surf = dict(rr=meg_rrs, tris=meg_tris)
        renderer.surface(surface=surf, color=color,
                         opacity=alpha, backface_culling=True)
    if len(src_rr) > 0:
        renderer.quiver3d(
            x=src_rr[:, 0], y=src_rr[:, 1], z=src_rr[:, 2],
            u=src_nn[:, 0], v=src_nn[:, 1], w=src_nn[:, 2],
            color=(1., 1., 0.), mode='cylinder', scale=3e-3,
            opacity=0.75, glyph_height=0.25,
            glyph_center=(0., 0., 0.), glyph_resolution=20,
            backface_culling=True)
    if fwd is not None:
        red = (1.0, 0.0, 0.0)
        green = (0.0, 1.0, 0.0)
        blue = (0.0, 0.0, 1.0)
        for ori, color in zip(range(fwd_nn.shape[1]), (red, green, blue)):
            renderer.quiver3d(fwd_rr[:, 0],
                              fwd_rr[:, 1],
                              fwd_rr[:, 2],
                              fwd_nn[:, ori, 0],
                              fwd_nn[:, ori, 1],
                              fwd_nn[:, ori, 2],
                              color=color, mode='arrow', scale=1.5e-3)
    if 'pairs' in fnirs and len(fnirs_picks) > 0:
        origin = apply_trans(head_trans, np.array(
            [info['chs'][k]['loc'][3:6] for k in fnirs_picks]))
        destination = apply_trans(head_trans, np.array(
            [info['chs'][k]['loc'][6:9] for k in fnirs_picks]))
        logger.info(f'Plotting {origin.shape[0]} fNIRS pair{_pl(origin)}')
        renderer.tube(origin=origin, destination=destination)

    renderer.set_camera(azimuth=90, elevation=90,
                        distance=0.6, focalpoint=(0., 0., 0.))
    renderer.show()
    return renderer.scene()


def _make_tris_fan(n_vert):
    """Make tris given a number of vertices of a circle-like obj."""
    tris = np.zeros((n_vert - 2, 3), int)
    tris[:, 2] = np.arange(2, n_vert)
    tris[:, 1] = tris[:, 2] - 1
    return tris


def _sensor_shape(coil):
    """Get the sensor shape vertices."""
    from scipy.spatial import ConvexHull
    id_ = coil['type'] & 0xFFFF
    pad = True
    # Square figure eight
    if id_ in (FIFF.FIFFV_COIL_NM_122,
               FIFF.FIFFV_COIL_VV_PLANAR_W,
               FIFF.FIFFV_COIL_VV_PLANAR_T1,
               FIFF.FIFFV_COIL_VV_PLANAR_T2,
               ):
        # wound by right hand rule such that +x side is "up" (+z)
        long_side = coil['size']  # length of long side (meters)
        offset = 0.0025  # offset of the center portion of planar grad coil
        rrs = np.array([
            [offset, -long_side / 2.],
            [long_side / 2., -long_side / 2.],
            [long_side / 2., long_side / 2.],
            [offset, long_side / 2.],
            [-offset, -long_side / 2.],
            [-long_side / 2., -long_side / 2.],
            [-long_side / 2., long_side / 2.],
            [-offset, long_side / 2.]])
        tris = np.concatenate((_make_tris_fan(4),
                               _make_tris_fan(4)[:, ::-1] + 4), axis=0)
    # Square
    elif id_ in (FIFF.FIFFV_COIL_POINT_MAGNETOMETER,
                 FIFF.FIFFV_COIL_VV_MAG_T1,
                 FIFF.FIFFV_COIL_VV_MAG_T2,
                 FIFF.FIFFV_COIL_VV_MAG_T3,
                 FIFF.FIFFV_COIL_KIT_REF_MAG,
                 ):
        # square magnetometer (potentially point-type)
        size = 0.001 if id_ == 2000 else (coil['size'] / 2.)
        rrs = np.array([[-1., 1.], [1., 1.], [1., -1.], [-1., -1.]]) * size
        tris = _make_tris_fan(4)
    # Circle
    elif id_ in (FIFF.FIFFV_COIL_MAGNES_MAG,
                 FIFF.FIFFV_COIL_MAGNES_REF_MAG,
                 FIFF.FIFFV_COIL_CTF_REF_MAG,
                 FIFF.FIFFV_COIL_BABY_MAG,
                 FIFF.FIFFV_COIL_BABY_REF_MAG,
                 FIFF.FIFFV_COIL_ARTEMIS123_REF_MAG,
                 ):
        n_pts = 15  # number of points for circle
        circle = np.exp(2j * np.pi * np.arange(n_pts) / float(n_pts))
        circle = np.concatenate(([0.], circle))
        circle *= coil['size'] / 2.  # radius of coil
        rrs = np.array([circle.real, circle.imag]).T
        tris = _make_tris_fan(n_pts + 1)
    # Circle
    elif id_ in (FIFF.FIFFV_COIL_MAGNES_GRAD,
                 FIFF.FIFFV_COIL_CTF_GRAD,
                 FIFF.FIFFV_COIL_CTF_REF_GRAD,
                 FIFF.FIFFV_COIL_CTF_OFFDIAG_REF_GRAD,
                 FIFF.FIFFV_COIL_MAGNES_REF_GRAD,
                 FIFF.FIFFV_COIL_MAGNES_OFFDIAG_REF_GRAD,
                 FIFF.FIFFV_COIL_KIT_GRAD,
                 FIFF.FIFFV_COIL_BABY_GRAD,
                 FIFF.FIFFV_COIL_ARTEMIS123_GRAD,
                 FIFF.FIFFV_COIL_ARTEMIS123_REF_GRAD,
                 ):
        # round coil 1st order (off-diagonal) gradiometer
        baseline = coil['base'] if id_ in (5004, 4005) else 0.
        n_pts = 16  # number of points for circle
        # This time, go all the way around circle to close it fully
        circle = np.exp(2j * np.pi * np.arange(-1, n_pts) / float(n_pts - 1))
        circle[0] = 0  # center pt for triangulation
        circle *= coil['size'] / 2.
        rrs = np.array([  # first, second coil
            np.concatenate([circle.real + baseline / 2.,
                            circle.real - baseline / 2.]),
            np.concatenate([circle.imag, -circle.imag])]).T
        tris = np.concatenate([_make_tris_fan(n_pts + 1),
                               _make_tris_fan(n_pts + 1) + n_pts + 1])
    # 3D convex hull (will fail for 2D geometry, can extend later if needed)
    else:
        rrs = coil['rmag_orig'].copy()
        pad = False
        tris = _reorder_ccw(rrs, ConvexHull(rrs).simplices)

    # Go from (x,y) -> (x,y,z)
    if pad:
        rrs = np.pad(rrs, ((0, 0), (0, 1)), mode='constant')
    assert rrs.ndim == 2 and rrs.shape[1] == 3
    return rrs, tris


def _get_cmap(colormap):
    import matplotlib.pyplot as plt
    if isinstance(colormap, str) and colormap in ('mne', 'mne_analyze'):
        colormap = mne_analyze_colormap([0, 1, 2], format='matplotlib')
    else:
        colormap = plt.get_cmap(colormap)
    return colormap


def _process_clim(clim, colormap, transparent, data=0., allow_pos_lims=True):
    """Convert colormap/clim options to dict.

    This fills in any "auto" entries properly such that round-trip
    calling gives the same results.
    """
    # Based on type of limits specified, get cmap control points
    from matplotlib.colors import Colormap
    _validate_type(colormap, (str, Colormap), 'colormap')
    data = np.asarray(data)
    if isinstance(colormap, str):
        if colormap == 'auto':
            if clim == 'auto':
                if allow_pos_lims and (data < 0).any():
                    colormap = 'mne'
                else:
                    colormap = 'hot'
            else:
                if 'lims' in clim:
                    colormap = 'hot'
                else:  # 'pos_lims' in clim
                    colormap = 'mne'
        colormap = _get_cmap(colormap)
    assert isinstance(colormap, Colormap)
    diverging_maps = ['PiYG', 'PRGn', 'BrBG', 'PuOr', 'RdGy', 'RdBu',
                      'RdYlBu', 'RdYlGn', 'Spectral', 'coolwarm', 'bwr',
                      'seismic']
    diverging_maps += [d + '_r' for d in diverging_maps]
    diverging_maps += ['mne', 'mne_analyze']
    if clim == 'auto':
        # this is merely a heuristic!
        if allow_pos_lims and colormap.name in diverging_maps:
            key = 'pos_lims'
        else:
            key = 'lims'
        clim = {'kind': 'percent', key: [96, 97.5, 99.95]}
    if not isinstance(clim, dict):
        raise ValueError('"clim" must be "auto" or dict, got %s' % (clim,))

    if ('lims' in clim) + ('pos_lims' in clim) != 1:
        raise ValueError('Exactly one of lims and pos_lims must be specified '
                         'in clim, got %s' % (clim,))
    if 'pos_lims' in clim and not allow_pos_lims:
        raise ValueError('Cannot use "pos_lims" for clim, use "lims" '
                         'instead')
    diverging = 'pos_lims' in clim
    ctrl_pts = np.array(clim['pos_lims' if diverging else 'lims'], float)
    ctrl_pts = np.array(ctrl_pts, float)
    if ctrl_pts.shape != (3,):
        raise ValueError('clim has shape %s, it must be (3,)'
                         % (ctrl_pts.shape,))
    if (np.diff(ctrl_pts) < 0).any():
        raise ValueError('colormap limits must be monotonically '
                         'increasing, got %s' % (ctrl_pts,))
    clim_kind = clim.get('kind', 'percent')
    _check_option("clim['kind']", clim_kind, ['value', 'values', 'percent'])
    if clim_kind == 'percent':
        perc_data = np.abs(data) if diverging else data
        ctrl_pts = np.percentile(perc_data, ctrl_pts)
        logger.info('Using control points %s' % (ctrl_pts,))
    assert len(ctrl_pts) == 3
    clim = dict(kind='value')
    clim['pos_lims' if diverging else 'lims'] = ctrl_pts
    mapdata = dict(clim=clim, colormap=colormap, transparent=transparent)
    return mapdata


def _separate_map(mapdata):
    """Help plotters that cannot handle limit equality."""
    diverging = 'pos_lims' in mapdata['clim']
    key = 'pos_lims' if diverging else 'lims'
    ctrl_pts = np.array(mapdata['clim'][key])
    assert ctrl_pts.shape == (3,)
    if len(set(ctrl_pts)) == 1:  # three points match
        if ctrl_pts[0] == 0:  # all are zero
            warn('All data were zero')
            ctrl_pts = np.arange(3, dtype=float)
        else:
            ctrl_pts *= [0., 0.5, 1]  # all nonzero pts == max
    elif len(set(ctrl_pts)) == 2:  # two points match
        # if points one and two are identical, add a tiny bit to the
        # control point two; if points two and three are identical,
        # subtract a tiny bit from point two.
        bump = 1e-5 if ctrl_pts[0] == ctrl_pts[1] else -1e-5
        ctrl_pts[1] = ctrl_pts[0] + bump * (ctrl_pts[2] - ctrl_pts[0])
    mapdata['clim'][key] = ctrl_pts


def _linearize_map(mapdata):
    from matplotlib.colors import ListedColormap
    diverging = 'pos_lims' in mapdata['clim']
    scale_pts = mapdata['clim']['pos_lims' if diverging else 'lims']
    if diverging:
        lims = [-scale_pts[2], scale_pts[2]]
        ctrl_norm = np.concatenate([-scale_pts[::-1] / scale_pts[2], [0],
                                    scale_pts / scale_pts[2]]) / 2 + 0.5
        linear_norm = [0, 0.25, 0.5, 0.5, 0.5, 0.75, 1]
        trans_norm = [1, 1, 0, 0, 0, 1, 1]
    else:
        lims = [scale_pts[0], scale_pts[2]]
        range_ = scale_pts[2] - scale_pts[0]
        mid = (scale_pts[1] - scale_pts[0]) / range_ if range_ > 0 else 0.5
        ctrl_norm = [0, mid, 1]
        linear_norm = [0, 0.5, 1]
        trans_norm = [0, 1, 1]
    # do the piecewise linear transformation
    interp_to = np.linspace(0, 1, 256)
    colormap = np.array(mapdata['colormap'](
        np.interp(interp_to, ctrl_norm, linear_norm)))
    if mapdata['transparent']:
        colormap[:, 3] = np.interp(interp_to, ctrl_norm, trans_norm)
    lims = np.array([lims[0], np.mean(lims), lims[1]])
    colormap = ListedColormap(colormap)
    return colormap, lims


def _get_map_ticks(mapdata):
    diverging = 'pos_lims' in mapdata['clim']
    ticks = mapdata['clim']['pos_lims' if diverging else 'lims']
    delta = 1e-2 * (ticks[2] - ticks[0])
    if ticks[1] <= ticks[0] + delta:  # Only two worth showing
        ticks = ticks[::2]
    if ticks[1] <= ticks[0] + delta:  # Actually only one
        ticks = ticks[::2]
    if diverging:
        idx = int(ticks[0] == 0)
        ticks = list(-np.array(ticks[idx:])[::-1]) + [0] + list(ticks[idx:])
    return np.array(ticks)


def _handle_time(time_label, time_unit, times):
    """Handle time label string and units."""
    _validate_type(time_label, (None, str, 'callable'), 'time_label')
    if time_label == 'auto':
        if times is not None and len(times) > 1:
            if time_unit == 's':
                time_label = 'time=%0.3fs'
            elif time_unit == 'ms':
                time_label = 'time=%0.1fms'
        else:
            time_label = None
    # convert to callable
    if isinstance(time_label, str):
        time_label_fmt = time_label

        def time_label(x):
            try:
                return time_label_fmt % x
            except Exception:
                return time_label  # in case it's static
    assert time_label is None or callable(time_label)
    if times is not None:
        _, times = _check_time_unit(time_unit, times)
    return time_label, times


def _key_pressed_slider(event, params):
    """Handle key presses for time_viewer slider."""
    step = 1
    if event.key.startswith('ctrl'):
        step = 5
        event.key = event.key.split('+')[-1]
    if event.key not in ['left', 'right']:
        return
    time_viewer = event.canvas.figure
    value = time_viewer.slider.val
    times = params['stc'].times
    if params['time_unit'] == 'ms':
        times = times * 1000.
    time_idx = np.argmin(np.abs(times - value))
    if event.key == 'left':
        time_idx = np.max((0, time_idx - step))
    elif event.key == 'right':
        time_idx = np.min((len(times) - 1, time_idx + step))
    this_time = times[time_idx]
    time_viewer.slider.set_val(this_time)


def _smooth_plot(this_time, params):
    """Smooth source estimate data and plot with mpl."""
    from ..morph import _hemi_morph
    ax = params['ax']
    stc = params['stc']
    ax.clear()
    times = stc.times
    scaler = 1000. if params['time_unit'] == 'ms' else 1.
    if this_time is None:
        time_idx = 0
    else:
        time_idx = np.argmin(np.abs(times - this_time / scaler))

    if params['hemi_idx'] == 0:
        data = stc.data[:len(stc.vertices[0]), time_idx:time_idx + 1]
    else:
        data = stc.data[len(stc.vertices[0]):, time_idx:time_idx + 1]

    morph = _hemi_morph(
        params['tris'], params['inuse'], params['vertices'],
        params['smoothing_steps'], maps=None, warn=True)
    array_plot = morph @ data

    range_ = params['scale_pts'][2] - params['scale_pts'][0]
    colors = (array_plot - params['scale_pts'][0]) / range_

    faces = params['faces']
    greymap = params['greymap']
    cmap = params['cmap']
    polyc = ax.plot_trisurf(*params['coords'].T, triangles=faces,
                            antialiased=False, vmin=0, vmax=1)
    color_ave = np.mean(colors[faces], axis=1).flatten()
    curv_ave = np.mean(params['curv'][faces], axis=1).flatten()
    colors = cmap(color_ave)
    # alpha blend
    colors[:, :3] *= colors[:, [3]]
    colors[:, :3] += greymap(curv_ave)[:, :3] * (1. - colors[:, [3]])
    colors[:, 3] = 1.
    polyc.set_facecolor(colors)
    if params['time_label'] is not None:
        ax.set_title(params['time_label'](times[time_idx] * scaler,),
                     color='w')
    _set_aspect_equal(ax)
    ax.axis('off')
    ax.set(xlim=[-80, 80], ylim=(-80, 80), zlim=[-80, 80])
    ax.figure.canvas.draw()


def _plot_mpl_stc(stc, subject=None, surface='inflated', hemi='lh',
                  colormap='auto', time_label='auto', smoothing_steps=10,
                  subjects_dir=None, views='lat', clim='auto', figure=None,
                  initial_time=None, time_unit='s', background='black',
                  spacing='oct6', time_viewer=False, colorbar=True,
                  transparent=True):
    """Plot source estimate using mpl."""
    import matplotlib.pyplot as plt
    from mpl_toolkits.mplot3d import Axes3D  # noqa: F401, analysis:ignore
    from matplotlib import cm
    from matplotlib.widgets import Slider
    import nibabel as nib
    from scipy import stats
    from ..morph import _get_subject_sphere_tris
    if hemi not in ['lh', 'rh']:
        raise ValueError("hemi must be 'lh' or 'rh' when using matplotlib. "
                         "Got %s." % hemi)
    lh_kwargs = {'lat': {'elev': 0, 'azim': 180},
                 'med': {'elev': 0, 'azim': 0},
                 'ros': {'elev': 0, 'azim': 90},
                 'cau': {'elev': 0, 'azim': -90},
                 'dor': {'elev': 90, 'azim': -90},
                 'ven': {'elev': -90, 'azim': -90},
                 'fro': {'elev': 0, 'azim': 106.739},
                 'par': {'elev': 30, 'azim': -120}}
    rh_kwargs = {'lat': {'elev': 0, 'azim': 0},
                 'med': {'elev': 0, 'azim': 180},
                 'ros': {'elev': 0, 'azim': 90},
                 'cau': {'elev': 0, 'azim': -90},
                 'dor': {'elev': 90, 'azim': -90},
                 'ven': {'elev': -90, 'azim': -90},
                 'fro': {'elev': 16.739, 'azim': 60},
                 'par': {'elev': 30, 'azim': -60}}
    time_viewer = False if time_viewer == 'auto' else time_viewer
    kwargs = dict(lh=lh_kwargs, rh=rh_kwargs)
    views = 'lat' if views == 'auto' else views
    _check_option('views', views, sorted(lh_kwargs.keys()))
    mapdata = _process_clim(clim, colormap, transparent, stc.data)
    _separate_map(mapdata)
    colormap, scale_pts = _linearize_map(mapdata)
    del transparent, mapdata

    time_label, times = _handle_time(time_label, time_unit, stc.times)
    fig = plt.figure(figsize=(6, 6)) if figure is None else figure
    ax = fig.gca(projection='3d')
    hemi_idx = 0 if hemi == 'lh' else 1
    surf = op.join(subjects_dir, subject, 'surf', '%s.%s' % (hemi, surface))
    if spacing == 'all':
        coords, faces = nib.freesurfer.read_geometry(surf)
        inuse = slice(None)
    else:
        stype, sval, ico_surf, src_type_str = _check_spacing(spacing)
        surf = _create_surf_spacing(surf, hemi, subject, stype, ico_surf,
                                    subjects_dir)
        inuse = surf['vertno']
        faces = surf['use_tris']
        coords = surf['rr'][inuse]
        shape = faces.shape
        faces = stats.rankdata(faces, 'dense').reshape(shape) - 1
        faces = np.round(faces).astype(int)  # should really be int-like anyway
    del surf
    vertices = stc.vertices[hemi_idx]
    n_verts = len(vertices)
    tris = _get_subject_sphere_tris(subject, subjects_dir)[hemi_idx]
    cmap = cm.get_cmap(colormap)
    greymap = cm.get_cmap('Greys')

    curv = nib.freesurfer.read_morph_data(
        op.join(subjects_dir, subject, 'surf', '%s.curv' % hemi))[inuse]
    curv = np.clip(np.array(curv > 0, np.int64), 0.33, 0.66)
    params = dict(ax=ax, stc=stc, coords=coords, faces=faces,
                  hemi_idx=hemi_idx, vertices=vertices, tris=tris,
                  smoothing_steps=smoothing_steps, n_verts=n_verts,
                  inuse=inuse, cmap=cmap, curv=curv,
                  scale_pts=scale_pts, greymap=greymap, time_label=time_label,
                  time_unit=time_unit)
    _smooth_plot(initial_time, params)

    ax.view_init(**kwargs[hemi][views])

    try:
        ax.set_facecolor(background)
    except AttributeError:
        ax.set_axis_bgcolor(background)

    if time_viewer:
        time_viewer = figure_nobar(figsize=(4.5, .25))
        fig.time_viewer = time_viewer
        ax_time = plt.axes()
        if initial_time is None:
            initial_time = 0
        slider = Slider(ax=ax_time, label='Time', valmin=times[0],
                        valmax=times[-1], valinit=initial_time)
        time_viewer.slider = slider
        callback_slider = partial(_smooth_plot, params=params)
        slider.on_changed(callback_slider)
        callback_key = partial(_key_pressed_slider, params=params)
        time_viewer.canvas.mpl_connect('key_press_event', callback_key)

        time_viewer.subplots_adjust(left=0.12, bottom=0.05, right=0.75,
                                    top=0.95)
    fig.subplots_adjust(left=0., bottom=0., right=1., top=1.)

    # add colorbar
    from mpl_toolkits.axes_grid1.inset_locator import inset_axes
    sm = plt.cm.ScalarMappable(cmap=cmap,
                               norm=plt.Normalize(scale_pts[0], scale_pts[2]))
    cax = inset_axes(ax, width="80%", height="5%", loc=8, borderpad=3.)
    plt.setp(plt.getp(cax, 'xticklabels'), color='w')
    sm.set_array(np.linspace(scale_pts[0], scale_pts[2], 256))
    if colorbar:
        cb = plt.colorbar(sm, cax=cax, orientation='horizontal')
        cb_yticks = plt.getp(cax, 'yticklabels')
        plt.setp(cb_yticks, color='w')
        cax.tick_params(labelsize=16)
        cb.patch.set_facecolor('0.5')
        cax.set(xlim=(scale_pts[0], scale_pts[2]))
    plt.show()
    return fig


def link_brains(brains, time=True, camera=False, colorbar=True,
                picking=False):
    """Plot multiple SourceEstimate objects with PyVista.

    Parameters
    ----------
    brains : list, tuple or np.ndarray
        The collection of brains to plot.
    time : bool
        If True, link the time controllers. Defaults to True.
    camera : bool
        If True, link the camera controls. Defaults to False.
    colorbar : bool
        If True, link the colorbar controllers. Defaults to True.
    picking : bool
        If True, link the vertices picked with the mouse. Defaults to False.
    """
    from .backends.renderer import _get_3d_backend
    if _get_3d_backend() != 'pyvista':
        raise NotImplementedError("Expected 3d backend is pyvista but"
                                  " {} was given.".format(_get_3d_backend()))
<<<<<<< HEAD
    from ._brain import Brain, _TimeViewer, _LinkViewer
=======
    from ._brain import Brain, _LinkViewer
>>>>>>> 17666276
    if not isinstance(brains, Iterable):
        brains = [brains]
    if len(brains) == 0:
        raise ValueError("The collection of brains is empty.")
    for brain in brains:
<<<<<<< HEAD
        if isinstance(brain, Brain):
            # check if the _TimeViewer wrapping is not already applied
            if not hasattr(brain, 'time_viewer') or brain.time_viewer is None:
                brain = _TimeViewer(brain)
        else:
=======
        if not isinstance(brain, Brain):
>>>>>>> 17666276
            raise TypeError("Expected type is Brain but"
                            " {} was given.".format(type(brain)))
        # enable time viewer if necessary
        brain.setup_time_viewer()
    subjects = [brain._subject_id for brain in brains]
    if subjects.count(subjects[0]) != len(subjects):
        raise RuntimeError("Cannot link brains from different subjects.")

    # link brains properties
    _LinkViewer(
        brains=brains,
        time=time,
        camera=camera,
        colorbar=colorbar,
        picking=picking,
    )


def _check_volume(stc, src, surface, backend_name):
    from ..source_estimate import (
        _BaseSurfaceSourceEstimate, _BaseMixedSourceEstimate)
    if isinstance(stc, _BaseSurfaceSourceEstimate):
        return False
    else:
        if backend_name == 'mayavi':
            raise RuntimeError(
                'Must use the PyVista 3D backend to plot a mixed or volume '
                'source estimate')
        _validate_type(src, SourceSpaces, 'src',
                       'src when stc is a mixed or volume source estimate')
        if isinstance(stc, _BaseMixedSourceEstimate):
            # When showing subvolumes, surfaces that preserve geometry must
            # be used (i.e., no inflated)
            _check_option(
                'surface', surface, ('white', 'pial'),
                extra='when plotting a mixed source estimate')
        return True


@verbose
def plot_source_estimates(stc, subject=None, surface='inflated', hemi='lh',
                          colormap='auto', time_label='auto',
                          smoothing_steps=10, transparent=True, alpha=1.0,
                          time_viewer='auto', subjects_dir=None, figure=None,
                          views='auto', colorbar=True, clim='auto',
                          cortex="classic", size=800, background="black",
                          foreground=None, initial_time=None,
                          time_unit='s', backend='auto', spacing='oct6',
                          title=None, show_traces='auto',
                          src=None, volume_options=1., view_layout='vertical',
                          add_data_kwargs=None, verbose=None):
    """Plot SourceEstimate.

    Parameters
    ----------
    stc : SourceEstimate
        The source estimates to plot.
    subject : str | None
        The subject name corresponding to FreeSurfer environment
        variable SUBJECT. If None stc.subject will be used. If that
        is None, the environment will be used.
    surface : str
        The type of surface (inflated, white etc.).
    hemi : str
        Hemisphere id (ie 'lh', 'rh', 'both', or 'split'). In the case
        of 'both', both hemispheres are shown in the same window.
        In the case of 'split' hemispheres are displayed side-by-side
        in different viewing panes.
    %(colormap)s
        The default ('auto') uses 'hot' for one-sided data and
        'mne' for two-sided data.
    %(time_label)s
    smoothing_steps : int
        The amount of smoothing.
    %(transparent)s
    alpha : float
        Alpha value to apply globally to the overlay. Has no effect with mpl
        backend.
    time_viewer : bool | str
        Display time viewer GUI. Can also be 'auto', which will mean True
        for the PyVista backend and False otherwise.

        .. versionchanged:: 0.20.0
           "auto" mode added.
    %(subjects_dir)s
    figure : instance of mayavi.core.api.Scene | instance of matplotlib.figure.Figure | list | int | None
        If None, a new figure will be created. If multiple views or a
        split view is requested, this must be a list of the appropriate
        length. If int is provided it will be used to identify the Mayavi
        figure by it's id or create a new figure with the given id. If an
        instance of matplotlib figure, mpl backend is used for plotting.
    %(views)s

        When plotting a standard SourceEstimate (not volume, mixed, or vector)
        and using the PyVista backend, ``views='flat'`` is also supported to
        plot cortex as a flatmap.

        .. versionchanged:: 0.21.0
           Support for flatmaps.
    colorbar : bool
        If True, display colorbar on scene.
    %(clim)s
    cortex : str or tuple
        Specifies how binarized curvature values are rendered.
        Either the name of a preset PySurfer cortex colorscheme (one of
        'classic', 'bone', 'low_contrast', or 'high_contrast'), or the name of
        mayavi colormap, or a tuple with values (colormap, min, max, reverse)
        to fully specify the curvature colors. Has no effect with mpl backend.
    size : float or tuple of float
        The size of the window, in pixels. can be one number to specify
        a square window, or the (width, height) of a rectangular window.
        Has no effect with mpl backend.
    background : matplotlib color
        Color of the background of the display window.
    foreground : matplotlib color | None
        Color of the foreground of the display window. Has no effect with mpl
        backend. None will choose white or black based on the background color.
    initial_time : float | None
        The time to display on the plot initially. ``None`` to display the
        first time sample (default).
    time_unit : 's' | 'ms'
        Whether time is represented in seconds ("s", default) or
        milliseconds ("ms").
    backend : 'auto' | 'mayavi' | 'pyvista' | 'matplotlib'
        Which backend to use. If ``'auto'`` (default), tries to plot with
        pyvista, but resorts to matplotlib if no 3d backend is available.

        .. versionadded:: 0.15.0
    spacing : str
        The spacing to use for the source space. Can be ``'ico#'`` for a
        recursively subdivided icosahedron, ``'oct#'`` for a recursively
        subdivided octahedron, or ``'all'`` for all points. In general, you can
        speed up the plotting by selecting a sparser source space. Has no
        effect with mayavi backend. Defaults  to 'oct6'.

        .. versionadded:: 0.15.0
    title : str | None
        Title for the figure. If None, the subject name will be used.

        .. versionadded:: 0.17.0
    %(show_traces)s
    %(src_volume_options)s
    %(view_layout)s
    %(add_data_kwargs)s
    %(verbose)s

    Returns
    -------
    figure : instance of surfer.Brain | matplotlib.figure.Figure
        An instance of :class:`surfer.Brain` from PySurfer or
        matplotlib figure.

    Notes
    -----
    Flatmaps are available by default for ``fsaverage`` but not for other
    subjects reconstructed by FreeSurfer. We recommend using
    :func:`mne.compute_source_morph` to morph source estimates to ``fsaverage``
    for flatmap plotting. If you want to construct your own flatmap for a given
    subject, these links might help:

    - https://surfer.nmr.mgh.harvard.edu/fswiki/FreeSurferOccipitalFlattenedPatch
    - https://openwetware.org/wiki/Beauchamp:FreeSurfer
    """  # noqa: E501
    from .backends.renderer import _get_3d_backend, set_3d_backend
    from ..source_estimate import _BaseSourceEstimate, _check_stc_src
    _check_stc_src(stc, src)
    _validate_type(stc, _BaseSourceEstimate, 'stc', 'source estimate')
    subjects_dir = get_subjects_dir(subjects_dir=subjects_dir,
                                    raise_error=True)
    subject = _check_subject(stc.subject, subject, True)
    _check_option('backend', backend,
                  ['auto', 'matplotlib', 'mayavi', 'pyvista'])
    plot_mpl = backend == 'matplotlib'
    if not plot_mpl:
        try:
            if backend == 'auto':
                set_3d_backend(_get_3d_backend())
            else:
                set_3d_backend(backend)
        except (ImportError, ModuleNotFoundError):
            if backend == 'auto':
                warn('No 3D backend found. Resorting to matplotlib 3d.')
                plot_mpl = True
            else:  # 'mayavi'
                raise
        else:
            backend = _get_3d_backend()
    kwargs = dict(
        subject=subject, surface=surface, hemi=hemi, colormap=colormap,
        time_label=time_label, smoothing_steps=smoothing_steps,
        subjects_dir=subjects_dir, views=views, clim=clim,
        figure=figure, initial_time=initial_time, time_unit=time_unit,
        background=background, time_viewer=time_viewer, colorbar=colorbar,
        transparent=transparent)
    if plot_mpl:
        return _plot_mpl_stc(stc, spacing=spacing, **kwargs)
    return _plot_stc(
        stc, overlay_alpha=alpha, brain_alpha=alpha, vector_alpha=alpha,
        cortex=cortex, foreground=foreground, size=size, scale_factor=None,
        show_traces=show_traces, src=src, volume_options=volume_options,
        view_layout=view_layout, add_data_kwargs=add_data_kwargs, **kwargs)


def _plot_stc(stc, subject, surface, hemi, colormap, time_label,
              smoothing_steps, subjects_dir, views, clim, figure, initial_time,
              time_unit, background, time_viewer, colorbar, transparent,
              brain_alpha, overlay_alpha, vector_alpha, cortex, foreground,
              size, scale_factor, show_traces, src, volume_options,
              view_layout, add_data_kwargs):
    from .backends.renderer import _get_3d_backend
    from ..source_estimate import _BaseVolSourceEstimate
    vec = stc._data_ndim == 3
    subjects_dir = get_subjects_dir(subjects_dir=subjects_dir,
                                    raise_error=True)
    subject = _check_subject(stc.subject, subject, True)

    backend = _get_3d_backend()
    del _get_3d_backend
    using_mayavi = backend == "mayavi"
    if using_mayavi:
        from surfer import Brain
        _require_version('surfer', 'stc.plot', '0.9')
    else:  # PyVista
        from ._brain import Brain
    views = _check_views(surface, views, hemi, stc, backend)
    _check_option('hemi', hemi, ['lh', 'rh', 'split', 'both'])
    _check_option('view_layout', view_layout, ('vertical', 'horizontal'))
    time_label, times = _handle_time(time_label, time_unit, stc.times)

    # convert control points to locations in colormap
    use = stc.magnitude().data if vec else stc.data
    mapdata = _process_clim(clim, colormap, transparent, use,
                            allow_pos_lims=not vec)

    volume = _check_volume(stc, src, surface, backend)

    # XXX we should only need to do this for PySurfer/Mayavi, the PyVista
    # plotter should be smart enough to do this separation in the cmap-to-ctab
    # conversion. But this will need to be another refactoring that will
    # hopefully restore this line:
    #
    # if using_mayavi:
    _separate_map(mapdata)
    colormap = mapdata['colormap']
    diverging = 'pos_lims' in mapdata['clim']
    scale_pts = mapdata['clim']['pos_lims' if diverging else 'lims']
    transparent = mapdata['transparent']
    del mapdata

    if hemi in ['both', 'split']:
        hemis = ['lh', 'rh']
    else:
        hemis = [hemi]

    if overlay_alpha is None:
        overlay_alpha = brain_alpha
    if overlay_alpha == 0:
        smoothing_steps = 1  # Disable smoothing to save time.

    title = subject if len(hemis) > 1 else '%s - %s' % (subject, hemis[0])
    kwargs = {
        "subject_id": subject, "hemi": hemi, "surf": surface,
        "title": title, "cortex": cortex, "size": size,
        "background": background, "foreground": foreground,
        "figure": figure, "subjects_dir": subjects_dir,
        "views": views, "alpha": brain_alpha,
    }
    if backend in ['pyvista', 'notebook']:
        kwargs["show"] = False
        kwargs["view_layout"] = view_layout
    else:
        kwargs.update(_check_pysurfer_antialias(Brain))
        if view_layout != 'vertical':
            raise ValueError('view_layout must be "vertical" when using the '
                             'mayavi backend')
    with warnings.catch_warnings(record=True):  # traits warnings
        brain = Brain(**kwargs)
    del kwargs
    if scale_factor is None:
        # Configure the glyphs scale directly
        width = np.mean([np.ptp(brain.geo[hemi].coords[:, 1])
                         for hemi in hemis if hemi in brain.geo])
        scale_factor = 0.025 * width / scale_pts[-1]

    if transparent is None:
        transparent = True
    center = 0. if diverging else None
    sd_kwargs = dict(transparent=transparent, center=center, verbose=False)
    kwargs = {
        "array": stc,
        "colormap": colormap,
        "smoothing_steps": smoothing_steps,
        "time": times, "time_label": time_label,
        "alpha": overlay_alpha,
        "colorbar": colorbar,
        "vector_alpha": vector_alpha,
        "scale_factor": scale_factor,
        "verbose": False,
        "initial_time": initial_time,
        "transparent": transparent,
        "center": center,
        "fmin": scale_pts[0],
        "fmid": scale_pts[1],
        "fmax": scale_pts[2],
        "clim": clim,
        "src": src,
        "volume_options": volume_options,
        "verbose": False,
    }
    if add_data_kwargs is not None:
        kwargs.update(add_data_kwargs)
    for hemi in hemis:
        if isinstance(stc, _BaseVolSourceEstimate):  # no surf data
            break
        vertices = stc.vertices[0 if hemi == 'lh' else 1]
        if len(vertices) == 0:  # no surf data for the given hemi
            continue  # no data
        use_kwargs = kwargs.copy()
        use_kwargs.update(hemi=hemi)
        if using_mayavi:
            del use_kwargs['clim'], use_kwargs['src']
            del use_kwargs['volume_options']
            use_kwargs.update(
                min=use_kwargs.pop('fmin'), mid=use_kwargs.pop('fmid'),
                max=use_kwargs.pop('fmax'), array=getattr(stc, hemi + '_data'),
                vertices=vertices)
        with warnings.catch_warnings(record=True):  # traits warnings
            brain.add_data(**use_kwargs)
        if using_mayavi:
            brain.scale_data_colormap(fmin=scale_pts[0], fmid=scale_pts[1],
                                      fmax=scale_pts[2], **sd_kwargs)

    if volume:
        use_kwargs = kwargs.copy()
        use_kwargs.update(hemi='vol')
        brain.add_data(**use_kwargs)
    del kwargs

    need_peeling = (brain_alpha < 1.0 and
                    sys.platform != 'darwin' and
                    vec)
    if using_mayavi:
        for hemi in hemis:
            for b in brain._brain_list:
                for layer in b['brain'].data.values():
                    glyphs = layer['glyphs']
                    if glyphs is None:
                        continue
                    glyphs.glyph.glyph.scale_factor = scale_factor
                    glyphs.glyph.glyph.clamping = False
                    glyphs.glyph.glyph.range = (0., 1.)

        # depth peeling patch
        if need_peeling:
            for ff in brain._figures:
                for f in ff:
                    if f.scene is not None and sys.platform != 'darwin':
                        f.scene.renderer.use_depth_peeling = True
    elif need_peeling:
        brain.enable_depth_peeling()

    # time_viewer and show_traces
    _check_option('time_viewer', time_viewer, (True, False, 'auto'))
    _validate_type(show_traces, (str, bool, 'numeric'), 'show_traces')
    if isinstance(show_traces, str):
        _check_option('show_traces', show_traces,
                      ('auto', 'separate', 'vertex', 'label'),
                      extra='when a string')
    if time_viewer == 'auto':
        time_viewer = not using_mayavi
    if show_traces == 'auto':
        show_traces = (
            not using_mayavi and
            time_viewer and
            brain._times is not None and
            len(brain._times) > 1
        )
    if show_traces and not time_viewer:
        raise ValueError('show_traces cannot be used when time_viewer=False')
    if using_mayavi and show_traces:
        raise NotImplementedError("show_traces=True is not available "
                                  "for the mayavi 3d backend.")
    if time_viewer:
        if using_mayavi:
            from surfer import TimeViewer
            TimeViewer(brain)
        else:  # PyVista
<<<<<<< HEAD
            from ._brain import _TimeViewer as TimeViewer
            TimeViewer(brain, show_traces=show_traces)
=======
            brain.setup_time_viewer(time_viewer=time_viewer,
                                    show_traces=show_traces)
>>>>>>> 17666276
    else:
        if not using_mayavi:
            brain.show()

    return brain


def _glass_brain_crosshairs(params, x, y, z):
    for ax, a, b in ((params['ax_y'], x, z),
                     (params['ax_x'], y, z),
                     (params['ax_z'], x, y)):
        ax.axvline(a, color='0.75')
        ax.axhline(b, color='0.75')


def _cut_coords_to_ijk(cut_coords, img):
    ijk = apply_trans(linalg.inv(img.affine), cut_coords)
    ijk = np.clip(np.round(ijk).astype(int), 0, np.array(img.shape[:3]) - 1)
    return ijk


def _ijk_to_cut_coords(ijk, img):
    return apply_trans(img.affine, ijk)


def _load_subject_mri(mri, stc, subject, subjects_dir, name):
    import nibabel as nib
    from nibabel.spatialimages import SpatialImage
    _validate_type(mri, ('path-like', SpatialImage), name)
    if isinstance(mri, str):
        subject = _check_subject(stc.subject, subject, True)
        mri = nib.load(_check_mri(mri, subject, subjects_dir))
    return mri


@verbose
def plot_volume_source_estimates(stc, src, subject=None, subjects_dir=None,
                                 mode='stat_map', bg_img='T1.mgz',
                                 colorbar=True, colormap='auto', clim='auto',
                                 transparent=None, show=True,
                                 initial_time=None, initial_pos=None,
                                 verbose=None):
    """Plot Nutmeg style volumetric source estimates using nilearn.

    Parameters
    ----------
    stc : VectorSourceEstimate
        The vector source estimate to plot.
    src : instance of SourceSpaces | instance of SourceMorph
        The source space. Can also be a SourceMorph to morph the STC to
        a new subject (see Examples).

        .. versionchanged:: 0.18
           Support for :class:`~nibabel.spatialimages.SpatialImage`.
    subject : str | None
        The subject name corresponding to FreeSurfer environment
        variable SUBJECT. If None stc.subject will be used. If that
        is None, the environment will be used.
    %(subjects_dir)s
    mode : str
        The plotting mode to use. Either 'stat_map' (default) or 'glass_brain'.
        For "glass_brain", activation absolute values are displayed
        after being transformed to a standard MNI brain.
    bg_img : instance of SpatialImage | str
        The background image used in the nilearn plotting function.
        Can also be a string to use the ``bg_img`` file in the subject's
        MRI directory (default is ``'T1.mgz'``).
        Not used in "glass brain" plotting.
    colorbar : bool, optional
        If True, display a colorbar on the right of the plots.
    %(colormap)s
    %(clim)s
    %(transparent)s
    show : bool
        Show figures if True. Defaults to True.
    initial_time : float | None
        The initial time to plot. Can be None (default) to use the time point
        with the maximal absolute value activation across all voxels
        or the ``initial_pos`` voxel (if ``initial_pos is None`` or not,
        respectively).

        .. versionadded:: 0.19
    initial_pos : ndarray, shape (3,) | None
        The initial position to use (in m). Can be None (default) to use the
        voxel with the maximum absolute value activation across all time points
        or at ``initial_time`` (if ``initial_time is None`` or not,
        respectively).

        .. versionadded:: 0.19
    %(verbose)s

    Returns
    -------
    fig : instance of Figure
        The figure.

    Notes
    -----
    Click on any of the anatomical slices to explore the time series.
    Clicking on any time point will bring up the corresponding anatomical map.

    The left and right arrow keys can be used to navigate in time.
    To move in time by larger steps, use shift+left and shift+right.

    In ``'glass_brain'`` mode, values are transformed to the standard MNI
    brain using the FreeSurfer Talairach transformation
    ``$SUBJECTS_DIR/$SUBJECT/mri/transforms/talairach.xfm``.

    .. versionadded:: 0.17

    .. versionchanged:: 0.19
       MRI volumes are automatically transformed to MNI space in
       ``'glass_brain'`` mode.

    Examples
    --------
    Passing a :class:`mne.SourceMorph` as the ``src``
    parameter can be useful for plotting in a different subject's space
    (here, a ``'sample'`` STC in ``'fsaverage'``'s space)::

    >>> morph = mne.compute_source_morph(src_sample, subject_to='fsaverage')  # doctest: +SKIP
    >>> fig = stc_vol_sample.plot(morph)  # doctest: +SKIP
    """  # noqa: E501
    from matplotlib import pyplot as plt, colors
    from matplotlib.cbook import mplDeprecation
    import nibabel as nib
    from ..source_estimate import VolSourceEstimate
    from ..morph import SourceMorph

    if not check_version('nilearn', '0.4'):
        raise RuntimeError('This function requires nilearn >= 0.4')

    from nilearn.plotting import plot_stat_map, plot_glass_brain
    from nilearn.image import index_img

    _check_option('mode', mode, ('stat_map', 'glass_brain'))
    plot_func = dict(stat_map=plot_stat_map,
                     glass_brain=plot_glass_brain)[mode]
    _validate_type(stc, VolSourceEstimate, 'stc')
    if isinstance(src, SourceMorph):
        img = src.apply(stc, 'nifti1', mri_resolution=False, mri_space=False)
        stc = src.apply(stc, mri_resolution=False, mri_space=False)
        kind, src_subject = 'morph.subject_to', src.subject_to
    else:
        src = _ensure_src(src, kind='volume', extra=' or SourceMorph')
        img = stc.as_volume(src, mri_resolution=False)
        kind, src_subject = 'src subject', src._subject
    del src
    _print_coord_trans(Transform('mri_voxel', 'ras', img.affine),
                       prefix='Image affine ', units='mm', level='debug')
    subject = _check_subject(src_subject, subject, True, kind=kind)
    stc_ijk = np.array(
        np.unravel_index(stc.vertices[0], img.shape[:3], order='F')).T
    assert stc_ijk.shape == (len(stc.vertices[0]), 3)
    del kind

    # XXX this assumes zooms are uniform, should probably mult by zooms...
    dist_to_verts = _DistanceQuery(stc_ijk, allow_kdtree=True)

    def _cut_coords_to_idx(cut_coords, img):
        """Convert voxel coordinates to index in stc.data."""
        ijk = _cut_coords_to_ijk(cut_coords, img)
        del cut_coords
        logger.debug('    Affine remapped cut coords to [%d, %d, %d] idx'
                     % tuple(ijk))
        dist, loc_idx = dist_to_verts.query(ijk[np.newaxis])
        dist, loc_idx = dist[0], loc_idx[0]
        logger.debug('    Using vertex %d at a distance of %d voxels'
                     % (stc.vertices[0][loc_idx], dist))
        return loc_idx

    ax_name = dict(x='X (saggital)', y='Y (coronal)', z='Z (axial)')

    def _click_to_cut_coords(event, params):
        """Get voxel coordinates from mouse click."""
        if event.inaxes is params['ax_x']:
            ax = 'x'
            x = params['ax_z'].lines[0].get_xdata()[0]
            y, z = event.xdata, event.ydata
        elif event.inaxes is params['ax_y']:
            ax = 'y'
            y = params['ax_x'].lines[0].get_xdata()[0]
            x, z = event.xdata, event.ydata
        elif event.inaxes is params['ax_z']:
            ax = 'z'
            x, y = event.xdata, event.ydata
            z = params['ax_x'].lines[1].get_ydata()[0]
        else:
            logger.debug('    Click outside axes')
            return None
        cut_coords = np.array((x, y, z))
        logger.debug('')

        if params['mode'] == 'glass_brain':  # find idx for MIP
            # Figure out what XYZ in world coordinates is in our voxel data
            codes = ''.join(nib.aff2axcodes(params['img_idx'].affine))
            assert len(codes) == 3
            # We don't care about directionality, just which is which dim
            codes = codes.replace('L', 'R').replace('P', 'A').replace('I', 'S')
            idx = codes.index(dict(x='R', y='A', z='S')[ax])
            img_data = np.abs(_get_img_fdata(params['img_idx']))
            ijk = _cut_coords_to_ijk(cut_coords, params['img_idx'])
            if idx == 0:
                ijk[0] = np.argmax(img_data[:, ijk[1], ijk[2]])
                logger.debug('    MIP: i = %d idx' % (ijk[0],))
            elif idx == 1:
                ijk[1] = np.argmax(img_data[ijk[0], :, ijk[2]])
                logger.debug('    MIP: j = %d idx' % (ijk[1],))
            else:
                ijk[2] = np.argmax(img_data[ijk[0], ijk[1], :])
                logger.debug('    MIP: k = %d idx' % (ijk[2],))
            cut_coords = _ijk_to_cut_coords(ijk, params['img_idx'])

        logger.debug('    Cut coords for %s: (%0.1f, %0.1f, %0.1f) mm'
                     % ((ax_name[ax],) + tuple(cut_coords)))
        return cut_coords

    def _press(event, params):
        """Manage keypress on the plot."""
        pos = params['lx'].get_xdata()
        idx = params['stc'].time_as_index(pos)[0]
        if event.key == 'left':
            idx = max(0, idx - 2)
        elif event.key == 'shift+left':
            idx = max(0, idx - 10)
        elif event.key == 'right':
            idx = min(params['stc'].shape[1] - 1, idx + 2)
        elif event.key == 'shift+right':
            idx = min(params['stc'].shape[1] - 1, idx + 10)
        _update_timeslice(idx, params)
        params['fig'].canvas.draw()

    def _update_timeslice(idx, params):
        params['lx'].set_xdata(idx / params['stc'].sfreq +
                               params['stc'].tmin)
        ax_x, ax_y, ax_z = params['ax_x'], params['ax_y'], params['ax_z']
        plot_map_callback = params['plot_func']
        # Crosshairs are the first thing plotted in stat_map, and the last
        # in glass_brain
        idxs = [0, 0, 1] if mode == 'stat_map' else [-2, -2, -1]
        cut_coords = (
            ax_y.lines[idxs[0]].get_xdata()[0],
            ax_x.lines[idxs[1]].get_xdata()[0],
            ax_x.lines[idxs[2]].get_ydata()[0])
        ax_x.clear()
        ax_y.clear()
        ax_z.clear()
        params.update({'img_idx': index_img(img, idx)})
        params.update({'title': 'Activation (t=%.3f s.)'
                       % params['stc'].times[idx]})
        plot_map_callback(
            params['img_idx'], title='', cut_coords=cut_coords)

    @verbose_dec
    def _onclick(event, params, verbose=None):
        """Manage clicks on the plot."""
        ax_x, ax_y, ax_z = params['ax_x'], params['ax_y'], params['ax_z']
        plot_map_callback = params['plot_func']
        if event.inaxes is params['ax_time']:
            idx = params['stc'].time_as_index(
                event.xdata, use_rounding=True)[0]
            _update_timeslice(idx, params)

        cut_coords = _click_to_cut_coords(event, params)
        if cut_coords is None:
            return  # not in any axes

        ax_x.clear()
        ax_y.clear()
        ax_z.clear()
        plot_map_callback(params['img_idx'], title='',
                          cut_coords=cut_coords)
        loc_idx = _cut_coords_to_idx(cut_coords, params['img_idx'])
        ydata = stc.data[loc_idx]
        if loc_idx is not None:
            ax_time.lines[0].set_ydata(ydata)
        else:
            ax_time.lines[0].set_ydata(0.)
        params['fig'].canvas.draw()

    if mode == 'glass_brain':
        subject = _check_subject(stc.subject, subject, True)
        ras_mni_t = read_ras_mni_t(subject, subjects_dir)
        if not np.allclose(ras_mni_t['trans'], np.eye(4)):
            _print_coord_trans(
                ras_mni_t, prefix='Transforming subject ', units='mm')
            logger.info('')
            # To get from voxel coords to world coords (i.e., define affine)
            # we would apply img.affine, then also apply ras_mni_t, which
            # transforms from the subject's RAS to MNI RAS. So we left-multiply
            # these.
            img = nib.Nifti1Image(
                img.dataobj, np.dot(ras_mni_t['trans'], img.affine))
        bg_img = None  # not used
    else:  # stat_map
        if bg_img is None:
            bg_img = 'T1.mgz'
        bg_img = _load_subject_mri(
            bg_img, stc, subject, subjects_dir, 'bg_img')

    if initial_time is None:
        time_sl = slice(0, None)
    else:
        initial_time = float(initial_time)
        logger.info('Fixing initial time: %s sec' % (initial_time,))
        initial_time = np.argmin(np.abs(stc.times - initial_time))
        time_sl = slice(initial_time, initial_time + 1)
    if initial_pos is None:  # find max pos and (maybe) time
        loc_idx, time_idx = np.unravel_index(
            np.abs(stc.data[:, time_sl]).argmax(), stc.data[:, time_sl].shape)
        time_idx += time_sl.start
    else:  # position specified
        initial_pos = np.array(initial_pos, float)
        if initial_pos.shape != (3,):
            raise ValueError('initial_pos must be float ndarray with shape '
                             '(3,), got shape %s' % (initial_pos.shape,))
        initial_pos *= 1000
        logger.info('Fixing initial position: %s mm'
                    % (initial_pos.tolist(),))
        loc_idx = _cut_coords_to_idx(initial_pos, img)
        if initial_time is not None:  # time also specified
            time_idx = time_sl.start
        else:  # find the max
            time_idx = np.argmax(np.abs(stc.data[loc_idx]))
    img_idx = index_img(img, time_idx)
    assert img_idx.shape == img.shape[:3]
    del initial_time, initial_pos
    ijk = stc_ijk[loc_idx]
    cut_coords = _ijk_to_cut_coords(ijk, img_idx)
    np.testing.assert_allclose(_cut_coords_to_ijk(cut_coords, img_idx), ijk)
    logger.info('Showing: t = %0.3f s, (%0.1f, %0.1f, %0.1f) mm, '
                '[%d, %d, %d] vox, %d vertex'
                % ((stc.times[time_idx],) + tuple(cut_coords) + tuple(ijk) +
                   (stc.vertices[0][loc_idx],)))
    del ijk

    # Plot initial figure
    fig, (axes, ax_time) = plt.subplots(2)
    axes.set(xticks=[], yticks=[])
    marker = 'o' if len(stc.times) == 1 else None
    ydata = stc.data[loc_idx]
    ax_time.plot(stc.times, ydata, color='k', marker=marker)
    if len(stc.times) > 1:
        ax_time.set(xlim=stc.times[[0, -1]])
    ax_time.set(xlabel='Time (s)', ylabel='Activation')
    lx = ax_time.axvline(stc.times[time_idx], color='g')
    fig.tight_layout()

    allow_pos_lims = (mode != 'glass_brain')
    mapdata = _process_clim(clim, colormap, transparent, stc.data,
                            allow_pos_lims)
    _separate_map(mapdata)
    diverging = 'pos_lims' in mapdata['clim']
    ticks = _get_map_ticks(mapdata)
    colormap, scale_pts = _linearize_map(mapdata)
    del mapdata

    ylim = [min((scale_pts[0], ydata.min())),
            max((scale_pts[-1], ydata.max()))]
    ylim = np.array(ylim) + np.array([-1, 1]) * 0.05 * np.diff(ylim)[0]
    dup_neg = False
    if stc.data.min() < 0:
        ax_time.axhline(0., color='0.5', ls='-', lw=0.5, zorder=2)
        dup_neg = not diverging  # glass brain with signed data
    yticks = list(ticks)
    if dup_neg:
        yticks += [0] + list(-np.array(ticks))
    yticks = np.unique(yticks)
    ax_time.set(yticks=yticks)
    ax_time.set(ylim=ylim)
    del yticks

    if not diverging:  # set eq above iff one-sided
        # there is a bug in nilearn where this messes w/transparency
        # Need to double the colormap
        if (scale_pts < 0).any():
            # XXX We should fix this, but it's hard to get nilearn to
            # use arbitrary bounds :(
            # Should get them to support non-mirrored colorbars, or
            # at least a proper `vmin` for one-sided things.
            # Hopefully this is a sufficiently rare use case!
            raise ValueError('Negative colormap limits for sequential '
                             'control points clim["lims"] not supported '
                             'currently, consider shifting or flipping the '
                             'sign of your data for visualization purposes')
        # due to nilearn plotting weirdness, extend this to go
        # -scale_pts[2]->scale_pts[2] instead of scale_pts[0]->scale_pts[2]
        colormap = plt.get_cmap(colormap)
        colormap = colormap(
            np.interp(np.linspace(-1, 1, 256),
                      scale_pts / scale_pts[2],
                      [0, 0.5, 1]))
        colormap = colors.ListedColormap(colormap)
    vmax = scale_pts[-1]

    # black_bg = True is needed because of some matplotlib
    # peculiarity. See: https://stackoverflow.com/a/34730204
    # Otherwise, event.inaxes does not work for ax_x and ax_z
    plot_kwargs = dict(
        threshold=None, axes=axes,
        resampling_interpolation='nearest', vmax=vmax, figure=fig,
        colorbar=colorbar, bg_img=bg_img, cmap=colormap, black_bg=True,
        symmetric_cbar=True)

    def plot_and_correct(*args, **kwargs):
        axes.clear()
        if params.get('fig_anat') is not None and plot_kwargs['colorbar']:
            params['fig_anat']._cbar.ax.clear()
        with warnings.catch_warnings(record=True):  # nilearn bug; ax recreated
            warnings.simplefilter('ignore', mplDeprecation)
            params['fig_anat'] = partial(
                plot_func, **plot_kwargs)(*args, **kwargs)
        params['fig_anat']._cbar.outline.set_visible(False)
        for key in 'xyz':
            params.update({'ax_' + key: params['fig_anat'].axes[key].ax})
        # Fix nilearn bug w/cbar background being white
        if plot_kwargs['colorbar']:
            params['fig_anat']._cbar.patch.set_facecolor('0.5')
            # adjust one-sided colorbars
            if not diverging:
                _crop_colorbar(params['fig_anat']._cbar, *scale_pts[[0, -1]])
            params['fig_anat']._cbar.set_ticks(params['cbar_ticks'])
        if mode == 'glass_brain':
            _glass_brain_crosshairs(params, *kwargs['cut_coords'])

    params = dict(stc=stc, ax_time=ax_time, plot_func=plot_and_correct,
                  img_idx=img_idx, fig=fig, lx=lx, mode=mode, cbar_ticks=ticks)

    plot_and_correct(stat_map_img=params['img_idx'], title='',
                     cut_coords=cut_coords)

    if show:
        plt.show()
    fig.canvas.mpl_connect('button_press_event',
                           partial(_onclick, params=params, verbose=verbose))
    fig.canvas.mpl_connect('key_press_event',
                           partial(_press, params=params))

    return fig


def _check_pysurfer_antialias(Brain):
    antialias = _get_3d_option('antialias')
    kwargs = dict()
    if not antialias:
        if 'antialias' not in _get_args(Brain):
            raise ValueError('To turn off antialiasing, PySurfer needs to be '
                             'updated to version 0.11+')
        kwargs['antialias'] = antialias
    return kwargs


def _check_views(surf, views, hemi, stc=None, backend=None):
    from ..source_estimate import SourceEstimate
    _validate_type(views, (list, tuple, str), 'views')
    views = [views] if isinstance(views, str) else list(views)
    if surf == 'flat':
        _check_option('views', views, (['auto'], ['flat']))
        views = ['flat']
    elif len(views) == 1 and views[0] == 'auto':
        views = ['lateral']
    if views == ['flat']:
        if stc is not None:
            _validate_type(stc, SourceEstimate, 'stc',
                           'SourceEstimate when a flatmap is used')
        if backend is not None:
            if backend != 'pyvista':
                raise RuntimeError('The PyVista 3D backend must be used to '
                                   'plot a flatmap')
    if (views == ['flat']) ^ (surf == 'flat'):  # exactly only one of the two
        raise ValueError('surface="flat" must be used with views="flat", got '
                         f'surface={repr(surf)} and views={repr(views)}')
    return views


@verbose
def plot_vector_source_estimates(stc, subject=None, hemi='lh', colormap='hot',
                                 time_label='auto', smoothing_steps=10,
                                 transparent=None, brain_alpha=0.4,
                                 overlay_alpha=None, vector_alpha=1.0,
                                 scale_factor=None, time_viewer='auto',
                                 subjects_dir=None, figure=None,
                                 views='lateral',
                                 colorbar=True, clim='auto', cortex='classic',
                                 size=800, background='black',
                                 foreground=None, initial_time=None,
                                 time_unit='s', show_traces='auto',
                                 src=None, volume_options=1.,
                                 view_layout='vertical',
                                 add_data_kwargs=None, verbose=None):
    """Plot VectorSourceEstimate with PySurfer.

    A "glass brain" is drawn and all dipoles defined in the source estimate
    are shown using arrows, depicting the direction and magnitude of the
    current moment at the dipole. Additionally, an overlay is plotted on top of
    the cortex with the magnitude of the current.

    Parameters
    ----------
    stc : VectorSourceEstimate | MixedVectorSourceEstimate
        The vector source estimate to plot.
    subject : str | None
        The subject name corresponding to FreeSurfer environment
        variable SUBJECT. If None stc.subject will be used. If that
        is None, the environment will be used.
    hemi : str, 'lh' | 'rh' | 'split' | 'both'
        The hemisphere to display.
    %(colormap)s
        This should be a sequential colormap.
    %(time_label)s
    smoothing_steps : int
        The amount of smoothing.
    %(transparent)s
    brain_alpha : float
        Alpha value to apply globally to the surface meshes. Defaults to 0.4.
    overlay_alpha : float
        Alpha value to apply globally to the overlay. Defaults to
        ``brain_alpha``.
    vector_alpha : float
        Alpha value to apply globally to the vector glyphs. Defaults to 1.
    scale_factor : float | None
        Scaling factor for the vector glyphs. By default, an attempt is made to
        automatically determine a sane value.
    time_viewer : bool | str
        Display time viewer GUI. Can be "auto", which is True for the PyVista
        backend and False otherwise.

        .. versionchanged:: 0.20
           Added "auto" option and default.
    subjects_dir : str
        The path to the freesurfer subjects reconstructions.
        It corresponds to Freesurfer environment variable SUBJECTS_DIR.
    figure : instance of mayavi.core.api.Scene | list | int | None
        If None, a new figure will be created. If multiple views or a
        split view is requested, this must be a list of the appropriate
        length. If int is provided it will be used to identify the Mayavi
        figure by it's id or create a new figure with the given id.
    %(views)s
    colorbar : bool
        If True, display colorbar on scene.
    %(clim_onesided)s
    cortex : str or tuple
        Specifies how binarized curvature values are rendered.
        either the name of a preset PySurfer cortex colorscheme (one of
        'classic', 'bone', 'low_contrast', or 'high_contrast'), or the
        name of mayavi colormap, or a tuple with values (colormap, min,
        max, reverse) to fully specify the curvature colors.
    size : float or tuple of float
        The size of the window, in pixels. can be one number to specify
        a square window, or the (width, height) of a rectangular window.
    background : matplotlib color
        Color of the background of the display window.
    foreground : matplotlib color | None
        Color of the foreground of the display window.
        None will choose black or white based on the background color.
    initial_time : float | None
        The time to display on the plot initially. ``None`` to display the
        first time sample (default).
    time_unit : 's' | 'ms'
        Whether time is represented in seconds ("s", default) or
        milliseconds ("ms").
    %(show_traces)s
    %(src_volume_options)s
    %(view_layout)s
    %(add_data_kwargs)s
    %(verbose)s

    Returns
    -------
    brain : surfer.Brain
        A instance of :class:`surfer.Brain` from PySurfer.

    Notes
    -----
    .. versionadded:: 0.15

    If the current magnitude overlay is not desired, set ``overlay_alpha=0``
    and ``smoothing_steps=1``.
    """
    from ..source_estimate import _BaseVectorSourceEstimate
    _validate_type(
        stc, _BaseVectorSourceEstimate, 'stc', 'vector source estimate')
    return _plot_stc(
        stc, subject=subject, surface='white', hemi=hemi, colormap=colormap,
        time_label=time_label, smoothing_steps=smoothing_steps,
        subjects_dir=subjects_dir, views=views, clim=clim, figure=figure,
        initial_time=initial_time, time_unit=time_unit, background=background,
        time_viewer=time_viewer, colorbar=colorbar, transparent=transparent,
        brain_alpha=brain_alpha, overlay_alpha=overlay_alpha,
        vector_alpha=vector_alpha, cortex=cortex, foreground=foreground,
        size=size, scale_factor=scale_factor, show_traces=show_traces,
        src=src, volume_options=volume_options, view_layout=view_layout,
        add_data_kwargs=add_data_kwargs)


@verbose
def plot_sparse_source_estimates(src, stcs, colors=None, linewidth=2,
                                 fontsize=18, bgcolor=(.05, 0, .1),
                                 opacity=0.2, brain_color=(0.7,) * 3,
                                 show=True, high_resolution=False,
                                 fig_name=None, fig_number=None, labels=None,
                                 modes=('cone', 'sphere'),
                                 scale_factors=(1, 0.6),
                                 verbose=None, **kwargs):
    """Plot source estimates obtained with sparse solver.

    Active dipoles are represented in a "Glass" brain.
    If the same source is active in multiple source estimates it is
    displayed with a sphere otherwise with a cone in 3D.

    Parameters
    ----------
    src : dict
        The source space.
    stcs : instance of SourceEstimate or list of instances of SourceEstimate
        The source estimates (up to 3).
    colors : list
        List of colors.
    linewidth : int
        Line width in 2D plot.
    fontsize : int
        Font size.
    bgcolor : tuple of length 3
        Background color in 3D.
    opacity : float in [0, 1]
        Opacity of brain mesh.
    brain_color : tuple of length 3
        Brain color.
    show : bool
        Show figures if True.
    high_resolution : bool
        If True, plot on the original (non-downsampled) cortical mesh.
    fig_name : str
        Mayavi figure name.
    fig_number : int
        Matplotlib figure number.
    labels : ndarray or list of ndarray
        Labels to show sources in clusters. Sources with the same
        label and the waveforms within each cluster are presented in
        the same color. labels should be a list of ndarrays when
        stcs is a list ie. one label for each stc.
    modes : list
        Should be a list, with each entry being ``'cone'`` or ``'sphere'``
        to specify how the dipoles should be shown.
        The pivot for the glyphs in ``'cone'`` mode is always the tail
        whereas the pivot in ``'sphere'`` mode is the center.
    scale_factors : list
        List of floating point scale factors for the markers.
    %(verbose)s
    **kwargs : kwargs
        Keyword arguments to pass to mlab.triangular_mesh.

    Returns
    -------
    surface : instance of mayavi.mlab.pipeline.surface
        The triangular mesh surface.
    """
    import matplotlib.pyplot as plt
    from matplotlib.colors import ColorConverter
    # Update the backend
    from .backends.renderer import _get_renderer

    known_modes = ['cone', 'sphere']
    if not isinstance(modes, (list, tuple)) or \
            not all(mode in known_modes for mode in modes):
        raise ValueError('mode must be a list containing only '
                         '"cone" or "sphere"')
    if not isinstance(stcs, list):
        stcs = [stcs]
    if labels is not None and not isinstance(labels, list):
        labels = [labels]

    if colors is None:
        colors = _get_color_list()

    linestyles = ['-', '--', ':']

    # Show 3D
    lh_points = src[0]['rr']
    rh_points = src[1]['rr']
    points = np.r_[lh_points, rh_points]

    lh_normals = src[0]['nn']
    rh_normals = src[1]['nn']
    normals = np.r_[lh_normals, rh_normals]

    if high_resolution:
        use_lh_faces = src[0]['tris']
        use_rh_faces = src[1]['tris']
    else:
        use_lh_faces = src[0]['use_tris']
        use_rh_faces = src[1]['use_tris']

    use_faces = np.r_[use_lh_faces, lh_points.shape[0] + use_rh_faces]

    points *= 170

    vertnos = [np.r_[stc.lh_vertno, lh_points.shape[0] + stc.rh_vertno]
               for stc in stcs]
    unique_vertnos = np.unique(np.concatenate(vertnos).ravel())

    color_converter = ColorConverter()

    renderer = _get_renderer(bgcolor=bgcolor, size=(600, 600), name=fig_name)
    surface = renderer.mesh(x=points[:, 0], y=points[:, 1],
                            z=points[:, 2], triangles=use_faces,
                            color=brain_color, opacity=opacity,
                            backface_culling=True, shading=True,
                            normals=normals, **kwargs)

    # Show time courses
    fig = plt.figure(fig_number)
    fig.clf()
    ax = fig.add_subplot(111)

    colors = cycle(colors)

    logger.info("Total number of active sources: %d" % len(unique_vertnos))

    if labels is not None:
        colors = [next(colors) for _ in
                  range(np.unique(np.concatenate(labels).ravel()).size)]

    for idx, v in enumerate(unique_vertnos):
        # get indices of stcs it belongs to
        ind = [k for k, vertno in enumerate(vertnos) if v in vertno]
        is_common = len(ind) > 1

        if labels is None:
            c = next(colors)
        else:
            # if vertex is in different stcs than take label from first one
            c = colors[labels[ind[0]][vertnos[ind[0]] == v]]

        mode = modes[1] if is_common else modes[0]
        scale_factor = scale_factors[1] if is_common else scale_factors[0]

        if (isinstance(scale_factor, (np.ndarray, list, tuple)) and
                len(unique_vertnos) == len(scale_factor)):
            scale_factor = scale_factor[idx]

        x, y, z = points[v]
        nx, ny, nz = normals[v]
        renderer.quiver3d(x=x, y=y, z=z, u=nx, v=ny, w=nz,
                          color=color_converter.to_rgb(c),
                          mode=mode, scale=scale_factor)

        for k in ind:
            vertno = vertnos[k]
            mask = (vertno == v)
            assert np.sum(mask) == 1
            linestyle = linestyles[k]
            ax.plot(1e3 * stcs[k].times, 1e9 * stcs[k].data[mask].ravel(),
                    c=c, linewidth=linewidth, linestyle=linestyle)

    ax.set_xlabel('Time (ms)', fontsize=18)
    ax.set_ylabel('Source amplitude (nAm)', fontsize=18)

    if fig_name is not None:
        ax.set_title(fig_name)
    plt_show(show)

    renderer.show()
    return surface


@verbose
def plot_dipole_locations(dipoles, trans=None, subject=None, subjects_dir=None,
                          mode='orthoview', coord_frame='mri', idx='gof',
                          show_all=True, ax=None, block=False, show=True,
                          scale=5e-3, color=None, highlight_color='r',
                          fig=None, verbose=None, title=None):
    """Plot dipole locations.

    If mode is set to 'arrow' or 'sphere', only the location of the first
    time point of each dipole is shown else use the show_all parameter.

    The option mode='orthoview' was added in version 0.14.

    Parameters
    ----------
    dipoles : list of instances of Dipole | Dipole
        The dipoles to plot.
    trans : dict | None
        The mri to head trans.
        Can be None with mode set to '3d'.
    subject : str | None
        The subject name corresponding to FreeSurfer environment
        variable SUBJECT.
        Can be None with mode set to '3d'.
    subjects_dir : None | str
        The path to the freesurfer subjects reconstructions.
        It corresponds to Freesurfer environment variable SUBJECTS_DIR.
        The default is None.
    mode : str
        Can be ``'arrow'``, ``'sphere'`` or ``'orthoview'``.

        .. versionadded:: 0.19.0
    coord_frame : str
        Coordinate frame to use, 'head' or 'mri'. Defaults to 'mri'.

        .. versionadded:: 0.14.0
    idx : int | 'gof' | 'amplitude'
        Index of the initially plotted dipole. Can also be 'gof' to plot the
        dipole with highest goodness of fit value or 'amplitude' to plot the
        dipole with the highest amplitude. The dipoles can also be browsed
        through using up/down arrow keys or mouse scroll. Defaults to 'gof'.
        Only used if mode equals 'orthoview'.

        .. versionadded:: 0.14.0
    show_all : bool
        Whether to always plot all the dipoles. If ``True`` (default), the
        active dipole is plotted as a red dot and its location determines the
        shown MRI slices. The non-active dipoles are plotted as small blue
        dots. If ``False``, only the active dipole is plotted.
        Only used if ``mode='orthoview'``.

        .. versionadded:: 0.14.0
    ax : instance of matplotlib Axes3D | None
        Axes to plot into. If None (default), axes will be created.
        Only used if mode equals 'orthoview'.

        .. versionadded:: 0.14.0
    block : bool
        Whether to halt program execution until the figure is closed. Defaults
        to False.
        Only used if mode equals 'orthoview'.

        .. versionadded:: 0.14.0
    show : bool
        Show figure if True. Defaults to True.
        Only used if mode equals 'orthoview'.
    scale : float
        The scale of the dipoles if ``mode`` is 'arrow' or 'sphere'.
    color : tuple
        The color of the dipoles.
        The default (None) will use ``'y'`` if mode is ``'orthoview'`` and
        ``show_all`` is True, else 'r'.

        .. versionchanged:: 0.19.0
           Color is now passed in orthoview mode.
    highlight_color : color
        The highlight color. Only used in orthoview mode with
        ``show_all=True``.

        .. versionadded:: 0.19.0
    fig : mayavi.mlab.Figure | None
        3D Scene in which to plot the alignment.
        If ``None``, creates a new 600x600 pixel figure with black background.

        .. versionadded:: 0.19.0
    %(verbose)s
    %(dipole_locs_fig_title)s

        .. versionadded:: 0.21.0

    Returns
    -------
    fig : instance of mayavi.mlab.Figure or matplotlib.figure.Figure
        The mayavi figure or matplotlib Figure.

    Notes
    -----
    .. versionadded:: 0.9.0
    """
    if mode == 'orthoview':
        fig = _plot_dipole_mri_orthoview(
            dipoles, trans=trans, subject=subject, subjects_dir=subjects_dir,
            coord_frame=coord_frame, idx=idx, show_all=show_all,
            ax=ax, block=block, show=show, color=color,
            highlight_color=highlight_color, title=title)
    elif mode in ['arrow', 'sphere']:
        from .backends.renderer import _get_renderer
        color = (1., 0., 0.) if color is None else color
        renderer = _get_renderer(fig=fig, size=(600, 600))
        pos = dipoles.pos
        ori = dipoles.ori
        if coord_frame != 'head':
            trans = _get_trans(trans, fro='head', to=coord_frame)[0]
            pos = apply_trans(trans, pos)
            ori = apply_trans(trans, ori)

        renderer.sphere(center=pos, color=color, scale=scale)
        if mode == 'arrow':
            x, y, z = pos.T
            u, v, w = ori.T
            renderer.quiver3d(x, y, z, u, v, w, scale=3 * scale,
                              color=color, mode='arrow')

        fig = renderer.scene()
    else:
        raise ValueError('Mode must be "cone", "arrow" or orthoview", '
                         'got %s.' % (mode,))

    return fig


def snapshot_brain_montage(fig, montage, hide_sensors=True):
    """Take a snapshot of a Mayavi Scene and project channels onto 2d coords.

    Note that this will take the raw values for 3d coordinates of each channel,
    without applying any transforms. If brain images are flipped up/dn upon
    using `~matplotlib.pyplot.imshow`, check your matplotlib backend as this
    behavior changes.

    Parameters
    ----------
    fig : instance of ~mayavi.core.api.Scene
        The figure on which you've plotted electrodes using
        :func:`mne.viz.plot_alignment`.
    montage : instance of DigMontage or Info | dict
        The digital montage for the electrodes plotted in the scene. If
        :class:`~mne.Info`, channel positions will be pulled from the ``loc``
        field of ``chs``. dict should have ch:xyz mappings.
    hide_sensors : bool
        Whether to remove the spheres in the scene before taking a snapshot.

    Returns
    -------
    xy : array, shape (n_channels, 2)
        The 2d location of each channel on the image of the current scene view.
    im : array, shape (m, n, 3)
        The screenshot of the current scene view.
    """
    from ..channels import DigMontage
    from .. import Info
    # Update the backend
    from .backends.renderer import _get_renderer

    if fig is None:
        raise ValueError('The figure must have a scene')
    if isinstance(montage, DigMontage):
        chs = montage._get_ch_pos()
        ch_names, xyz = zip(*[(ich, ixyz) for ich, ixyz in chs.items()])
    elif isinstance(montage, Info):
        xyz = [ich['loc'][:3] for ich in montage['chs']]
        ch_names = [ich['ch_name'] for ich in montage['chs']]
    elif isinstance(montage, dict):
        if not all(len(ii) == 3 for ii in montage.values()):
            raise ValueError('All electrode positions must be length 3')
        ch_names, xyz = zip(*[(ich, ixyz) for ich, ixyz in montage.items()])
    else:
        raise TypeError('montage must be an instance of `DigMontage`, `Info`,'
                        ' or `dict`')

    # initialize figure
    renderer = _get_renderer(fig, show=True)

    xyz = np.vstack(xyz)
    proj = renderer.project(xyz=xyz, ch_names=ch_names)
    if hide_sensors is True:
        proj.visible(False)

    im = renderer.screenshot()
    proj.visible(True)
    return proj.xy, im


@fill_doc
def plot_sensors_connectivity(info, con, picks=None):
    """Visualize the sensor connectivity in 3D.

    Parameters
    ----------
    info : dict | None
        The measurement info.
    con : array, shape (n_channels, n_channels)
        The computed connectivity measure(s).
    %(picks_good_data)s
        Indices of selected channels.

    Returns
    -------
    fig : instance of mayavi.mlab.Figure
        The mayavi figure.
    """
    _validate_type(info, "info")

    from .backends.renderer import _get_renderer

    renderer = _get_renderer(size=(600, 600), bgcolor=(0.5, 0.5, 0.5))

    picks = _picks_to_idx(info, picks)
    if len(picks) != len(con):
        raise ValueError('The number of channels picked (%s) does not '
                         'correspond the size of the connectivity data '
                         '(%s)' % (len(picks), len(con)))

    # Plot the sensor locations
    sens_loc = [info['chs'][k]['loc'][:3] for k in picks]
    sens_loc = np.array(sens_loc)

    renderer.sphere(np.c_[sens_loc[:, 0], sens_loc[:, 1], sens_loc[:, 2]],
                    color=(1, 1, 1), opacity=1, scale=0.005)

    # Get the strongest connections
    n_con = 20  # show up to 20 connections
    min_dist = 0.05  # exclude sensors that are less than 5cm apart
    threshold = np.sort(con, axis=None)[-n_con]
    ii, jj = np.where(con >= threshold)

    # Remove close connections
    con_nodes = list()
    con_val = list()
    for i, j in zip(ii, jj):
        if linalg.norm(sens_loc[i] - sens_loc[j]) > min_dist:
            con_nodes.append((i, j))
            con_val.append(con[i, j])

    con_val = np.array(con_val)

    # Show the connections as tubes between sensors
    vmax = np.max(con_val)
    vmin = np.min(con_val)
    for val, nodes in zip(con_val, con_nodes):
        x1, y1, z1 = sens_loc[nodes[0]]
        x2, y2, z2 = sens_loc[nodes[1]]
        tube = renderer.tube(origin=np.c_[x1, y1, z1],
                             destination=np.c_[x2, y2, z2],
                             scalars=np.c_[val, val],
                             vmin=vmin, vmax=vmax,
                             reverse_lut=True)

    renderer.scalarbar(source=tube, title='Phase Lag Index (PLI)')

    # Add the sensor names for the connections shown
    nodes_shown = list(set([n[0] for n in con_nodes] +
                           [n[1] for n in con_nodes]))

    for node in nodes_shown:
        x, y, z = sens_loc[node]
        renderer.text3d(x, y, z, text=info['ch_names'][picks[node]],
                        scale=0.005,
                        color=(0, 0, 0))

    renderer.set_camera(azimuth=-88.7, elevation=40.8,
                        distance=0.76,
                        focalpoint=np.array([-3.9e-4, -8.5e-3, -1e-2]))
    renderer.show()
    return renderer.scene()


def _plot_dipole_mri_orthoview(dipole, trans, subject, subjects_dir=None,
                               coord_frame='head', idx='gof', show_all=True,
                               ax=None, block=False, show=True, color=None,
                               highlight_color='r', title=None):
    """Plot dipoles on top of MRI slices in 3-D."""
    import matplotlib.pyplot as plt
    from mpl_toolkits.mplot3d import Axes3D
    from .. import Dipole
    if not has_nibabel():
        raise ImportError('This function requires nibabel.')

    _check_option('coord_frame', coord_frame, ['head', 'mri'])

    if not isinstance(dipole, Dipole):
        from ..dipole import _concatenate_dipoles
        dipole = _concatenate_dipoles(dipole)
    if idx == 'gof':
        idx = np.argmax(dipole.gof)
    elif idx == 'amplitude':
        idx = np.argmax(np.abs(dipole.amplitude))
    else:
        idx = _ensure_int(idx, 'idx', 'an int or one of ["gof", "amplitude"]')

    vox, ori, pos, data = _get_dipole_loc(
        dipole, trans, subject, subjects_dir, coord_frame)

    dims = len(data)  # Symmetric size assumed.
    dd = dims // 2
    if ax is None:
        fig = plt.figure()
        ax = fig.gca(projection='3d')
    else:
        _validate_type(ax, Axes3D, "ax", "Axes3D")
        fig = ax.get_figure()

    gridx, gridy = np.meshgrid(np.linspace(-dd, dd, dims),
                               np.linspace(-dd, dd, dims), indexing='ij')
    params = {'ax': ax, 'data': data, 'idx': idx, 'dipole': dipole,
              'vox': vox, 'gridx': gridx, 'gridy': gridy,
              'ori': ori, 'coord_frame': coord_frame,
              'show_all': show_all, 'pos': pos,
              'color': color, 'highlight_color': highlight_color,
              'title': title}
    _plot_dipole(**params)
    ax.view_init(elev=30, azim=-140)

    callback_func = partial(_dipole_changed, params=params)
    fig.canvas.mpl_connect('scroll_event', callback_func)
    fig.canvas.mpl_connect('key_press_event', callback_func)

    plt_show(show, block=block)
    return fig


RAS_AFFINE = np.eye(4)
RAS_AFFINE[:3, 3] = [-128] * 3
RAS_SHAPE = (256, 256, 256)


def _get_dipole_loc(dipole, trans, subject, subjects_dir, coord_frame):
    """Get the dipole locations and orientations."""
    import nibabel as nib
    from nibabel.processing import resample_from_to
    _check_option('coord_frame', coord_frame, ['head', 'mri'])

    subjects_dir = get_subjects_dir(subjects_dir=subjects_dir,
                                    raise_error=True)
    t1_fname = op.join(subjects_dir, subject, 'mri', 'T1.mgz')
    t1 = nib.load(t1_fname)
    # Do everything in mm here to make life slightly easier
    vox_ras_t, _, mri_ras_t, _, _ = _read_mri_info(
        t1_fname, units='mm')
    head_mri_t = _get_trans(trans, fro='head', to='mri')[0].copy()
    head_mri_t['trans'][:3, 3] *= 1000  # m→mm
    del trans
    pos = dipole.pos * 1e3  # m→mm
    ori = dipole.ori
    # Figure out how to always resample to an identity, 256x256x256 RAS:
    #
    # 1. Resample to head or MRI surface RAS (the conditional), but also
    # 2. Resample to what will work for the standard 1mm** RAS_AFFINE (resamp)
    #
    # We could do this with two resample_from_to calls, but it's cleaner,
    # faster, and we get fewer boundary artifacts if we do it in one shot.
    # So first olve usamp s.t. ``upsamp @ vox_ras_t == RAS_AFFINE`` (2):
    upsamp = np.linalg.solve(vox_ras_t['trans'].T, RAS_AFFINE.T).T
    # Now figure out how we would resample from RAS to head or MRI coords:
    if coord_frame == 'head':
        dest_ras_t = combine_transforms(
            head_mri_t, mri_ras_t, 'head', 'ras')['trans']
    else:
        pos = apply_trans(head_mri_t, pos)
        ori = apply_trans(head_mri_t, dipole.ori, move=False)
        dest_ras_t = mri_ras_t['trans']
    # The order here is wacky because we need `resample_from_to` to operate
    # in a reverse order
    affine = np.dot(np.dot(dest_ras_t, upsamp), vox_ras_t['trans'])
    t1 = resample_from_to(t1, (RAS_SHAPE, affine), order=0)
    # Now we could do:
    #
    #    t1 = SpatialImage(t1.dataobj, RAS_AFFINE)
    #
    # And t1 would be in our destination (mri or head) space. But we don't
    # need to construct the image -- let's just get our voxel coords and data:
    vox = apply_trans(np.linalg.inv(RAS_AFFINE), pos)
    t1_data = _get_img_fdata(t1)
    return vox, ori, pos, t1_data


def _plot_dipole(ax, data, vox, idx, dipole, gridx, gridy, ori, coord_frame,
                 show_all, pos, color, highlight_color, title):
    """Plot dipoles."""
    import matplotlib.pyplot as plt
    from matplotlib.colors import ColorConverter
    color_converter = ColorConverter()
    xidx, yidx, zidx = np.round(vox[idx]).astype(int)
    xslice = data[xidx]
    yslice = data[:, yidx]
    zslice = data[:, :, zidx]

    ori = ori[idx]
    if color is None:
        color = 'y' if show_all else 'r'
    color = np.array(color_converter.to_rgba(color))
    highlight_color = np.array(color_converter.to_rgba(highlight_color))
    if show_all:
        colors = np.repeat(color[np.newaxis], len(vox), axis=0)
        colors[idx] = highlight_color
        size = np.repeat(5, len(vox))
        size[idx] = 20
        visible = np.arange(len(vox))
    else:
        colors = color
        size = 20
        visible = idx

    offset = np.min(gridx)
    xyz = pos
    ax.scatter(xs=xyz[visible, 0], ys=xyz[visible, 1],
               zs=xyz[visible, 2], zorder=2, s=size, facecolor=colors)
    xx = np.linspace(offset, xyz[idx, 0], xidx)
    yy = np.linspace(offset, xyz[idx, 1], yidx)
    zz = np.linspace(offset, xyz[idx, 2], zidx)
    ax.plot(xx, np.repeat(xyz[idx, 1], len(xx)), zs=xyz[idx, 2], zorder=1,
            linestyle='-', color=highlight_color)
    ax.plot(np.repeat(xyz[idx, 0], len(yy)), yy, zs=xyz[idx, 2], zorder=1,
            linestyle='-', color=highlight_color)
    ax.plot(np.repeat(xyz[idx, 0], len(zz)),
            np.repeat(xyz[idx, 1], len(zz)), zs=zz, zorder=1,
            linestyle='-', color=highlight_color)
    q_kwargs = dict(length=50, color=highlight_color, pivot='tail')
    ax.quiver(xyz[idx, 0], xyz[idx, 1], xyz[idx, 2], ori[0], ori[1], ori[2],
              **q_kwargs)
    dims = np.array([(len(data) / -2.), (len(data) / 2.)])
    ax.set(xlim=-dims, ylim=-dims, zlim=dims)

    # Plot slices
    ax.contourf(xslice, gridx, gridy, offset=offset, zdir='x',
                cmap='gray', zorder=0, alpha=.5)
    ax.contourf(gridx, yslice, gridy, offset=offset, zdir='y',
                cmap='gray', zorder=0, alpha=.5)
    ax.contourf(gridx, gridy, zslice, offset=offset, zdir='z',
                cmap='gray', zorder=0, alpha=.5)

    # Plot orientations
    args = np.array([list(xyz[idx]) + list(ori)] * 3)
    for ii in range(3):
        args[ii, [ii, ii + 3]] = [offset + 0.5, 0]  # half a mm inward  (z ord)
    ax.quiver(*args.T, alpha=.75, **q_kwargs)

    # These are the only two options
    coord_frame_name = 'Head' if coord_frame == 'head' else 'MRI'

    if title is None:
        title = ('Dipole #%s / %s @ %.3fs, GOF: %.1f%%, %.1fnAm\n%s: ' % (
            idx + 1, len(dipole.times), dipole.times[idx], dipole.gof[idx],
            dipole.amplitude[idx] * 1e9, coord_frame_name) +
            '(%0.1f, %0.1f, %0.1f) mm' % tuple(xyz[idx]))

    ax.get_figure().suptitle(title)

    ax.set_xlabel('x')
    ax.set_ylabel('y')
    ax.set_zlabel('z')

    plt.draw()


def _dipole_changed(event, params):
    """Handle dipole plotter scroll/key event."""
    if event.key is not None:
        if event.key == 'up':
            params['idx'] += 1
        elif event.key == 'down':
            params['idx'] -= 1
        else:  # some other key
            return
    elif event.step > 0:  # scroll event
        params['idx'] += 1
    else:
        params['idx'] -= 1
    params['idx'] = min(max(0, params['idx']), len(params['dipole'].pos) - 1)
    params['ax'].clear()
    _plot_dipole(**params)


def _update_coord_frame(obj, rr, nn, mri_trans, head_trans):
    if obj['coord_frame'] == FIFF.FIFFV_COORD_MRI:
        rr = apply_trans(mri_trans, rr)
        nn = apply_trans(mri_trans, nn, move=False)
    elif obj['coord_frame'] == FIFF.FIFFV_COORD_HEAD:
        rr = apply_trans(head_trans, rr)
        nn = apply_trans(head_trans, nn, move=False)
    return rr, nn


@fill_doc
def plot_brain_colorbar(ax, clim, colormap='auto', transparent=True,
                        orientation='vertical', label='Activation',
                        bgcolor='0.5'):
    """Plot a colorbar that corresponds to a brain activation map.

    Parameters
    ----------
    ax : instance of Axes
        The Axes to plot into.
    %(clim)s
    %(colormap)s
    %(transparent)s
    orientation : str
        Orientation of the colorbar, can be "vertical" or "horizontal".
    label : str
        The colorbar label.
    bgcolor : color
        The color behind the colorbar (for alpha blending).

    Returns
    -------
    cbar : instance of ColorbarBase
        The colorbar.

    Notes
    -----
    .. versionadded:: 0.19
    """
    from matplotlib.colorbar import ColorbarBase
    from matplotlib.colors import Normalize
    mapdata = _process_clim(clim, colormap, transparent)
    ticks = _get_map_ticks(mapdata)
    colormap, lims = _linearize_map(mapdata)
    del mapdata
    norm = Normalize(vmin=lims[0], vmax=lims[2])
    cbar = ColorbarBase(ax, cmap=colormap, norm=norm, ticks=ticks,
                        label=label, orientation=orientation)
    # make the colorbar background match the brain color
    cbar.patch.set(facecolor=bgcolor)
    # remove the colorbar frame except for the line containing the ticks
    cbar.outline.set_visible(False)
    cbar.ax.set_frame_on(True)
    for key in ('left', 'top',
                'bottom' if orientation == 'vertical' else 'right'):
        ax.spines[key].set_visible(False)
    return cbar


_3d_options = dict()
_3d_default = dict(antialias='true')


def set_3d_options(antialias=None):
    """Set 3D rendering options.

    Parameters
    ----------
    antialias : bool | None
        If not None, set the default full-screen anti-aliasing setting.
        False is useful when renderers have problems (such as software
        MESA renderers). This option can also be controlled using an
        environment variable, e.g., ``MNE_3D_OPTION_ANTIALIAS=false``.

    Notes
    -----
    .. versionadded:: 0.21.0
    """
    if antialias is not None:
        _3d_options['antialias'] = str(bool(antialias)).lower()


def _get_3d_option(key):
    try:
        opt = _3d_options[key]
    except KeyError:
        opt = get_config(f'MNE_3D_OPTION_{key.upper()}', _3d_default[key])
    opt = opt.lower()
    _check_option(f'3D option {key}', opt, ('true', 'false'))
    return opt == 'true'<|MERGE_RESOLUTION|>--- conflicted
+++ resolved
@@ -981,17 +981,12 @@
         if other_bools[key] and len(picks):
             title = DEFAULTS["titles"][key] if key != 'fnirs' else 'fNIRS'
             if key != 'fnirs' or 'channels' in fnirs:
-<<<<<<< HEAD
-                other_loc[key] = np.array([info['chs'][pick]['loc'][:3]
-                                           for pick in picks])
-=======
                 other_loc[key] = [
                     info['chs'][pick]['loc'][:3] for pick in picks
                 ]
                 # deal with NaN
                 other_loc[key] = np.array([loc for loc in other_loc[key]
                                            if np.isfinite(loc).all()], float)
->>>>>>> 17666276
                 logger.info(
                     f'Plotting {len(other_loc[key])} {title}'
                     f' location{_pl(other_loc[key])}')
@@ -1624,25 +1619,13 @@
     if _get_3d_backend() != 'pyvista':
         raise NotImplementedError("Expected 3d backend is pyvista but"
                                   " {} was given.".format(_get_3d_backend()))
-<<<<<<< HEAD
-    from ._brain import Brain, _TimeViewer, _LinkViewer
-=======
     from ._brain import Brain, _LinkViewer
->>>>>>> 17666276
     if not isinstance(brains, Iterable):
         brains = [brains]
     if len(brains) == 0:
         raise ValueError("The collection of brains is empty.")
     for brain in brains:
-<<<<<<< HEAD
-        if isinstance(brain, Brain):
-            # check if the _TimeViewer wrapping is not already applied
-            if not hasattr(brain, 'time_viewer') or brain.time_viewer is None:
-                brain = _TimeViewer(brain)
-        else:
-=======
         if not isinstance(brain, Brain):
->>>>>>> 17666276
             raise TypeError("Expected type is Brain but"
                             " {} was given.".format(type(brain)))
         # enable time viewer if necessary
@@ -2030,13 +2013,8 @@
             from surfer import TimeViewer
             TimeViewer(brain)
         else:  # PyVista
-<<<<<<< HEAD
-            from ._brain import _TimeViewer as TimeViewer
-            TimeViewer(brain, show_traces=show_traces)
-=======
             brain.setup_time_viewer(time_viewer=time_viewer,
                                     show_traces=show_traces)
->>>>>>> 17666276
     else:
         if not using_mayavi:
             brain.show()
