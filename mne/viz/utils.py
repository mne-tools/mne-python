"""Utility functions for plotting M/EEG data."""

# Authors: Alexandre Gramfort <alexandre.gramfort@inria.fr>
#          Denis Engemann <denis.engemann@gmail.com>
#          Martin Luessi <mluessi@nmr.mgh.harvard.edu>
#          Eric Larson <larson.eric.d@gmail.com>
#          Mainak Jas <mainak@neuro.hut.fi>
#          Stefan Appelhoff <stefan.appelhoff@mailbox.org>
#          Clemens Brunner <clemens.brunner@gmail.com>
#          Daniel McCloy <dan@mccloy.info>
#
# License: Simplified BSD
from collections import defaultdict
from contextlib import contextmanager
from datetime import datetime
from inspect import signature
import difflib
from functools import partial
import math
import os
import sys
import tempfile
import traceback
import warnings
import webbrowser

from decorator import decorator
import numpy as np
from scipy.signal import argrelmax

from ..defaults import _handle_default
<<<<<<< HEAD
from ..io.pick import (
=======
from .._fiff.open import show_fiff
from .._fiff.meas_info import Info
from .._fiff.constants import FIFF
from .._fiff.pick import (
>>>>>>> 1e3206b2
    channel_type,
    channel_indices_by_type,
    pick_channels,
    _pick_data_channels,
    _DATA_CH_TYPES_SPLIT,
    _DATA_CH_TYPES_ORDER_DEFAULT,
    _VALID_CHANNEL_TYPES,
    pick_info,
    _picks_by_type,
    pick_channels_cov,
    _contains_ch_type,
)
from .._fiff.proj import setup_proj, Projection
from ..rank import compute_rank
from ..utils import (
    verbose,
    get_config,
    _check_ch_locs,
    _check_option,
    logger,
    fill_doc,
    _pl,
    _check_sphere,
    _ensure_int,
    _validate_type,
    _to_rgb,
    warn,
    check_version,
)
from ..transforms import apply_trans


_channel_type_prettyprint = {
    "eeg": "EEG channel",
    "grad": "Gradiometer",
    "mag": "Magnetometer",
    "seeg": "sEEG channel",
    "dbs": "DBS channel",
    "eog": "EOG channel",
    "ecg": "ECG sensor",
    "emg": "EMG sensor",
    "ecog": "ECoG channel",
    "misc": "miscellaneous sensor",
}


@decorator
def safe_event(fun, *args, **kwargs):
    """Protect against Qt exiting on event-handling errors."""
    try:
        return fun(*args, **kwargs)
    except Exception:
        traceback.print_exc(file=sys.stderr)


def _setup_vmin_vmax(data, vmin, vmax, norm=False):
    """Handle vmin and vmax parameters for visualizing topomaps.

    For the normal use-case (when `vmin` and `vmax` are None), the parameter
    `norm` drives the computation. When norm=False, data is supposed to come
    from a mag and the output tuple (vmin, vmax) is symmetric range
    (-x, x) where x is the max(abs(data)). When norm=True (a.k.a. data is the
    L2 norm of a gradiometer pair) the output tuple corresponds to (0, x).

    Otherwise, vmin and vmax are callables that drive the operation.
    """
    should_warn = False
    if vmax is None and vmin is None:
        vmax = np.abs(data).max()
        vmin = 0.0 if norm else -vmax
        if vmin == 0 and np.min(data) < 0:
            should_warn = True

    else:
        if callable(vmin):
            vmin = vmin(data)
        elif vmin is None:
            vmin = 0.0 if norm else np.min(data)
            if vmin == 0 and np.min(data) < 0:
                should_warn = True

        if callable(vmax):
            vmax = vmax(data)
        elif vmax is None:
            vmax = np.max(data)

    if should_warn:
        warn_msg = (
            "_setup_vmin_vmax output a (min={vmin}, max={vmax})"
            " range whereas the minimum of data is {data_min}"
        )
        warn_val = {"vmin": vmin, "vmax": vmax, "data_min": np.min(data)}
        warn(warn_msg.format(**warn_val), UserWarning)

    return vmin, vmax


def plt_show(show=True, fig=None, **kwargs):
    """Show a figure while suppressing warnings.

    Parameters
    ----------
    show : bool
        Show the figure.
    fig : instance of Figure | None
        If non-None, use fig.show().
    **kwargs : dict
        Extra arguments for :func:`matplotlib.pyplot.show`.
    """
    import matplotlib.pyplot as plt
    from matplotlib import get_backend

    if hasattr(fig, "mne") and hasattr(fig.mne, "backend"):
        backend = fig.mne.backend
        # TODO: This is a hack to deal with the fact that the
        # with plt.ion():
        #     BACKEND = get_backend()
        # an the top of _mpl_figure detects QtAgg during testing even though
        # we've set the backend to Agg.
        if backend != "agg":
            gotten_backend = get_backend()
            if gotten_backend == "agg":
                backend = "agg"
    else:
        backend = get_backend()
    if show and backend != "agg":
        logger.debug(f"Showing plot for backend {repr(backend)}")
        (fig or plt).show(**kwargs)


def _show_browser(show=True, block=True, fig=None, **kwargs):
    """Show the browser considering different backends.

    Parameters
    ----------
    show : bool
        Show the figure.
    block : bool
        If to block execution on showing.
    fig : instance of Figure | None
        Needs to be passed for Qt backend,
        optional for matplotlib.
    **kwargs : dict
        Extra arguments for :func:`matplotlib.pyplot.show`.
    """
    from ._figure import get_browser_backend

    _validate_type(block, bool, "block")
    backend = get_browser_backend()
    if os.getenv("_MNE_BROWSER_NO_BLOCK", "false").lower() == "true":
        block = False
    if backend == "matplotlib":
        plt_show(show, block=block, **kwargs)
    else:
        from qtpy.QtCore import Qt
        from qtpy.QtWidgets import QApplication
        from .backends._utils import _qt_app_exec

        if fig is not None and os.getenv("_MNE_BROWSER_BACK", "").lower() == "true":
            fig.setWindowFlags(fig.windowFlags() | Qt.WindowStaysOnBottomHint)
        if show:
            fig.show()
        # If block=False, a Qt-Event-Loop has to be started
        # somewhere else in the calling code.
        if block:
            _qt_app_exec(QApplication.instance())


def tight_layout(pad=1.2, h_pad=None, w_pad=None, fig=None):
    """Adjust subplot parameters to give specified padding.

    .. note:: For plotting please use this function instead of
              ``plt.tight_layout``.

    Parameters
    ----------
    pad : float
        Padding between the figure edge and the edges of subplots, as a
        fraction of the font-size.
    h_pad : float
        Padding height between edges of adjacent subplots.
        Defaults to ``pad_inches``.
    w_pad : float
        Padding width between edges of adjacent subplots.
        Defaults to ``pad_inches``.
    fig : instance of Figure
        Figure to apply changes to.

    Notes
    -----
    This will not force constrained_layout=False if the figure was created
    with that method.
    """
    _validate_type(pad, "numeric", "pad")
    import matplotlib.pyplot as plt

    fig = plt.gcf() if fig is None else fig

    fig.canvas.draw()
    constrained = fig.get_constrained_layout()
    kwargs = dict(pad=pad, h_pad=h_pad, w_pad=w_pad)
    if constrained:
        return  # no-op
    try:  # see https://github.com/matplotlib/matplotlib/issues/2654
        with warnings.catch_warnings(record=True) as ws:
            fig.tight_layout(**kwargs)
    except Exception:
        try:
            with warnings.catch_warnings(record=True) as ws:
                if hasattr(fig, "set_layout_engine"):
                    fig.set_layout_engine("tight", **kwargs)
                else:
                    fig.set_tight_layout(kwargs)
        except Exception:
            warn(
                'Matplotlib function "tight_layout" is not supported.'
                " Skipping subplot adjustment."
            )
            return
    for w in ws:
        w_msg = str(w.message) if hasattr(w, "message") else w.get_message()
        if not w_msg.startswith("This figure includes Axes"):
            warn(w_msg, w.category, "matplotlib")


def _check_delayed_ssp(container):
    """Handle interactive SSP selection."""
    if container.proj is True or all(p["active"] for p in container.info["projs"]):
        raise RuntimeError(
            "Projs are already applied. Please initialize"
            " the data with proj set to False."
        )
    elif len(container.info["projs"]) < 1:
        raise RuntimeError("No projs found in evoked.")


def _validate_if_list_of_axes(axes, obligatory_len=None, name="axes"):
    """Validate whether input is a list/array of axes."""
    from matplotlib.axes import Axes

    _validate_type(axes, (list, tuple, np.ndarray), name)
    if isinstance(axes, np.ndarray) and axes.ndim > 1:
        raise ValueError(
            f"if {name} is a numpy array, it must be one-dimensional, but "
            f"the received numpy array has {axes.ndim} dimensions. Try using "
            "ravel or flatten method of the array."
        )
    wrong_idx = np.where([not isinstance(x, Axes) for x in axes])[0]
    if len(wrong_idx):
        raise TypeError(
            f"{name} must be an array-like of matplotlib axes objects, but "
            f"{name}[{wrong_idx[0]}] is of type {type(axes[wrong_idx[0]])}"
        )
    if obligatory_len is not None:
        obligatory_len = _ensure_int(
            obligatory_len, "obligatory_len", extra="if not None"
        )
        if len(axes) != obligatory_len:
            raise ValueError(
                f"{name} must be an array-like of length {obligatory_len}, "
                f"but the length is {len(axes)}"
            )


def mne_analyze_colormap(limits=[5, 10, 15], format="vtk"):
    """Return a colormap similar to that used by mne_analyze.

    Parameters
    ----------
    limits : list (or array) of length 3 or 6
        Bounds for the colormap, which will be mirrored across zero if length
        3, or completely specified (and potentially asymmetric) if length 6.
    format : str
        Type of colormap to return. If 'matplotlib', will return a
        matplotlib.colors.LinearSegmentedColormap. If 'vtk', will
        return an RGBA array of shape (256, 4).

    Returns
    -------
    cmap : instance of colormap | array
        A teal->blue->gray->red->yellow colormap. See docstring of the 'format'
        argument for further details.

    Notes
    -----
    For this will return a colormap that will display correctly for data
    that are scaled by the plotting function to span [-fmax, fmax].
    """  # noqa: E501
    # Ensure limits is an array
    limits = np.asarray(limits, dtype="float")

    if len(limits) != 3 and len(limits) != 6:
        raise ValueError("limits must have 3 or 6 elements")
    if len(limits) == 3 and any(limits < 0.0):
        raise ValueError("if 3 elements, limits must all be non-negative")
    if any(np.diff(limits) <= 0):
        raise ValueError("limits must be monotonically increasing")
    if format == "matplotlib":
        from matplotlib import colors

        if len(limits) == 3:
            limits = (np.concatenate((-np.flipud(limits), limits)) + limits[-1]) / (
                2 * limits[-1]
            )
        else:
            limits = (limits - np.min(limits)) / np.max(limits - np.min(limits))

        cdict = {
            "red": (
                (limits[0], 0.0, 0.0),
                (limits[1], 0.0, 0.0),
                (limits[2], 0.5, 0.5),
                (limits[3], 0.5, 0.5),
                (limits[4], 1.0, 1.0),
                (limits[5], 1.0, 1.0),
            ),
            "green": (
                (limits[0], 1.0, 1.0),
                (limits[1], 0.0, 0.0),
                (limits[2], 0.5, 0.5),
                (limits[3], 0.5, 0.5),
                (limits[4], 0.0, 0.0),
                (limits[5], 1.0, 1.0),
            ),
            "blue": (
                (limits[0], 1.0, 1.0),
                (limits[1], 1.0, 1.0),
                (limits[2], 0.5, 0.5),
                (limits[3], 0.5, 0.5),
                (limits[4], 0.0, 0.0),
                (limits[5], 0.0, 0.0),
            ),
            "alpha": (
                (limits[0], 1.0, 1.0),
                (limits[1], 1.0, 1.0),
                (limits[2], 0.0, 0.0),
                (limits[3], 0.0, 0.0),
                (limits[4], 1.0, 1.0),
                (limits[5], 1.0, 1.0),
            ),
        }
        return colors.LinearSegmentedColormap("mne_analyze", cdict)
    elif format in ("vtk", "mayavi"):
        if len(limits) == 3:
            limits = np.concatenate((-np.flipud(limits), [0], limits)) / limits[-1]
        else:
            limits = np.concatenate((limits[:3], [0], limits[3:]))
            limits /= np.max(np.abs(limits))
        r = np.array([0, 0, 0, 0, 1, 1, 1])
        g = np.array([1, 0, 0, 0, 0, 0, 1])
        b = np.array([1, 1, 1, 0, 0, 0, 0])
        a = np.array([1, 1, 0, 0, 0, 1, 1])
        xp = (np.arange(256) - 128) / 128.0
        colormap = np.r_[[np.interp(xp, limits, 255 * c) for c in [r, g, b, a]]].T
        return colormap
    else:
        # Use this instead of check_option because we have a hidden option
        raise ValueError(f"format must be either matplotlib or vtk, got {repr(format)}")


@contextmanager
def _events_off(obj):
    obj.eventson = False
    try:
        yield
    finally:
        obj.eventson = True


def _toggle_proj(event, params, all_=False):
    """Perform operations when proj boxes clicked."""
    # read options if possible
    if "proj_checks" in params:
        bools = list(params["proj_checks"].get_status())
        if all_:
            new_bools = [not all(bools)] * len(bools)
            with _events_off(params["proj_checks"]):
                for bi, (old, new) in enumerate(zip(bools, new_bools)):
                    if old != new:
                        params["proj_checks"].set_active(bi)
                        bools[bi] = new
        for bi, (b, p) in enumerate(zip(bools, params["projs"])):
            # see if they tried to deactivate an active one
            if not b and p["active"]:
                bools[bi] = True
    else:
        proj = params.get("apply_proj", True)
        bools = [proj] * len(params["projs"])

    compute_proj = False
    if "proj_bools" not in params:
        compute_proj = True
    elif not np.array_equal(bools, params["proj_bools"]):
        compute_proj = True

    # if projectors changed, update plots
    if compute_proj is True:
        params["plot_update_proj_callback"](params, bools)


def _get_channel_plotting_order(order, ch_types, picks=None):
    """Determine channel plotting order for browse-style Raw/Epochs plots."""
    if order is None:
        # for backward compat, we swap the first two to keep grad before mag
        ch_type_order = list(_DATA_CH_TYPES_ORDER_DEFAULT)
        ch_type_order = tuple(["grad", "mag"] + ch_type_order[2:])
        order = [
            pick_idx
            for order_type in ch_type_order
            for pick_idx, pick_type in enumerate(ch_types)
            if order_type == pick_type
        ]
    elif not isinstance(order, (np.ndarray, list, tuple)):
        raise ValueError(
            "order should be array-like; got " f'"{order}" ({type(order)}).'
        )
    if picks is not None:
        order = [ch for ch in order if ch in picks]
    return np.asarray(order, int)


def _make_event_color_dict(event_color, events=None, event_id=None):
    """Make or validate a dict mapping event ids to colors."""
    from .misc import _handle_event_colors

    if isinstance(event_color, dict):  # if event_color is a dict, validate it
        event_id = dict() if event_id is None else event_id
        event_color = {
            _ensure_int(event_id.get(key, key), "event_color key"): value
            for key, value in event_color.items()
        }
        default = event_color.pop(-1, None)
        default_factory = None if default is None else lambda: default
        new_dict = defaultdict(default_factory)
        for key, value in event_color.items():
            if key < 1:
                raise KeyError(
                    "event_color keys must be strictly positive, "
                    f"or -1 (cannot use {key})"
                )
            new_dict[key] = value
        return new_dict
    elif event_color is None:  # make a dict from color cycle
        uniq_events = set() if events is False else np.unique(events[:, 2])
        return _handle_event_colors(event_color, uniq_events, event_id)
    else:  # if event_color is a MPL color-like thing, use it for all events
        return defaultdict(lambda: event_color)


def _prepare_trellis(
    n_cells,
    ncols,
    nrows="auto",
    title=False,
    colorbar=False,
    size=1.3,
    sharex=False,
    sharey=False,
):
    from matplotlib.gridspec import GridSpec
    from ._mpl_figure import _figure

    if n_cells == 1:
        nrows = ncols = 1
    elif isinstance(ncols, int) and n_cells <= ncols:
        nrows, ncols = 1, n_cells
    else:
        if ncols == "auto" and nrows == "auto":
            nrows = math.floor(math.sqrt(n_cells))
            ncols = math.ceil(n_cells / nrows)
        elif ncols == "auto":
            ncols = math.ceil(n_cells / nrows)
        elif nrows == "auto":
            nrows = math.ceil(n_cells / ncols)
        else:
            naxes = ncols * nrows
            if naxes < n_cells:
                raise ValueError(
                    "Cannot plot {} axes in a {} by {} "
                    "figure.".format(n_cells, nrows, ncols)
                )

    if colorbar:
        ncols += 1
    width = size * ncols
    height = (size + max(0, 0.1 * (4 - size))) * nrows + bool(title) * 0.5
    height_ratios = None
    fig = _figure(toolbar=False, figsize=(width * 1.5, 0.25 + height * 1.5))
    gs = GridSpec(nrows, ncols, figure=fig, height_ratios=height_ratios)

    axes = []
    if colorbar:
        # exclude last axis of each row except top row, which is for colorbar
        exclude = set(range(2 * ncols - 1, nrows * ncols, ncols))
        ax_idxs = sorted(set(range(nrows * ncols)) - exclude)[: n_cells + 1]
    else:
        ax_idxs = range(n_cells)
    for ax_idx in ax_idxs:
        subplot_kw = dict()
        if ax_idx > 0:
            if sharex:
                subplot_kw.update(sharex=axes[0])
            if sharey:
                subplot_kw.update(sharey=axes[0])
        axes.append(fig.add_subplot(gs[ax_idx], **subplot_kw))

    return fig, axes, ncols, nrows


def _draw_proj_checkbox(event, params, draw_current_state=True):
    """Toggle options (projectors) dialog."""
    from matplotlib import widgets

    projs = params["projs"]
    # turn on options dialog

    labels = [p["desc"] for p in projs]
    actives = (
        [p["active"] for p in projs]
        if draw_current_state
        else params.get("proj_bools", [params["apply_proj"]] * len(projs))
    )

    width = max([4.0, max([len(p["desc"]) for p in projs]) / 6.0 + 0.5])
    height = (len(projs) + 1) / 6.0 + 1.5
    fig_proj = figure_nobar(figsize=(width, height))
    _set_window_title(fig_proj, "SSP projection vectors")
    offset = 1.0 / 6.0 / height
    params["fig_proj"] = fig_proj  # necessary for proper toggling
    ax_temp = fig_proj.add_axes((0, offset, 1, 0.8 - offset), frameon=False)
    ax_temp.set_title('Projectors marked with "X" are active')

    # make edges around checkbox areas and change already-applied projectors
    # to red
    from ._mpl_figure import _OLD_BUTTONS

    check_kwargs = dict()
    if not _OLD_BUTTONS:
        checkcolor = ["#ff0000" if p["active"] else "k" for p in projs]
        check_kwargs["check_props"] = dict(facecolor=checkcolor)
        check_kwargs["frame_props"] = dict(edgecolor="0.5", linewidth=1)
    proj_checks = widgets.CheckButtons(
        ax_temp, labels=labels, actives=actives, **check_kwargs
    )
    if _OLD_BUTTONS:
        for rect in proj_checks.rectangles:
            rect.set_edgecolor("0.5")
            rect.set_linewidth(1.0)
        for ii, p in enumerate(projs):
            if p["active"]:
                for x in proj_checks.lines[ii]:
                    x.set_color("#ff0000")

    # make minimal size
    # pass key presses from option dialog over
    proj_checks.on_clicked(partial(_toggle_proj, params=params))
    params["proj_checks"] = proj_checks
    fig_proj.canvas.mpl_connect("key_press_event", _key_press)

    # Toggle all
    ax_temp = fig_proj.add_axes((0, 0, 1, offset), frameon=False)
    proj_all = widgets.Button(ax_temp, "Toggle all")
    proj_all.on_clicked(partial(_toggle_proj, params=params, all_=True))
    params["proj_all"] = proj_all

    # this should work for non-test cases
    try:
        fig_proj.canvas.draw()
        plt_show(fig=fig_proj, warn=False)
    except Exception:
        pass


def _simplify_float(label):
    # Heuristic to turn floats to ints where possible (e.g. -500.0 to -500)
    if (
        isinstance(label, float)
        and np.isfinite(label)
        and float(str(label)) != round(label)
    ):
        label = round(label, 2)
    return label


def _get_figsize_from_config():
    """Get default / most recent figure size from config."""
    figsize = get_config("MNE_BROWSE_RAW_SIZE")
    if figsize is not None:
        figsize = figsize.split(",")
        figsize = tuple([float(s) for s in figsize])
    return figsize


@verbose
def compare_fiff(
    fname_1,
    fname_2,
    fname_out=None,
    show=True,
    indent="    ",
    read_limit=np.inf,
    max_str=30,
    verbose=None,
):
    """Compare the contents of two fiff files using diff and show_fiff.

    Parameters
    ----------
    fname_1 : path-like
        First file to compare.
    fname_2 : path-like
        Second file to compare.
    fname_out : path-like | None
        Filename to store the resulting diff. If None, a temporary
        file will be created.
    show : bool
        If True, show the resulting diff in a new tab in a web browser.
    indent : str
        How to indent the lines.
    read_limit : int
        Max number of bytes of data to read from a tag. Can be np.inf
        to always read all data (helps test read completion).
    max_str : int
        Max number of characters of string representation to print for
        each tag's data.
    %(verbose)s

    Returns
    -------
    fname_out : str
        The filename used for storing the diff. Could be useful for
        when a temporary file is used.
    """
    from ..io import show_fiff

    file_1 = show_fiff(
        fname_1, output=list, indent=indent, read_limit=read_limit, max_str=max_str
    )
    file_2 = show_fiff(
        fname_2, output=list, indent=indent, read_limit=read_limit, max_str=max_str
    )
    diff = difflib.HtmlDiff().make_file(file_1, file_2, fname_1, fname_2)
    if fname_out is not None:
        f = open(fname_out, "wb")
    else:
        f = tempfile.NamedTemporaryFile("wb", delete=False, suffix=".html")
        fname_out = f.name
    with f as fid:
        fid.write(diff.encode("utf-8"))
    if show is True:
        webbrowser.open_new_tab(fname_out)
    return fname_out


def figure_nobar(*args, **kwargs):
    """Make matplotlib figure with no toolbar.

    Parameters
    ----------
    *args : list
        Arguments to pass to :func:`matplotlib.pyplot.figure`.
    **kwargs : dict
        Keyword arguments to pass to :func:`matplotlib.pyplot.figure`.

    Returns
    -------
    fig : instance of Figure
        The figure.
    """
    from matplotlib import rcParams, pyplot as plt

    old_val = rcParams["toolbar"]
    try:
        rcParams["toolbar"] = "none"
        fig = plt.figure(*args, **kwargs)
        # remove button press catchers (for toolbar)
        cbs = list(fig.canvas.callbacks.callbacks["key_press_event"].keys())
        for key in cbs:
            fig.canvas.callbacks.disconnect(key)
    finally:
        rcParams["toolbar"] = old_val
    return fig


def _show_help_fig(col1, col2, fig_help, ax, show):
    _set_window_title(fig_help, "Help")
    celltext = [
        [c1, c2] for c1, c2 in zip(col1.strip().split("\n"), col2.strip().split("\n"))
    ]
    table = ax.table(cellText=celltext, loc="center", cellLoc="left")
    table.auto_set_font_size(False)
    table.set_fontsize(12)
    ax.set_axis_off()
    for (row, col), cell in table.get_celld().items():
        cell.set_edgecolor(None)  # remove cell borders
        # right justify, following:
        # https://stackoverflow.com/questions/48210749/matplotlib-table-assign-different-text-alignments-to-different-columns?rq=1  # noqa: E501
        if col == 0:
            cell._loc = "right"

    fig_help.canvas.mpl_connect("key_press_event", _key_press)

    if show:
        # this should work for non-test cases
        try:
            fig_help.canvas.draw()
            plt_show(fig=fig_help, warn=False)
        except Exception:
            pass


def _show_help(col1, col2, width, height):
    fig_help = figure_nobar(figsize=(width, height), dpi=80)
    ax = fig_help.add_subplot(111)
    _show_help_fig(col1, col2, fig_help, ax, show=True)


def _key_press(event):
    """Handle key press in dialog."""
    import matplotlib.pyplot as plt

    if event.key == "escape":
        plt.close(event.canvas.figure)


class ClickableImage:
    """Display an image so you can click on it and store x/y positions.

    Takes as input an image array (can be any array that works with imshow,
    but will work best with images.  Displays the image and lets you
    click on it.  Stores the xy coordinates of each click, so now you can
    superimpose something on top of it.

    Upon clicking, the x/y coordinate of the cursor will be stored in
    self.coords, which is a list of (x, y) tuples.

    Parameters
    ----------
    imdata : ndarray
        The image that you wish to click on for 2-d points.
    **kwargs : dict
        Keyword arguments. Passed to ax.imshow.

    Notes
    -----
    .. versionadded:: 0.9.0
    """

    def __init__(self, imdata, **kwargs):
        """Display the image for clicking."""
        import matplotlib.pyplot as plt

        self.coords = []
        self.imdata = imdata
        self.fig = plt.figure()
        self.ax = self.fig.add_subplot(111)
        self.ymax = self.imdata.shape[0]
        self.xmax = self.imdata.shape[1]
        self.im = self.ax.imshow(
            imdata, extent=(0, self.xmax, 0, self.ymax), picker=True, **kwargs
        )
        self.ax.axis("off")
        self.fig.canvas.mpl_connect("pick_event", self.onclick)
        plt_show(block=True)

    def onclick(self, event):
        """Handle Mouse clicks.

        Parameters
        ----------
        event : matplotlib.backend_bases.Event
            The matplotlib object that we use to get x/y position.
        """
        mouseevent = event.mouseevent
        self.coords.append((mouseevent.xdata, mouseevent.ydata))

    def plot_clicks(self, **kwargs):
        """Plot the x/y positions stored in self.coords.

        Parameters
        ----------
        **kwargs : dict
            Arguments are passed to imshow in displaying the bg image.
        """
        import matplotlib.pyplot as plt

        if len(self.coords) == 0:
            raise ValueError(
                "No coordinates found, make sure you click "
                "on the image that is first shown."
            )
        f, ax = plt.subplots()
        ax.imshow(self.imdata, extent=(0, self.xmax, 0, self.ymax), **kwargs)
        xlim, ylim = [ax.get_xlim(), ax.get_ylim()]
        xcoords, ycoords = zip(*self.coords)
        ax.scatter(xcoords, ycoords, c="#ff0000")
        ann_text = np.arange(len(self.coords)).astype(str)
        for txt, coord in zip(ann_text, self.coords):
            ax.annotate(txt, coord, fontsize=20, color="#ff0000")
        ax.set_xlim(xlim)
        ax.set_ylim(ylim)
        plt_show()

    def to_layout(self, **kwargs):
        """Turn coordinates into an MNE Layout object.

        Normalizes by the image you used to generate clicks

        Parameters
        ----------
        **kwargs : dict
            Arguments are passed to generate_2d_layout.

        Returns
        -------
        layout : instance of Layout
            The layout.
        """
        from ..channels.layout import generate_2d_layout

        coords = np.array(self.coords)
        lt = generate_2d_layout(coords, bg_image=self.imdata, **kwargs)
        return lt


def _old_mpl_events():
    return not check_version("matplotlib", "3.6")


def _fake_click(fig, ax, point, xform="ax", button=1, kind="press", key=None):
    """Fake a click at a relative point within axes."""
    from matplotlib import backend_bases

    if xform == "ax":
        x, y = ax.transAxes.transform_point(point)
    elif xform == "data":
        x, y = ax.transData.transform_point(point)
    else:
        assert xform == "pix"
        x, y = point
    # This works on 3.6+, but not on <= 3.5.1 (lasso events not propagated)
    if _old_mpl_events():
        if kind == "press":
            fig.canvas.button_press_event(x=x, y=y, button=button)
        elif kind == "release":
            fig.canvas.button_release_event(x=x, y=y, button=button)
        elif kind == "motion":
            fig.canvas.motion_notify_event(x=x, y=y)
    else:
        if kind in ("press", "release"):
            kind = f"button_{kind}_event"
        else:
            assert kind == "motion"
            kind = "motion_notify_event"
            button = None
        logger.debug(f"Faking {kind} @ ({x}, {y}) with button={button} and key={key}")
        fig.canvas.callbacks.process(
            kind,
            backend_bases.MouseEvent(
                name=kind, canvas=fig.canvas, x=x, y=y, button=button, key=key
            ),
        )


def _fake_keypress(fig, key):
    if _old_mpl_events():
        fig.canvas.key_press_event(key)
    else:
        from matplotlib import backend_bases

        fig.canvas.callbacks.process(
            "key_press_event",
            backend_bases.KeyEvent(name="key_press_event", canvas=fig.canvas, key=key),
        )


def _fake_scroll(fig, x, y, step):
    from matplotlib import backend_bases

    button = "up" if step >= 0 else "down"
    fig.canvas.callbacks.process(
        "scroll_event",
        backend_bases.MouseEvent(
            name="scroll_event", canvas=fig.canvas, x=x, y=y, step=step, button=button
        ),
    )


def add_background_image(fig, im, set_ratios=None):
    """Add a background image to a plot.

    Adds the image specified in ``im`` to the
    figure ``fig``. This is generally meant to
    be done with topo plots, though it could work
    for any plot.

    .. note:: This modifies the figure and/or axes in place.

    Parameters
    ----------
    fig : Figure
        The figure you wish to add a bg image to.
    im : array, shape (M, N, {3, 4})
        A background image for the figure. This must be a valid input to
        `matplotlib.pyplot.imshow`. Defaults to None.
    set_ratios : None | str
        Set the aspect ratio of any axes in fig
        to the value in set_ratios. Defaults to None,
        which does nothing to axes.

    Returns
    -------
    ax_im : instance of Axes
        Axes created corresponding to the image you added.

    Notes
    -----
    .. versionadded:: 0.9.0
    """
    if im is None:
        # Don't do anything and return nothing
        return None
    if set_ratios is not None:
        for ax in fig.axes:
            ax.set_aspect(set_ratios)

    ax_im = fig.add_axes([0, 0, 1, 1], label="background")
    ax_im.imshow(im, aspect="auto")
    ax_im.set_zorder(-1)
    return ax_im


def _find_peaks(evoked, npeaks):
    """Find peaks from evoked data.

    Returns ``npeaks`` biggest peaks as a list of time points.
    """
    gfp = evoked.data.std(axis=0)
    order = len(evoked.times) // 30
    if order < 1:
        order = 1
    peaks = argrelmax(gfp, order=order, axis=0)[0]
    if len(peaks) > npeaks:
        max_indices = np.argsort(gfp[peaks])[-npeaks:]
        peaks = np.sort(peaks[max_indices])
    times = evoked.times[peaks]
    if len(times) == 0:
        times = [evoked.times[gfp.argmax()]]
    return times


def _process_times(inst, use_times, n_peaks=None, few=False):
    """Return a list of times for topomaps."""
    if isinstance(use_times, str):
        if use_times == "interactive":
            use_times, n_peaks = "peaks", 1
        if use_times == "peaks":
            if n_peaks is None:
                n_peaks = min(3 if few else 7, len(inst.times))
            use_times = _find_peaks(inst, n_peaks)
        elif use_times == "auto":
            if n_peaks is None:
                n_peaks = min(5 if few else 10, len(use_times))
            use_times = np.linspace(inst.times[0], inst.times[-1], n_peaks)
        else:
            raise ValueError(
                "Got an unrecognized method for `times`. Only "
                "'peaks', 'auto' and 'interactive' are supported "
                "(or directly passing numbers)."
            )
    elif np.isscalar(use_times):
        use_times = [use_times]

    use_times = np.array(use_times, float)

    if use_times.ndim != 1:
        raise ValueError("times must be 1D, got %d dimensions" % use_times.ndim)

    if len(use_times) > 25:
        warn("More than 25 topomaps plots requested. This might take a while.")

    return use_times


@verbose
def plot_sensors(
    info,
    kind="topomap",
    ch_type=None,
    title=None,
    show_names=False,
    ch_groups=None,
    to_sphere=True,
    axes=None,
    block=False,
    show=True,
    sphere=None,
    pointsize=None,
    linewidth=2,
    *,
    cmap=None,
    verbose=None,
):
    """Plot sensors positions.

    Parameters
    ----------
    %(info_not_none)s
    kind : str
        Whether to plot the sensors as 3d, topomap or as an interactive
        sensor selection dialog. Available options ``'topomap'``, ``'3d'``,
        ``'select'``. If ``'select'``, a set of channels can be selected
        interactively by using lasso selector or clicking while holding control
        key. The selected channels are returned along with the figure instance.
        Defaults to ``'topomap'``.
    ch_type : None | str
        The channel type to plot. Available options ``'mag'``, ``'grad'``,
        ``'eeg'``, ``'seeg'``, ``'dbs'``, ``'ecog'``, ``'all'``. If ``'all'``,
        all the available mag, grad, eeg, seeg, dbs and ecog channels are
        plotted. If None (default), then channels are chosen in the order given
        above.
    title : str | None
        Title for the figure. If None (default), equals to
        ``'Sensor positions (%%s)' %% ch_type``.
    show_names : bool | array of str
        Whether to display all channel names. If an array, only the channel
        names in the array are shown. Defaults to False.
    ch_groups : 'position' | list of list | None
        Channel groups for coloring the sensors. If None (default), default
        coloring scheme is used. If 'position', the sensors are divided
        into 8 regions. See ``order`` kwarg of :func:`mne.viz.plot_raw`. If
        array, the channels are divided by picks given in the array. Also
        accepts a list of lists to allow channel groups of the same or
        different sizes.

        .. versionadded:: 0.13.0
    to_sphere : bool
        Whether to project the 3d locations to a sphere. When False, the
        sensor array appears similar as to looking downwards straight above the
        subject's head. Has no effect when ``kind='3d'``. Defaults to True.

        .. versionadded:: 0.14.0
    %(axes_montage)s

        .. versionadded:: 0.13.0
    block : bool
        Whether to halt program execution until the figure is closed. Defaults
        to False.

        .. versionadded:: 0.13.0
    show : bool
        Show figure if True. Defaults to True.
    %(sphere_topomap_auto)s
    pointsize : float | None
        The size of the points. If None (default), will bet set to ``75`` if
        ``kind='3d'``, or ``25`` otherwise.
    linewidth : float
        The width of the outline. If ``0``, the outline will not be drawn.
    cmap : str | instance of matplotlib.colors.Colormap | None
        Colormap for coloring ch_groups. Has effect only when ``ch_groups``
        is list of list. If None, set to ``matplotlib.rcParams["image.cmap"]``.
        Defaults to None.
    %(verbose)s

    Returns
    -------
    fig : instance of Figure
        Figure containing the sensor topography.
    selection : list
        A list of selected channels. Only returned if ``kind=='select'``.

    See Also
    --------
    mne.viz.plot_layout

    Notes
    -----
    This function plots the sensor locations from the info structure using
    matplotlib. For drawing the sensors using PyVista see
    :func:`mne.viz.plot_alignment`.

    .. versionadded:: 0.12.0
    """
    from .evoked import _rgb
    from ..io import Info
    from ..io.constants import FIFF

    _check_option("kind", kind, ["topomap", "3d", "select"])
    if axes is not None:
        from matplotlib.axes import Axes
        from mpl_toolkits.mplot3d.axes3d import Axes3D

        if kind == "3d":
            _validate_type(axes, Axes3D, "axes", extra="when 'kind' is '3d'")
        elif kind in ("topomap", "select"):
            _validate_type(
                axes, Axes, "axes", extra="when 'kind' is 'topomap' or 'select'"
            )
            if isinstance(axes, Axes3D):
                raise TypeError(
                    "axes must be an instance of Axes when 'kind' is "
                    f"'topomap' or 'select', got {type(axes)} instead."
                )
    _validate_type(info, Info, "info")
    ch_indices = channel_indices_by_type(info)
    allowed_types = _DATA_CH_TYPES_SPLIT
    if ch_type is None:
        for this_type in allowed_types:
            if _contains_ch_type(info, this_type):
                ch_type = this_type
                break
        picks = ch_indices[ch_type]
    elif ch_type == "all":
        picks = list()
        for this_type in allowed_types:
            picks += ch_indices[this_type]
    elif ch_type in allowed_types:
        picks = ch_indices[ch_type]
    else:
        raise ValueError(f"ch_type must be one of {allowed_types} not {ch_type}!")

    if len(picks) == 0:
        raise ValueError(f"Could not find any channels of type {ch_type}.")

    if not _check_ch_locs(info=info, picks=picks):
        raise RuntimeError("No valid channel positions found")

    dev_head_t = info["dev_head_t"]
    chs = [info["chs"][pick] for pick in picks]
    pos = np.empty((len(chs), 3))
    for ci, ch in enumerate(chs):
        pos[ci] = ch["loc"][:3]
        if ch["coord_frame"] == FIFF.FIFFV_COORD_DEVICE:
            if dev_head_t is None:
                warn(
                    "dev_head_t is None, transforming MEG sensors to head "
                    "coordinate frame using identity transform"
                )
                dev_head_t = np.eye(4)
            pos[ci] = apply_trans(dev_head_t, pos[ci])
    del dev_head_t

    ch_names = np.array([ch["ch_name"] for ch in chs])
    bads = [idx for idx, name in enumerate(ch_names) if name in info["bads"]]
    _validate_type(ch_groups, (list, np.ndarray, str, None), "ch_groups")
    if ch_groups is None:
        def_colors = _handle_default("color")
        colors = [
            "red" if i in bads else def_colors[channel_type(info, pick)]
            for i, pick in enumerate(picks)
        ]
    else:
        if isinstance(ch_groups, str):
            _check_option(
                "ch_groups", ch_groups, ["position", "selection"], extra="when str"
            )
            # Avoid circular import
            from ..channels import (
                read_vectorview_selection,
                _SELECTIONS,
                _EEG_SELECTIONS,
                _divide_to_regions,
            )

            if ch_groups == "position":
                ch_groups = _divide_to_regions(info, add_stim=False)
                ch_groups = list(ch_groups.values())
            else:
                ch_groups, color_vals = list(), list()
                for selection in _SELECTIONS + _EEG_SELECTIONS:
                    channels = pick_channels(
                        info["ch_names"],
                        read_vectorview_selection(selection, info=info),
                        ordered=False,
                    )
                    ch_groups.append(channels)
            color_vals = np.ones((len(ch_groups), 4))
            for idx, ch_group in enumerate(ch_groups):
                color_picks = [
                    np.where(picks == ch)[0][0] for ch in ch_group if ch in picks
                ]
                if len(color_picks) == 0:
                    continue
                x, y, z = pos[color_picks].T
                color = np.mean(_rgb(x, y, z), axis=0)
                color_vals[idx, :3] = color  # mean of spatial color
        else:  # array-like
            cmap = _get_cmap(cmap)
            colors = np.linspace(0, 1, len(ch_groups))
            color_vals = [cmap(colors[i]) for i in range(len(ch_groups))]
        colors = np.zeros((len(picks), 4))
        for pick_idx, pick in enumerate(picks):
            for ind, value in enumerate(ch_groups):
                if pick in value:
                    colors[pick_idx] = color_vals[ind]
                    break
    title = "Sensor positions (%s)" % ch_type if title is None else title
    fig = _plot_sensors(
        pos,
        info,
        picks,
        colors,
        bads,
        ch_names,
        title,
        show_names,
        axes,
        show,
        kind,
        block,
        to_sphere,
        sphere,
        pointsize=pointsize,
        linewidth=linewidth,
    )
    if kind == "select":
        return fig, fig.lasso.selection
    return fig


def _onpick_sensor(event, fig, ax, pos, ch_names, show_names):
    """Pick a channel in plot_sensors."""
    if event.mouseevent.inaxes != ax:
        return

    if event.mouseevent.key == "control" and fig.lasso is not None:
        for ind in event.ind:
            fig.lasso.select_one(ind)

        return
    if show_names:
        return  # channel names already visible
    ind = event.ind[0]  # Just take the first sensor.
    ch_name = ch_names[ind]

    this_pos = pos[ind]

    # XXX: Bug in matplotlib won't allow setting the position of existing
    # text item, so we create a new one.
    ax.texts[0].remove()
    if len(this_pos) == 3:
        ax.text(this_pos[0], this_pos[1], this_pos[2], ch_name)
    else:
        ax.text(this_pos[0], this_pos[1], ch_name)
    fig.canvas.draw()


def _close_event(event, fig):
    """Listen for sensor plotter close event."""
    if getattr(fig, "lasso", None) is not None:
        fig.lasso.disconnect()


def _plot_sensors(
    pos,
    info,
    picks,
    colors,
    bads,
    ch_names,
    title,
    show_names,
    ax,
    show,
    kind,
    block,
    to_sphere,
    sphere,
    pointsize=None,
    linewidth=2,
):
    """Plot sensors."""
    from matplotlib import rcParams
    import matplotlib.pyplot as plt
    from mpl_toolkits.mplot3d import Axes3D  # noqa: F401 analysis:ignore
    from .topomap import _get_pos_outlines, _draw_outlines

    ch_names = [str(ch_name) for ch_name in ch_names]
    sphere = _check_sphere(sphere, info)

    edgecolors = np.repeat(rcParams["axes.edgecolor"], len(colors))
    edgecolors[bads] = "red"
    axes_was_none = ax is None
    if axes_was_none:
        subplot_kw = dict()
        if kind == "3d":
            subplot_kw.update(projection="3d")
        fig, ax = plt.subplots(
            1, figsize=(max(rcParams["figure.figsize"]),) * 2, subplot_kw=subplot_kw
        )
    else:
        fig = ax.get_figure()

    if kind == "3d":
        pointsize = 75 if pointsize is None else pointsize
        ax.text(0, 0, 0, "", zorder=1)

        ax.scatter(
            pos[:, 0],
            pos[:, 1],
            pos[:, 2],
            picker=True,
            c=colors,
            s=pointsize,
            edgecolor=edgecolors,
            linewidth=linewidth,
        )

        ax.azim = 90
        ax.elev = 0
        ax.xaxis.set_label_text("x (m)")
        ax.yaxis.set_label_text("y (m)")
        ax.zaxis.set_label_text("z (m)")
    else:  # kind in 'select', 'topomap'
        pointsize = 25 if pointsize is None else pointsize
        ax.text(0, 0, "", zorder=1)

        pos, outlines = _get_pos_outlines(info, picks, sphere, to_sphere=to_sphere)
        _draw_outlines(ax, outlines)
        pts = ax.scatter(
            pos[:, 0],
            pos[:, 1],
            picker=True,
            clip_on=False,
            c=colors,
            edgecolors=edgecolors,
            s=pointsize,
            lw=linewidth,
        )
        if kind == "select":
            fig.lasso = SelectFromCollection(ax, pts, ch_names)
        else:
            fig.lasso = None

        # Equal aspect for 3D looks bad, so only use for 2D
        ax.set(aspect="equal")
        if axes_was_none:  # we'll show the plot title as the window title
            fig.subplots_adjust(left=0, bottom=0, right=1, top=1)
        ax.axis("off")  # remove border around figure
    del sphere

    connect_picker = True
    if show_names:
        if isinstance(show_names, (list, np.ndarray)):  # only given channels
            indices = [list(ch_names).index(name) for name in show_names]
        else:  # all channels
            indices = range(len(pos))
        for idx in indices:
            this_pos = pos[idx]
            if kind == "3d":
                ax.text(this_pos[0], this_pos[1], this_pos[2], ch_names[idx])
            else:
                ax.text(
                    this_pos[0] + 0.0025,
                    this_pos[1],
                    ch_names[idx],
                    ha="left",
                    va="center",
                )
        connect_picker = kind == "select"
        # make sure no names go off the edge of the canvas
        xmin, ymin, xmax, ymax = fig.get_window_extent().bounds
        renderer = fig.canvas.get_renderer()
        extents = [x.get_window_extent(renderer=renderer) for x in ax.texts]
        xmaxs = np.array([x.max[0] for x in extents])
        bad_xmax_ixs = np.nonzero(xmaxs > xmax)[0]
        if len(bad_xmax_ixs):
            needed_space = (xmaxs[bad_xmax_ixs] - xmax).max() / xmax
            fig.subplots_adjust(right=1 - 1.1 * needed_space)

    if connect_picker:
        picker = partial(
            _onpick_sensor,
            fig=fig,
            ax=ax,
            pos=pos,
            ch_names=ch_names,
            show_names=show_names,
        )
        fig.canvas.mpl_connect("pick_event", picker)
    if axes_was_none:
        _set_window_title(fig, title)
    closed = partial(_close_event, fig=fig)
    fig.canvas.mpl_connect("close_event", closed)
    plt_show(show, block=block)
    return fig


def _compute_scalings(scalings, inst, remove_dc=False, duration=10):
    """Compute scalings for each channel type automatically.

    Parameters
    ----------
    scalings : dict
        The scalings for each channel type. If any values are
        'auto', this will automatically compute a reasonable
        scaling for that channel type. Any values that aren't
        'auto' will not be changed.
    inst : instance of Raw or Epochs
        The data for which you want to compute scalings. If data
        is not preloaded, this will read a subset of times / epochs
        up to 100mb in size in order to compute scalings.
    remove_dc : bool
        Whether to remove the mean (DC) before calculating the scalings. If
        True, the mean will be computed and subtracted for short epochs in
        order to compensate not only for global mean offset, but also for slow
        drifts in the signals.
    duration : float
        If remove_dc is True, the mean will be computed and subtracted on
        segments of length ``duration`` seconds.

    Returns
    -------
    scalings : dict
        A scalings dictionary with updated values
    """
    from ..io import BaseRaw
    from ..epochs import BaseEpochs

    scalings = _handle_default("scalings_plot_raw", scalings)
    if not isinstance(inst, (BaseRaw, BaseEpochs)):
        raise ValueError("Must supply either Raw or Epochs")

    for key, value in scalings.items():
        if not (isinstance(value, str) and value == "auto"):
            try:
                scalings[key] = float(value)
            except Exception:
                raise ValueError(
                    f'scalings must be "auto" or float, got '
                    f"scalings[{key!r}]={value!r} which could not be "
                    f"converted to float"
                )

    # If there are no "auto" scalings, we can return early!
    if all(
        [scalings[ch_type] != "auto" for ch_type in inst.get_channel_types(unique=True)]
    ):
        return scalings

    ch_types = channel_indices_by_type(inst.info)
    ch_types = {i_type: i_ixs for i_type, i_ixs in ch_types.items() if len(i_ixs) != 0}

    if inst.preload is False:
        if isinstance(inst, BaseRaw):
            # Load a window of data from the center up to 100mb in size
            n_times = 1e8 // (len(inst.ch_names) * 8)
            n_times = np.clip(n_times, 1, inst.n_times)
            n_secs = n_times / float(inst.info["sfreq"])
            time_middle = np.mean(inst.times)
            tmin = np.clip(time_middle - n_secs / 2.0, inst.times.min(), None)
            tmax = np.clip(time_middle + n_secs / 2.0, None, inst.times.max())
            smin, smax = [int(round(x * inst.info["sfreq"])) for x in (tmin, tmax)]
            data = inst._read_segment(smin, smax)
        elif isinstance(inst, BaseEpochs):
            # Load a random subset of epochs up to 100mb in size
            n_epochs = 1e8 // (len(inst.ch_names) * len(inst.times) * 8)
            n_epochs = int(np.clip(n_epochs, 1, len(inst)))
            ixs_epochs = np.random.choice(range(len(inst)), n_epochs, False)
            inst = inst.copy()[ixs_epochs].load_data()
    else:
        data = inst._data
    if isinstance(inst, BaseEpochs):
        data = inst._data.swapaxes(0, 1).reshape([len(inst.ch_names), -1])
    # Iterate through ch types and update scaling if ' auto'
    for key, value in scalings.items():
        if key not in ch_types or value != "auto":
            continue
        this_data = data[ch_types[key]]
        if remove_dc and (this_data.shape[1] / inst.info["sfreq"] >= duration):
            length = int(duration * inst.info["sfreq"])  # segment length
            # truncate data so that we can divide into segments of equal length
            this_data = this_data[:, : this_data.shape[1] // length * length]
            shape = this_data.shape  # original shape
            this_data = this_data.T.reshape(-1, length, shape[0])  # segment
            this_data -= np.nanmean(this_data, 0)  # subtract segment means
            this_data = this_data.T.reshape(shape)  # reshape into original
        this_data = this_data.ravel()
        this_data = this_data[np.isfinite(this_data)]
        if this_data.size:
            iqr = np.diff(np.percentile(this_data, [25, 75]))[0]
        else:
            iqr = 1.0
        scalings[key] = iqr
    return scalings


def _setup_cmap(cmap, n_axes=1, norm=False):
    """Set color map interactivity."""
    if cmap == "interactive":
        cmap = ("Reds" if norm else "RdBu_r", True)
    elif not isinstance(cmap, tuple):
        if cmap is None:
            cmap = "Reds" if norm else "RdBu_r"
        cmap = (cmap, False if n_axes > 2 else True)
    return cmap


def _prepare_joint_axes(n_maps, figsize=None):
    """Prepare axes for topomaps and colorbar in joint plot figure.

    Parameters
    ----------
    n_maps: int
        Number of topomaps to include in the figure
    figsize: tuple
        Figure size, see plt.figsize

    Returns
    -------
    fig : matplotlib.figure.Figure
        Figure with initialized axes
    main_ax: matplotlib.axes._subplots.AxesSubplot
        Axes in which to put the main plot
    map_ax: list
        List of axes for each topomap
    cbar_ax: matplotlib.axes._subplots.AxesSubplot
        Axes for colorbar next to topomaps
    """
    import matplotlib.pyplot as plt

    fig = plt.figure(figsize=figsize)
    main_ax = fig.add_subplot(212)
    ts = n_maps + 2
    map_ax = [plt.subplot(4, ts, x + 2 + ts) for x in range(n_maps)]
    # Position topomap subplots on the second row, starting on the
    # second column
    cbar_ax = plt.subplot(4, 5 * (ts + 1), 10 * (ts + 1))
    # Position colorbar at the very end of a more finely divided
    # second row of subplots
    return fig, main_ax, map_ax, cbar_ax


class DraggableColorbar:
    """Enable interactive colorbar.

    See http://www.ster.kuleuven.be/~pieterd/python/html/plotting/interactive_colorbar.html
    """  # noqa: E501

    def __init__(self, cbar, mappable):
        import matplotlib.pyplot as plt

        self.cbar = cbar
        self.mappable = mappable
        self.press = None
        self.cycle = sorted(
            [i for i in dir(plt.cm) if hasattr(getattr(plt.cm, i), "N")]
        )
        self.cycle += [mappable.get_cmap().name]
        self.index = self.cycle.index(mappable.get_cmap().name)
        self.lims = (self.cbar.norm.vmin, self.cbar.norm.vmax)
        self.connect()

    def connect(self):
        """Connect to all the events we need."""
        self.cidpress = self.cbar.ax.figure.canvas.mpl_connect(
            "button_press_event", self.on_press
        )
        self.cidrelease = self.cbar.ax.figure.canvas.mpl_connect(
            "button_release_event", self.on_release
        )
        self.cidmotion = self.cbar.ax.figure.canvas.mpl_connect(
            "motion_notify_event", self.on_motion
        )
        self.keypress = self.cbar.ax.figure.canvas.mpl_connect(
            "key_press_event", self.key_press
        )
        self.scroll = self.cbar.ax.figure.canvas.mpl_connect(
            "scroll_event", self.on_scroll
        )

    def on_press(self, event):
        """Handle button press."""
        if event.inaxes != self.cbar.ax:
            return
        self.press = event.y

    def key_press(self, event):
        """Handle key press."""
        scale = self.cbar.norm.vmax - self.cbar.norm.vmin
        perc = 0.03
        if event.key == "down":
            self.index += 1
        elif event.key == "up":
            self.index -= 1
        elif event.key == " ":  # space key resets scale
            self.cbar.norm.vmin = self.lims[0]
            self.cbar.norm.vmax = self.lims[1]
        elif event.key == "+":
            self.cbar.norm.vmin -= (perc * scale) * -1
            self.cbar.norm.vmax += (perc * scale) * -1
        elif event.key == "-":
            self.cbar.norm.vmin -= (perc * scale) * 1
            self.cbar.norm.vmax += (perc * scale) * 1
        elif event.key == "pageup":
            self.cbar.norm.vmin -= (perc * scale) * 1
            self.cbar.norm.vmax -= (perc * scale) * 1
        elif event.key == "pagedown":
            self.cbar.norm.vmin -= (perc * scale) * -1
            self.cbar.norm.vmax -= (perc * scale) * -1
        else:
            return
        if self.index < 0:
            self.index = len(self.cycle) - 1
        elif self.index >= len(self.cycle):
            self.index = 0
        cmap = self.cycle[self.index]
        self.cbar.mappable.set_cmap(cmap)
        _draw_without_rendering(self.cbar)
        self.mappable.set_cmap(cmap)
        self._update()

    def on_motion(self, event):
        """Handle mouse movements."""
        if self.press is None:
            return
        if event.inaxes != self.cbar.ax:
            return
        yprev = self.press
        dy = event.y - yprev
        self.press = event.y
        scale = self.cbar.norm.vmax - self.cbar.norm.vmin
        perc = 0.03
        if event.button == 1:
            self.cbar.norm.vmin -= (perc * scale) * np.sign(dy)
            self.cbar.norm.vmax -= (perc * scale) * np.sign(dy)
        elif event.button == 3:
            self.cbar.norm.vmin -= (perc * scale) * np.sign(dy)
            self.cbar.norm.vmax += (perc * scale) * np.sign(dy)
        self._update()

    def on_release(self, event):
        """Handle release."""
        self.press = None
        self._update()

    def on_scroll(self, event):
        """Handle scroll."""
        scale = 1.1 if event.step < 0 else 1.0 / 1.1
        self.cbar.norm.vmin *= scale
        self.cbar.norm.vmax *= scale
        self._update()

    def _update(self):
        from matplotlib.ticker import AutoLocator

        self.cbar.set_ticks(AutoLocator())
        self.cbar.update_ticks()
        _draw_without_rendering(self.cbar)
        self.mappable.set_norm(self.cbar.norm)
        self.cbar.ax.figure.canvas.draw()


def _draw_without_rendering(cbar):
    # draw_all deprecated in Matplotlib 3.6
    try:
        meth = cbar.ax.figure.draw_without_rendering
    except AttributeError:
        meth = cbar.draw_all
    return meth()


class SelectFromCollection:
    """Select channels from a matplotlib collection using ``LassoSelector``.

    Selected channels are saved in the ``selection`` attribute. This tool
    highlights selected points by fading other points out (i.e., reducing their
    alpha values).

    Parameters
    ----------
    ax : instance of Axes
        Axes to interact with.
    collection : instance of matplotlib collection
        Collection you want to select from.
    alpha_other : 0 <= float <= 1
        To highlight a selection, this tool sets all selected points to an
        alpha value of 1 and non-selected points to ``alpha_other``.
        Defaults to 0.3.
    linewidth_other : float
        Linewidth to use for non-selected sensors. Default is 1.

    Notes
    -----
    This tool selects collection objects based on their *origins*
    (i.e., ``offsets``). Calls all callbacks in self.callbacks when selection
    is ready.
    """

    def __init__(
        self,
        ax,
        collection,
        ch_names,
        alpha_other=0.5,
        linewidth_other=0.5,
        alpha_selected=1,
        linewidth_selected=1,
    ):
        from matplotlib.widgets import LassoSelector

        self.canvas = ax.figure.canvas
        self.collection = collection
        self.ch_names = ch_names
        self.alpha_other = alpha_other
        self.linewidth_other = linewidth_other
        self.alpha_selected = alpha_selected
        self.linewidth_selected = linewidth_selected

        self.xys = collection.get_offsets()
        self.Npts = len(self.xys)

        # Ensure that we have separate colors for each object
        self.fc = collection.get_facecolors()
        self.ec = collection.get_edgecolors()
        self.lw = collection.get_linewidths()
        if len(self.fc) == 0:
            raise ValueError("Collection must have a facecolor")
        elif len(self.fc) == 1:
            self.fc = np.tile(self.fc, self.Npts).reshape(self.Npts, -1)
            self.ec = np.tile(self.ec, self.Npts).reshape(self.Npts, -1)
        self.fc[:, -1] = self.alpha_other  # deselect in the beginning
        self.ec[:, -1] = self.alpha_other
        self.lw = np.full(self.Npts, self.linewidth_other)

        line_kw = _prop_kw("line", dict(color="red", linewidth=0.5))
        self.lasso = LassoSelector(ax, onselect=self.on_select, **line_kw)
        self.selection = list()
        self.callbacks = list()

    def on_select(self, verts):
        """Select a subset from the collection."""
        from matplotlib.path import Path

        if len(verts) <= 3:  # Seems to be a good way to exclude single clicks.
            return

        path = Path(verts)
        inds = np.nonzero([path.contains_point(xy) for xy in self.xys])[0]
        if self.canvas._key == "control":  # Appending selection.
            sels = [np.where(self.ch_names == c)[0][0] for c in self.selection]
            inters = set(inds) - set(sels)
            inds = list(inters.union(set(sels) - set(inds)))

        self.selection[:] = np.array(self.ch_names)[inds].tolist()
        self.style_sensors(inds)
        self.notify()

    def select_one(self, ind):
        """Select or deselect one sensor."""
        ch_name = self.ch_names[ind]
        if ch_name in self.selection:
            sel_ind = self.selection.index(ch_name)
            self.selection.pop(sel_ind)
        else:
            self.selection.append(ch_name)
        inds = np.in1d(self.ch_names, self.selection).nonzero()[0]
        self.style_sensors(inds)
        self.notify()

    def notify(self):
        """Notify listeners that a selection has been made."""
        for callback in self.callbacks:
            callback()

    def select_many(self, inds):
        """Select many sensors using indices (for predefined selections)."""
        self.selection[:] = np.array(self.ch_names)[inds].tolist()
        self.style_sensors(inds)

    def style_sensors(self, inds):
        """Style selected sensors as "active"."""
        # reset
        self.fc[:, -1] = self.alpha_other
        self.ec[:, -1] = self.alpha_other / 2
        self.lw[:] = self.linewidth_other
        # style sensors at `inds`
        self.fc[inds, -1] = self.alpha_selected
        self.ec[inds, -1] = self.alpha_selected
        self.lw[inds] = self.linewidth_selected
        self.collection.set_facecolors(self.fc)
        self.collection.set_edgecolors(self.ec)
        self.collection.set_linewidths(self.lw)
        self.canvas.draw_idle()

    def disconnect(self):
        """Disconnect the lasso selector."""
        self.lasso.disconnect_events()
        self.fc[:, -1] = self.alpha_selected
        self.ec[:, -1] = self.alpha_selected
        self.collection.set_facecolors(self.fc)
        self.collection.set_edgecolors(self.ec)
        self.canvas.draw_idle()


def _get_color_list(annotations=False):
    """Get the current color list from matplotlib rcParams.

    Parameters
    ----------
    annotations : boolean
        Has no influence on the function if false. If true, check if color
        "red" (#ff0000) is in the cycle and remove it.

    Returns
    -------
    colors : list
    """
    from matplotlib import rcParams

    color_cycle = rcParams.get("axes.prop_cycle")

    if not color_cycle:
        # Use deprecated color_cycle to avoid KeyErrors in environments
        # with Python 2.7 and Matplotlib < 1.5
        # this will already be a list
        colors = rcParams.get("axes.color_cycle")
    else:
        # we were able to use the prop_cycle. Now just convert to list
        colors = color_cycle.by_key()["color"]

    # If we want annotations, red is reserved ... remove if present. This
    # checks for the reddish color in MPL dark background style, normal style,
    # and MPL "red", and defaults to the last of those if none are present
    for red in ("#fa8174", "#d62728", "#ff0000"):
        if annotations and red in colors:
            colors.remove(red)
            break

    return (colors, red) if annotations else colors


def _merge_annotations(start, stop, description, annotations, current=()):
    """Handle drawn annotations."""
    ends = annotations.onset + annotations.duration
    idx = np.intersect1d(
        np.where(ends >= start)[0], np.where(annotations.onset <= stop)[0]
    )
    idx = np.intersect1d(idx, np.where(annotations.description == description)[0])
    new_idx = np.setdiff1d(idx, current)  # don't include modified annotation
    end = max(
        np.append((annotations.onset[new_idx] + annotations.duration[new_idx]), stop)
    )
    onset = min(np.append(annotations.onset[new_idx], start))
    duration = end - onset
    annotations.delete(idx)
    annotations.append(onset, duration, description)


def _connection_line(x, fig, sourceax, targetax, y=1.0, y_source_transform="transAxes"):
    """Connect source and target plots with a line.

    Connect source and target plots with a line, such as time series
    (source) and topolots (target). Primarily used for plot_joint
    functions.
    """
    from matplotlib.lines import Line2D

    trans_fig = fig.transFigure
    trans_fig_inv = fig.transFigure.inverted()

    xt, yt = trans_fig_inv.transform(targetax.transAxes.transform([0.5, 0.0]))
    xs, _ = trans_fig_inv.transform(sourceax.transData.transform([x, 0.0]))
    _, ys = trans_fig_inv.transform(
        getattr(sourceax, y_source_transform).transform([0.0, y])
    )

    return Line2D(
        (xt, xs),
        (yt, ys),
        transform=trans_fig,
        color="grey",
        linestyle="-",
        linewidth=1.5,
        alpha=0.66,
        zorder=1,
        clip_on=False,
    )


class DraggableLine:
    """Custom matplotlib line for moving around by drag and drop.

    Parameters
    ----------
    line : instance of matplotlib Line2D
        Line to add interactivity to.
    callback : function
        Callback to call when line is released.
    """

    def __init__(self, line, modify_callback, drag_callback):
        self.line = line
        self.press = None
        self.x0 = line.get_xdata()[0]
        self.modify_callback = modify_callback
        self.drag_callback = drag_callback
        self.cidpress = self.line.figure.canvas.mpl_connect(
            "button_press_event", self.on_press
        )
        self.cidrelease = self.line.figure.canvas.mpl_connect(
            "button_release_event", self.on_release
        )
        self.cidmotion = self.line.figure.canvas.mpl_connect(
            "motion_notify_event", self.on_motion
        )

    def set_x(self, x):
        """Repoisition the line."""
        self.line.set_xdata([x, x])
        self.x0 = x

    def on_press(self, event):
        """Store button press if on top of the line."""
        if event.inaxes != self.line.axes or not self.line.contains(event)[0]:
            return
        x0 = self.line.get_xdata()
        y0 = self.line.get_ydata()
        self.press = x0, y0, event.xdata, event.ydata

    def on_motion(self, event):
        """Move the line on drag."""
        if self.press is None:
            return
        if event.inaxes != self.line.axes:
            return
        x0, y0, xpress, ypress = self.press
        dx = event.xdata - xpress
        self.line.set_xdata(x0 + dx)
        self.drag_callback((x0 + dx)[0])
        self.line.figure.canvas.draw()

    def on_release(self, event):
        """Handle release."""
        if event.inaxes != self.line.axes or self.press is None:
            return
        self.press = None
        self.line.figure.canvas.draw()
        self.modify_callback(self.x0, event.xdata)
        self.x0 = event.xdata

    def remove(self):
        """Remove the line."""
        self.line.figure.canvas.mpl_disconnect(self.cidpress)
        self.line.figure.canvas.mpl_disconnect(self.cidrelease)
        self.line.figure.canvas.mpl_disconnect(self.cidmotion)
        self.line.remove()


def _setup_ax_spines(
    axes,
    vlines,
    xmin,
    xmax,
    ymin,
    ymax,
    invert_y=False,
    unit=None,
    truncate_xaxis=True,
    truncate_yaxis=True,
    skip_axlabel=False,
    hline=True,
    time_unit="s",
):
    # don't show zero line if it coincides with x-axis (even if hline=True)
    if hline and ymin != 0.0:
        axes.spines["top"].set_position("zero")
    else:
        axes.spines["top"].set_visible(False)
    # the axes can become very small with topo plotting. This prevents the
    # x-axis from shrinking to length zero if truncate_xaxis=True, by adding
    # new ticks that are nice round numbers close to (but less extreme than)
    # xmin and xmax
    vlines = [] if vlines is None else vlines
    xticks = _trim_ticks(axes.get_xticks(), round(xmin, 2), round(xmax, 2))
    xticks = np.array(sorted(set([x for x in xticks] + vlines)))
    if len(xticks) < 2:

        def log_fix(tval):
            exp = np.log10(np.abs(tval))
            return np.sign(tval) * 10 ** (np.fix(exp) - (exp < 0))

        xlims = np.array([xmin, xmax])
        temp_ticks = log_fix(xlims)
        closer_idx = np.argmin(np.abs(xlims - temp_ticks))
        further_idx = np.argmax(np.abs(xlims - temp_ticks))
        start_stop = [temp_ticks[closer_idx], xlims[further_idx]]
        step = np.sign(np.diff(start_stop)).item() * np.max(np.abs(temp_ticks))
        tts = np.arange(*start_stop, step)
        xticks = np.array(sorted(xticks + [tts[0], tts[-1]]))
    axes.set_xticks(xticks)
    # y-axis is simpler
    yticks = _trim_ticks(axes.get_yticks(), ymin, ymax)
    axes.set_yticks(yticks)
    # truncation case 1: truncate both
    if truncate_xaxis and truncate_yaxis:
        axes.spines["bottom"].set_bounds(*xticks[[0, -1]])
        axes.spines["left"].set_bounds(*yticks[[0, -1]])
    # case 2: truncate only x (only right side; connect to y at left)
    elif truncate_xaxis:
        xbounds = np.array(axes.get_xlim())
        xbounds[1] = axes.get_xticks()[-1]
        axes.spines["bottom"].set_bounds(*xbounds)
    # case 3: truncate only y (only top; connect to x at bottom)
    elif truncate_yaxis:
        ybounds = np.array(axes.get_ylim())
        if invert_y:
            ybounds[0] = axes.get_yticks()[0]
        else:
            ybounds[1] = axes.get_yticks()[-1]
        axes.spines["left"].set_bounds(*ybounds)
    # handle axis labels
    if skip_axlabel:
        axes.set_yticklabels([""] * len(yticks))
        axes.set_xticklabels([""] * len(xticks))
    else:
        if unit is not None:
            axes.set_ylabel(unit, rotation=90)
        axes.set_xlabel(f"Time ({time_unit})")
    # plot vertical lines
    if vlines:
        _ymin, _ymax = axes.get_ylim()
        axes.vlines(
            vlines, _ymax, _ymin, linestyles="--", colors="k", linewidth=1.0, zorder=1
        )
    # invert?
    if invert_y:
        axes.invert_yaxis()
    # changes we always make:
    axes.tick_params(direction="out")
    axes.tick_params(right=False)
    axes.spines["right"].set_visible(False)
    axes.spines["left"].set_zorder(0)


def _handle_decim(info, decim, lowpass):
    """Handle decim parameter for plotters."""
    from ..utils.mixin import _check_decim
    from ..utils import _ensure_int

    if isinstance(decim, str) and decim == "auto":
        lp = info["sfreq"] if info["lowpass"] is None else info["lowpass"]
        lp = min(lp, info["sfreq"] if lowpass is None else lowpass)
        with info._unlock():
            info["lowpass"] = lp
        decim = max(int(info["sfreq"] / (lp * 3) + 1e-6), 1)
    decim = _ensure_int(decim, "decim", must_be='an int or "auto"')
    if decim <= 0:
        raise ValueError(
            'decim must be "auto" or a positive integer, got %s' % (decim,)
        )
    decim = _check_decim(info, decim, 0)[0]
    data_picks = _pick_data_channels(info, exclude=())
    return decim, data_picks


def _setup_plot_projector(info, noise_cov, proj=True, use_noise_cov=True, nave=1):
    from ..cov import compute_whitener

    projector = np.eye(len(info["ch_names"]))
    whitened_ch_names = []
    if noise_cov is not None and use_noise_cov:
        # any channels in noise_cov['bads'] but not in info['bads'] get
        # set to nan, which means that they are not plotted.
        data_picks = _pick_data_channels(info, with_ref_meg=False, exclude=())
        data_names = {info["ch_names"][pick] for pick in data_picks}
        # these can be toggled by the user
        bad_names = set(info["bads"])
        # these can't in standard pipelines be enabled (we always take the
        # union), so pretend they're not in cov at all
        cov_names = (set(noise_cov["names"]) & set(info["ch_names"])) - set(
            noise_cov["bads"]
        )
        # Actually compute the whitener only using the difference
        whiten_names = cov_names - bad_names
        whiten_picks = pick_channels(info["ch_names"], whiten_names, ordered=True)
        whiten_info = pick_info(info, whiten_picks)
        rank = _triage_rank_sss(whiten_info, [noise_cov])[1][0]
        whitener, whitened_ch_names = compute_whitener(
            noise_cov, whiten_info, rank=rank, verbose=False
        )
        whitener *= np.sqrt(nave)  # proper scaling for Evoked data
        assert set(whitened_ch_names) == whiten_names
        projector[whiten_picks, whiten_picks[:, np.newaxis]] = whitener
        # Now we need to change the set of "whitened" channels to include
        # all data channel names so that they are properly italicized.
        whitened_ch_names = data_names
        # We would need to set "bad_picks" to identity to show the traces
        # (but in gray), but here we don't need to because "projector"
        # starts out as identity. So all that is left to do is take any
        # *good* data channels that are not in the noise cov to be NaN
        nan_names = data_names - (bad_names | cov_names)
        # XXX conditional necessary because of annoying behavior of
        # pick_channels where an empty list means "all"!
        if len(nan_names) > 0:
            nan_picks = pick_channels(info["ch_names"], nan_names)
            projector[nan_picks] = np.nan
    elif proj:
        projector, _ = setup_proj(info, add_eeg_ref=False, verbose=False)
    return projector, whitened_ch_names


def _check_sss(info):
    """Check SSS history in info."""
    ch_used = [ch for ch in _DATA_CH_TYPES_SPLIT if _contains_ch_type(info, ch)]
    has_meg = "mag" in ch_used and "grad" in ch_used
    has_sss = (
        has_meg
        and len(info["proc_history"]) > 0
        and info["proc_history"][0].get("max_info") is not None
    )
    return ch_used, has_meg, has_sss


def _triage_rank_sss(info, covs, rank=None, scalings=None):
    rank = dict() if rank is None else rank
    scalings = _handle_default("scalings_cov_rank", scalings)

    # Only look at good channels
    picks = _pick_data_channels(info, with_ref_meg=False, exclude="bads")
    info = pick_info(info, picks)
    ch_used, has_meg, has_sss = _check_sss(info)
    if has_sss:
        if "mag" in rank or "grad" in rank:
            raise ValueError(
                'When using SSS, pass "meg" to set the rank '
                '(separate rank values for "mag" or "grad" are '
                "meaningless)."
            )
    elif "meg" in rank:
        raise ValueError(
            "When not using SSS, pass separate rank values "
            'for "mag" and "grad" (do not use "meg").'
        )

    picks_list = _picks_by_type(info, meg_combined=has_sss)
    if has_sss:
        # reduce ch_used to combined mag grad
        ch_used = list(zip(*picks_list))[0]
    # order pick list by ch_used (required for compat with plot_evoked)
    picks_list = [x for x, y in sorted(zip(picks_list, ch_used))]
    n_ch_used = len(ch_used)

    # make sure we use the same rank estimates for GFP and whitening

    picks_list2 = [k for k in picks_list]
    # add meg picks if needed.
    if has_meg:
        # append ("meg", picks_meg)
        picks_list2 += _picks_by_type(info, meg_combined=True)

    rank_list = []  # rank dict for each cov
    for cov in covs:
        # We need to add the covariance projectors, compute the projector,
        # and apply it, just like we will do in prepare_noise_cov, otherwise
        # we risk the rank estimates being incorrect (i.e., if the projectors
        # do not match).
        info_proj = info.copy()
        with info_proj._unlock():
            info_proj["projs"] += cov["projs"]
        this_rank = {}
        # assemble rank dict for this cov, such that we have meg
        for ch_type, this_picks in picks_list2:
            # if we have already estimates / values for mag/grad but not
            # a value for meg, combine grad and mag.
            if "mag" in this_rank and "grad" in this_rank and "meg" not in rank:
                this_rank["meg"] = this_rank["mag"] + this_rank["grad"]
                # and we're done here
                break
            if rank.get(ch_type) is None:
                ch_names = [info["ch_names"][pick] for pick in this_picks]
                this_C = pick_channels_cov(cov, ch_names, ordered=False)
                this_estimated_rank = compute_rank(
                    this_C, scalings=scalings, info=info_proj
                )[ch_type]
                this_rank[ch_type] = this_estimated_rank
            elif rank.get(ch_type) is not None:
                this_rank[ch_type] = rank[ch_type]

        rank_list.append(this_rank)
    return n_ch_used, rank_list, picks_list, has_sss


def _check_cov(noise_cov, info):
    """Check the noise_cov for whitening and issue an SSS warning."""
    from ..cov import _ensure_cov

    if noise_cov is None:
        return None
    noise_cov = _ensure_cov(noise_cov, name="noise_cov", verbose=False)
    if _check_sss(info)[2]:  # has_sss
        warn(
            "Data have been processed with SSS, which changes the relative "
            "scaling of magnetometers and gradiometers when viewing data "
            "whitened by a noise covariance"
        )
    return noise_cov


def _set_title_multiple_electrodes(
    title, combine, ch_names, max_chans=6, all_=False, ch_type=None
):
    """Prepare a title string for multiple electrodes."""
    if title is None:
        title = ", ".join(ch_names[:max_chans])
        ch_type = _channel_type_prettyprint.get(ch_type, ch_type)
        if ch_type is None:
            ch_type = "sensor"
        if len(ch_names) > 1:
            ch_type += "s"
        combine = combine.capitalize() if isinstance(combine, str) else "Combination"
        if all_:
            title = f"{combine} of {len(ch_names)} {ch_type}"
        elif len(ch_names) > max_chans and combine != "gfp":
            logger.info("More than %i channels, truncating title ...", max_chans)
            title += f", ...\n({combine} of {len(ch_names)} {ch_type})"
    return title


def _check_time_unit(time_unit, times):
    if not isinstance(time_unit, str):
        raise TypeError("time_unit must be str, got %s" % (type(time_unit),))
    if time_unit == "s":
        pass
    elif time_unit == "ms":
        times = 1e3 * times
    else:
        raise ValueError("time_unit must be 's' or 'ms', got %r" % time_unit)
    return time_unit, times


def _plot_masked_image(
    ax,
    data,
    times,
    mask=None,
    yvals=None,
    cmap="RdBu_r",
    vmin=None,
    vmax=None,
    ylim=None,
    mask_style="both",
    mask_alpha=0.25,
    mask_cmap="Greys",
    yscale="linear",
    cnorm=None,
):
    """Plot a potentially masked (evoked, TFR, ...) 2D image."""
    from matplotlib import ticker
    from matplotlib.colors import Normalize

    if mask_style is None and mask is not None:
        mask_style = "both"  # default
    draw_mask = mask_style in {"both", "mask"}
    draw_contour = mask_style in {"both", "contour"}
    if cmap is None:
        mask_cmap = cmap
    if cnorm is None:
        cnorm = Normalize(vmin=vmin, vmax=vmax)

    # mask param check and preparation
    if draw_mask is None:
        if mask is not None:
            draw_mask = True
        else:
            draw_mask = False
    if draw_contour is None:
        if mask is not None:
            draw_contour = True
        else:
            draw_contour = False
    if mask is None:
        if draw_mask:
            warn("`mask` is None, not masking the plot ...")
            draw_mask = False
        if draw_contour:
            warn("`mask` is None, not adding contour to the plot ...")
            draw_contour = False

    if draw_mask:
        if mask.shape != data.shape:
            raise ValueError(
                "The mask must have the same shape as the data, "
                "i.e., %s, not %s" % (data.shape, mask.shape)
            )
        if draw_contour and yscale == "log":
            warn("Cannot draw contours with linear yscale yet ...")

    if yvals is None:  # for e.g. Evoked images
        yvals = np.arange(data.shape[0])
    # else, if TFR plot, yvals will be freqs

    # test yscale
    if yscale == "log" and not yvals[0] > 0:
        raise ValueError(
            "Using log scale for frequency axis requires all your"
            " frequencies to be positive (you cannot include"
            " the DC component (0 Hz) in the TFR)."
        )

    if len(yvals) < 2 or yvals[0] == 0:
        yscale = "linear"
    elif yscale != "linear":
        ratio = yvals[1:] / yvals[:-1]
    if yscale == "auto":
        if yvals[0] > 0 and np.allclose(ratio, ratio[0]):
            yscale = "log"
        else:
            yscale = "linear"

    if yscale == "log":  # pcolormesh for log scale
        # compute bounds between time samples
        (time_lims,) = centers_to_edges(times)
        log_yvals = np.concatenate(
            [[yvals[0] / ratio[0]], yvals, [yvals[-1] * ratio[0]]]
        )
        yval_lims = np.sqrt(log_yvals[:-1] * log_yvals[1:])

        # construct a time-yvaluency bounds grid
        time_mesh, yval_mesh = np.meshgrid(time_lims, yval_lims)

        if mask is not None:
            ax.pcolormesh(
                time_mesh, yval_mesh, data, cmap=mask_cmap, norm=cnorm, alpha=mask_alpha
            )
            im = ax.pcolormesh(
                time_mesh,
                yval_mesh,
                np.ma.masked_where(~mask, data),
                cmap=cmap,
                norm=cnorm,
                alpha=1,
            )
        else:
            im = ax.pcolormesh(time_mesh, yval_mesh, data, cmap=cmap, norm=cnorm)
        if ylim is None:
            ylim = yval_lims[[0, -1]]
        if yscale == "log":
            ax.set_yscale("log")
            ax.get_yaxis().set_major_formatter(ticker.ScalarFormatter())

        ax.yaxis.set_minor_formatter(ticker.NullFormatter())
        # get rid of minor ticks
        ax.yaxis.set_minor_locator(ticker.NullLocator())
        tick_vals = yvals[
            np.unique(np.linspace(0, len(yvals) - 1, 12).round().astype("int"))
        ]
        ax.set_yticks(tick_vals)

    else:
        # imshow for linear because the y ticks are nicer
        # and the masked areas look better
        dt = np.median(np.diff(times)) / 2.0 if len(times) > 1 else 0.1
        dy = np.median(np.diff(yvals)) / 2.0 if len(yvals) > 1 else 0.5
        extent = [times[0] - dt, times[-1] + dt, yvals[0] - dy, yvals[-1] + dy]
        im_args = dict(
            interpolation="nearest", origin="lower", extent=extent, aspect="auto"
        )
        if draw_mask:
            ax.imshow(data, alpha=mask_alpha, cmap=mask_cmap, norm=cnorm, **im_args)
            im = ax.imshow(
                np.ma.masked_where(~mask, data), cmap=cmap, norm=cnorm, **im_args
            )
        else:
            ax.imshow(data, cmap=cmap, norm=cnorm, **im_args)  # see #6481
            im = ax.imshow(data, cmap=cmap, norm=cnorm, **im_args)

        if draw_contour and np.unique(mask).size == 2:
            big_mask = np.kron(mask, np.ones((10, 10)))
            ax.contour(
                big_mask,
                colors=["k"],
                extent=extent,
                linewidths=[0.75],
                corner_mask=False,
                antialiased=False,
                levels=[0.5],
            )
        time_lims = [extent[0], extent[1]]
        if ylim is None:
            ylim = [extent[2], extent[3]]

    ax.set_xlim(time_lims[0], time_lims[-1])
    ax.set_ylim(ylim)

    if (draw_mask or draw_contour) and mask is not None:
        if mask.all():
            t_end = ", all points masked)"
        else:
            fraction = 1 - (np.float64(mask.sum()) / np.float64(mask.size))
            t_end = ", %0.3g%% of points masked)" % (fraction * 100,)
    else:
        t_end = ")"

    return im, t_end


@fill_doc
def _make_combine_callable(combine):
    """Convert None or string values of ``combine`` into callables.

    Params
    ------
    %(combine)s
        If callable, the callable must accept one positional input (data of
        shape ``(n_epochs, n_channels, n_times)`` or ``(n_evokeds, n_channels,
        n_times)``) and return an :class:`array <numpy.ndarray>` of shape
        ``(n_epochs, n_times)`` or ``(n_evokeds, n_times)``.
    """
    if combine is None:
        combine = partial(np.squeeze, axis=1)
    elif isinstance(combine, str):
        combine_dict = {
            key: partial(getattr(np, key), axis=1) for key in ("mean", "median", "std")
        }
        combine_dict["gfp"] = lambda data: np.sqrt((data**2).mean(axis=1))
        try:
            combine = combine_dict[combine]
        except KeyError:
            raise ValueError(
                '"combine" must be None, a callable, or one of '
                '"mean", "median", "std", or "gfp"; got {}'
                "".format(combine)
            )
    return combine


def _convert_psds(
    psds, dB, estimate, scaling, unit, ch_names=None, first_dim="channel"
):
    """Convert PSDs to dB (if necessary) and appropriate units.

    The following table summarizes the relationship between the value of
    parameters ``dB`` and ``estimate``, and the type of plot and corresponding
    units.

    | dB    | estimate    | plot | units             |
    |-------+-------------+------+-------------------|
    | True  | 'power'     | PSD  | amp**2/Hz (dB)    |
    | True  | 'amplitude' | ASD  | amp/sqrt(Hz) (dB) |
    | True  | 'auto'      | PSD  | amp**2/Hz (dB)    |
    | False | 'power'     | PSD  | amp**2/Hz         |
    | False | 'amplitude' | ASD  | amp/sqrt(Hz)      |
    | False | 'auto'      | ASD  | amp/sqrt(Hz)      |

    where amp are the units corresponding to the variable, as specified by
    ``unit``.
    """
    _check_option("first_dim", first_dim, ["channel", "epoch"])
    where = np.where(psds.min(1) <= 0)[0]
    if len(where) > 0:
        # Construct a helpful error message, depending on whether the first
        # dimension of `psds` are channels or epochs.
        if dB:
            bad_value = "Infinite"
        else:
            bad_value = "Zero"

        if first_dim == "channel":
            bads = ", ".join(ch_names[ii] for ii in where)
        else:
            bads = ", ".join(str(ii) for ii in where)

        msg = f"{bad_value} value in PSD for {first_dim}{_pl(where)} {bads}."
        if first_dim == "channel":
            msg += "\nThese channels might be dead."
        warn(msg, UserWarning)

    if estimate == "auto":
        estimate = "power" if dB else "amplitude"

    if estimate == "amplitude":
        np.sqrt(psds, out=psds)
        psds *= scaling
        ylabel = r"$\mathrm{%s/\sqrt{Hz}}$" % unit
    else:
        psds *= scaling * scaling
        if "/" in unit:
            unit = "(%s)" % unit
        ylabel = r"$\mathrm{%s²/Hz}$" % unit
    if dB:
        np.log10(np.maximum(psds, np.finfo(float).tiny), out=psds)
        psds *= 10
        ylabel += r"$\ \mathrm{(dB)}$"

    return ylabel


def _plot_psd(
    inst,
    fig,
    freqs,
    psd_list,
    picks_list,
    titles_list,
    units_list,
    scalings_list,
    ax_list,
    make_label,
    color,
    area_mode,
    area_alpha,
    dB,
    estimate,
    average,
    spatial_colors,
    xscale,
    line_alpha,
    sphere,
    xlabels_list,
):
    # helper function for Spectrum.plot()
    from matplotlib.ticker import ScalarFormatter
    from .evoked import _plot_lines
    from ..stats import _ci

    for key, ls in zip(["lowpass", "highpass", "line_freq"], ["--", "--", "-."]):
        if inst.info[key] is not None:
            for ax in ax_list:
                ax.axvline(
                    inst.info[key],
                    color="k",
                    linestyle=ls,
                    alpha=0.25,
                    linewidth=2,
                    zorder=2,
                )
    if line_alpha is None:
        line_alpha = 1.0 if average else 0.75
    line_alpha = float(line_alpha)
    ylabels = list()
    for ii, (psd, picks, title, ax, scalings, units) in enumerate(
        zip(psd_list, picks_list, titles_list, ax_list, scalings_list, units_list)
    ):
        ylabel = _convert_psds(
            psd, dB, estimate, scalings, units, [inst.ch_names[pi] for pi in picks]
        )
        ylabels.append(ylabel)
        del ylabel

        if average:
            # mean across channels
            psd_mean = np.mean(psd, axis=0)
            if area_mode in ("sd", "std"):
                # std across channels
                psd_std = np.std(psd, axis=0)
                hyp_limits = (psd_mean - psd_std, psd_mean + psd_std)
            elif area_mode == "range":
                hyp_limits = (np.min(psd, axis=0), np.max(psd, axis=0))
            elif area_mode is None:
                hyp_limits = None
            else:  # area_mode is float
                hyp_limits = _ci(psd, ci=area_mode)

            ax.plot(freqs, psd_mean, color=color, alpha=line_alpha, linewidth=0.5)
            if hyp_limits is not None:
                ax.fill_between(
                    freqs,
                    hyp_limits[0],
                    y2=hyp_limits[1],
                    facecolor=color,
                    alpha=area_alpha,
                )

    if not average:
        picks = np.concatenate(picks_list)
        info = pick_info(inst.info, sel=picks, copy=True)
        types = np.array(info.get_channel_types())
        ch_types_used = list()
        for this_type in _VALID_CHANNEL_TYPES:
            if this_type in types:
                ch_types_used.append(this_type)
        assert len(ch_types_used) == len(ax_list)
        unit = ""
        units = {t: yl for t, yl in zip(ch_types_used, ylabels)}
        titles = {c: t for c, t in zip(ch_types_used, titles_list)}
        # here we overwrite `picks` because of how _plot_lines works;
        # we already have the data, ch_types, etc in sync.
        psd_array = np.concatenate(psd_list)
        picks = np.arange(len(psd_array))
        if not spatial_colors:
            spatial_colors = color
        _plot_lines(
            psd_array,
            info,
            picks,
            fig,
            ax_list,
            spatial_colors,
            unit,
            units=units,
            scalings=None,
            hline=None,
            gfp=False,
            types=types,
            zorder="std",
            xlim=(freqs[0], freqs[-1]),
            ylim=None,
            times=freqs,
            bad_ch_idx=[],
            titles=titles,
            ch_types_used=ch_types_used,
            selectable=True,
            psd=True,
            line_alpha=line_alpha,
            nave=None,
            time_unit="ms",
            sphere=sphere,
            highlight=None,
        )

    for ii, (ax, xlabel) in enumerate(zip(ax_list, xlabels_list)):
        ax.grid(True, linestyle=":")
        if xscale == "log":
            ax.set(xscale="log")
            ax.set(xlim=[freqs[1] if freqs[0] == 0 else freqs[0], freqs[-1]])
            ax.get_xaxis().set_major_formatter(ScalarFormatter())
        else:  # xscale == 'linear'
            ax.set(xlim=(freqs[0], freqs[-1]))
        if make_label:
            ax.set(ylabel=ylabels[ii], title=titles_list[ii])
            if xlabel:
                ax.set_xlabel("Frequency (Hz)")

    if make_label:
        fig.align_ylabels(axs=ax_list)
    return fig


def _format_units_psd(unit, latex=False, power=True, dB=False):
    """Format PSD measurement units nicely."""
    unit = f"({unit})" if "/" in unit else unit
    if power:
        denom = "Hz"
        exp = r"^{2}" if latex else "²"
    else:
        denom = r"\sqrt{Hz}" if latex else "√(Hz)"
        exp = ""
    pre, post = (r"$\mathrm{", r"}$") if latex else ("", "")
    db = " (dB)" if dB else ""
    return f"{pre}{unit}{exp}/{denom}{post}{db}"


def _prepare_sensor_names(names, show_names):
    """Apply callable to sensor names (if provided)."""
    if callable(show_names):
        names = [show_names(name) for name in names]
    elif not show_names:
        names = None
    return names


def _trim_ticks(ticks, _min, _max):
    """Remove ticks that are more extreme than the given limits."""
    if np.isclose(_min, _max):
        keep_idx = 0  # ensure we always keep at least one tick
    else:
        keep_idx = np.where(np.logical_and(ticks >= _min, ticks <= _max))
    return np.atleast_1d(ticks[keep_idx])


def _set_window_title(fig, title):
    if fig.canvas.manager is not None:
        fig.canvas.manager.set_window_title(title)


def _shorten_path_from_middle(fpath, max_len=60, replacement="..."):
    """Truncate a path from the middle by omitting complete path elements."""
    from os.path import sep

    if len(fpath) > max_len:
        pathlist = fpath.split(sep)
        # indices starting from middle, alternating sides, omitting final elem:
        # range(8) → 3, 4, 2, 5, 1, 6; range(7) → 2, 3, 1, 4, 0, 5
        ixs_to_trunc = list(
            zip(
                range(len(pathlist) // 2 - 1, -1, -1),
                range(len(pathlist) // 2, len(pathlist) - 1),
            )
        )
        ixs_to_trunc = np.array(ixs_to_trunc).flatten()
        for ix in ixs_to_trunc:
            pathlist[ix] = replacement
            truncs = (np.array(pathlist) == replacement).nonzero()[0]
            newpath = sep.join(pathlist[: truncs[0]] + pathlist[truncs[-1] :])
            if len(newpath) < max_len:
                break
        return newpath
    return fpath


def centers_to_edges(*arrays):
    """Convert center points to edges.

    Parameters
    ----------
    *arrays : list of ndarray
        Each input array should be 1D monotonically increasing,
        and will be cast to float.

    Returns
    -------
    arrays : list of ndarray
        Given each input of shape (N,), the output will have shape (N+1,).

    Examples
    --------
    >>> x = [0., 0.1, 0.2, 0.3]
    >>> y = [20, 30, 40]
    >>> centers_to_edges(x, y)  # doctest: +SKIP
    [array([-0.05, 0.05, 0.15, 0.25, 0.35]), array([15., 25., 35., 45.])]
    """
    out = list()
    for ai, arr in enumerate(arrays):
        arr = np.asarray(arr, dtype=float)
        _check_option(f"arrays[{ai}].ndim", arr.ndim, (1,))
        if len(arr) > 1:
            arr_diff = np.diff(arr) / 2.0
        else:
            arr_diff = [abs(arr[0]) * 0.001] if arr[0] != 0 else [0.001]
        out.append(
            np.concatenate(
                [[arr[0] - arr_diff[0]], arr[:-1] + arr_diff, [arr[-1] + arr_diff[-1]]]
            )
        )
    return out


def _figure_agg(**kwargs):
    from matplotlib.backends.backend_agg import FigureCanvasAgg
    from matplotlib.figure import Figure

    fig = Figure(**kwargs)
    FigureCanvasAgg(fig)
    return fig


def _ndarray_to_fig(img, dpi=100):
    """Convert to MPL figure, adapted from matplotlib.image.imsave."""
    figsize = np.array(img.shape[:2][::-1]) / dpi
    fig = _figure_agg(dpi=dpi, figsize=figsize)
    ax = fig.add_axes([0, 0, 1, 1], frame_on=False)
    ax.imshow(img)
    return fig


def _save_ndarray_img(fname, img):
    """Save an image to disk."""
    from PIL import Image

    Image.fromarray(img).save(fname)


def concatenate_images(images, axis=0, bgcolor="black", centered=True, n_channels=3):
    """Concatenate a list of images.

    Parameters
    ----------
    images : list of ndarray
        The list of images to concatenate.
    axis : 0 or 1
        The images are concatenated horizontally if 0 and vertically otherwise.
        The default orientation is horizontal.
    bgcolor : str | list
        The color of the background. The name of the color is accepted
        (e.g 'red') or a list of RGB values between 0 and 1. Defaults to
        'black'.
    centered : bool
        If True, the images are centered. Defaults to True.
    n_channels : int
        Number of color channels. Can be 3 or 4. The default value is 3.

    Returns
    -------
    img : ndarray
        The concatenated image.
    """
    n_channels = _ensure_int(n_channels, "n_channels")
    axis = _ensure_int(axis)
    _check_option("axis", axis, (0, 1))
    _check_option("n_channels", n_channels, (3, 4))
    alpha = True if n_channels == 4 else False
    bgcolor = _to_rgb(bgcolor, name="bgcolor", alpha=alpha)
    bgcolor = np.asarray(bgcolor) * 255
    funcs = [np.sum, np.max]
    ret_shape = np.asarray(
        [
            funcs[axis]([image.shape[0] for image in images]),
            funcs[1 - axis]([image.shape[1] for image in images]),
        ]
    )
    ret = np.zeros((ret_shape[0], ret_shape[1], n_channels), dtype=np.uint8)
    ret[:, :, :] = bgcolor
    ptr = np.array([0, 0])
    sec = np.array([0 == axis, 1 == axis]).astype(int)
    for image in images:
        shape = image.shape[:-1]
        dec = ptr.copy()
        dec += ((ret_shape - shape) // 2) * (1 - sec) if centered else 0
        ret[dec[0] : dec[0] + shape[0], dec[1] : dec[1] + shape[1], :] = image
        ptr += shape * sec
    return ret


def _generate_default_filename(ext=".png"):
    now = datetime.now()
    dt_string = now.strftime("_%Y-%m-%d_%H-%M-%S")
    return "MNE" + dt_string + ext


def _prop_kw(kind, val):
    # Can be removed in when we depend on matplotlib 3.4.3+
    # https://github.com/matplotlib/matplotlib/pull/20585
    from matplotlib.widgets import SpanSelector

    pre = "" if "props" in signature(SpanSelector).parameters else kind
    return {pre + "props": val}


def _handle_precompute(precompute):
    _validate_type(precompute, (bool, str, None), "precompute")
    if precompute is None:
        precompute = get_config("MNE_BROWSER_PRECOMPUTE", "auto").lower()
        _check_option(
            "MNE_BROWSER_PRECOMPUTE",
            precompute,
            ("true", "false", "auto"),
            extra="when precompute=None is used",
        )
        precompute = dict(true=True, false=False, auto="auto")[precompute]
    return precompute


def _set_3d_axes_equal(ax):
    """Make axes of 3D plot have equal scale on all dimensions.

    This way spheres appear as actual spheres, cubes as cubes, etc..
    This is one possible solution to Matplotlib's ``ax.set_aspect('equal')``
    and ``ax.axis('equal')`` not working for 3D.

    Parameters
    ----------
    ax: matplotlib.axes.Axes
        A matplotlib 3d axis to use.

    Notes
    -----
    modified from:
    https://stackoverflow.com/q/13685386

    Should no longer be necessary for matplotlib >= 3.3.0:
    https://matplotlib.org/stable/users/prev_whats_new/whats_new_3.3.0.html#axes3d-no-longer-distorts-the-3d-plot-to-match-the-2d-aspect-ratio
    """
    x_lim, y_lim, z_lim = ax.get_xlim3d(), ax.get_ylim3d(), ax.get_zlim3d()

    def get_range(lim):
        return lim[1] - lim[0], np.mean(lim)

    x_range, x_mean = get_range(x_lim)
    y_range, y_mean = get_range(y_lim)
    z_range, z_mean = get_range(z_lim)

    # The plot bounding box is a sphere in the sense of the infinity
    # norm, hence I call half the max range the plot radius.
    plot_radius = 0.5 * max([x_range, y_range, z_range])

    ax.set_xlim3d([x_mean - plot_radius, x_mean + plot_radius])
    ax.set_ylim3d([y_mean - plot_radius, y_mean + plot_radius])
    ax.set_zlim3d([z_mean - plot_radius, z_mean + plot_radius])


def _check_type_projs(projs):
    _validate_type(projs, (list, tuple, Projection), "projs")
    if isinstance(projs, Projection):
        projs = [projs]
    for pi, p in enumerate(projs):
        _validate_type(p, Projection, f"projs[{pi}]")
    return projs


def _get_cmap(colormap, lut=None):
    from matplotlib import colors, rcParams

    try:
        from matplotlib import colormaps
    except Exception:
        from matplotlib.cm import get_cmap
    else:

        def get_cmap(cmap):
            return colormaps[cmap]

    if colormap is None:
        colormap = rcParams["image.cmap"]
    if isinstance(colormap, str) and colormap in ("mne", "mne_analyze"):
        from ._3d import mne_analyze_colormap

        colormap = mne_analyze_colormap([0, 1, 2], format="matplotlib")
    elif not isinstance(colormap, colors.Colormap):
        colormap = get_cmap(colormap)
    if lut is not None:
        # triage method for MPL 3.6 ('resampled') or older ('_resample')
        if hasattr(colormap, "resampled"):
            resampled = colormap.resampled
        else:
            resampled = colormap._resample
        colormap = resampled(lut)
    return colormap<|MERGE_RESOLUTION|>--- conflicted
+++ resolved
@@ -29,14 +29,8 @@
 from scipy.signal import argrelmax
 
 from ..defaults import _handle_default
-<<<<<<< HEAD
-from ..io.pick import (
-=======
 from .._fiff.open import show_fiff
-from .._fiff.meas_info import Info
-from .._fiff.constants import FIFF
 from .._fiff.pick import (
->>>>>>> 1e3206b2
     channel_type,
     channel_indices_by_type,
     pick_channels,
@@ -670,8 +664,6 @@
         The filename used for storing the diff. Could be useful for
         when a temporary file is used.
     """
-    from ..io import show_fiff
-
     file_1 = show_fiff(
         fname_1, output=list, indent=indent, read_limit=read_limit, max_str=max_str
     )
