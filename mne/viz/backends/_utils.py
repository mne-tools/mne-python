--- conflicted
+++ resolved
@@ -278,62 +278,6 @@
 def _qt_get_stylesheet(theme):
     _validate_type(theme, ("path-like",), "theme")
     theme = str(theme)
-<<<<<<< HEAD
-    orig_theme = theme
-    system_theme = None
-    stylesheet = ""
-    extra_msg = ""
-    if theme == "auto":
-        theme = system_theme = _qt_detect_theme()
-    if theme in ("dark", "light"):
-        if system_theme is None:
-            system_theme = _qt_detect_theme()
-        qt_version, api = _check_qt_version(return_api=True)
-        # On macOS, we shouldn't need to set anything when the requested theme
-        # matches that of the current OS state
-        if sys.platform == "darwin":
-            extra_msg = f"when in {system_theme} mode on macOS"
-        # But before 5.13, we need to patch some mistakes
-        if sys.platform == "darwin" and theme == system_theme:
-            if theme == "dark" and _compare_version(qt_version, "<", "5.13"):
-                # Taken using "Digital Color Meter" on macOS 12.2.1 looking at
-                # Meld, and also adapting (MIT-licensed)
-                # https://github.com/ColinDuquesnoy/QDarkStyleSheet/blob/master/qdarkstyle/dark/style.qss  # noqa: E501
-                # Something around rgb(51, 51, 51) worked as the bgcolor here,
-                # but it's easy enough just to set it transparent and inherit
-                # the bgcolor of the window (which is the same). We also take
-                # the separator images from QDarkStyle (MIT).
-                icons_path = _qt_init_icons()
-                stylesheet = (
-                    "QStatusBar {"
-                    "  border: 1px solid rgb(76, 76, 75);"
-                    "  background: transparent;"
-                    "}"
-                    "QStatusBar QLabel {"
-                    "  background: transparent;"
-                    "}"
-                    "QToolBar {"
-                    "  background-color: transparent;"
-                    "  border-bottom: 1px solid rgb(99, 99, 99);"
-                    "}"
-                    "QToolBar::separator:horizontal {"
-                    "  width: 16px;"
-                    f'  image: url("{icons_path}/toolbar_separator_horizontal@2x.png");'
-                    "}"
-                    "QToolBar::separator:vertical {"
-                    "  height: 16px;"
-                    f'  image: url("{icons_path}/toolbar_separator_vertical@2x.png");'
-                    "}"
-                    "QToolBar::handle:horizontal {"
-                    "  width: 16px;"
-                    f'  image: url("{icons_path}/toolbar_move_horizontal@2x.png");'
-                    "}"
-                    "QToolBar::handle:vertical {"
-                    "  height: 16px;"
-                    f'  image: url("{icons_path}/toolbar_move_vertical@2x.png");'
-                    "}"
-                )
-=======
     stylesheet = ""  # no stylesheet
     if theme in ("auto", "dark", "light"):
         if theme == "auto":
@@ -353,7 +297,6 @@
                 "to be installed! You can install it with:\n"
                 "pip install qdarkstyle\n"
             )
->>>>>>> 2a973338
         else:
             if api in ("PySide6", "PyQt6") and _compare_version(
                 qdarkstyle.__version__, "<", "3.2.3"
