.. NOTE: we are now using links to highlight new functions and classes.
   Please follow the examples below like :func:`mne.stats.f_mway_rm`, so the
   whats_new page will have a link to the function/class documentation.

.. NOTE: there are 3 separate sections for changes, based on type:
   - "Enhancements" for new features
   - "Bugs" for bug fixes
   - "API changes" for backward-incompatible changes

.. _current:

Current (0.23.dev0)
-------------------

.. |New Contributor| replace:: **New Contributor**

.. |Anna Padee| replace:: **Anna Padee**

.. |Richard Koehler| replace:: **Richard Koehler**

.. |Zhi Zhang| replace:: **Zhi Zhang**

.. |Andres Rodriguez| replace:: **Andres Rodriguez**

.. |Matt Sanderson| replace:: **Matt Sanderson**

.. |Enrico Varano| replace:: **Enrico Varano**

Enhancements
~~~~~~~~~~~~
- Add dbs as new channel type for deep brain stimulation (DBS) recordings (:gh:`8739` **by new contributor** |Richard Koehler|_)

- Add :func:`mne.chpi.extract_chpi_locs_kit` to read cHPI coil locations from KIT/Yokogawa data (:gh:`` **by new contributor** |Matt Sanderson|_, `Robert Seymour`_, and `Eric Larson`_)

- Update the ``notebook`` 3d backend to use ``ipyvtk_simple`` for a better integration within ``Jupyter`` (:gh:`8503` by `Guillaume Favelier`_)

- Add toggle-all button to :class:`mne.Report` HTML and ``width`` argument to :meth:`mne.Report.add_bem_to_section` (:gh:`8723` by `Eric Larson`_)

- Add infant template MRI dataset downloader :func:`mne.datasets.fetch_infant_template` (:gh:`8738` by `Eric Larson`_ and `Christian O'Reilly`_)

- Add digitizer information to :func:`mne.io.read_raw_egi` (:gh:`8789` by `Christian Brodbeck`_)

- Allow reading digitization from files other than ``*.fif`` in the coregistration GUI (:gh:`8790` by `Christian Brodbeck`_)

- Speed up :func:`mne.inverse_sparse.tf_mixed_norm` using STFT/ISTFT linearity (:gh:`8697` by `Eric Larson`_)

- Reduce memory consumption of `mne.io.Raw` and speed up epoching when thousands of events are present for `mne.Epochs` (:gh:`8801` by `Eric Larson`_)

- Speed up ``import mne`` by reducing function creation overhead (:gh:`8829` by `Eric Larson`_)

- `mne.Report.parse_folder` now processes supported non-FIFF files by default, too (:gh:`8744` by `Richard Höchenberger`_)

- `mne.Report` has gained a new method `~mne.Report.add_custom_css` for adding user-defined styles (:gh:`8762` by `Richard Höchenberger`_)

- Add option to control appearance of opaque inside surface of the head to :ref:`mne coreg` (:gh:`8793` by `Eric Larson`_)

- Add support for non-FIF files in :ref:`mne browse_raw` using :func:`mne.io.read_raw` (:gh:`8806` by `Eric Larson`_)

- Add :func:`mne.io.read_raw_nedf` for reading StarStim / enobio NEDF files (:gh:`8734` by `Tristan Stenner`_)

- Add :meth:`raw.describe() <mne.io.Raw.describe>` to display (or return) descriptive statistics for each channel (:gh:`8760` by `Clemens Brunner`_)

- Add :meth:`annotations.to_data_frame() <mne.Annotations.to_data_frame>` to return annotations as a pandas dataframe (:gh:`8783` by `Robert Luke`_)

- Add the ``silhouette`` parameter to :class:`mne.viz.Brain` to display sharp edges and improve perception (:gh:`8771` by `Guillaume Favelier`_)

- Add warning to :func:`mne.cov.compute_whitener` when an explicit ``rank`` parameter leads to a large increase in condition number (:gh:`8805` by `Eric Larson`_)

- Add parameter ``align=True`` to `mne.viz.Brain.show_view` to make views relative to the closest canonical (MNI) axes rather than the native MRI surface RAS coordinates (:gh:`8794` by `Eric Larson`_)

- Add ``auto_close`` to `mne.Report.add_figs_to_section` and `mne.Report.add_slider_to_section` to manage closing figures (:gh`8730` by `Guillaume Favelier`_)

- Add :func:`mne.write_head_bem` to support writing head surface files (:gh:`8841` by `Yu-Han Luo`_)

Bugs
~~~~
<<<<<<< HEAD
- Fix bug with `mne.connectivity.spectral_connectivity` where time axis in Epochs data object was dropped. (:gh:`8839` **by new contributor** |Anna Padee|_)
=======
- Fix bug with `mne.io.Raw.resample` to allow passing ``stim_picks='misc'`` (:gh:`8844` **by new contributor** |Enrico Varano|_ and `Eric Larson`_)
>>>>>>> bd72072b

- Fix bugs with `mne.io.read_raw_persyst` where multiple ``Comments`` with the same name are allowed, and ``Comments`` with a "," character are now allowed (:gh:`8311` and :gh:`8806` **by new contributor** |Andres Rodriguez|_ and `Adam Li`_)

- Fix zen mode and scalebar toggling for :meth:`raw.plot() <mne.io.Raw.plot>` when using the ``macosx`` matplotlib backend (:gh:`8688` by `Daniel McCloy`_)

- Fix bug with :func:`mne.preprocessing.maxwell_filter` where the eSSS basis had to exactly match the good channels instead of being a superset (:gh:`8675` by `Eric Larson`_)

- Fix bug with :meth:`mne.Report.add_bem_to_section` where ``n_jobs != 1`` would cause ``n_jobs`` subsets of MRI images in some orientations to be flipped (:gh:`8713` by `Eric Larson`_)

- Fix bug with :meth:`raw.plot() <mne.io.Raw.plot>` where annotations didn't immediately appear when changing window duration (:gh:`8689` by `Daniel McCloy`_)

- Fix bug with :meth:`raw.plot() <mne.io.Raw.plot>` where ``scalings='auto'`` did not compute scalings using the full range of data (:gh:`8806` by `Eric Larson`_)

- Fix bug with :func:`mne.io.read_raw_nicolet` where header type values such as num_sample and duration_in_sec where not parsed properly (:gh:`8712` by `Alex Gramfort`_)

- Fix bug with :func:`mne.preprocessing.read_ica_eeglab` when reading decompositions using PCA dimensionality reduction (:gh:`8780` by `Alex Gramfort`_ and `Eric Larson`_)

- Fix bug with :func:`mne.minimum_norm.make_inverse_operator` where ``depth`` was errantly restricted to be less than or equal to 1. (:gh:`8804` by `Eric Larson`_)

- Fix bug with :func:`mne.stats.permutation_cluster_1samp_test` and related clustering functions when ``adjacency=None`` and ``out_type='indices'`` (:gh:`#8842` by `Eric Larson`_)

- Fix bug with ``replace`` argument of :meth:`mne.Report.add_bem_to_section` and :meth:`mne.Report.add_slider_to_section` (:gh:`8723` by `Eric Larson`_)

- Fix compatibility bugs with :mod:`mne_realtime` (:gh:`8845` by `Eric Larson`_)

- Fix bug with `mne.viz.Brain` where non-inflated surfaces had an X-offset imposed by default (:gh:`8794` by `Eric Larson`_)

- Fix bug with :ref:`mne coreg` where nasion values were not updated when clicking (:gh:`8793` by `Eric Larson`_)

- Fix bug with matplotlib-based 3D plotting where ``Axes3D`` were not properly initialized in :func:`mne.viz.plot_source_estimates` (:gh:`8811` by `Chris Bailey`_)

- Allow sEEG channel types in :meth:`mne.Evoked.plot_joint` (:gh:`8736` by `Daniel McCloy`_)

- Fix bug where hidden annotations could be deleted interactively in :meth:`mne.io.Raw.plot` windows (:gh:`8831` by `Daniel McCloy`_)

- Function :func:`mne.set_bipolar_reference` was not working when passing ``Epochs`` constructed with some ``picks`` (:gh:`8728` by `Alex Gramfort`_)

- Fix anonymization issue of FIF files after IO round trip (:gh:`8731` by `Alex Gramfort`_)

- Fix title not shown in :func:`mne.viz.plot_montage` (:gh:`8752` by `Clemens Brunner`_)

- `mne.io.read_raw_egi` now correctly handles `pathlib.Path` filenames (:gh:`8759` by `Richard Höchenberger`_)

- `mne.viz.plot_evoked` and `mne.Evoked.plot` now correctly plot global field power (GFP) for EEG data when ``gfp=True`` or ``gfp='only'`` is passed (used to plot RMS). For MEG data, we continue to plot the RMS, but now label it correctly as such (:gh:`8775` by `Richard Höchenberger`_)

- Fix bug with :ref:`mne make_scalp_surfaces` where ``--overwrite`` was not functional (:gh:`8800` by `Yu-Han Luo`_)

- Fix bug with :func:`mne.viz.plot_topomap` when plotting gradiometers with a missing channel in a pair (:gh:`8817` by `Alex Gramfort`_)

- :meth:`epochs.crop() <mne.Epochs.crop>` now also adjusts the ``reject_tmin`` and ``reject_tmax`` attributes if necessary (:gh:`8821` by `Richard Höchenberger`_)

- When creating `~mne.Epochs`, we now ensure that ``reject_tmin`` and ``reject_tmax`` cannot fall outside of the epochs' time interval anymore (:gh:`8821` by `Richard Höchenberger`_)

API changes
~~~~~~~~~~~

- Add ``match_alias`` parameter to :meth:`mne.io.Raw.set_montage` and related functions to match unrecognized channel location names to known aliases (:gh`8799` **by new contributor** |Zhi Zhang|_)<|MERGE_RESOLUTION|>--- conflicted
+++ resolved
@@ -74,11 +74,9 @@
 
 Bugs
 ~~~~
-<<<<<<< HEAD
 - Fix bug with `mne.connectivity.spectral_connectivity` where time axis in Epochs data object was dropped. (:gh:`8839` **by new contributor** |Anna Padee|_)
-=======
+
 - Fix bug with `mne.io.Raw.resample` to allow passing ``stim_picks='misc'`` (:gh:`8844` **by new contributor** |Enrico Varano|_ and `Eric Larson`_)
->>>>>>> bd72072b
 
 - Fix bugs with `mne.io.read_raw_persyst` where multiple ``Comments`` with the same name are allowed, and ``Comments`` with a "," character are now allowed (:gh:`8311` and :gh:`8806` **by new contributor** |Andres Rodriguez|_ and `Adam Li`_)
 
