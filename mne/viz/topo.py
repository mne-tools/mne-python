"""Functions to plot M/EEG data on topo (one axes per channel)."""

# Authors: Alexandre Gramfort <alexandre.gramfort@inria.fr>
#          Denis Engemann <denis.engemann@gmail.com>
#          Martin Luessi <mluessi@nmr.mgh.harvard.edu>
#          Eric Larson <larson.eric.d@gmail.com>
#
# License: BSD-3-Clause
# Copyright the MNE-Python contributors.

from copy import deepcopy
from functools import partial

import numpy as np
from scipy import ndimage

from .._fiff.pick import channel_type, pick_types
from ..defaults import _handle_default
<<<<<<< HEAD
from ..utils import Bunch, _check_option, _clean_names, _to_rgb, fill_doc
from .ui_events import ChannelsSelect, publish, subscribe
=======
from ..utils import Bunch, _check_option, _clean_names, _is_numeric, _to_rgb, fill_doc
>>>>>>> 27c07a8e
from .utils import (
    DraggableColorbar,
    SelectFromCollection,
    _check_cov,
    _check_delayed_ssp,
    _draw_proj_checkbox,
    _plot_masked_image,
    _setup_ax_spines,
    _setup_vmin_vmax,
    add_background_image,
    plt_show,
)


@fill_doc
def iter_topography(
    info,
    layout=None,
    on_pick=None,
    fig=None,
    fig_facecolor="k",
    axis_facecolor="k",
    axis_spinecolor="k",
    layout_scale=None,
    legend=False,
    select=False,
):
    """Create iterator over channel positions.

    This function returns a generator that unpacks into
    a series of matplotlib axis objects and data / channel
    indices, both corresponding to the sensor positions
    of the related layout passed or inferred from the channel info.
    Hence, this enables convenient topography plot customization.

    Parameters
    ----------
    %(info_not_none)s
    layout : instance of mne.channels.Layout | None
        The layout to use. If None, layout will be guessed.
    on_pick : callable | None
        The callback function to be invoked on clicking one
        of the axes. Is supposed to instantiate the following
        API: ``function(axis, channel_index)``.
    fig : matplotlib.figure.Figure | None
        The figure object to be considered. If None, a new
        figure will be created.
    fig_facecolor : color
        The figure face color. Defaults to black.
    axis_facecolor : color
        The axis face color. Defaults to black.
    axis_spinecolor : color
        The axis spine color. Defaults to black. In other words,
        the color of the axis' edge lines.
    layout_scale : float | None
        Scaling factor for adjusting the relative size of the layout
        on the canvas. If None, nothing will be scaled.
    legend : bool
        If True, an additional axis is created in the bottom right corner
        that can be used to, e.g., construct a legend. The index of this
        axis will be -1.
    select : bool
        Whether to enable the lasso-selection tool to enable the user to select
        channels. The selected channels will be available in
        ``fig.lasso.selection``.

    Returns
    -------
    gen : generator
        A generator that can be unpacked into:

        ax : matplotlib.axis.Axis
            The current axis of the topo plot.
        ch_dx : int
            The related channel index.
    """
    return _iter_topography(
        info,
        layout,
        on_pick,
        fig,
        fig_facecolor,
        axis_facecolor,
        axis_spinecolor,
        layout_scale,
        legend=legend,
        select=select,
    )


def _legend_axis(pos):
    """Add a legend axis to the bottom right."""
    import matplotlib.pyplot as plt

    left, bottom = pos[:, 0].max(), pos[:, 1].min()
    # check if legend axis overlaps a data axis
    overlaps = False
    for _pos in pos:
        h_overlap = _pos[0] <= left <= (_pos[0] + _pos[2])
        v_overlap = _pos[1] <= bottom <= (_pos[1] + _pos[3])
        if h_overlap and v_overlap:
            overlaps = True
            break
    if overlaps:
        left += 1.2 * _pos[2]
    wid, hei = pos[-1, 2:]
    return plt.axes([left, bottom, wid, hei])


def _iter_topography(
    info,
    layout,
    on_pick,
    fig,
    fig_facecolor="k",
    axis_facecolor="k",
    axis_spinecolor="k",
    layout_scale=None,
    unified=False,
    img=False,
    axes=None,
    legend=False,
    select=False,
):
    """Iterate over topography.

    Has the same parameters as iter_topography, plus:

    unified : bool
        If False (default), multiple matplotlib axes will be used.
        If True, a single axis will be constructed. The former is
        useful for custom plotting, the latter for speed.
    """
    from matplotlib import collections
    from matplotlib import pyplot as plt

    from ..channels.layout import find_layout

    if fig is None:
        # Don't use constrained layout because we place axes manually
        fig = plt.figure(layout=None)

    def format_coord_unified(x, y, pos=None, ch_names=None):
        """Update status bar with channel name under cursor."""
        # find candidate channels (ones that are down and left from cursor)
        pdist = np.array([x, y]) - pos[:, :2]
        pind = np.where((pdist >= 0).all(axis=1))[0]
        if len(pind) > 0:
            # find the closest channel
            closest = pind[np.sum(pdist[pind, :] ** 2, axis=1).argmin()]
            # check whether we are inside its box
            in_box = (pdist[closest, :] < pos[closest, 2:]).all()
        else:
            in_box = False
        return (
            ("%s (click to magnify)" % ch_names[closest])
            if in_box
            else "No channel here"
        )

    def format_coord_multiaxis(x, y, ch_name=None):
        """Update status bar with channel name under cursor."""
        return "%s (click to magnify)" % ch_name

    fig.set_facecolor(fig_facecolor)
    if layout is None:
        layout = find_layout(info)

    if on_pick is not None:
        callback = partial(_plot_topo_onpick, show_func=on_pick)
        fig.canvas.mpl_connect("button_press_event", callback)

    pos = layout.pos.copy()
    if layout_scale:
        pos[:, :2] *= layout_scale

    ch_names = _clean_names(info["ch_names"])
    iter_ch = [(x, y) for x, y in enumerate(layout.names) if y in ch_names]
    if unified:
        if axes is None:
            under_ax = plt.axes([0, 0, 1, 1])
            under_ax.axis("off")
        else:
            under_ax = axes
        under_ax.format_coord = partial(
            format_coord_unified, pos=pos, ch_names=layout.names
        )
        under_ax.set(xlim=[0, 1], ylim=[0, 1])

        axs = list()

    shown_ch_names = []
    for idx, name in iter_ch:
        ch_idx = ch_names.index(name)
        shown_ch_names.append(name)
        if not unified:  # old, slow way
            ax = plt.axes(pos[idx])
            ax.patch.set_facecolor(axis_facecolor)
            for spine in ax.spines.values():
                spine.set_color(axis_spinecolor)
            if not legend:
                ax.set(xticklabels=[], yticklabels=[])
                for tick in ax.get_xticklines() + ax.get_yticklines():
                    tick.set_visible(False)
            ax._mne_ch_name = name
            ax._mne_ch_idx = ch_idx
            ax._mne_ax_face_color = axis_facecolor
            ax.format_coord = partial(format_coord_multiaxis, ch_name=name)
            yield ax, ch_idx
        else:
            ax = Bunch(
                ax=under_ax,
                pos=pos[idx],
                data_lines=list(),
                _mne_ch_name=name,
                _mne_ch_idx=ch_idx,
                _mne_ax_face_color=axis_facecolor,
            )
            axs.append(ax)
    if not unified and legend:
        ax = _legend_axis(pos)
        yield ax, -1

    if unified:
        under_ax._mne_axs = axs
        # Create a PolyCollection for the axis backgrounds
        sel_pos = pos[[i[0] for i in iter_ch]]
        verts = np.transpose(
            [
                sel_pos[:, :2],
                sel_pos[:, :2] + sel_pos[:, 2:] * [1, 0],
                sel_pos[:, :2] + sel_pos[:, 2:],
                sel_pos[:, :2] + sel_pos[:, 2:] * [0, 1],
            ],
            [1, 0, 2],
        )
        if not img:  # Not needed for image plots.
            collection = collections.PolyCollection(
                verts,
                facecolor=axis_facecolor,
                edgecolor=axis_spinecolor,
                linewidth=1.0,
            )
            under_ax.add_collection(collection)

            if select:
                # Configure the lasso-selection tool
                fig.lasso = SelectFromCollection(
                    ax=under_ax,
                    collection=collection,
                    names=shown_ch_names,
                    alpha_nonselected=0,
                    alpha_selected=1,
                    linewidth_nonselected=0,
                    linewidth_selected=0.7,
                )

                def on_select():
                    publish(fig, ChannelsSelect(ch_names=fig.lasso.selection))

                def on_channels_select(event):
                    ch_inds = {name: i for i, name in enumerate(ch_names)}
                    selection_inds = [ch_inds[name] for name in event.ch_names]
                    fig.lasso.select_many(selection_inds)

                fig.lasso.callbacks.append(on_select)
                subscribe(fig, "channels_select", on_channels_select)
        for ax in axs:
            yield ax, ax._mne_ch_idx


def _plot_topo(
    info,
    times,
    show_func,
    click_func=None,
    layout=None,
    vmin=None,
    vmax=None,
    ylim=None,
    colorbar=None,
    border="none",
    axis_facecolor="k",
    fig_facecolor="k",
    cmap="RdBu_r",
    layout_scale=None,
    title=None,
    x_label=None,
    y_label=None,
    font_color="w",
    unified=False,
    img=False,
    axes=None,
    select=False,
):
    """Plot on sensor layout."""
    import matplotlib.pyplot as plt

    if layout.kind == "custom":
        layout = deepcopy(layout)
        layout.pos[:, :2] -= layout.pos[:, :2].min(0)
        layout.pos[:, :2] /= layout.pos[:, :2].max(0)

    # prepare callbacks
    tmin, tmax = times[0], times[-1]
    click_func = show_func if click_func is None else click_func
    on_pick = partial(
        click_func,
        tmin=tmin,
        tmax=tmax,
        vmin=vmin,
        vmax=vmax,
        ylim=ylim,
        x_label=x_label,
        y_label=y_label,
    )

    if axes is None:
        # Don't use constrained layout because we place axes manually
        fig = plt.figure(layout=None)
        axes = plt.axes([0.015, 0.025, 0.97, 0.95])
        axes.set_facecolor(fig_facecolor)
    else:
        fig = axes.figure
    if colorbar:
        sm = plt.cm.ScalarMappable(cmap=cmap, norm=plt.Normalize(vmin, vmax))
        sm.set_array(np.linspace(vmin, vmax))
        cb = fig.colorbar(
            sm, ax=axes, pad=0.025, fraction=0.075, shrink=0.5, anchor=(-1, 0.5)
        )
        cb_yticks = plt.getp(cb.ax.axes, "yticklabels")
        plt.setp(cb_yticks, color=font_color)
    axes.axis("off")

    my_topo_plot = _iter_topography(
        info,
        layout=layout,
        on_pick=on_pick,
        fig=fig,
        layout_scale=layout_scale,
        axis_spinecolor=border,
        axis_facecolor=axis_facecolor,
        fig_facecolor=fig_facecolor,
        unified=unified,
        img=img,
        axes=axes,
        select=select,
    )

    for ax, ch_idx in my_topo_plot:
        if layout.kind == "Vectorview-all" and ylim is not None:
            this_type = {"mag": 0, "grad": 1}[channel_type(info, ch_idx)]
            ylim_ = [v[this_type] if _check_vlim(v) else v for v in ylim]
        else:
            ylim_ = ylim

        show_func(ax, ch_idx, tmin=tmin, tmax=tmax, vmin=vmin, vmax=vmax, ylim=ylim_)

    if title is not None:
        plt.figtext(0.03, 0.95, title, color=font_color, fontsize=15, va="top")

    return fig


def _plot_topo_onpick(event, show_func):
    """Onpick callback that shows a single channel in a new figure."""
    # make sure that the swipe gesture in OS-X doesn't open many figures
    orig_ax = event.inaxes
    if orig_ax.figure.canvas._key in ["shift", "alt"]:
        return

    import matplotlib.pyplot as plt

    try:
        if hasattr(orig_ax, "_mne_axs"):  # in unified, single-axes mode
            x, y = event.xdata, event.ydata
            for ax in orig_ax._mne_axs:
                if (
                    x >= ax.pos[0]
                    and y >= ax.pos[1]
                    and x <= ax.pos[0] + ax.pos[2]
                    and y <= ax.pos[1] + ax.pos[3]
                ):
                    orig_ax = ax
                    break
            else:
                # no axis found
                return
        elif not hasattr(orig_ax, "_mne_ch_idx"):
            # neither old nor new mode
            return
        ch_idx = orig_ax._mne_ch_idx
        face_color = orig_ax._mne_ax_face_color
        fig, ax = plt.subplots(1)

        plt.title(orig_ax._mne_ch_name)
        ax.set_facecolor(face_color)

        # allow custom function to override parameters
        show_func(ax, ch_idx)
        plt_show(fig=fig)

    except Exception as err:
        # matplotlib silently ignores exceptions in event handlers,
        # so we print
        # it here to know what went wrong
        print(err)
        raise


def _compute_ax_scalings(bn, xlim, ylim):
    """Compute scale factors for a unified plot."""
    if isinstance(ylim[0], (tuple, list, np.ndarray)):
        ylim = (ylim[0][0], ylim[1][0])
    pos = bn.pos
    bn.x_s = pos[2] / (xlim[1] - xlim[0])
    bn.x_t = pos[0] - bn.x_s * xlim[0]
    bn.y_s = pos[3] / (ylim[1] - ylim[0])
    bn.y_t = pos[1] - bn.y_s * ylim[0]


def _check_vlim(vlim):
    """Check the vlim."""
    return not np.isscalar(vlim) and vlim is not None


def _imshow_tfr(
    ax,
    ch_idx,
    tmin,
    tmax,
    vmin,
    vmax,
    onselect,
    ylim=None,
    tfr=None,
    freq=None,
    x_label=None,
    y_label=None,
    colorbar=False,
    cmap=("RdBu_r", True),
    yscale="auto",
    mask=None,
    mask_style="both",
    mask_cmap="Greys",
    mask_alpha=0.1,
    is_jointplot=False,
    cnorm=None,
):
    """Show time-frequency map as two-dimensional image."""
    from matplotlib.widgets import RectangleSelector

    _check_option("yscale", yscale, ["auto", "linear", "log"])

    cmap, interactive_cmap = cmap
    times = np.linspace(tmin, tmax, num=tfr[ch_idx].shape[1])

    img, t_end = _plot_masked_image(
        ax,
        tfr[ch_idx],
        times,
        mask,
        yvals=freq,
        cmap=cmap,
        vmin=vmin,
        vmax=vmax,
        mask_style=mask_style,
        mask_alpha=mask_alpha,
        mask_cmap=mask_cmap,
        yscale=yscale,
        cnorm=cnorm,
    )

    if x_label is not None:
        ax.set_xlabel(x_label)
    if y_label is not None:
        ax.set_ylabel(y_label)
    if colorbar:
        if isinstance(colorbar, DraggableColorbar):
            cbar = colorbar.cbar  # this happens with multiaxes case
        else:
            cbar = ax.get_figure().colorbar(mappable=img, ax=ax)
        if interactive_cmap:
            ax.CB = DraggableColorbar(cbar, img, kind="tfr_image", ch_type=None)
    ax.RS = RectangleSelector(ax, onselect=onselect)  # reference must be kept

    return t_end


def _imshow_tfr_unified(
    bn,
    ch_idx,
    tmin,
    tmax,
    vmin,
    vmax,
    onselect,
    ylim=None,
    tfr=None,
    freq=None,
    vline=None,
    x_label=None,
    y_label=None,
    colorbar=False,
    picker=True,
    cmap="RdBu_r",
    title=None,
    hline=None,
):
    """Show multiple tfrs on topo using a single axes."""
    _compute_ax_scalings(bn, (tmin, tmax), (freq[0], freq[-1]))
    ax = bn.ax
    data_lines = bn.data_lines
    extent = (
        bn.x_t + bn.x_s * tmin,
        bn.x_t + bn.x_s * tmax,
        bn.y_t + bn.y_s * freq[0],
        bn.y_t + bn.y_s * freq[-1],
    )
    data_lines.append(
        ax.imshow(
            tfr[ch_idx],
            extent=extent,
            aspect="auto",
            origin="lower",
            vmin=vmin,
            vmax=vmax,
            cmap=cmap,
        )
    )
    data_lines[-1].set_clip_box(_pos_to_bbox(bn.pos, ax))


def _plot_timeseries(
    ax,
    ch_idx,
    tmin,
    tmax,
    vmin,
    vmax,
    ylim,
    data,
    color,
    times,
    vline=None,
    x_label=None,
    y_label=None,
    colorbar=False,
    hline=None,
    hvline_color="w",
    labels=None,
):
    """Show time series on topo split across multiple axes."""
    import matplotlib.pyplot as plt

    picker_flag = False
    for data_, color_, times_ in zip(data, color, times):
        if not picker_flag:
            # use large tol for picker so we can click anywhere in the axes
            line = ax.plot(times_, data_[ch_idx], color=color_, picker=True)[0]
            line.set_pickradius(1e9)
            picker_flag = True
        else:
            ax.plot(times_, data_[ch_idx], color=color_)

    def _format_coord(x, y, labels, ax):
        """Create status string based on cursor coordinates."""
        # find indices for datasets near cursor (if any)
        tdiffs = [np.abs(tvec - x).min() for tvec in times]
        nearby = [k for k, tdiff in enumerate(tdiffs) if tdiff < (tmax - tmin) / 100]
        xlabel = ax.get_xlabel()
        xunit = (
            xlabel[xlabel.find("(") + 1 : xlabel.find(")")]
            if "(" in xlabel and ")" in xlabel
            else "s"
        )
        timestr = f"{x:6.3f} {xunit}: "
        if not nearby:
            return "%s Nothing here" % timestr
        labels = [""] * len(nearby) if labels is None else labels
        nearby_data = [(data[n], labels[n], times[n]) for n in nearby]
        ylabel = ax.get_ylabel()
        yunit = (
            ylabel[ylabel.find("(") + 1 : ylabel.find(")")]
            if "(" in ylabel and ")" in ylabel
            else ""
        )
        # try to estimate whether to truncate condition labels
        slen = 9 + len(xunit) + sum([12 + len(yunit) + len(label) for label in labels])
        bar_width = (ax.figure.get_size_inches() * ax.figure.dpi)[0] / 5.5
        # show labels and y values for datasets near cursor
        trunc_labels = bar_width < slen
        s = timestr
        for data_, label, tvec in nearby_data:
            idx = np.abs(tvec - x).argmin()
            s += f"{data_[ch_idx, idx]:7.2f} {yunit}"
            if trunc_labels:
                label = label if len(label) <= 10 else f"{label[:6]}..{label[-2:]}"
            s += " [%s] " % label if label else " "
        return s

    ax.format_coord = lambda x, y: _format_coord(x, y, labels=labels, ax=ax)

    def _cursor_vline(event):
        """Draw cursor (vertical line)."""
        ax = event.inaxes
        if not ax:
            return
        if ax._cursorline is not None:
            ax._cursorline.remove()
        ax._cursorline = ax.axvline(event.xdata, color=ax._cursorcolor)
        ax.figure.canvas.draw()

    def _rm_cursor(event):
        ax = event.inaxes
        if ax._cursorline is not None:
            ax._cursorline.remove()
            ax._cursorline = None
        ax.figure.canvas.draw()

    ax._cursorline = None
    # choose cursor color based on perceived brightness of background
    facecol = _to_rgb(ax.get_facecolor())
    face_brightness = np.dot(facecol, [299, 587, 114])
    ax._cursorcolor = "white" if face_brightness < 150 else "black"

    plt.connect("motion_notify_event", _cursor_vline)
    plt.connect("axes_leave_event", _rm_cursor)

    ymin, ymax = ax.get_ylim()
    # don't pass vline or hline here (this fxn doesn't do hvline_color):
    _setup_ax_spines(ax, [], tmin, tmax, ymin, ymax, hline=False)
    ax.figure.set_facecolor("k" if hvline_color == "w" else "w")
    ax.spines["bottom"].set_color(hvline_color)
    ax.spines["left"].set_color(hvline_color)
    ax.tick_params(axis="x", colors=hvline_color, which="both")
    ax.tick_params(axis="y", colors=hvline_color, which="both")
    ax.title.set_color(hvline_color)
    ax.xaxis.label.set_color(hvline_color)
    ax.yaxis.label.set_color(hvline_color)

    if x_label is not None:
        ax.set_xlabel(x_label)

    if y_label is not None:
        if isinstance(y_label, list):
            ax.set_ylabel(y_label[ch_idx])
        else:
            ax.set_ylabel(y_label)

    if vline is not None:
        vline = [vline] if _is_numeric(vline) else vline
        for vline_ in vline:
            plt.axvline(vline_, color=hvline_color, linewidth=1.0, linestyle="--")
    if hline is not None:
        hline = [hline] if _is_numeric(hline) else hline
        for hline_ in hline:
            plt.axhline(hline_, color=hvline_color, linewidth=1.0, zorder=10)

    if colorbar:
        plt.colorbar()


def _plot_timeseries_unified(
    bn,
    ch_idx,
    tmin,
    tmax,
    vmin,
    vmax,
    ylim,
    data,
    color,
    times,
    vline=None,
    x_label=None,
    y_label=None,
    colorbar=False,
    hline=None,
    hvline_color="w",
):
    """Show multiple time series on topo using a single axes."""
    import matplotlib.pyplot as plt

    if not (ylim and not any(v is None for v in ylim)):
        ylim = [min(np.min(d) for d in data), max(np.max(d) for d in data)]
    # Translation and scale parameters to take data->under_ax normalized coords
    _compute_ax_scalings(bn, (tmin, tmax), ylim)
    pos = bn.pos
    data_lines = bn.data_lines
    ax = bn.ax
    for data_, color_, times_ in zip(data, color, times):
        data_lines.append(
            ax.plot(
                bn.x_t + bn.x_s * times_,
                bn.y_t + bn.y_s * data_[ch_idx],
                linewidth=0.5,
                color=color_,
            )[0]
        )
        # Needs to be done afterward for some reason (probable matlotlib bug)
        data_lines[-1].set_clip_box(_pos_to_bbox(pos, ax))
    if vline:
        vline = np.array(vline) * bn.x_s + bn.x_t
        ax.vlines(
            vline,
            pos[1],
            pos[1] + pos[3],
            color=hvline_color,
            linewidth=0.5,
            linestyle="--",
        )
    if hline:
        hline = np.array(hline) * bn.y_s + bn.y_t
        ax.hlines(hline, pos[0], pos[0] + pos[2], color=hvline_color, linewidth=0.5)
    if x_label is not None:
        ax.text(
            pos[0] + pos[2] / 2.0,
            pos[1],
            x_label,
            horizontalalignment="center",
            verticalalignment="top",
        )
    if y_label is not None:
        y_label = y_label[ch_idx] if isinstance(y_label, list) else y_label
        ax.text(
            pos[0],
            pos[1] + pos[3] / 2.0,
            y_label,
            horizontalignment="right",
            verticalalignment="middle",
            rotation=90,
        )
    if colorbar:
        plt.colorbar()


def _erfimage_imshow(
    ax,
    ch_idx,
    tmin,
    tmax,
    vmin,
    vmax,
    ylim=None,
    data=None,
    epochs=None,
    sigma=None,
    order=None,
    scalings=None,
    vline=None,
    x_label=None,
    y_label=None,
    colorbar=False,
    cmap="RdBu_r",
    vlim_array=None,
):
    """Plot erfimage on sensor topography."""
    import matplotlib.pyplot as plt

    this_data = data[:, ch_idx, :]
    if vlim_array is not None:
        vmin, vmax = vlim_array[ch_idx]

    if callable(order):
        order = order(epochs.times, this_data)

    if order is not None:
        this_data = this_data[order]

    if sigma > 0.0:
        this_data = ndimage.gaussian_filter1d(this_data, sigma=sigma, axis=0)

    img = ax.imshow(
        this_data,
        extent=[tmin, tmax, 0, len(data)],
        aspect="auto",
        origin="lower",
        vmin=vmin,
        vmax=vmax,
        picker=True,
        cmap=cmap,
        interpolation="nearest",
    )

    ax = plt.gca()
    if x_label is not None:
        ax.set_xlabel(x_label)
    if y_label is not None:
        ax.set_ylabel(y_label)
    if colorbar:
        plt.colorbar(mappable=img)


def _erfimage_imshow_unified(
    bn,
    ch_idx,
    tmin,
    tmax,
    vmin,
    vmax,
    ylim=None,
    data=None,
    epochs=None,
    sigma=None,
    order=None,
    scalings=None,
    vline=None,
    x_label=None,
    y_label=None,
    colorbar=False,
    cmap="RdBu_r",
    vlim_array=None,
):
    """Plot erfimage topography using a single axis."""
    _compute_ax_scalings(bn, (tmin, tmax), (0, len(epochs.events)))
    ax = bn.ax
    data_lines = bn.data_lines
    extent = (
        bn.x_t + bn.x_s * tmin,
        bn.x_t + bn.x_s * tmax,
        bn.y_t,
        bn.y_t + bn.y_s * len(epochs.events),
    )
    this_data = data[:, ch_idx, :]
    vmin, vmax = (None, None) if vlim_array is None else vlim_array[ch_idx]

    if callable(order):
        order = order(epochs.times, this_data)

    if order is not None:
        this_data = this_data[order]

    if sigma > 0.0:
        this_data = ndimage.gaussian_filter1d(this_data, sigma=sigma, axis=0)

    data_lines.append(
        ax.imshow(
            this_data,
            extent=extent,
            aspect="auto",
            origin="lower",
            vmin=vmin,
            vmax=vmax,
            picker=True,
            cmap=cmap,
            interpolation="nearest",
        )
    )


def _plot_evoked_topo(
    evoked,
    layout=None,
    layout_scale=0.945,
    color=None,
    border="none",
    ylim=None,
    scalings=None,
    title=None,
    proj=False,
    vline=(0.0,),
    hline=(0.0,),
    fig_facecolor="k",
    fig_background=None,
    axis_facecolor="k",
    font_color="w",
    merge_channels=False,
    legend=True,
    axes=None,
    noise_cov=None,
    exclude="bads",
    select=False,
    show=True,
):
    """Plot 2D topography of evoked responses.

    Clicking on the plot of an individual sensor opens a new figure showing
    the evoked response for the selected sensor.

    Parameters
    ----------
    evoked : list of Evoked | Evoked
        The evoked response to plot.
    layout : instance of Layout | None
        Layout instance specifying sensor positions (does not need to
        be specified for Neuromag data). If possible, the correct layout is
        inferred from the data.
    layout_scale : float
        Scaling factor for adjusting the relative size of the layout
        on the canvas.
    color : list of color objects | color object | None
        Everything matplotlib accepts to specify colors. If not list-like,
        the color specified will be repeated. If None, colors are
        automatically drawn.
    border : str
        Matplotlib borders style to be used for each sensor plot.
    ylim : dict | None
        ylim for plots (after scaling has been applied). The value
        determines the upper and lower subplot limits. e.g.
        ylim = dict(eeg=[-20, 20]). Valid keys are eeg, mag, grad. If None,
        the ylim parameter for each channel type is determined by the minimum
        and maximum peak.
    scalings : dict | None
        The scalings of the channel types to be applied for plotting. If None,`
        defaults to ``dict(eeg=1e6, grad=1e13, mag=1e15)``.
    title : str
        Title of the figure.
    proj : bool | 'interactive'
        If true SSP projections are applied before display. If 'interactive',
        a check box for reversible selection of SSP projection vectors will
        be shown.
    vline : list of floats | None
        The values at which to show a vertical line.
    hline : list of floats | None
        The values at which to show a horizontal line.
    fig_facecolor : color
        The figure face color. Defaults to black.
    fig_background : None | array
        A background image for the figure. This must be a valid input to
        `matplotlib.pyplot.imshow`. Defaults to None.
    axis_facecolor : color
        The face color to be used for each sensor plot. Defaults to black.
    font_color : color
        The color of text in the colorbar and title. Defaults to white.
    merge_channels : bool
        Whether to use RMS value of gradiometer pairs. Only works for Neuromag
        data. Defaults to False.
    legend : bool | int | string | tuple
        If True, create a legend based on evoked.comment. If False, disable the
        legend. Otherwise, the legend is created and the parameter value is
        passed as the location parameter to the matplotlib legend call. It can
        be an integer (e.g. 0 corresponds to upper right corner of the plot),
        a string (e.g. 'upper right'), or a tuple (x, y coordinates of the
        lower left corner of the legend in the axes coordinate system).
        See matplotlib documentation for more details.
    axes : instance of matplotlib Axes | None
        Axes to plot into. If None, axes will be created.
    noise_cov : instance of Covariance | str | None
        Noise covariance used to whiten the data while plotting.
        Whitened data channels names are shown in italic.
        Can be a string to load a covariance from disk.
    exclude : list of str | 'bads'
        Channels names to exclude from being shown. If 'bads', the
        bad channels are excluded. By default, exclude is set to 'bads'.
    select : bool
        Whether to enable the lasso-selection tool to enable the user to select
        channels. The selected channels will be available in
        ``fig.lasso.selection``.
    show : bool
        Show figure if True.

        .. versionadded:: 0.16.0

    Returns
    -------
    fig : instance of matplotlib.figure.Figure
        Images of evoked responses at sensor locations
    """
    import matplotlib.pyplot as plt

    from ..channels.layout import _merge_ch_data, _pair_grad_sensors, find_layout
    from ..cov import whiten_evoked

    if type(evoked) not in (tuple, list):
        evoked = [evoked]

    noise_cov = _check_cov(noise_cov, evoked[0].info)
    if noise_cov is not None:
        evoked = [whiten_evoked(e, noise_cov) for e in evoked]
    else:
        evoked = [e.copy() for e in evoked]
    info = evoked[0].info
    ch_names = evoked[0].ch_names
    scalings = _handle_default("scalings", scalings)
    if not all(e.ch_names == ch_names for e in evoked):
        raise ValueError("All evoked.picks must be the same")
    ch_names = _clean_names(ch_names)
    if merge_channels:
        picks = _pair_grad_sensors(info, topomap_coords=False, exclude=exclude)
        chs = list()
        for pick in picks[::2]:
            ch = info["chs"][pick]
            ch["ch_name"] = ch["ch_name"][:-1] + "X"
            chs.append(ch)
        with info._unlock(update_redundant=True, check_after=True):
            info["chs"] = chs
            info["bads"] = list()  # Bads handled by pair_grad_sensors
        new_picks = list()
        for e in evoked:
            data, _ = _merge_ch_data(e.data[picks], "grad", [])
            if noise_cov is None:
                data *= scalings["grad"]
            e.data = data
            new_picks.append(range(len(data)))
        picks = new_picks
        types_used = ["grad"]
        unit = _handle_default("units")["grad"] if noise_cov is None else "NA"
        y_label = "RMS amplitude (%s)" % unit

    if layout is None:
        layout = find_layout(info, exclude=exclude)

    if not merge_channels:
        # XXX. at the moment we are committed to 1- / 2-sensor-types layouts
        chs_in_layout = [ch_name for ch_name in ch_names if ch_name in layout.names]
        types_used = [channel_type(info, ch_names.index(ch)) for ch in chs_in_layout]
        # Using dict conversion to remove duplicates
        types_used = list(dict.fromkeys(types_used))
        # remove possible reference meg channels
        types_used = [
            types_used for types_used in types_used if types_used != "ref_meg"
        ]
        # one check for all vendors
        is_meg = len([x for x in types_used if x in ["mag", "grad"]]) > 0
        is_nirs = (
            len(
                [
                    x
                    for x in types_used
                    if x in ("hbo", "hbr", "fnirs_cw_amplitude", "fnirs_od")
                ]
            )
            > 0
        )
        if is_meg:
            types_used = list(types_used)[::-1]  # -> restore kwarg order
            picks = [
                pick_types(info, meg=kk, ref_meg=False, exclude=exclude)
                for kk in types_used
            ]
        elif is_nirs:
            types_used = list(types_used)[::-1]  # -> restore kwarg order
            picks = [
                pick_types(info, fnirs=kk, ref_meg=False, exclude=exclude)
                for kk in types_used
            ]
        else:
            types_used_kwargs = {t: True for t in types_used}
            picks = [pick_types(info, meg=False, exclude=exclude, **types_used_kwargs)]
        assert isinstance(picks, list) and len(types_used) == len(picks)

        if noise_cov is None:
            for e in evoked:
                for pick, ch_type in zip(picks, types_used):
                    e.data[pick] *= scalings[ch_type]

        if proj is True and all(e.proj is not True for e in evoked):
            evoked = [e.apply_proj() for e in evoked]
        elif proj == "interactive":  # let it fail early.
            for e in evoked:
                _check_delayed_ssp(e)
        # Y labels for picked plots must be reconstructed
        y_label = list()
        for ch_idx in range(len(chs_in_layout)):
            if noise_cov is None:
                unit = _handle_default("units")[channel_type(info, ch_idx)]
            else:
                unit = "NA"
            y_label.append("Amplitude (%s)" % unit)

    if ylim is None:
        # find minima and maxima over all evoked data for each channel pick
        ymaxes = np.array([max((e.data[t]).max() for e in evoked) for t in picks])
        ymins = np.array([min((e.data[t]).min() for e in evoked) for t in picks])

        ylim_ = (ymins, ymaxes)
    elif isinstance(ylim, dict):
        ylim_ = _handle_default("ylim", ylim)
        ylim_ = [ylim_[kk] for kk in types_used]
        # extra unpack to avoid bug #1700
        if len(ylim_) == 1:
            ylim_ = ylim_[0]
        else:
            ylim_ = [np.array(yl) for yl in ylim_]
            # Transposing to avoid Zipping confusion
            if is_meg or is_nirs:
                ylim_ = list(map(list, zip(*ylim_)))
    else:
        raise TypeError("ylim must be None or a dict. Got %s." % type(ylim))

    data = [e.data for e in evoked]
    comments = [e.comment for e in evoked]
    times = [e.times for e in evoked]

    show_func = partial(
        _plot_timeseries_unified,
        data=data,
        color=color,
        times=times,
        vline=vline,
        hline=hline,
        hvline_color=font_color,
    )
    click_func = partial(
        _plot_timeseries,
        data=data,
        color=color,
        times=times,
        vline=vline,
        hline=hline,
        hvline_color=font_color,
        labels=comments,
    )

    time_min = min([t[0] for t in times])
    time_max = max([t[-1] for t in times])
    fig = _plot_topo(
        info=info,
        times=[time_min, time_max],
        show_func=show_func,
        click_func=click_func,
        layout=layout,
        colorbar=False,
        ylim=ylim_,
        cmap=None,
        layout_scale=layout_scale,
        border=border,
        fig_facecolor=fig_facecolor,
        font_color=font_color,
        axis_facecolor=axis_facecolor,
        title=title,
        x_label="Time (s)",
        y_label=y_label,
        unified=True,
        axes=axes,
        select=select,
    )

    add_background_image(fig, fig_background)

    if legend is not False:
        legend_loc = 0 if legend is True else legend
        labels = [e.comment if e.comment else "Unknown" for e in evoked]
        if select:
            handles = fig.axes[0].lines[1 : len(evoked) + 1]
        else:
            handles = fig.axes[0].lines[: len(evoked)]
        legend = plt.legend(
            labels=labels, handles=handles, loc=legend_loc, prop={"size": 10}
        )
        legend.get_frame().set_facecolor(axis_facecolor)
        txts = legend.get_texts()
        for txt, col in zip(txts, color):
            txt.set_color(col)

    if proj == "interactive":
        for e in evoked:
            _check_delayed_ssp(e)
        params = dict(
            evokeds=evoked,
            times=times,
            plot_update_proj_callback=_plot_update_evoked_topo_proj,
            projs=evoked[0].info["projs"],
            fig=fig,
        )
        _draw_proj_checkbox(None, params)

    plt_show(show)
    return fig


def _plot_update_evoked_topo_proj(params, bools):
    """Update topo sensor plots."""
    evokeds = [e.copy() for e in params["evokeds"]]
    fig = params["fig"]
    projs = [proj for proj, b in zip(params["projs"], bools) if b]
    params["proj_bools"] = bools
    for e in evokeds:
        e.add_proj(projs, remove_existing=True)
        e.apply_proj()

    # make sure to only modify the time courses, not the ticks
    for ax in fig.axes[0]._mne_axs:
        for line, evoked in zip(ax.data_lines, evokeds):
            line.set_ydata(ax.y_t + ax.y_s * evoked.data[ax._mne_ch_idx])

    fig.canvas.draw()


def plot_topo_image_epochs(
    epochs,
    layout=None,
    sigma=0.0,
    vmin=None,
    vmax=None,
    colorbar=None,
    order=None,
    cmap="RdBu_r",
    layout_scale=0.95,
    title=None,
    scalings=None,
    border="none",
    fig_facecolor="k",
    fig_background=None,
    font_color="w",
    select=False,
    show=True,
):
    """Plot Event Related Potential / Fields image on topographies.

    Parameters
    ----------
    epochs : instance of :class:`~mne.Epochs`
        The epochs.
    layout : instance of Layout
        System specific sensor positions.
    sigma : float
        The standard deviation of the Gaussian smoothing to apply along
        the epoch axis to apply in the image. If 0., no smoothing is applied.
    vmin : float
        The min value in the image. The unit is µV for EEG channels,
        fT for magnetometers and fT/cm for gradiometers.
    vmax : float
        The max value in the image. The unit is µV for EEG channels,
        fT for magnetometers and fT/cm for gradiometers.
    colorbar : bool | None
        Whether to display a colorbar or not. If ``None`` a colorbar will be
        shown only if all channels are of the same type. Defaults to ``None``.
    order : None | array of int | callable
        If not None, order is used to reorder the epochs on the y-axis
        of the image. If it's an array of int it should be of length
        the number of good epochs. If it's a callable the arguments
        passed are the times vector and the data as 2d array
        (data.shape[1] == len(times)).
    cmap : colormap
        Colors to be mapped to the values.
    layout_scale : float
        Scaling factor for adjusting the relative size of the layout
        on the canvas.
    title : str
        Title of the figure.
    scalings : dict | None
        The scalings of the channel types to be applied for plotting. If
        ``None``, defaults to ``dict(eeg=1e6, grad=1e13, mag=1e15)``.
    border : str
        Matplotlib borders style to be used for each sensor plot.
    fig_facecolor : color
        The figure face color. Defaults to black.
    fig_background : None | array
        A background image for the figure. This must be a valid input to
        :func:`matplotlib.pyplot.imshow`. Defaults to ``None``.
    font_color : color
        The color of tick labels in the colorbar. Defaults to white.
    select : bool
        Whether to enable the lasso-selection tool to enable the user to select
        channels. The selected channels will be available in
        ``fig.lasso.selection``.
    show : bool
        Whether to show the figure. Defaults to ``True``.

    Returns
    -------
    fig : instance of :class:`matplotlib.figure.Figure`
        Figure distributing one image per channel across sensor topography.

    Notes
    -----
    In an interactive Python session, this plot will be interactive; clicking
    on a channel image will pop open a larger view of the image; this image
    will always have a colorbar even when the topo plot does not (because it
    shows multiple sensor types).
    """
    from ..channels.layout import find_layout

    scalings = _handle_default("scalings", scalings)

    # make a copy because we discard non-data channels and scale the data
    epochs = epochs.copy().load_data()
    # use layout to subset channels present in epochs object
    if layout is None:
        layout = find_layout(epochs.info)
    ch_names = set(layout.names) & set(epochs.ch_names)
    idxs = [epochs.ch_names.index(ch_name) for ch_name in ch_names]
    epochs = epochs.pick(idxs)
    # get lists of channel type & scale coefficient
    ch_types = epochs.get_channel_types()
    scale_coeffs = [scalings.get(ch_type, 1) for ch_type in ch_types]
    # scale the data
    epochs._data *= np.array(scale_coeffs)[:, np.newaxis]
    data = epochs.get_data(copy=False)
    # get vlims for each channel type
    vlim_dict = dict()
    for ch_type in set(ch_types):
        this_data = data[:, np.where(np.array(ch_types) == ch_type)]
        vlim_dict[ch_type] = _setup_vmin_vmax(this_data, vmin, vmax)
    vlim_array = np.array([vlim_dict[ch_type] for ch_type in ch_types])
    # only show colorbar if we have a single channel type
    if colorbar is None:
        colorbar = len(set(ch_types)) == 1
    # if colorbar=True, we know we have only 1 channel type so all entries
    # in vlim_array are the same, just take the first one
    if colorbar and vmin is None and vmax is None:
        vmin, vmax = vlim_array[0]

    show_func = partial(
        _erfimage_imshow_unified,
        scalings=scale_coeffs,
        order=order,
        data=data,
        epochs=epochs,
        sigma=sigma,
        cmap=cmap,
        vlim_array=vlim_array,
    )

    erf_imshow = partial(
        _erfimage_imshow,
        scalings=scale_coeffs,
        order=order,
        data=data,
        epochs=epochs,
        sigma=sigma,
        cmap=cmap,
        vlim_array=vlim_array,
        colorbar=True,
    )

    fig = _plot_topo(
        info=epochs.info,
        times=epochs.times,
        click_func=erf_imshow,
        show_func=show_func,
        layout=layout,
        colorbar=colorbar,
        vmin=vmin,
        vmax=vmax,
        cmap=cmap,
        layout_scale=layout_scale,
        title=title,
        fig_facecolor=fig_facecolor,
        font_color=font_color,
        border=border,
        x_label="Time (s)",
        y_label="Epoch",
        unified=True,
        img=True,
        select=select,
    )
    add_background_image(fig, fig_background)
    plt_show(show)
    return fig


def _pos_to_bbox(pos, ax):
    """Convert layout position to bbox."""
    import matplotlib.transforms as mtransforms

    return mtransforms.TransformedBbox(
        mtransforms.Bbox.from_bounds(*pos),
        ax.transAxes,
    )<|MERGE_RESOLUTION|>--- conflicted
+++ resolved
@@ -16,12 +16,8 @@
 
 from .._fiff.pick import channel_type, pick_types
 from ..defaults import _handle_default
-<<<<<<< HEAD
-from ..utils import Bunch, _check_option, _clean_names, _to_rgb, fill_doc
+from ..utils import Bunch, _check_option, _clean_names, _is_numeric, _to_rgb, fill_doc
 from .ui_events import ChannelsSelect, publish, subscribe
-=======
-from ..utils import Bunch, _check_option, _clean_names, _is_numeric, _to_rgb, fill_doc
->>>>>>> 27c07a8e
 from .utils import (
     DraggableColorbar,
     SelectFromCollection,
