--- conflicted
+++ resolved
@@ -499,11 +499,26 @@
         assert brain._label_mode_widget is None
     brain.close()
 
+    # test colormap
+    if src != 'vector':
+        brain = _create_testing_brain(
+            hemi=hemi, surf='white', src=src, show_traces=0.5, initial_time=0,
+            volume_options=None,  # for speed, don't upsample
+            n_time=1 if src == 'mixed' else 5, diverging=True,
+            add_data_kwargs=dict(colorbar_kwargs=dict(n_labels=3)),
+        )
+        # mne_analyze should be chosen
+        ctab = brain._data['ctable']
+        assert_array_equal(ctab[0], [0, 255, 255, 255])  # opaque cyan
+        assert_array_equal(ctab[-1], [255, 255, 0, 255])  # opaque yellow
+        assert_allclose(ctab[len(ctab) // 2], [128, 128, 128, 0], atol=3)
+        brain.close()
+
     # vertex traces
     brain = _create_testing_brain(
         hemi=hemi, surf='white', src=src, show_traces=0.5, initial_time=0,
         volume_options=None,  # for speed, don't upsample
-        n_time=1 if src == 'mixed' else 5, diverging=True,
+        n_time=1 if src == 'mixed' else 5,
         add_data_kwargs=dict(colorbar_kwargs=dict(n_labels=3)),
     )
     assert brain.show_traces
@@ -511,11 +526,6 @@
     assert hasattr(brain, "picked_points")
     assert hasattr(brain, "_spheres")
     assert brain.plotter.scalar_bar.GetNumberOfLabels() == 3
-    # mne_analyze should be chosen
-    ctab = brain._data['ctable']
-    assert_array_equal(ctab[0], [0, 255, 255, 255])  # opaque cyan
-    assert_array_equal(ctab[-1], [255, 255, 0, 255])  # opaque yellow
-    assert_allclose(ctab[len(ctab) // 2], [128, 128, 128, 0], atol=3)
 
     # add foci should work for volumes
     brain.add_foci([[0, 0, 0]], hemi='lh' if src == 'surface' else 'vol')
@@ -770,13 +780,8 @@
 
 
 def _create_testing_brain(hemi, surf='inflated', src='surface', size=300,
-<<<<<<< HEAD
-                          n_time=5, **kwargs):
+                          n_time=5, diverging=False, **kwargs):
     assert src in ('surface', 'vector', 'mixed', 'volume')
-=======
-                          n_time=5, diverging=False, **kwargs):
-    assert src in ('surface', 'mixed', 'volume')
->>>>>>> 5ba77c8b
     meth = 'plot'
     if src in ('surface', 'mixed'):
         sample_src = read_source_spaces(src_fname)
@@ -791,7 +796,7 @@
         stc = apply_inverse(evoked, free, pick_ori='vector')
         return stc.plot(
             subject=subject_id, hemi=hemi, size=size,
-            subjects_dir=subjects_dir, colormap='hot',
+            subjects_dir=subjects_dir, colormap='auto',
             **kwargs)
     if src in ('volume', 'mixed'):
         vol_src = setup_volume_source_space(
