--- conflicted
+++ resolved
@@ -1088,16 +1088,12 @@
                 stop=stop, l_freq=l_freq, h_freq=h_freq,
                 reject_by_annotation=reject_by_annotation)]
             # pick last scores
-<<<<<<< HEAD
             if measure == "zscore":
                 this_idx = find_outliers(scores[-1], threshold=threshold)
             elif measure == "cor":
                 this_idx = np.where(abs(scores[-1]) > threshold)[0]
             else:
                 raise ValueError("Unknown measure {}".format(measure))
-=======
-            this_idx = _find_outliers(scores[-1], threshold=threshold)
->>>>>>> bb908f19
             idx += [this_idx]
             self.labels_['%s/%i/' % (prefix, ii) + ch] = list(this_idx)
 
