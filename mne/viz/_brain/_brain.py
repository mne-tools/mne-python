# Authors: Alexandre Gramfort <alexandre.gramfort@inria.fr>
#          Eric Larson <larson.eric.d@gmail.com>
#          Oleh Kozynets <ok7mailbox@gmail.com>
#          Guillaume Favelier <guillaume.favelier@gmail.com>
#          jona-sassenhagen <jona.sassenhagen@gmail.com>
#          Joan Massich <mailsik@gmail.com>
#
# License: Simplified BSD

import contextlib
from functools import partial
from io import BytesIO
import os
import os.path as op
import sys
import time
import copy
import traceback
import warnings

import numpy as np
from collections import OrderedDict

from .colormap import calculate_lut
from .surface import _Surface
from .view import views_dicts, _lh_views_dict
from .callback import (ShowView, TimeCallBack, SmartCallBack,
                       UpdateLUT, UpdateColorbarScale)

from ..utils import (_show_help_fig, _get_color_list, concatenate_images,
                     _generate_default_filename, _save_ndarray_img)
from .._3d import _process_clim, _handle_time, _check_views

from ...externals.decorator import decorator
from ...defaults import _handle_default
from ...surface import mesh_edges
from ...source_space import SourceSpaces, vertex_to_mni, read_talxfm
from ...transforms import apply_trans, invert_transform
from ...utils import (_check_option, logger, verbose, fill_doc, _validate_type,
                      use_log_level, Bunch, _ReuseCycle, warn,
                      get_subjects_dir)


_ARROW_MOVE = 10  # degrees per press


@decorator
def safe_event(fun, *args, **kwargs):
    """Protect against PyQt5 exiting on event-handling errors."""
    try:
        return fun(*args, **kwargs)
    except Exception:
        traceback.print_exc(file=sys.stderr)


class _Overlay(object):
    def __init__(self, scalars, colormap, rng, opacity, name):
        self._scalars = scalars
        self._colormap = colormap
        assert rng is not None
        self._rng = rng
        self._opacity = opacity
        self._name = name

    def to_colors(self):
        from .._3d import _get_cmap
        from matplotlib.colors import ListedColormap

        if isinstance(self._colormap, str):
            kind = self._colormap
            cmap = _get_cmap(self._colormap)
        else:
            cmap = ListedColormap(self._colormap / 255.)
            kind = str(type(self._colormap))
        logger.debug(
            f'Color mapping {repr(self._name)} with {kind} '
            f'colormap and range {self._rng}')

        rng = self._rng
        assert rng is not None
        scalars = _norm(self._scalars, rng)

        colors = cmap(scalars)
        if self._opacity is not None:
            colors[:, 3] *= self._opacity
        return colors


def _norm(x, rng):
    if rng[0] == rng[1]:
        factor = 1 if rng[0] == 0 else 1e-6 * rng[0]
    else:
        factor = rng[1] - rng[0]
    return (x - rng[0]) / factor


class _LayeredMesh(object):
    def __init__(self, renderer, vertices, triangles, normals):
        self._renderer = renderer
        self._vertices = vertices
        self._triangles = triangles
        self._normals = normals

        self._polydata = None
        self._actor = None
        self._is_mapped = False

        self._cache = None
        self._overlays = OrderedDict()

        self._default_scalars = np.ones(vertices.shape)
        self._default_scalars_name = 'Data'

    def map(self):
        kwargs = {
            "color": None,
            "pickable": True,
            "rgba": True,
        }
        mesh_data = self._renderer.mesh(
            x=self._vertices[:, 0],
            y=self._vertices[:, 1],
            z=self._vertices[:, 2],
            triangles=self._triangles,
            normals=self._normals,
            scalars=self._default_scalars,
            **kwargs
        )
        self._actor, self._polydata = mesh_data
        self._is_mapped = True

    def _compute_over(self, B, A):
        assert A.ndim == B.ndim == 2
        assert A.shape[1] == B.shape[1] == 4
        A_w = A[:, 3:]  # * 1
        B_w = B[:, 3:] * (1 - A_w)
        C = A.copy()
        C[:, :3] *= A_w
        C[:, :3] += B[:, :3] * B_w
        C[:, 3:] += B_w
        C[:, :3] /= C[:, 3:]
        return np.clip(C, 0, 1, out=C)

    def _compose_overlays(self):
        B = None
        for overlay in self._overlays.values():
            A = overlay.to_colors()
            if B is None:
                B = A
            else:
                B = self._compute_over(B, A)
        return B

    def add_overlay(self, scalars, colormap, rng, opacity, name):
        overlay = _Overlay(
            scalars=scalars,
            colormap=colormap,
            rng=rng,
            opacity=opacity,
            name=name,
        )
        self._overlays[name] = overlay
        colors = overlay.to_colors()

        # save colors in cache
        if self._cache is None:
            self._cache = colors
        else:
            self._cache = self._compute_over(self._cache, colors)

        # update the texture
        self._update()

    def remove_overlay(self, names):
        if not isinstance(names, list):
            names = [names]
        for name in names:
            if name in self._overlays:
                del self._overlays[name]
        self.update()

    def _update(self):
        if self._cache is None or self._renderer is None:
            return
        self._renderer._set_mesh_scalars(
            mesh=self._polydata,
            scalars=self._cache,
            name=self._default_scalars_name,
        )

    def update(self):
        self._cache = self._compose_overlays()
        self._update()

    def _clean(self):
        mapper = self._actor.GetMapper()
        mapper.SetLookupTable(None)
        self._actor.SetMapper(None)
        self._actor = None
        self._polydata = None
        self._renderer = None

    def update_overlay(self, name, scalars=None, colormap=None,
                       opacity=None, rng=None):
        overlay = self._overlays.get(name, None)
        if overlay is None:
            return
        if scalars is not None:
            overlay._scalars = scalars
        if colormap is not None:
            overlay._colormap = colormap
        if opacity is not None:
            overlay._opacity = opacity
        if rng is not None:
            overlay._rng = rng
        self.update()


@fill_doc
class Brain(object):
    """Class for visualizing a brain.

    .. warning::
       The API for this class is not currently complete. We suggest using
       :meth:`mne.viz.plot_source_estimates` with the PyVista backend
       enabled to obtain a ``Brain`` instance.

    Parameters
    ----------
    subject_id : str
        Subject name in Freesurfer subjects dir.
    hemi : str
        Hemisphere id (ie 'lh', 'rh', 'both', or 'split'). In the case
        of 'both', both hemispheres are shown in the same window.
        In the case of 'split' hemispheres are displayed side-by-side
        in different viewing panes.
    surf : str
        FreeSurfer surface mesh name (ie 'white', 'inflated', etc.).
    title : str
        Title for the window.
    cortex : str or None
        Specifies how the cortical surface is rendered.
        The name of one of the preset cortex styles can be:
        ``'classic'`` (default), ``'high_contrast'``,
        ``'low_contrast'``, or ``'bone'`` or a valid color name.
        Setting this to ``None`` is equivalent to ``(0.5, 0.5, 0.5)``.
    alpha : float in [0, 1]
        Alpha level to control opacity of the cortical surface.
    size : int | array-like, shape (2,)
        The size of the window, in pixels. can be one number to specify
        a square window, or a length-2 sequence to specify (width, height).
    background : tuple(int, int, int)
        The color definition of the background: (red, green, blue).
    foreground : matplotlib color
        Color of the foreground (will be used for colorbars and text).
        None (default) will use black or white depending on the value
        of ``background``.
    figure : list of Figure | None | int
        If None (default), a new window will be created with the appropriate
        views. For single view plots, the figure can be specified as int to
        retrieve the corresponding Mayavi window.
    subjects_dir : str | None
        If not None, this directory will be used as the subjects directory
        instead of the value set using the SUBJECTS_DIR environment
        variable.
    views : list | str
        The views to use.
    offset : bool | str
        If True, shifts the right- or left-most x coordinate of the left and
        right surfaces, respectively, to be at zero. This is useful for viewing
        inflated surface where hemispheres typically overlap. Can be "auto"
        (default) use True with inflated surfaces and False otherwise
        (Default: 'auto'). Only used when ``hemi='both'``.

        .. versionchanged:: 0.23
           Default changed to "auto".
    show_toolbar : bool
        If True, toolbars will be shown for each view.
    offscreen : bool
        If True, rendering will be done offscreen (not shown). Useful
        mostly for generating images or screenshots, but can be buggy.
        Use at your own risk.
    interaction : str
        Can be "trackball" (default) or "terrain", i.e. a turntable-style
        camera.
    units : str
        Can be 'm' or 'mm' (default).
    %(view_layout)s
    silhouette : dict | bool
        As a dict, it contains the ``color``, ``linewidth``, ``alpha`` opacity
        and ``decimate`` (level of decimation between 0 and 1 or None) of the
        brain's silhouette to display. If True, the default values are used
        and if False, no silhouette will be displayed. Defaults to False.
    ssao : bool
        If True, enables screen-space ambient occlusion. Defaults to False.
    theme : str | path-like
        Can be "auto" (default), "light", or "dark" or a path-like to a
        custom stylesheet. For Dark-Mode and automatic Dark-Mode-Detection,
        :mod:`qdarkstyle` respectively and `darkdetect
        <https://github.com/albertosottile/darkdetect>`__ is required.
    show : bool
        Display the window as soon as it is ready. Defaults to True.

    Attributes
    ----------
    geo : dict
        A dictionary of pysurfer.Surface objects for each hemisphere.
    overlays : dict
        The overlays.

    Notes
    -----
    This table shows the capabilities of each Brain backend ("✓" for full
    support, and "-" for partial support):

    .. table::
       :widths: auto

       +---------------------------+--------------+---------------+
       | 3D function:              | surfer.Brain | mne.viz.Brain |
       +===========================+==============+===============+
       | add_annotation            | ✓            | ✓             |
       +---------------------------+--------------+---------------+
       | add_data                  | ✓            | ✓             |
       +---------------------------+--------------+---------------+
       | add_foci                  | ✓            | ✓             |
       +---------------------------+--------------+---------------+
       | add_label                 | ✓            | ✓             |
       +---------------------------+--------------+---------------+
       | add_text                  | ✓            | ✓             |
       +---------------------------+--------------+---------------+
       | close                     | ✓            | ✓             |
       +---------------------------+--------------+---------------+
       | data                      | ✓            | ✓             |
       +---------------------------+--------------+---------------+
       | foci                      | ✓            |               |
       +---------------------------+--------------+---------------+
       | labels                    | ✓            | ✓             |
       +---------------------------+--------------+---------------+
       | remove_foci               | ✓            |               |
       +---------------------------+--------------+---------------+
       | remove_labels             | ✓            | ✓             |
       +---------------------------+--------------+---------------+
       | remove_annotations        | -            | ✓             |
       +---------------------------+--------------+---------------+
       | scale_data_colormap       | ✓            |               |
       +---------------------------+--------------+---------------+
       | save_image                | ✓            | ✓             |
       +---------------------------+--------------+---------------+
       | save_movie                | ✓            | ✓             |
       +---------------------------+--------------+---------------+
       | screenshot                | ✓            | ✓             |
       +---------------------------+--------------+---------------+
       | show_view                 | ✓            | ✓             |
       +---------------------------+--------------+---------------+
       | TimeViewer                | ✓            | ✓             |
       +---------------------------+--------------+---------------+
       | enable_depth_peeling      |              | ✓             |
       +---------------------------+--------------+---------------+
       | get_picked_points         |              | ✓             |
       +---------------------------+--------------+---------------+
       | add_data(volume)          |              | ✓             |
       +---------------------------+--------------+---------------+
       | view_layout               |              | ✓             |
       +---------------------------+--------------+---------------+
       | flatmaps                  |              | ✓             |
       +---------------------------+--------------+---------------+
       | vertex picking            |              | ✓             |
       +---------------------------+--------------+---------------+
       | label picking             |              | ✓             |
       +---------------------------+--------------+---------------+
    """

    def __init__(self, subject_id, hemi, surf, title=None,
                 cortex="classic", alpha=1.0, size=800, background="black",
                 foreground=None, figure=None, subjects_dir=None,
                 views='auto', offset='auto', show_toolbar=False,
                 offscreen=False, interaction='trackball', units='mm',
                 view_layout='vertical', silhouette=False, ssao=False,
                 theme='auto', show=True):
        from ..backends.renderer import backend, _get_renderer
        from .._3d import _get_cmap
        from matplotlib.colors import colorConverter

        if hemi in ('both', 'split'):
            self._hemis = ('lh', 'rh')
        elif hemi in ('lh', 'rh'):
            self._hemis = (hemi, )
        else:
            raise KeyError('hemi has to be either "lh", "rh", "split", '
                           'or "both"')
        self._view_layout = _check_option('view_layout', view_layout,
                                          ('vertical', 'horizontal'))

        if figure is not None and not isinstance(figure, int):
            backend._check_3d_figure(figure)
        if title is None:
            self._title = subject_id
        else:
            self._title = title
        self._interaction = 'trackball'

        if isinstance(background, str):
            background = colorConverter.to_rgb(background)
        self._bg_color = background
        if foreground is None:
            foreground = 'w' if sum(self._bg_color) < 2 else 'k'
        if isinstance(foreground, str):
            foreground = colorConverter.to_rgb(foreground)
        self._fg_color = foreground

        if isinstance(views, str):
            views = [views]
        views = _check_views(surf, views, hemi)
        col_dict = dict(lh=1, rh=1, both=1, split=2)
        shape = (len(views), col_dict[hemi])
        if self._view_layout == 'horizontal':
            shape = shape[::-1]
        self._subplot_shape = shape

        size = tuple(np.atleast_1d(size).round(0).astype(int).flat)
        if len(size) not in (1, 2):
            raise ValueError('"size" parameter must be an int or length-2 '
                             'sequence of ints.')
        size = size if len(size) == 2 else size * 2  # 1-tuple to 2-tuple
        subjects_dir = get_subjects_dir(subjects_dir)

        self.theme = theme

        self.time_viewer = False
        self._hemi = hemi
        self._units = units
        self._alpha = float(alpha)
        self._subject_id = subject_id
        self._subjects_dir = subjects_dir
        self._views = views
        self._times = None
        self._vertex_to_label_id = dict()
        self._annotation_labels = dict()
        self._labels = {'lh': list(), 'rh': list()}
        self._unnamed_label_id = 0  # can only grow
        self._annots = {'lh': list(), 'rh': list()}
        self._layered_meshes = {}
        self._elevation_rng = [15, 165]  # range of motion of camera on theta
        self._lut_locked = None
        # default values for silhouette
        self._silhouette = {
            'color': self._bg_color,
            'line_width': 2,
            'alpha': alpha,
            'decimate': 0.9,
        }
        _validate_type(silhouette, (dict, bool), 'silhouette')
        if isinstance(silhouette, dict):
            self._silhouette.update(silhouette)
            self.silhouette = True
        else:
            self.silhouette = silhouette
        self._scalar_bar = None
        # for now only one time label can be added
        # since it is the same for all figures
        self._time_label_added = False
        # array of data used by TimeViewer
        self._data = {}
        self.geo = {}
        self.set_time_interpolation('nearest')

        geo_kwargs = self._cortex_colormap(cortex)
        # evaluate at the midpoint of the used colormap
        val = -geo_kwargs['vmin'] / (geo_kwargs['vmax'] - geo_kwargs['vmin'])
        self._brain_color = _get_cmap(geo_kwargs['colormap'])(val)

        # load geometry for one or both hemispheres as necessary
        _validate_type(offset, (str, bool), 'offset')
        if isinstance(offset, str):
            _check_option('offset', offset, ('auto',), extra='when str')
            offset = (surf in ('inflated', 'flat'))
        offset = None if (not offset or hemi != 'both') else 0.0
        logger.debug(f'Hemi offset: {offset}')

        self._renderer = _get_renderer(name=self._title, size=size,
                                       bgcolor=background,
                                       shape=shape,
                                       fig=figure)
        self._renderer._window_close_connect(self._clean)
        self._renderer._window_set_theme(theme)

        self._setup_canonical_rotation()
        for h in self._hemis:
            # Initialize a Surface object as the geometry
            geo = _Surface(subject_id, h, surf, subjects_dir, offset,
                           units=self._units, x_dir=self._rigid[0, :3])
            # Load in the geometry and curvature
            geo.load_geometry()
            geo.load_curvature()
            self.geo[h] = geo
            for ri, ci, v in self._iter_views(h):
                self._renderer.subplot(ri, ci)
                if self._layered_meshes.get(h) is None:
                    mesh = _LayeredMesh(
                        renderer=self._renderer,
                        vertices=self.geo[h].coords,
                        triangles=self.geo[h].faces,
                        normals=self.geo[h].nn,
                    )
                    mesh.map()  # send to GPU
                    mesh.add_overlay(
                        scalars=self.geo[h].bin_curv,
                        colormap=geo_kwargs["colormap"],
                        rng=[geo_kwargs["vmin"], geo_kwargs["vmax"]],
                        opacity=alpha,
                        name='curv',
                    )
                    self._layered_meshes[h] = mesh
                    # add metadata to the mesh for picking
                    mesh._polydata._hemi = h
                else:
                    actor = self._layered_meshes[h]._actor
                    self._renderer.figure.viewer.add_actor(actor)
                if ssao:
                    mesh = self._layered_meshes[h]
                    self._renderer._enable_ssao(mesh._polydata)
                if self.silhouette:
                    mesh = self._layered_meshes[h]
                    self._renderer._silhouette(
                        mesh=mesh._polydata,
                        color=self._silhouette["color"],
                        line_width=self._silhouette["line_width"],
                        alpha=self._silhouette["alpha"],
                        decimate=self._silhouette["decimate"],
                    )
                self._renderer.set_camera(**views_dicts[h][v])

        self.interaction = interaction
        self._closed = False
        if show:
            self.show()
        # update the views once the geometry is all set
        for h in self._hemis:
            for ri, ci, v in self._iter_views(h):
                self.show_view(v, row=ri, col=ci, hemi=h)

        if surf == 'flat':
            self._renderer.set_interaction("rubber_band_2d")

    def _setup_canonical_rotation(self):
        from ...coreg import fit_matched_points, _trans_from_params
        self._rigid = np.eye(4)
        try:
            xfm = read_talxfm(self._subject_id, self._subjects_dir)
        except Exception:
            return
        # XYZ+origin + halfway
        pts_tal = np.concatenate([np.eye(4)[:, :3], np.eye(3) * 0.5])
        pts_subj = apply_trans(invert_transform(xfm), pts_tal)
        # we fit with scaling enabled, but then discard it (we just need
        # the rigid-body components)
        params = fit_matched_points(pts_subj, pts_tal, scale=3, out='params')
        self._rigid[:] = _trans_from_params((True, True, False), params[:6])

    def setup_time_viewer(self, time_viewer=True, show_traces=True):
        """Configure the time viewer parameters.

        Parameters
        ----------
        time_viewer : bool
            If True, enable widgets interaction. Defaults to True.

        show_traces : bool
            If True, enable visualization of time traces. Defaults to True.

        Notes
        -----
        The keyboard shortcuts are the following:

        '?': Display help window
        'i': Toggle interface
        's': Apply auto-scaling
        'r': Restore original clim
        'c': Clear all traces
        'n': Shift the time forward by the playback speed
        'b': Shift the time backward by the playback speed
        'Space': Start/Pause playback
        'Up': Decrease camera elevation angle
        'Down': Increase camera elevation angle
        'Left': Decrease camera azimuth angle
        'Right': Increase camera azimuth angle
        """
        if self.time_viewer:
            return
        if not self._data:
            raise ValueError("No data to visualize. See ``add_data``.")
        self.time_viewer = time_viewer
        self.orientation = list(_lh_views_dict.keys())
        self.default_smoothing_range = [0, 15]

        # Default configuration
        self.playback = False
        self.visibility = False
        self.refresh_rate_ms = max(int(round(1000. / 60.)), 1)
        self.default_scaling_range = [0.2, 2.0]
        self.default_playback_speed_range = [0.01, 1]
        self.default_playback_speed_value = 0.01
        self.default_status_bar_msg = "Press ? for help"
        self.default_label_extract_modes = {
            "stc": ["mean", "max"],
            "src": ["mean_flip", "pca_flip", "auto"],
        }
        self.default_trace_modes = ('vertex', 'label')
        self.annot = None
        self.label_extract_mode = None
        all_keys = ('lh', 'rh', 'vol')
        self.act_data_smooth = {key: (None, None) for key in all_keys}
        self.color_list = _get_color_list()
        # remove grey for better contrast on the brain
        self.color_list.remove("#7f7f7f")
        self.color_cycle = _ReuseCycle(self.color_list)
        self.mpl_canvas = None
        self.help_canvas = None
        self.rms = None
        self.picked_patches = {key: list() for key in all_keys}
        self.picked_points = {key: list() for key in all_keys}
        self.pick_table = dict()
        self._spheres = list()
        self._mouse_no_mvt = -1
        self.callbacks = dict()
        self.widgets = dict()
        self.keys = ('fmin', 'fmid', 'fmax')

        # Derived parameters:
        self.playback_speed = self.default_playback_speed_value
        _validate_type(show_traces, (bool, str, 'numeric'), 'show_traces')
        self.interactor_fraction = 0.25
        if isinstance(show_traces, str):
            self.show_traces = True
            self.separate_canvas = False
            self.traces_mode = 'vertex'
            if show_traces == 'separate':
                self.separate_canvas = True
            elif show_traces == 'label':
                self.traces_mode = 'label'
            else:
                assert show_traces == 'vertex'  # guaranteed above
        else:
            if isinstance(show_traces, bool):
                self.show_traces = show_traces
            else:
                show_traces = float(show_traces)
                if not 0 < show_traces < 1:
                    raise ValueError(
                        'show traces, if numeric, must be between 0 and 1, '
                        f'got {show_traces}')
                self.show_traces = True
                self.interactor_fraction = show_traces
            self.traces_mode = 'vertex'
            self.separate_canvas = False
        del show_traces

        self._configure_time_label()
        self._configure_scalar_bar()
        self._configure_shortcuts()
        self._configure_picking()
        self._configure_tool_bar()
        self._configure_dock()
        self._configure_menu()
        self._configure_status_bar()
        self._configure_playback()
        self._configure_help()
        # show everything at the end
        self.toggle_interface()
        self._renderer.show()

        # sizes could change, update views
        for hemi in ('lh', 'rh'):
            for ri, ci, v in self._iter_views(hemi):
                self.show_view(view=v, row=ri, col=ci)
        self._renderer._process_events()

        self._renderer._update()
        # finally, show the MplCanvas
        if self.show_traces:
            self.mpl_canvas.show()

    @safe_event
    def _clean(self):
        # resolve the reference cycle
        self.clear_glyphs()
        self.remove_annotations()
        # clear init actors
        for hemi in self._hemis:
            self._layered_meshes[hemi]._clean()
        self._clear_callbacks()
        self._clear_widgets()
        if getattr(self, 'mpl_canvas', None) is not None:
            self.mpl_canvas.clear()
        if getattr(self, 'act_data_smooth', None) is not None:
            for key in list(self.act_data_smooth.keys()):
                self.act_data_smooth[key] = None
        # XXX this should be done in PyVista
        for renderer in self._renderer._all_renderers:
            renderer.RemoveAllLights()
        # app_window cannot be set to None because it is used in __del__
        for key in ('lighting', 'interactor', '_RenderWindow'):
            setattr(self._renderer.figure.plotter, key, None)
        # Qt LeaveEvent requires _Iren so we use _FakeIren instead of None
        # to resolve the ref to vtkGenericRenderWindowInteractor
        if getattr(self._renderer.figure.plotter, 'picker', None) is not None:
            self._renderer.figure.plotter.picker = None
        # XXX end PyVista
        for key in ('plotter', 'window', 'dock', 'tool_bar', 'menu_bar',
                    'interactor', 'mpl_canvas', 'time_actor',
                    'picked_renderer', 'act_data_smooth', '_scalar_bar',
                    'actions', 'widgets', 'geo', '_data'):
            setattr(self, key, None)

    def toggle_interface(self, value=None):
        """Toggle the interface.

        Parameters
        ----------
        value : bool | None
            If True, the widgets are shown and if False, they
            are hidden. If None, the state of the widgets is
            toggled. Defaults to None.
        """
        if value is None:
            self.visibility = not self.visibility
        else:
            self.visibility = value

        # update tool bar and dock
        with self._renderer._window_ensure_minimum_sizes():
            if self.visibility:
                self._renderer._dock_show()
                self._renderer._tool_bar_update_button_icon(
                    name="visibility", icon_name="visibility_on")
            else:
                self._renderer._dock_hide()
                self._renderer._tool_bar_update_button_icon(
                    name="visibility", icon_name="visibility_off")

        self._renderer._update()

    def apply_auto_scaling(self):
        """Detect automatically fitting scaling parameters."""
        self._update_auto_scaling()

    def restore_user_scaling(self):
        """Restore original scaling parameters."""
        self._update_auto_scaling(restore=True)

    def toggle_playback(self, value=None):
        """Toggle time playback.

        Parameters
        ----------
        value : bool | None
            If True, automatic time playback is enabled and if False,
            it's disabled. If None, the state of time playback is toggled.
            Defaults to None.
        """
        if value is None:
            self.playback = not self.playback
        else:
            self.playback = value

        # update tool bar icon
        if self.playback:
            self._renderer._tool_bar_update_button_icon(
                name="play", icon_name="pause")
        else:
            self._renderer._tool_bar_update_button_icon(
                name="play", icon_name="play")

        if self.playback:
            time_data = self._data['time']
            max_time = np.max(time_data)
            if self._current_time == max_time:  # start over
                self.set_time_point(0)  # first index
            self._last_tick = time.time()

    def reset(self):
        """Reset view and time step."""
        self.reset_view()
        max_time = len(self._data['time']) - 1
        if max_time > 0:
            self.callbacks["time"](
                self._data["initial_time_idx"],
                update_widget=True,
            )
        self._renderer._update()

    def set_playback_speed(self, speed):
        """Set the time playback speed.

        Parameters
        ----------
        speed : float
            The speed of the playback.
        """
        self.playback_speed = speed

    @safe_event
    def _play(self):
        if self.playback:
            try:
                self._advance()
            except Exception:
                self.toggle_playback(value=False)
                raise

    def _advance(self):
        this_time = time.time()
        delta = this_time - self._last_tick
        self._last_tick = time.time()
        time_data = self._data['time']
        times = np.arange(self._n_times)
        time_shift = delta * self.playback_speed
        max_time = np.max(time_data)
        time_point = min(self._current_time + time_shift, max_time)
        # always use linear here -- this does not determine the data
        # interpolation mode, it just finds where we are (in time) in
        # terms of the time indices
        idx = np.interp(time_point, time_data, times)
        self.callbacks["time"](idx, update_widget=True)
        if time_point == max_time:
            self.toggle_playback(value=False)

    def _configure_time_label(self):
        self.time_actor = self._data.get('time_actor')
        if self.time_actor is not None:
            self.time_actor.SetPosition(0.5, 0.03)
            self.time_actor.GetTextProperty().SetJustificationToCentered()
            self.time_actor.GetTextProperty().BoldOn()

    def _configure_scalar_bar(self):
        if self._scalar_bar is not None:
            self._scalar_bar.SetOrientationToVertical()
            self._scalar_bar.SetHeight(0.6)
            self._scalar_bar.SetWidth(0.05)
            self._scalar_bar.SetPosition(0.02, 0.2)

    def _configure_dock_time_widget(self, layout=None):
        len_time = len(self._data['time']) - 1
        if len_time < 1:
            return
        layout = self._renderer.dock_layout if layout is None else layout
        hlayout = self._renderer._dock_add_layout(vertical=False)
        self.widgets["min_time"] = self._renderer._dock_add_label(
            value="-", layout=hlayout)
        self._renderer._dock_add_stretch(hlayout)
        self.widgets["current_time"] = self._renderer._dock_add_label(
            value="x", layout=hlayout)
        self._renderer._dock_add_stretch(hlayout)
        self.widgets["max_time"] = self._renderer._dock_add_label(
            value="+", layout=hlayout)
        self._renderer._layout_add_widget(layout, hlayout)
        min_time = float(self._data['time'][0])
        max_time = float(self._data['time'][-1])
        self.widgets["min_time"].set_value(f"{min_time: .3f}")
        self.widgets["max_time"].set_value(f"{max_time: .3f}")
        self.widgets["current_time"].set_value(f"{self._current_time: .3f}")

    def _configure_dock_playback_widget(self, name):
        layout = self._renderer._dock_add_group_box(name)
        len_time = len(self._data['time']) - 1

        # Time widget
        if len_time < 1:
            self.callbacks["time"] = None
            self.widgets["time"] = None
        else:
            self.callbacks["time"] = TimeCallBack(
                brain=self,
                callback=self.plot_time_line,
            )
            self.widgets["time"] = self._renderer._dock_add_slider(
                name="Time (s)",
                value=self._data['time_idx'],
                rng=[0, len_time],
                double=True,
                callback=self.callbacks["time"],
                compact=False,
                layout=layout,
            )
            self.callbacks["time"].widget = self.widgets["time"]

        # Time labels
        if len_time < 1:
            self.widgets["min_time"] = None
            self.widgets["max_time"] = None
            self.widgets["current_time"] = None
        else:
            self._configure_dock_time_widget(layout)
            self.callbacks["time"].label = self.widgets["current_time"]

        # Playback speed widget
        if len_time < 1:
            self.callbacks["playback_speed"] = None
            self.widgets["playback_speed"] = None
        else:
            self.callbacks["playback_speed"] = SmartCallBack(
                callback=self.set_playback_speed,
            )
            self.widgets["playback_speed"] = self._renderer._dock_add_spin_box(
                name="Speed",
                value=self.default_playback_speed_value,
                rng=self.default_playback_speed_range,
                callback=self.callbacks["playback_speed"],
                layout=layout,
            )
            self.callbacks["playback_speed"].widget = \
                self.widgets["playback_speed"]

        # Time label
        current_time = self._current_time
        assert current_time is not None  # should never be the case, float
        time_label = self._data['time_label']
        if callable(time_label):
            current_time = time_label(current_time)
        else:
            current_time = time_label
        if self.time_actor is not None:
            self.time_actor.SetInput(current_time)
        del current_time

    def _configure_dock_orientation_widget(self, name):
        layout = self._renderer._dock_add_group_box(name)
        # Renderer widget
        rends = [str(i) for i in range(len(self._renderer._all_renderers))]
        if len(rends) > 1:
            def select_renderer(idx):
                idx = int(idx)
                loc = self._renderer._index_to_loc(idx)
                self._renderer.subplot(*loc)

            self.callbacks["renderer"] = SmartCallBack(
                callback=select_renderer,
            )
            self.widgets["renderer"] = self._renderer._dock_add_combo_box(
                name="Renderer",
                value="0",
                rng=rends,
                callback=self.callbacks["renderer"],
                layout=layout,
            )
            self.callbacks["renderer"].widget = \
                self.widgets["renderer"]

        # Use 'lh' as a reference for orientation for 'both'
        if self._hemi == 'both':
            hemis_ref = ['lh']
        else:
            hemis_ref = self._hemis
        orientation_data = [None] * len(rends)
        for hemi in hemis_ref:
            for ri, ci, view in self._iter_views(hemi):
                idx = self._renderer._loc_to_index((ri, ci))
                if view == 'flat':
                    _data = None
                else:
                    _data = dict(default=view, hemi=hemi, row=ri, col=ci)
                orientation_data[idx] = _data
        self.callbacks["orientation"] = ShowView(
            brain=self,
            data=orientation_data,
        )
        self.widgets["orientation"] = self._renderer._dock_add_combo_box(
            name=None,
            value=self.orientation[0],
            rng=self.orientation,
            callback=self.callbacks["orientation"],
            layout=layout,
        )

    def _configure_dock_colormap_widget(self, name):
        layout = self._renderer._dock_add_group_box(name)
        self._renderer._dock_add_label(
            value="min / mid / max",
            align=True,
            layout=layout,
        )
        up = UpdateLUT(brain=self)
        for key in self.keys:
            hlayout = self._renderer._dock_add_layout(vertical=False)
            rng = _get_range(self)
            self.callbacks[key] = lambda value, key=key: up(**{key: value})
            self.widgets[key] = self._renderer._dock_add_slider(
                name=None,
                value=self._data[key],
                rng=rng,
                callback=self.callbacks[key],
                double=True,
                layout=hlayout,
            )
            self.widgets[f"entry_{key}"] = self._renderer._dock_add_spin_box(
                name=None,
                value=self._data[key],
                callback=self.callbacks[key],
                rng=rng,
                layout=hlayout,
            )
            up.widgets[key] = [self.widgets[key], self.widgets[f"entry_{key}"]]
            self._renderer._layout_add_widget(layout, hlayout)

        # reset / minus / plus
        hlayout = self._renderer._dock_add_layout(vertical=False)
        self._renderer._dock_add_label(
            value="Rescale",
            align=True,
            layout=hlayout,
        )
        self.widgets["reset"] = self._renderer._dock_add_button(
            name="↺",
            callback=self.restore_user_scaling,
            layout=hlayout,
        )
        for key, char, val in (("fminus", "➖", 1.2 ** -0.25),
                               ("fplus", "➕", 1.2 ** 0.25)):
            self.callbacks[key] = UpdateColorbarScale(
                brain=self,
                factor=val,
            )
            self.widgets[key] = self._renderer._dock_add_button(
                name=char,
                callback=self.callbacks[key],
                layout=hlayout,
            )
        self._renderer._layout_add_widget(layout, hlayout)

        # register colorbar slider representations
        widgets = {key: self.widgets[key] for key in self.keys}
        for name in ("fmin", "fmid", "fmax", "fminus", "fplus"):
            self.callbacks[name].widgets = widgets

    def _configure_dock_trace_widget(self, name):
        if not self.show_traces:
            return
        # do not show trace mode for volumes
        if (self._data.get('src', None) is not None and
                self._data['src'].kind == 'volume'):
            self._configure_vertex_time_course()
            return

        layout = self._renderer._dock_add_group_box(name)

        # setup candidate annots
        def _set_annot(annot):
            self.clear_glyphs()
            self.remove_labels()
            self.remove_annotations()
            self.annot = annot

            if annot == 'None':
                self.traces_mode = 'vertex'
                self._configure_vertex_time_course()
            else:
                self.traces_mode = 'label'
                self._configure_label_time_course()
            self._renderer._update()

        # setup label extraction parameters
        def _set_label_mode(mode):
            if self.traces_mode != 'label':
                return
            glyphs = copy.deepcopy(self.picked_patches)
            self.label_extract_mode = mode
            self.clear_glyphs()
            for hemi in self._hemis:
                for label_id in glyphs[hemi]:
                    label = self._annotation_labels[hemi][label_id]
                    vertex_id = label.vertices[0]
                    self._add_label_glyph(hemi, None, vertex_id)
            self.mpl_canvas.axes.relim()
            self.mpl_canvas.axes.autoscale_view()
            self.mpl_canvas.update_plot()
            self._renderer._update()

        from ...source_estimate import _get_allowed_label_modes
        from ...label import _read_annot_cands
        dir_name = op.join(self._subjects_dir, self._subject_id, 'label')
        cands = _read_annot_cands(dir_name, raise_error=False)
        cands = cands + ['None']
        self.annot = cands[0]
        stc = self._data["stc"]
        modes = _get_allowed_label_modes(stc)
        if self._data["src"] is None:
            modes = [m for m in modes if m not in
                     self.default_label_extract_modes["src"]]
        self.label_extract_mode = modes[-1]
        if self.traces_mode == 'vertex':
            _set_annot('None')
        else:
            _set_annot(self.annot)
        self.widgets["annotation"] = self._renderer._dock_add_combo_box(
            name="Annotation",
            value=self.annot,
            rng=cands,
            callback=_set_annot,
            layout=layout,
        )
        self.widgets["extract_mode"] = self._renderer._dock_add_combo_box(
            name="Extract mode",
            value=self.label_extract_mode,
            rng=modes,
            callback=_set_label_mode,
            layout=layout,
        )

    def _configure_dock(self):
        self._renderer._dock_initialize()
        self._configure_dock_playback_widget(name="Playback")
        self._configure_dock_orientation_widget(name="Orientation")
        self._configure_dock_colormap_widget(name="Color Limits")
        self._configure_dock_trace_widget(name="Trace")

        # Smoothing widget
        self.callbacks["smoothing"] = SmartCallBack(
            callback=self.set_data_smoothing,
        )
        self.widgets["smoothing"] = self._renderer._dock_add_spin_box(
            name="Smoothing",
            value=self._data['smoothing_steps'],
            rng=self.default_smoothing_range,
            callback=self.callbacks["smoothing"],
            double=False
        )
        self.callbacks["smoothing"].widget = \
            self.widgets["smoothing"]

        self._renderer._dock_finalize()

    def _configure_playback(self):
        self._renderer._playback_initialize(self._play, self.refresh_rate_ms)

    def _configure_mplcanvas(self):
        # Get the fractional components for the brain and mpl
        self.mpl_canvas = self._renderer._window_get_mplcanvas(
            brain=self,
            interactor_fraction=self.interactor_fraction,
            show_traces=self.show_traces,
            separate_canvas=self.separate_canvas
        )
        xlim = [np.min(self._data['time']),
                np.max(self._data['time'])]
        with warnings.catch_warnings():
            warnings.filterwarnings("ignore", category=UserWarning)
            self.mpl_canvas.axes.set(xlim=xlim)
        if not self.separate_canvas:
            self._renderer._window_adjust_mplcanvas_layout()
        self.mpl_canvas.set_color(
            bg_color=self._bg_color,
            fg_color=self._fg_color,
        )

    def _configure_vertex_time_course(self):
        if not self.show_traces:
            return
        if self.mpl_canvas is None:
            self._configure_mplcanvas()
        else:
            self.clear_glyphs()

        # plot RMS of the activation
        y = np.concatenate(list(v[0] for v in self.act_data_smooth.values()
                                if v[0] is not None))
        rms = np.linalg.norm(y, axis=0) / np.sqrt(len(y))
        del y

        self.rms, = self.mpl_canvas.axes.plot(
            self._data['time'], rms,
            lw=3, label='RMS', zorder=3, color=self._fg_color,
            alpha=0.5, ls=':')

        # now plot the time line
        self.plot_time_line()

        # then the picked points
        for idx, hemi in enumerate(['lh', 'rh', 'vol']):
            act_data = self.act_data_smooth.get(hemi, [None])[0]
            if act_data is None:
                continue
            hemi_data = self._data[hemi]
            vertices = hemi_data['vertices']

            # simulate a picked renderer
            if self._hemi in ('both', 'rh') or hemi == 'vol':
                idx = 0
            self.picked_renderer = self._renderer._all_renderers[idx]

            # initialize the default point
            if self._data['initial_time'] is not None:
                # pick at that time
                use_data = act_data[
                    :, [np.round(self._data['time_idx']).astype(int)]]
            else:
                use_data = act_data
            ind = np.unravel_index(np.argmax(np.abs(use_data), axis=None),
                                   use_data.shape)
            if hemi == 'vol':
                mesh = hemi_data['grid']
            else:
                mesh = self._layered_meshes[hemi]._polydata
            vertex_id = vertices[ind[0]]
            self._add_vertex_glyph(hemi, mesh, vertex_id)

    def _configure_picking(self):
        # get data for each hemi
        from scipy import sparse
        for idx, hemi in enumerate(['vol', 'lh', 'rh']):
            hemi_data = self._data.get(hemi)
            if hemi_data is not None:
                act_data = hemi_data['array']
                if act_data.ndim == 3:
                    act_data = np.linalg.norm(act_data, axis=1)
                smooth_mat = hemi_data.get('smooth_mat')
                vertices = hemi_data['vertices']
                if hemi == 'vol':
                    assert smooth_mat is None
                    smooth_mat = sparse.csr_matrix(
                        (np.ones(len(vertices)),
                         (vertices, np.arange(len(vertices)))))
                self.act_data_smooth[hemi] = (act_data, smooth_mat)

        self._renderer._update_picking_callback(
            self._on_pick
        )

    def _configure_tool_bar(self):
        self._renderer._tool_bar_load_icons()
        self._renderer._tool_bar_set_theme(self.theme)
        self._renderer._tool_bar_initialize(name="Toolbar")
        self._renderer._tool_bar_add_file_button(
            name="screenshot",
            desc="Take a screenshot",
            func=self.save_image,
        )
        self._renderer._tool_bar_add_file_button(
            name="movie",
            desc="Save movie...",
            func=self.save_movie,
            shortcut="ctrl+shift+s",
        )
        self._renderer._tool_bar_add_button(
            name="visibility",
            desc="Toggle Visibility",
            func=self.toggle_interface,
            icon_name="visibility_on"
        )
        self._renderer._tool_bar_add_button(
            name="play",
            desc="Play/Pause",
            func=self.toggle_playback,
            shortcut=" ",
        )
        self._renderer._tool_bar_add_button(
            name="reset",
            desc="Reset",
            func=self.reset,
        )
        self._renderer._tool_bar_add_button(
            name="scale",
            desc="Auto-Scale",
            func=self.apply_auto_scaling,
        )
        self._renderer._tool_bar_add_button(
            name="clear",
            desc="Clear traces",
            func=self.clear_glyphs,
        )
        self._renderer._tool_bar_add_spacer()
        self._renderer._tool_bar_add_button(
            name="help",
            desc="Help",
            func=self.help,
            shortcut="?",
        )

    def _shift_time(self, op):
        self.callbacks["time"](
            value=(op(self._current_time, self.playback_speed)),
            time_as_index=False,
            update_widget=True,
        )

    def _rotate_azimuth(self, value):
        azimuth = (self._renderer.figure._azimuth + value) % 360
        self._renderer.set_camera(azimuth=azimuth, reset_camera=False)

    def _rotate_elevation(self, value):
        elevation = np.clip(
            self._renderer.figure._elevation + value,
            self._elevation_rng[0],
            self._elevation_rng[1],
        )
        self._renderer.set_camera(elevation=elevation, reset_camera=False)

    def _configure_shortcuts(self):
        # First, we remove the default bindings:
        self._clear_callbacks()
        # Then, we add our own:
        viewer = self._renderer.figure.viewer
        viewer.add_key_event("i", self.toggle_interface)
        viewer.add_key_event("s", self.apply_auto_scaling)
        viewer.add_key_event("r", self.restore_user_scaling)
        viewer.add_key_event("c", self.clear_glyphs)
        viewer.add_key_event("n", partial(self._shift_time,
                             op=lambda x, y: x + y))
        viewer.add_key_event("b", partial(self._shift_time,
                             op=lambda x, y: x - y))
        for key, func, sign in (("Left", self._rotate_azimuth, 1),
                                ("Right", self._rotate_azimuth, -1),
                                ("Up", self._rotate_elevation, 1),
                                ("Down", self._rotate_elevation, -1)):
            viewer.add_key_event(key, partial(func, sign * _ARROW_MOVE))

    def _configure_menu(self):
        self._renderer._menu_initialize()
        self._renderer._menu_add_submenu(
            name="help",
            desc="Help",
        )
        self._renderer._menu_add_button(
            menu_name="help",
            name="help",
            desc="Show MNE key bindings\t?",
            func=self.help,
        )

    def _configure_status_bar(self):
        self._renderer._status_bar_initialize()
        self.status_msg = self._renderer._status_bar_add_label(
            self.default_status_bar_msg, stretch=1)
        self.status_progress = self._renderer._status_bar_add_progress_bar()
        if self.status_progress is not None:
            self.status_progress.hide()

    def _on_pick(self, vtk_picker, event):
        if not self.show_traces:
            return

        # vtk_picker is a vtkCellPicker
        cell_id = vtk_picker.GetCellId()
        mesh = vtk_picker.GetDataSet()

        if mesh is None or cell_id == -1 or not self._mouse_no_mvt:
            return  # don't pick

        # 1) Check to see if there are any spheres along the ray
        if len(self._spheres):
            collection = vtk_picker.GetProp3Ds()
            found_sphere = None
            for ii in range(collection.GetNumberOfItems()):
                actor = collection.GetItemAsObject(ii)
                for sphere in self._spheres:
                    if any(a is actor for a in sphere._actors):
                        found_sphere = sphere
                        break
                if found_sphere is not None:
                    break
            if found_sphere is not None:
                assert found_sphere._is_glyph
                mesh = found_sphere

        # 2) Remove sphere if it's what we have
        if hasattr(mesh, "_is_glyph"):
            self._remove_vertex_glyph(mesh)
            return

        # 3) Otherwise, pick the objects in the scene
        try:
            hemi = mesh._hemi
        except AttributeError:  # volume
            hemi = 'vol'
        else:
            assert hemi in ('lh', 'rh')
        if self.act_data_smooth[hemi][0] is None:  # no data to add for hemi
            return
        pos = np.array(vtk_picker.GetPickPosition())
        if hemi == 'vol':
            # VTK will give us the point closest to the viewer in the vol.
            # We want to pick the point with the maximum value along the
            # camera-to-click array, which fortunately we can get "just"
            # by inspecting the points that are sufficiently close to the
            # ray.
            grid = mesh = self._data[hemi]['grid']
            vertices = self._data[hemi]['vertices']
            coords = self._data[hemi]['grid_coords'][vertices]
            scalars = grid.cell_arrays['values'][vertices]
            spacing = np.array(grid.GetSpacing())
            max_dist = np.linalg.norm(spacing) / 2.
            origin = vtk_picker.GetRenderer().GetActiveCamera().GetPosition()
            ori = pos - origin
            ori /= np.linalg.norm(ori)
            # the magic formula: distance from a ray to a given point
            dists = np.linalg.norm(np.cross(ori, coords - pos), axis=1)
            assert dists.shape == (len(coords),)
            mask = dists <= max_dist
            idx = np.where(mask)[0]
            if len(idx) == 0:
                return  # weird point on edge of volume?
            # useful for debugging the ray by mapping it into the volume:
            # dists = dists - dists.min()
            # dists = (1. - dists / dists.max()) * self._cmap_range[1]
            # grid.cell_arrays['values'][vertices] = dists * mask
            idx = idx[np.argmax(np.abs(scalars[idx]))]
            vertex_id = vertices[idx]
            # Naive way: convert pos directly to idx; i.e., apply mri_src_t
            # shape = self._data[hemi]['grid_shape']
            # taking into account the cell vs point difference (spacing/2)
            # shift = np.array(grid.GetOrigin()) + spacing / 2.
            # ijk = np.round((pos - shift) / spacing).astype(int)
            # vertex_id = np.ravel_multi_index(ijk, shape, order='F')
        else:
            vtk_cell = mesh.GetCell(cell_id)
            cell = [vtk_cell.GetPointId(point_id) for point_id
                    in range(vtk_cell.GetNumberOfPoints())]
            vertices = mesh.points[cell]
            idx = np.argmin(abs(vertices - pos), axis=0)
            vertex_id = cell[idx[0]]

        if self.traces_mode == 'label':
            self._add_label_glyph(hemi, mesh, vertex_id)
        else:
            self._add_vertex_glyph(hemi, mesh, vertex_id)

    def _add_label_glyph(self, hemi, mesh, vertex_id):
        if hemi == 'vol':
            return
        label_id = self._vertex_to_label_id[hemi][vertex_id]
        label = self._annotation_labels[hemi][label_id]

        # remove the patch if already picked
        if label_id in self.picked_patches[hemi]:
            self._remove_label_glyph(hemi, label_id)
            return

        if hemi == label.hemi:
            self.add_label(label, borders=True, reset_camera=False)
            self.picked_patches[hemi].append(label_id)

    def _remove_label_glyph(self, hemi, label_id):
        label = self._annotation_labels[hemi][label_id]
        label._line.remove()
        self.color_cycle.restore(label._color)
        self.mpl_canvas.update_plot()
        self._layered_meshes[hemi].remove_overlay(label.name)
        self.picked_patches[hemi].remove(label_id)

    def _add_vertex_glyph(self, hemi, mesh, vertex_id):
        if vertex_id in self.picked_points[hemi]:
            return

        # skip if the wrong hemi is selected
        if self.act_data_smooth[hemi][0] is None:
            return
        color = next(self.color_cycle)
        line = self.plot_time_course(hemi, vertex_id, color)
        if hemi == 'vol':
            ijk = np.unravel_index(
                vertex_id, np.array(mesh.GetDimensions()) - 1, order='F')
            # should just be GetCentroid(center), but apparently it's VTK9+:
            # center = np.empty(3)
            # voxel.GetCentroid(center)
            voxel = mesh.GetCell(*ijk)
            pts = voxel.GetPoints()
            n_pts = pts.GetNumberOfPoints()
            center = np.empty((n_pts, 3))
            for ii in range(pts.GetNumberOfPoints()):
                pts.GetPoint(ii, center[ii])
            center = np.mean(center, axis=0)
        else:
            center = mesh.GetPoints().GetPoint(vertex_id)
        del mesh

        # from the picked renderer to the subplot coords
        try:
            lst = self._renderer._all_renderers._renderers
        except AttributeError:
            lst = self._renderer._all_renderers
        rindex = lst.index(self.picked_renderer)
        row, col = self._renderer._index_to_loc(rindex)

        actors = list()
        spheres = list()
        for ri, ci, _ in self._iter_views(hemi):
            self._renderer.subplot(ri, ci)
            # Using _sphere() instead of renderer.sphere() for 2 reasons:
            # 1) renderer.sphere() fails on Windows in a scenario where a lot
            #    of picking requests are done in a short span of time (could be
            #    mitigated with synchronization/delay?)
            # 2) the glyph filter is used in renderer.sphere() but only one
            #    sphere is required in this function.
            actor, sphere = self._renderer._sphere(
                center=np.array(center),
                color=color,
                radius=4.0,
            )
            actors.append(actor)
            spheres.append(sphere)

        # add metadata for picking
        for sphere in spheres:
            sphere._is_glyph = True
            sphere._hemi = hemi
            sphere._line = line
            sphere._actors = actors
            sphere._color = color
            sphere._vertex_id = vertex_id

        self.picked_points[hemi].append(vertex_id)
        self._spheres.extend(spheres)
        self.pick_table[vertex_id] = spheres
        self._renderer._update()
        return sphere

    def _remove_vertex_glyph(self, mesh, render=True):
        vertex_id = mesh._vertex_id
        if vertex_id not in self.pick_table:
            return

        hemi = mesh._hemi
        color = mesh._color
        spheres = self.pick_table[vertex_id]
        spheres[0]._line.remove()
        self.mpl_canvas.update_plot()
        self.picked_points[hemi].remove(vertex_id)

        with warnings.catch_warnings(record=True):
            # We intentionally ignore these in case we have traversed the
            # entire color cycle
            warnings.simplefilter('ignore')
            self.color_cycle.restore(color)
        for sphere in spheres:
            # remove all actors
            for renderer in self._renderer._all_renderers:
                renderer.remove_actor(sphere._actors, render=render)
            sphere._actors = None
            self._spheres.pop(self._spheres.index(sphere))
        self.pick_table.pop(vertex_id)

    def clear_glyphs(self):
        """Clear the picking glyphs."""
        if not self.time_viewer:
            return
        for sphere in list(self._spheres):  # will remove itself, so copy
            self._remove_vertex_glyph(sphere, render=False)
        assert sum(len(v) for v in self.picked_points.values()) == 0
        assert len(self.pick_table) == 0
        assert len(self._spheres) == 0
        for hemi in self._hemis:
            for label_id in list(self.picked_patches[hemi]):
                self._remove_label_glyph(hemi, label_id)
        assert sum(len(v) for v in self.picked_patches.values()) == 0
        if self.rms is not None:
            self.rms.remove()
            self.rms = None
        self._renderer._update()

    def plot_time_course(self, hemi, vertex_id, color):
        """Plot the vertex time course.

        Parameters
        ----------
        hemi : str
            The hemisphere id of the vertex.
        vertex_id : int
            The vertex identifier in the mesh.
        color : matplotlib color
            The color of the time course.

        Returns
        -------
        line : matplotlib object
            The time line object.
        """
        if self.mpl_canvas is None:
            return
        time = self._data['time'].copy()  # avoid circular ref
        mni = None
        if hemi == 'vol':
            hemi_str = 'V'
            xfm = read_talxfm(
                self._subject_id, self._subjects_dir)
            if self._units == 'mm':
                xfm['trans'][:3, 3] *= 1000.
            ijk = np.unravel_index(
                vertex_id, self._data[hemi]['grid_shape'], order='F')
            src_mri_t = self._data[hemi]['grid_src_mri_t']
            mni = apply_trans(np.dot(xfm['trans'], src_mri_t), ijk)
        else:
            hemi_str = 'L' if hemi == 'lh' else 'R'
            try:
                mni = vertex_to_mni(
                    vertices=vertex_id,
                    hemis=0 if hemi == 'lh' else 1,
                    subject=self._subject_id,
                    subjects_dir=self._subjects_dir
                )
            except Exception:
                mni = None
        if mni is not None:
            mni = ' MNI: ' + ', '.join('%5.1f' % m for m in mni)
        else:
            mni = ''
        label = "{}:{}{}".format(hemi_str, str(vertex_id).ljust(6), mni)
        act_data, smooth = self.act_data_smooth[hemi]
        if smooth is not None:
            act_data = smooth[vertex_id].dot(act_data)[0]
        else:
            act_data = act_data[vertex_id].copy()
        line = self.mpl_canvas.plot(
            time,
            act_data,
            label=label,
            lw=1.,
            color=color,
            zorder=4,
        )
        return line

    def plot_time_line(self):
        """Add the time line to the MPL widget."""
        if self.mpl_canvas is None:
            return
        if isinstance(self.show_traces, bool) and self.show_traces:
            # add time information
            current_time = self._current_time
            if not hasattr(self, "time_line"):
                self.time_line = self.mpl_canvas.plot_time_line(
                    x=current_time,
                    label='time',
                    color=self._fg_color,
                    lw=1,
                )
            self.time_line.set_xdata(current_time)
            self.mpl_canvas.update_plot()

    def _configure_help(self):
        pairs = [
            ('?', 'Display help window'),
            ('i', 'Toggle interface'),
            ('s', 'Apply auto-scaling'),
            ('r', 'Restore original clim'),
            ('c', 'Clear all traces'),
            ('n', 'Shift the time forward by the playback speed'),
            ('b', 'Shift the time backward by the playback speed'),
            ('Space', 'Start/Pause playback'),
            ('Up', 'Decrease camera elevation angle'),
            ('Down', 'Increase camera elevation angle'),
            ('Left', 'Decrease camera azimuth angle'),
            ('Right', 'Increase camera azimuth angle'),
        ]
        text1, text2 = zip(*pairs)
        text1 = '\n'.join(text1)
        text2 = '\n'.join(text2)
        self.help_canvas = self._renderer._window_get_simple_canvas(
            width=5, height=2, dpi=80)
        _show_help_fig(
            col1=text1,
            col2=text2,
            fig_help=self.help_canvas.fig,
            ax=self.help_canvas.axes,
            show=False,
        )

    def help(self):
        """Display the help window."""
        self.help_canvas.show()

    def _clear_callbacks(self):
        if not hasattr(self, 'callbacks'):
            return
        for callback in self.callbacks.values():
            if callback is not None:
                for key in ('plotter', 'brain', 'callback',
                            'widget', 'widgets'):
                    setattr(callback, key, None)
        self.callbacks.clear()
        # Remove the default key binding
        if getattr(self, "iren", None) is not None:
            try:
<<<<<<< HEAD
                self._renderer.viewer._key_press_event_callbacks.clear()
            except AttributeError:
                self._renderer.viewer.iren.clear_key_event_callbacks()
=======
                # pyvista<0.30.0
                self.plotter._key_press_event_callbacks.clear()
            except AttributeError:
                # pyvista>=0.30.0
                self.plotter.iren.clear_key_event_callbacks()
>>>>>>> cb3c34f9

    def _clear_widgets(self):
        if not hasattr(self, 'widgets'):
            return
        for widget in self.widgets.values():
            if widget is not None:
                for key in ('triggered', 'valueChanged'):
                    setattr(widget, key, None)
        self.widgets.clear()

    @property
    def interaction(self):
        """The interaction style."""
        return self._interaction

    @interaction.setter
    def interaction(self, interaction):
        """Set the interaction style."""
        _validate_type(interaction, str, 'interaction')
        _check_option('interaction', interaction, ('trackball', 'terrain'))
        for ri, ci, _ in self._iter_views('vol'):  # will traverse all
            self._renderer.subplot(ri, ci)
            self._renderer.set_interaction(interaction)

    def _cortex_colormap(self, cortex):
        """Return the colormap corresponding to the cortex."""
        colormap_map = dict(classic=dict(colormap="Greys",
                                         vmin=-1, vmax=2),
                            high_contrast=dict(colormap="Greys",
                                               vmin=-.1, vmax=1.3),
                            low_contrast=dict(colormap="Greys",
                                              vmin=-5, vmax=5),
                            bone=dict(colormap="bone_r",
                                      vmin=-.2, vmax=2),
                            )
        return colormap_map[cortex]

    @verbose
    def add_data(self, array, fmin=None, fmid=None, fmax=None,
                 thresh=None, center=None, transparent=False, colormap="auto",
                 alpha=1, vertices=None, smoothing_steps=None, time=None,
                 time_label="auto", colorbar=True,
                 hemi=None, remove_existing=None, time_label_size=None,
                 initial_time=None, scale_factor=None, vector_alpha=None,
                 clim=None, src=None, volume_options=0.4, colorbar_kwargs=None,
                 verbose=None):
        """Display data from a numpy array on the surface or volume.

        This provides a similar interface to
        :meth:`surfer.Brain.add_overlay`, but it displays
        it with a single colormap. It offers more flexibility over the
        colormap, and provides a way to display four-dimensional data
        (i.e., a timecourse) or five-dimensional data (i.e., a
        vector-valued timecourse).

        .. note:: ``fmin`` sets the low end of the colormap, and is separate
                  from thresh (this is a different convention from
                  :meth:`surfer.Brain.add_overlay`).

        Parameters
        ----------
        array : numpy array, shape (n_vertices[, 3][, n_times])
            Data array. For the data to be understood as vector-valued
            (3 values per vertex corresponding to X/Y/Z surface RAS),
            then ``array`` must be have all 3 dimensions.
            If vectors with no time dimension are desired, consider using a
            singleton (e.g., ``np.newaxis``) to create a "time" dimension
            and pass ``time_label=None`` (vector values are not supported).
        %(fmin_fmid_fmax)s
        %(thresh)s
        %(center)s
        %(transparent)s
        colormap : str, list of color, or array
            Name of matplotlib colormap to use, a list of matplotlib colors,
            or a custom look up table (an n x 4 array coded with RBGA values
            between 0 and 255), the default "auto" chooses a default divergent
            colormap, if "center" is given (currently "icefire"), otherwise a
            default sequential colormap (currently "rocket").
        alpha : float in [0, 1]
            Alpha level to control opacity of the overlay.
        vertices : numpy array
            Vertices for which the data is defined (needed if
            ``len(data) < nvtx``).
        smoothing_steps : int or None
            Number of smoothing steps (smoothing is used if len(data) < nvtx)
            The value 'nearest' can be used too. None (default) will use as
            many as necessary to fill the surface.
        time : numpy array
            Time points in the data array (if data is 2D or 3D).
        %(time_label)s
        colorbar : bool
            Whether to add a colorbar to the figure. Can also be a tuple
            to give the (row, col) index of where to put the colorbar.
        hemi : str | None
            If None, it is assumed to belong to the hemisphere being
            shown. If two hemispheres are being shown, an error will
            be thrown.
        remove_existing : bool
            Not supported yet.
            Remove surface added by previous "add_data" call. Useful for
            conserving memory when displaying different data in a loop.
        time_label_size : int
            Font size of the time label (default 14).
        initial_time : float | None
            Time initially shown in the plot. ``None`` to use the first time
            sample (default).
        scale_factor : float | None (default)
            The scale factor to use when displaying glyphs for vector-valued
            data.
        vector_alpha : float | None
            Alpha level to control opacity of the arrows. Only used for
            vector-valued data. If None (default), ``alpha`` is used.
        clim : dict
            Original clim arguments.
        %(src_volume_options)s
        colorbar_kwargs : dict | None
            Options to pass to :meth:`pyvista.BasePlotter.add_scalar_bar`
            (e.g., ``dict(title_font_size=10)``).
        %(verbose)s

        Notes
        -----
        If the data is defined for a subset of vertices (specified
        by the "vertices" parameter), a smoothing method is used to interpolate
        the data onto the high resolution surface. If the data is defined for
        subsampled version of the surface, smoothing_steps can be set to None,
        in which case only as many smoothing steps are applied until the whole
        surface is filled with non-zeros.

        Due to a Mayavi (or VTK) alpha rendering bug, ``vector_alpha`` is
        clamped to be strictly < 1.
        """
        _validate_type(transparent, bool, 'transparent')
        _validate_type(vector_alpha, ('numeric', None), 'vector_alpha')
        _validate_type(scale_factor, ('numeric', None), 'scale_factor')

        # those parameters are not supported yet, only None is allowed
        _check_option('thresh', thresh, [None])
        _check_option('remove_existing', remove_existing, [None])
        _validate_type(time_label_size, (None, 'numeric'), 'time_label_size')
        if time_label_size is not None:
            time_label_size = float(time_label_size)
            if time_label_size < 0:
                raise ValueError('time_label_size must be positive, got '
                                 f'{time_label_size}')

        hemi = self._check_hemi(hemi, extras=['vol'])
        stc, array, vertices = self._check_stc(hemi, array, vertices)
        array = np.asarray(array)
        vector_alpha = alpha if vector_alpha is None else vector_alpha
        self._data['vector_alpha'] = vector_alpha
        self._data['scale_factor'] = scale_factor

        # Create time array and add label if > 1D
        if array.ndim <= 1:
            time_idx = 0
        else:
            # check time array
            if time is None:
                time = np.arange(array.shape[-1])
            else:
                time = np.asarray(time)
                if time.shape != (array.shape[-1],):
                    raise ValueError('time has shape %s, but need shape %s '
                                     '(array.shape[-1])' %
                                     (time.shape, (array.shape[-1],)))
            self._data["time"] = time

            if self._n_times is None:
                self._times = time
            elif len(time) != self._n_times:
                raise ValueError("New n_times is different from previous "
                                 "n_times")
            elif not np.array_equal(time, self._times):
                raise ValueError("Not all time values are consistent with "
                                 "previously set times.")

            # initial time
            if initial_time is None:
                time_idx = 0
            else:
                time_idx = self._to_time_index(initial_time)

        # time label
        time_label, _ = _handle_time(time_label, 's', time)
        y_txt = 0.05 + 0.1 * bool(colorbar)

        if array.ndim == 3:
            if array.shape[1] != 3:
                raise ValueError('If array has 3 dimensions, array.shape[1] '
                                 'must equal 3, got %s' % (array.shape[1],))
        fmin, fmid, fmax = _update_limits(
            fmin, fmid, fmax, center, array
        )
        if colormap == 'auto':
            colormap = 'mne' if center is not None else 'hot'

        if smoothing_steps is None:
            smoothing_steps = 7
        elif smoothing_steps == 'nearest':
            smoothing_steps = 0
        elif isinstance(smoothing_steps, int):
            if smoothing_steps < 0:
                raise ValueError('Expected value of `smoothing_steps` is'
                                 ' positive but {} was given.'.format(
                                     smoothing_steps))
        else:
            raise TypeError('Expected type of `smoothing_steps` is int or'
                            ' NoneType but {} was given.'.format(
                                type(smoothing_steps)))

        self._data['stc'] = stc
        self._data['src'] = src
        self._data['smoothing_steps'] = smoothing_steps
        self._data['clim'] = clim
        self._data['time'] = time
        self._data['initial_time'] = initial_time
        self._data['time_label'] = time_label
        self._data['initial_time_idx'] = time_idx
        self._data['time_idx'] = time_idx
        self._data['transparent'] = transparent
        # data specific for a hemi
        self._data[hemi] = dict()
        self._data[hemi]['glyph_dataset'] = None
        self._data[hemi]['glyph_mapper'] = None
        self._data[hemi]['glyph_actor'] = None
        self._data[hemi]['array'] = array
        self._data[hemi]['vertices'] = vertices
        self._data['alpha'] = alpha
        self._data['colormap'] = colormap
        self._data['center'] = center
        self._data['fmin'] = fmin
        self._data['fmid'] = fmid
        self._data['fmax'] = fmax
        self.update_lut()

        # 1) add the surfaces first
        actor = None
        for ri, ci, _ in self._iter_views(hemi):
            self._renderer.subplot(ri, ci)
            if hemi in ('lh', 'rh'):
                actor = self._layered_meshes[hemi]._actor
            else:
                src_vol = src[2:] if src.kind == 'mixed' else src
                actor, _ = self._add_volume_data(hemi, src_vol, volume_options)
        assert actor is not None  # should have added one

        # 2) update time and smoothing properties
        # set_data_smoothing calls "set_time_point" for us, which will set
        # _current_time
        self.set_time_interpolation(self.time_interpolation)
        self.set_data_smoothing(self._data['smoothing_steps'])

        # 3) add the other actors
        if colorbar is True:
            # botto left by default
            colorbar = (self._subplot_shape[0] - 1, 0)
        for ri, ci, v in self._iter_views(hemi):
            self._renderer.subplot(ri, ci)
            # Add the time label to the bottommost view
            do = (ri, ci) == colorbar
            if not self._time_label_added and time_label is not None and do:
                time_actor = self._renderer.text2d(
                    x_window=0.95, y_window=y_txt,
                    color=self._fg_color,
                    size=time_label_size,
                    text=time_label(self._current_time),
                    justification='right'
                )
                self._data['time_actor'] = time_actor
                self._time_label_added = True
            if colorbar and self._scalar_bar is None and do:
                kwargs = dict(source=actor, n_labels=8, color=self._fg_color,
                              bgcolor=self._brain_color[:3])
                kwargs.update(colorbar_kwargs or {})
                self._scalar_bar = self._renderer.scalarbar(**kwargs)
            self._renderer.set_camera(**views_dicts[hemi][v])

        # 4) update the scalar bar and opacity
        self.update_lut(alpha=alpha)

    def _iter_views(self, hemi):
        # which rows and columns each type of visual needs to be added to
        if self._hemi == 'split':
            hemi_dict = dict(lh=[0], rh=[1], vol=[0, 1])
        else:
            hemi_dict = dict(lh=[0], rh=[0], vol=[0])
        for vi, view in enumerate(self._views):
            if self._hemi == 'split':
                view_dict = dict(lh=[vi], rh=[vi], vol=[vi, vi])
            else:
                view_dict = dict(lh=[vi], rh=[vi], vol=[vi])
            if self._view_layout == 'vertical':
                rows = view_dict  # views are rows
                cols = hemi_dict  # hemis are columns
            else:
                rows = hemi_dict  # hemis are rows
                cols = view_dict  # views are columns
            for ri, ci in zip(rows[hemi], cols[hemi]):
                yield ri, ci, view

    def remove_labels(self):
        """Remove all the ROI labels from the image."""
        for hemi in self._hemis:
            mesh = self._layered_meshes[hemi]
            for label in self._labels[hemi]:
                mesh.remove_overlay(label.name)
            self._labels[hemi].clear()
        self._renderer._update()

    def remove_annotations(self):
        """Remove all annotations from the image."""
        for hemi in self._hemis:
            mesh = self._layered_meshes[hemi]
            mesh.remove_overlay(self._annots[hemi])
            self._annots[hemi].clear()
        self._renderer._update()

    def _add_volume_data(self, hemi, src, volume_options):
        _validate_type(src, SourceSpaces, 'src')
        _check_option('src.kind', src.kind, ('volume',))
        _validate_type(
            volume_options, (dict, 'numeric', None), 'volume_options')
        assert hemi == 'vol'
        if not isinstance(volume_options, dict):
            volume_options = dict(
                resolution=float(volume_options) if volume_options is not None
                else None)
        volume_options = _handle_default('volume_options', volume_options)
        allowed_types = (
            ['resolution', (None, 'numeric')],
            ['blending', (str,)],
            ['alpha', ('numeric', None)],
            ['surface_alpha', (None, 'numeric')],
            ['silhouette_alpha', (None, 'numeric')],
            ['silhouette_linewidth', ('numeric',)],
        )
        for key, types in allowed_types:
            _validate_type(volume_options[key], types,
                           f'volume_options[{repr(key)}]')
        extra_keys = set(volume_options) - set(a[0] for a in allowed_types)
        if len(extra_keys):
            raise ValueError(
                f'volume_options got unknown keys {sorted(extra_keys)}')
        blending = _check_option('volume_options["blending"]',
                                 volume_options['blending'],
                                 ('composite', 'mip'))
        alpha = volume_options['alpha']
        if alpha is None:
            alpha = 0.4 if self._data[hemi]['array'].ndim == 3 else 1.
        alpha = np.clip(float(alpha), 0., 1.)
        resolution = volume_options['resolution']
        surface_alpha = volume_options['surface_alpha']
        if surface_alpha is None:
            surface_alpha = min(alpha / 2., 0.1)
        silhouette_alpha = volume_options['silhouette_alpha']
        if silhouette_alpha is None:
            silhouette_alpha = surface_alpha / 4.
        silhouette_linewidth = volume_options['silhouette_linewidth']
        del volume_options
        volume_pos = self._data[hemi].get('grid_volume_pos')
        volume_neg = self._data[hemi].get('grid_volume_neg')
        center = self._data['center']
        if volume_pos is None:
            xyz = np.meshgrid(
                *[np.arange(s) for s in src[0]['shape']], indexing='ij')
            dimensions = np.array(src[0]['shape'], int)
            mult = 1000 if self._units == 'mm' else 1
            src_mri_t = src[0]['src_mri_t']['trans'].copy()
            src_mri_t[:3] *= mult
            if resolution is not None:
                resolution = resolution * mult / 1000.  # to mm
            del src, mult
            coords = np.array([c.ravel(order='F') for c in xyz]).T
            coords = apply_trans(src_mri_t, coords)
            self.geo[hemi] = Bunch(coords=coords)
            vertices = self._data[hemi]['vertices']
            assert self._data[hemi]['array'].shape[0] == len(vertices)
            # MNE constructs the source space on a uniform grid in MRI space,
            # but mne coreg can change it to be non-uniform, so we need to
            # use all three elements here
            assert np.allclose(
                src_mri_t[:3, :3], np.diag(np.diag(src_mri_t)[:3]))
            spacing = np.diag(src_mri_t)[:3]
            origin = src_mri_t[:3, 3] - spacing / 2.
            scalars = np.zeros(np.prod(dimensions))
            scalars[vertices] = 1.  # for the outer mesh
            grid, grid_mesh, volume_pos, volume_neg = \
                self._renderer._volume(dimensions, origin, spacing, scalars,
                                       surface_alpha, resolution, blending,
                                       center)
            self._data[hemi]['alpha'] = alpha  # incorrectly set earlier
            self._data[hemi]['grid'] = grid
            self._data[hemi]['grid_mesh'] = grid_mesh
            self._data[hemi]['grid_coords'] = coords
            self._data[hemi]['grid_src_mri_t'] = src_mri_t
            self._data[hemi]['grid_shape'] = dimensions
            self._data[hemi]['grid_volume_pos'] = volume_pos
            self._data[hemi]['grid_volume_neg'] = volume_neg
        actor_pos, _ = self._renderer.figure.viewer.add_actor(
            volume_pos, reset_camera=False, name=None, culling=False)
        if volume_neg is not None:
            actor_neg, _ = self._renderer.figure.viewer.add_actor(
                volume_neg, reset_camera=False, name=None, culling=False)
        else:
            actor_neg = None
        grid_mesh = self._data[hemi]['grid_mesh']
        if grid_mesh is not None:
            _, prop = self._renderer.figure.viewer.add_actor(
                grid_mesh, reset_camera=False, name=None, culling=False,
                pickable=False)
            prop.SetColor(*self._brain_color[:3])
            prop.SetOpacity(surface_alpha)
            if silhouette_alpha > 0 and silhouette_linewidth > 0:
                for ri, ci, v in self._iter_views('vol'):
                    self._renderer.subplot(ri, ci)
                    self._renderer._silhouette(
                        mesh=grid_mesh.GetInput(),
                        color=self._brain_color[:3],
                        line_width=silhouette_linewidth,
                        alpha=silhouette_alpha,
                    )

        return actor_pos, actor_neg

    def add_label(self, label, color=None, alpha=1, scalar_thresh=None,
                  borders=False, hemi=None, subdir=None,
                  reset_camera=True):
        """Add an ROI label to the image.

        Parameters
        ----------
        label : str | instance of Label
            Label filepath or name. Can also be an instance of
            an object with attributes "hemi", "vertices", "name", and
            optionally "color" and "values" (if scalar_thresh is not None).
        color : matplotlib-style color | None
            Anything matplotlib accepts: string, RGB, hex, etc. (default
            "crimson").
        alpha : float in [0, 1]
            Alpha level to control opacity.
        scalar_thresh : None | float
            Threshold the label ids using this value in the label
            file's scalar field (i.e. label only vertices with
            scalar >= thresh).
        borders : bool | int
            Show only label borders. If int, specify the number of steps
            (away from the true border) along the cortical mesh to include
            as part of the border definition.
        hemi : str | None
            If None, it is assumed to belong to the hemipshere being
            shown.
        subdir : None | str
            If a label is specified as name, subdir can be used to indicate
            that the label file is in a sub-directory of the subject's
            label directory rather than in the label directory itself (e.g.
            for ``$SUBJECTS_DIR/$SUBJECT/label/aparc/lh.cuneus.label``
            ``brain.add_label('cuneus', subdir='aparc')``).
        reset_camera : bool
            If True, reset the camera view after adding the label. Defaults
            to True.

        Notes
        -----
        To remove previously added labels, run Brain.remove_labels().
        """
        from matplotlib.colors import colorConverter
        from ...label import read_label
        if isinstance(label, str):
            if color is None:
                color = "crimson"

            if os.path.isfile(label):
                filepath = label
                label = read_label(filepath)
                hemi = label.hemi
                label_name = os.path.basename(filepath).split('.')[1]
            else:
                hemi = self._check_hemi(hemi)
                label_name = label
                label_fname = ".".join([hemi, label_name, 'label'])
                if subdir is None:
                    filepath = op.join(self._subjects_dir, self._subject_id,
                                       'label', label_fname)
                else:
                    filepath = op.join(self._subjects_dir, self._subject_id,
                                       'label', subdir, label_fname)
                if not os.path.exists(filepath):
                    raise ValueError('Label file %s does not exist'
                                     % filepath)
                label = read_label(filepath)
            ids = label.vertices
            scalars = label.values
        else:
            # try to extract parameters from label instance
            try:
                hemi = label.hemi
                ids = label.vertices
                if label.name is None:
                    label.name = 'unnamed' + str(self._unnamed_label_id)
                    self._unnamed_label_id += 1
                label_name = str(label.name)

                if color is None:
                    if hasattr(label, 'color') and label.color is not None:
                        color = label.color
                    else:
                        color = "crimson"

                if scalar_thresh is not None:
                    scalars = label.values
            except Exception:
                raise ValueError('Label was not a filename (str), and could '
                                 'not be understood as a class. The class '
                                 'must have attributes "hemi", "vertices", '
                                 '"name", and (if scalar_thresh is not None)'
                                 '"values"')
            hemi = self._check_hemi(hemi)

        if scalar_thresh is not None:
            ids = ids[scalars >= scalar_thresh]

        scalars = np.zeros(self.geo[hemi].coords.shape[0])
        scalars[ids] = 1

        if self.time_viewer and self.show_traces \
                and self.traces_mode == 'label':
            stc = self._data["stc"]
            src = self._data["src"]
            tc = stc.extract_label_time_course(label, src=src,
                                               mode=self.label_extract_mode)
            tc = tc[0] if tc.ndim == 2 else tc[0, 0, :]
            color = next(self.color_cycle)
            line = self.mpl_canvas.plot(
                self._data['time'], tc, label=label_name,
                color=color)
        else:
            line = None

        orig_color = color
        color = colorConverter.to_rgba(color, alpha)
        cmap = np.array([(0, 0, 0, 0,), color])
        ctable = np.round(cmap * 255).astype(np.uint8)

        for ri, ci, v in self._iter_views(hemi):
            self._renderer.subplot(ri, ci)
            if borders:
                n_vertices = scalars.size
                edges = mesh_edges(self.geo[hemi].faces)
                edges = edges.tocoo()
                border_edges = scalars[edges.row] != scalars[edges.col]
                show = np.zeros(n_vertices, dtype=np.int64)
                keep_idx = np.unique(edges.row[border_edges])
                if isinstance(borders, int):
                    for _ in range(borders):
                        keep_idx = np.in1d(
                            self.geo[hemi].faces.ravel(), keep_idx)
                        keep_idx.shape = self.geo[hemi].faces.shape
                        keep_idx = self.geo[hemi].faces[np.any(
                            keep_idx, axis=1)]
                        keep_idx = np.unique(keep_idx)
                show[keep_idx] = 1
                scalars *= show

            mesh = self._layered_meshes[hemi]
            mesh.add_overlay(
                scalars=scalars,
                colormap=ctable,
                rng=[np.min(scalars), np.max(scalars)],
                opacity=alpha,
                name=label_name,
            )
            if reset_camera:
                self._renderer.set_camera(**views_dicts[hemi][v])
            if self.time_viewer and self.show_traces \
                    and self.traces_mode == 'label':
                label._color = orig_color
                label._line = line
            self._labels[hemi].append(label)
        self._renderer._update()

    def add_foci(self, coords, coords_as_verts=False, map_surface=None,
                 scale_factor=1, color="white", alpha=1, name=None,
                 hemi=None, resolution=50):
        """Add spherical foci, possibly mapping to displayed surf.

        The foci spheres can be displayed at the coordinates given, or
        mapped through a surface geometry. In other words, coordinates
        from a volume-based analysis in MNI space can be displayed on an
        inflated average surface by finding the closest vertex on the
        white surface and mapping to that vertex on the inflated mesh.

        Parameters
        ----------
        coords : ndarray, shape (n_coords, 3)
            Coordinates in stereotaxic space (default) or array of
            vertex ids (with ``coord_as_verts=True``).
        coords_as_verts : bool
            Whether the coords parameter should be interpreted as vertex ids.
        map_surface : None
            Surface to map coordinates through, or None to use raw coords.
        scale_factor : float
            Controls the size of the foci spheres (relative to 1cm).
        color : matplotlib color code
            HTML name, RBG tuple, or hex code.
        alpha : float in [0, 1]
            Opacity of focus gylphs.
        name : str
            Internal name to use.
        hemi : str | None
            If None, it is assumed to belong to the hemipshere being
            shown. If two hemispheres are being shown, an error will
            be thrown.
        resolution : int
            The resolution of the spheres.
        """
        from matplotlib.colors import colorConverter
        hemi = self._check_hemi(hemi, extras=['vol'])

        # those parameters are not supported yet, only None is allowed
        _check_option('map_surface', map_surface, [None])

        # Figure out how to interpret the first parameter
        if coords_as_verts:
            coords = self.geo[hemi].coords[coords]

        # Convert the color code
        if not isinstance(color, tuple):
            color = colorConverter.to_rgb(color)

        if self._units == 'm':
            scale_factor = scale_factor / 1000.
        for ri, ci, v in self._iter_views(hemi):
            self._renderer.subplot(ri, ci)
            self._renderer.sphere(center=coords, color=color,
                                  scale=(10. * scale_factor),
                                  opacity=alpha, resolution=resolution)
            self._renderer.set_camera(**views_dicts[hemi][v])

    def add_text(self, x, y, text, name=None, color=None, opacity=1.0,
                 row=-1, col=-1, font_size=None, justification=None):
        """Add a text to the visualization.

        Parameters
        ----------
        x : float
            X coordinate.
        y : float
            Y coordinate.
        text : str
            Text to add.
        name : str
            Name of the text (text label can be updated using update_text()).
        color : tuple
            Color of the text. Default is the foreground color set during
            initialization (default is black or white depending on the
            background color).
        opacity : float
            Opacity of the text (default 1.0).
        row : int
            Row index of which brain to use.
        col : int
            Column index of which brain to use.
        font_size : float | None
            The font size to use.
        justification : str | None
            The text justification.
        """
        # XXX: support `name` should be added when update_text/remove_text
        # are implemented
        # _check_option('name', name, [None])

        self._renderer.text2d(x_window=x, y_window=y, text=text, color=color,
                              size=font_size, justification=justification)

    def _configure_label_time_course(self):
        from ...label import read_labels_from_annot
        if not self.show_traces:
            return
        if self.mpl_canvas is None:
            self._configure_mplcanvas()
        else:
            self.clear_glyphs()
        self.traces_mode = 'label'
        self.add_annotation(self.annot, color="w", alpha=0.75)

        # now plot the time line
        self.plot_time_line()
        self.mpl_canvas.update_plot()

        for hemi in self._hemis:
            labels = read_labels_from_annot(
                subject=self._subject_id,
                parc=self.annot,
                hemi=hemi,
                subjects_dir=self._subjects_dir
            )
            self._vertex_to_label_id[hemi] = np.full(
                self.geo[hemi].coords.shape[0], -1)
            self._annotation_labels[hemi] = labels
            for idx, label in enumerate(labels):
                self._vertex_to_label_id[hemi][label.vertices] = idx

    def add_annotation(self, annot, borders=True, alpha=1, hemi=None,
                       remove_existing=True, color=None, **kwargs):
        """Add an annotation file.

        Parameters
        ----------
        annot : str | tuple
            Either path to annotation file or annotation name. Alternatively,
            the annotation can be specified as a ``(labels, ctab)`` tuple per
            hemisphere, i.e. ``annot=(labels, ctab)`` for a single hemisphere
            or ``annot=((lh_labels, lh_ctab), (rh_labels, rh_ctab))`` for both
            hemispheres. ``labels`` and ``ctab`` should be arrays as returned
            by :func:`nibabel.freesurfer.io.read_annot`.
        borders : bool | int
            Show only label borders. If int, specify the number of steps
            (away from the true border) along the cortical mesh to include
            as part of the border definition.
        alpha : float in [0, 1]
            Alpha level to control opacity.
        hemi : str | None
            If None, it is assumed to belong to the hemipshere being
            shown. If two hemispheres are being shown, data must exist
            for both hemispheres.
        remove_existing : bool
            If True (default), remove old annotations.
        color : matplotlib-style color code
            If used, show all annotations in the same (specified) color.
            Probably useful only when showing annotation borders.
        **kwargs : dict
            These are passed to the underlying
            ``mayavi.mlab.pipeline.surface`` call.
        """
        from ...label import _read_annot
        hemis = self._check_hemis(hemi)

        # Figure out where the data is coming from
        if isinstance(annot, str):
            if os.path.isfile(annot):
                filepath = annot
                path = os.path.split(filepath)[0]
                file_hemi, annot = os.path.basename(filepath).split('.')[:2]
                if len(hemis) > 1:
                    if annot[:2] == 'lh.':
                        filepaths = [filepath, op.join(path, 'rh' + annot[2:])]
                    elif annot[:2] == 'rh.':
                        filepaths = [op.join(path, 'lh' + annot[2:], filepath)]
                    else:
                        raise RuntimeError('To add both hemispheres '
                                           'simultaneously, filename must '
                                           'begin with "lh." or "rh."')
                else:
                    filepaths = [filepath]
            else:
                filepaths = []
                for hemi in hemis:
                    filepath = op.join(self._subjects_dir,
                                       self._subject_id,
                                       'label',
                                       ".".join([hemi, annot, 'annot']))
                    if not os.path.exists(filepath):
                        raise ValueError('Annotation file %s does not exist'
                                         % filepath)
                    filepaths += [filepath]
            annots = []
            for hemi, filepath in zip(hemis, filepaths):
                # Read in the data
                labels, cmap, _ = _read_annot(filepath)
                annots.append((labels, cmap))
        else:
            annots = [annot] if len(hemis) == 1 else annot
            annot = 'annotation'

        for hemi, (labels, cmap) in zip(hemis, annots):
            # Maybe zero-out the non-border vertices
            self._to_borders(labels, hemi, borders)

            # Handle null labels properly
            cmap[:, 3] = 255
            bgcolor = np.round(np.array(self._brain_color) * 255).astype(int)
            bgcolor[-1] = 0
            cmap[cmap[:, 4] < 0, 4] += 2 ** 24  # wrap to positive
            cmap[cmap[:, 4] <= 0, :4] = bgcolor
            if np.any(labels == 0) and not np.any(cmap[:, -1] <= 0):
                cmap = np.vstack((cmap, np.concatenate([bgcolor, [0]])))

            # Set label ids sensibly
            order = np.argsort(cmap[:, -1])
            cmap = cmap[order]
            ids = np.searchsorted(cmap[:, -1], labels)
            cmap = cmap[:, :4]

            #  Set the alpha level
            alpha_vec = cmap[:, 3]
            alpha_vec[alpha_vec > 0] = alpha * 255

            # Override the cmap when a single color is used
            if color is not None:
                from matplotlib.colors import colorConverter
                rgb = np.round(np.multiply(colorConverter.to_rgb(color), 255))
                cmap[:, :3] = rgb.astype(cmap.dtype)

            ctable = cmap.astype(np.float64)
            for ri, ci, _ in self._iter_views(hemi):
                self._renderer.subplot(ri, ci)
                mesh = self._layered_meshes[hemi]
                mesh.add_overlay(
                    scalars=ids,
                    colormap=ctable,
                    rng=[np.min(ids), np.max(ids)],
                    opacity=alpha,
                    name=annot,
                )
                self._annots[hemi].append(annot)
                if not self.time_viewer or self.traces_mode == 'vertex':
                    self._renderer._set_colormap_range(
                        mesh._actor, cmap.astype(np.uint8), None)

        self._renderer._update()

    def close(self):
        """Close all figures and cleanup data structure."""
        self._closed = True
        self._renderer.close()

    def show(self):
        """Display the window."""
        self._renderer.show()

    def show_view(self, view=None, roll=None, distance=None, row=0, col=0,
                  hemi=None, align=True):
        """Orient camera to display view.

        Parameters
        ----------
        view : str | dict
            String view, or a dict with azimuth and elevation.
        roll : float | None
            The roll.
        distance : float | None
            The distance.
        row : int
            The row to set.
        col : int
            The column to set.
        hemi : str
            Which hemi to use for string lookup (when in "both" mode).
        align : bool
            If True, consider view arguments relative to canonical MRI
            directions (closest to MNI for the subject) rather than native MRI
            space. This helps when MRIs are not in standard orientation (e.g.,
            have large rotations).
        """
        hemi = self._hemi if hemi is None else hemi
        if hemi == 'split':
            if (self._view_layout == 'vertical' and col == 1 or
                    self._view_layout == 'horizontal' and row == 1):
                hemi = 'rh'
            else:
                hemi = 'lh'
        if isinstance(view, str):
            view = views_dicts[hemi].get(view)
        view = view.copy()
        if roll is not None:
            view.update(roll=roll)
        if distance is not None:
            view.update(distance=distance)
        self._renderer.subplot(row, col)
        xfm = self._rigid if align else None
        self._renderer.set_camera(**view, reset_camera=False, rigid=xfm)
        self._renderer._update()

    def reset_view(self):
        """Reset the camera."""
        for h in self._hemis:
            for ri, ci, v in self._iter_views(h):
                self._renderer.subplot(ri, ci)
                self._renderer.set_camera(**views_dicts[h][v],
                                          reset_camera=False)

    def save_image(self, filename=None, mode='rgb'):
        """Save view from all panels to disk.

        Parameters
        ----------
        filename : str
            Path to new image file.
        mode : str
            Either 'rgb' or 'rgba' for values to return.
        """
        if filename is None:
            filename = _generate_default_filename(".png")
        _save_ndarray_img(
            filename, self.screenshot(mode=mode, time_viewer=True))

    @fill_doc
    def screenshot(self, mode='rgb', time_viewer=False):
        """Generate a screenshot of current view.

        Parameters
        ----------
        mode : str
            Either 'rgb' or 'rgba' for values to return.
        %(brain_screenshot_time_viewer)s

        Returns
        -------
        screenshot : array
            Image pixel values.
        """
        img = self._renderer.screenshot(mode)
        logger.debug(f'Got screenshot of size {img.shape}')
        if time_viewer and self.time_viewer and \
                self.show_traces and \
                not self.separate_canvas:
            from matplotlib.image import imread
            canvas = self.mpl_canvas.fig.canvas
            canvas.draw_idle()
            fig = self.mpl_canvas.fig
            with BytesIO() as output:
                # Need to pass dpi here so it uses the physical (HiDPI) DPI
                # rather than logical DPI when saving in most cases.
                # But when matplotlib uses HiDPI and VTK doesn't
                # (e.g., macOS w/Qt 5.14+ and VTK9) then things won't work,
                # so let's just calculate the DPI we need to get
                # the correct size output based on the widths being equal
                size_in = fig.get_size_inches()
                dpi = fig.get_dpi()
                want_size = tuple(x * dpi for x in size_in)
                n_pix = want_size[0] * want_size[1]
                logger.debug(
                    f'Saving figure of size {size_in} @ {dpi} DPI '
                    f'({want_size} = {n_pix} pixels)')
                # Sometimes there can be off-by-one errors here (e.g.,
                # if in mpl int() rather than int(round()) is used to
                # compute the number of pixels) so rather than use "raw"
                # format and try to reshape ourselves, just write to PNG
                # and read it, which has the dimensions encoded for us.
                fig.savefig(output, dpi=dpi, format='png',
                            facecolor=self._bg_color, edgecolor='none')
                output.seek(0)
                trace_img = imread(output, format='png')[:, :, :3]
                trace_img = np.clip(
                    np.round(trace_img * 255), 0, 255).astype(np.uint8)
            bgcolor = np.array(self._brain_color[:3]) / 255
            img = concatenate_images([img, trace_img], bgcolor=bgcolor)
        return img

    @contextlib.contextmanager
    def _no_lut_update(self, why):
        orig = self._lut_locked
        self._lut_locked = why
        try:
            yield
        finally:
            self._lut_locked = orig

    @fill_doc
    def update_lut(self, fmin=None, fmid=None, fmax=None, alpha=None):
        """Update color map.

        Parameters
        ----------
        %(fmin_fmid_fmax)s
        alpha : float | None
            Alpha to use in the update.
        """
        args = f'{fmin}, {fmid}, {fmax}, {alpha}'
        if self._lut_locked is not None:
            logger.debug(f'LUT update postponed with {args}')
            return
        logger.debug(f'Updating LUT with {args}')
        center = self._data['center']
        colormap = self._data['colormap']
        transparent = self._data['transparent']
        lims = {key: self._data[key] for key in ('fmin', 'fmid', 'fmax')}
        _update_monotonic(lims, fmin=fmin, fmid=fmid, fmax=fmax)
        assert all(val is not None for val in lims.values())

        self._data.update(lims)
        self._data['ctable'] = np.round(
            calculate_lut(colormap, alpha=1., center=center,
                          transparent=transparent, **lims) *
            255).astype(np.uint8)
        # update our values
        rng = self._cmap_range
        ctable = self._data['ctable']
        for hemi in ['lh', 'rh', 'vol']:
            hemi_data = self._data.get(hemi)
            if hemi_data is not None:
                if hemi in self._layered_meshes:
                    mesh = self._layered_meshes[hemi]
                    mesh.update_overlay(name='data',
                                        colormap=self._data['ctable'],
                                        opacity=alpha,
                                        rng=rng)
                    self._renderer._set_colormap_range(
                        mesh._actor, ctable, self._scalar_bar, rng,
                        self._brain_color)

                grid_volume_pos = hemi_data.get('grid_volume_pos')
                grid_volume_neg = hemi_data.get('grid_volume_neg')
                for grid_volume in (grid_volume_pos, grid_volume_neg):
                    if grid_volume is not None:
                        self._renderer._set_volume_range(
                            grid_volume, ctable, hemi_data['alpha'],
                            self._scalar_bar, rng)

                glyph_actor = hemi_data.get('glyph_actor')
                if glyph_actor is not None:
                    for glyph_actor_ in glyph_actor:
                        self._renderer._set_colormap_range(
                            glyph_actor_, ctable, self._scalar_bar, rng)
        if self.time_viewer:
            with self._no_lut_update(f'update_lut {args}'):
                for key in ('fmin', 'fmid', 'fmax'):
                    self.callbacks[key](lims[key])
        self._renderer._update()

    def set_data_smoothing(self, n_steps):
        """Set the number of smoothing steps.

        Parameters
        ----------
        n_steps : int
            Number of smoothing steps.
        """
        from scipy import sparse
        from ...morph import _hemi_morph
        for hemi in ['lh', 'rh']:
            hemi_data = self._data.get(hemi)
            if hemi_data is not None:
                if len(hemi_data['array']) >= self.geo[hemi].x.shape[0]:
                    continue
                vertices = hemi_data['vertices']
                if vertices is None:
                    raise ValueError(
                        'len(data) < nvtx (%s < %s): the vertices '
                        'parameter must not be None'
                        % (len(hemi_data), self.geo[hemi].x.shape[0]))
                morph_n_steps = 'nearest' if n_steps == 0 else n_steps
                maps = sparse.eye(len(self.geo[hemi].coords), format='csr')
                with use_log_level(False):
                    smooth_mat = _hemi_morph(
                        self.geo[hemi].orig_faces,
                        np.arange(len(self.geo[hemi].coords)),
                        vertices, morph_n_steps, maps, warn=False)
                self._data[hemi]['smooth_mat'] = smooth_mat
        self.set_time_point(self._data['time_idx'])
        self._data['smoothing_steps'] = n_steps

    @property
    def _n_times(self):
        return len(self._times) if self._times is not None else None

    @property
    def time_interpolation(self):
        """The interpolation mode."""
        return self._time_interpolation

    @fill_doc
    def set_time_interpolation(self, interpolation):
        """Set the interpolation mode.

        Parameters
        ----------
        %(brain_time_interpolation)s
        """
        self._time_interpolation = _check_option(
            'interpolation',
            interpolation,
            ('linear', 'nearest', 'zero', 'slinear', 'quadratic', 'cubic')
        )
        self._time_interp_funcs = dict()
        self._time_interp_inv = None
        if self._times is not None:
            idx = np.arange(self._n_times)
            for hemi in ['lh', 'rh', 'vol']:
                hemi_data = self._data.get(hemi)
                if hemi_data is not None:
                    array = hemi_data['array']
                    self._time_interp_funcs[hemi] = _safe_interp1d(
                        idx, array, self._time_interpolation, axis=-1,
                        assume_sorted=True)
            self._time_interp_inv = _safe_interp1d(idx, self._times)

    def set_time_point(self, time_idx):
        """Set the time point shown (can be a float to interpolate).

        Parameters
        ----------
        time_idx : int | float
            The time index to use. Can be a float to use interpolation
            between indices.
        """
        self._current_act_data = dict()
        time_actor = self._data.get('time_actor', None)
        time_label = self._data.get('time_label', None)
        for hemi in ['lh', 'rh', 'vol']:
            hemi_data = self._data.get(hemi)
            if hemi_data is not None:
                array = hemi_data['array']
                # interpolate in time
                vectors = None
                if array.ndim == 1:
                    act_data = array
                    self._current_time = 0
                else:
                    act_data = self._time_interp_funcs[hemi](time_idx)
                    self._current_time = self._time_interp_inv(time_idx)
                    if array.ndim == 3:
                        vectors = act_data
                        act_data = np.linalg.norm(act_data, axis=1)
                    self._current_time = self._time_interp_inv(time_idx)
                self._current_act_data[hemi] = act_data
                if time_actor is not None and time_label is not None:
                    time_actor.SetInput(time_label(self._current_time))

                # update the volume interpolation
                grid = hemi_data.get('grid')
                if grid is not None:
                    vertices = self._data['vol']['vertices']
                    values = self._current_act_data['vol']
                    rng = self._cmap_range
                    fill = 0 if self._data['center'] is not None else rng[0]
                    grid.cell_arrays['values'].fill(fill)
                    # XXX for sided data, we probably actually need two
                    # volumes as composite/MIP needs to look at two
                    # extremes... for now just use abs. Eventually we can add
                    # two volumes if we want.
                    grid.cell_arrays['values'][vertices] = values

                # interpolate in space
                smooth_mat = hemi_data.get('smooth_mat')
                if smooth_mat is not None:
                    act_data = smooth_mat.dot(act_data)

                # update the mesh scalar values
                if hemi in self._layered_meshes:
                    mesh = self._layered_meshes[hemi]
                    if 'data' in mesh._overlays:
                        mesh.update_overlay(name='data', scalars=act_data)
                    else:
                        mesh.add_overlay(
                            scalars=act_data,
                            colormap=self._data['ctable'],
                            rng=self._cmap_range,
                            opacity=None,
                            name='data',
                        )

                # update the glyphs
                if vectors is not None:
                    self._update_glyphs(hemi, vectors)

        self._data['time_idx'] = time_idx
        self._renderer._update()

    def set_time(self, time):
        """Set the time to display (in seconds).

        Parameters
        ----------
        time : float
            The time to show, in seconds.
        """
        if self._times is None:
            raise ValueError(
                'Cannot set time when brain has no defined times.')
        elif min(self._times) <= time <= max(self._times):
            self.set_time_point(np.interp(float(time), self._times,
                                          np.arange(self._n_times)))
        else:
            raise ValueError(
                f'Requested time ({time} s) is outside the range of '
                f'available times ({min(self._times)}-{max(self._times)} s).')

    def _update_glyphs(self, hemi, vectors):
        hemi_data = self._data.get(hemi)
        assert hemi_data is not None
        vertices = hemi_data['vertices']
        vector_alpha = self._data['vector_alpha']
        scale_factor = self._data['scale_factor']
        vertices = slice(None) if vertices is None else vertices
        x, y, z = np.array(self.geo[hemi].coords)[vertices].T

        if hemi_data['glyph_actor'] is None:
            add = True
            hemi_data['glyph_actor'] = list()
        else:
            add = False
        count = 0
        for ri, ci, _ in self._iter_views(hemi):
            self._renderer.subplot(ri, ci)
            if hemi_data['glyph_dataset'] is None:
                glyph_mapper, glyph_dataset = self._renderer.quiver3d(
                    x, y, z,
                    vectors[:, 0], vectors[:, 1], vectors[:, 2],
                    color=None,
                    mode='2darrow',
                    scale_mode='vector',
                    scale=scale_factor,
                    opacity=vector_alpha,
                    name=str(hemi) + "_glyph"
                )
                hemi_data['glyph_dataset'] = glyph_dataset
                hemi_data['glyph_mapper'] = glyph_mapper
            else:
                glyph_dataset = hemi_data['glyph_dataset']
                glyph_dataset.point_arrays['vec'] = vectors
                glyph_mapper = hemi_data['glyph_mapper']
            if add:
                glyph_actor = self._renderer._actor(glyph_mapper)
                prop = glyph_actor.GetProperty()
                prop.SetLineWidth(2.)
                prop.SetOpacity(vector_alpha)
                self._renderer.figure.viewer.add_actor(glyph_actor)
                hemi_data['glyph_actor'].append(glyph_actor)
            else:
                glyph_actor = hemi_data['glyph_actor'][count]
            count += 1
            self._renderer._set_colormap_range(
                actor=glyph_actor,
                ctable=self._data['ctable'],
                scalar_bar=None,
                rng=self._cmap_range,
            )

    @property
    def _cmap_range(self):
        dt_max = self._data['fmax']
        if self._data['center'] is None:
            dt_min = self._data['fmin']
        else:
            dt_min = -1 * dt_max
        rng = [dt_min, dt_max]
        return rng

    def _update_fscale(self, fscale):
        """Scale the colorbar points."""
        fmin = self._data['fmin'] * fscale
        fmid = self._data['fmid'] * fscale
        fmax = self._data['fmax'] * fscale
        self.update_lut(fmin=fmin, fmid=fmid, fmax=fmax)

    def _update_auto_scaling(self, restore=False):
        user_clim = self._data['clim']
        if user_clim is not None and 'lims' in user_clim:
            allow_pos_lims = False
        else:
            allow_pos_lims = True
        if user_clim is not None and restore:
            clim = user_clim
        else:
            clim = 'auto'
        colormap = self._data['colormap']
        transparent = self._data['transparent']
        mapdata = _process_clim(
            clim, colormap, transparent,
            np.concatenate(list(self._current_act_data.values())),
            allow_pos_lims)
        diverging = 'pos_lims' in mapdata['clim']
        colormap = mapdata['colormap']
        scale_pts = mapdata['clim']['pos_lims' if diverging else 'lims']
        transparent = mapdata['transparent']
        del mapdata
        fmin, fmid, fmax = scale_pts
        center = 0. if diverging else None
        self._data['center'] = center
        self._data['colormap'] = colormap
        self._data['transparent'] = transparent
        self.update_lut(fmin=fmin, fmid=fmid, fmax=fmax)

    def _to_time_index(self, value):
        """Return the interpolated time index of the given time value."""
        time = self._data['time']
        value = np.interp(value, time, np.arange(len(time)))
        return value

    @property
    def data(self):
        """Data used by time viewer and color bar widgets."""
        return self._data

    @property
    def labels(self):
        return self._labels

    @property
    def views(self):
        return self._views

    @property
    def hemis(self):
        return self._hemis

    def _save_movie(self, filename, time_dilation=4., tmin=None, tmax=None,
                    framerate=24, interpolation=None, codec=None,
                    bitrate=None, callback=None, time_viewer=False, **kwargs):
        import imageio
        with self._renderer._disabled_interaction():
            images = self._make_movie_frames(
                time_dilation, tmin, tmax, framerate, interpolation, callback,
                time_viewer)
        # find imageio FFMPEG parameters
        if 'fps' not in kwargs:
            kwargs['fps'] = framerate
        if codec is not None:
            kwargs['codec'] = codec
        if bitrate is not None:
            kwargs['bitrate'] = bitrate
        imageio.mimwrite(filename, images, **kwargs)

    def _save_movie_tv(self, filename, time_dilation=4., tmin=None, tmax=None,
                       framerate=24, interpolation=None, codec=None,
                       bitrate=None, callback=None, time_viewer=False,
                       **kwargs):
        def frame_callback(frame, n_frames):
            if frame == n_frames:
                # On the ImageIO step
                self.status_msg.set_value(
                    "Saving with ImageIO: %s"
                    % filename
                )
                self.status_msg.show()
                self.status_progress.hide()
                self._renderer._status_bar_update()
            else:
                self.status_msg.set_value(
                    "Rendering images (frame %d / %d) ..."
                    % (frame + 1, n_frames)
                )
                self.status_msg.show()
                self.status_progress.show()
                self.status_progress.set_range([0, n_frames - 1])
                self.status_progress.set_value(frame)
                self.status_progress.update()
            self.status_msg.update()
            self._renderer._status_bar_update()

        # set cursor to busy
        default_cursor = self._renderer._window_get_cursor()
        self._renderer._window_set_cursor(
            self._renderer._window_new_cursor("WaitCursor"))

        try:
            self._save_movie(
                filename=filename,
                time_dilation=(1. / self.playback_speed),
                callback=frame_callback,
                **kwargs
            )
        except (Exception, KeyboardInterrupt):
            warn('Movie saving aborted:\n' + traceback.format_exc())
        finally:
            self._renderer._window_set_cursor(default_cursor)

    @fill_doc
    def save_movie(self, filename=None, time_dilation=4., tmin=None, tmax=None,
                   framerate=24, interpolation=None, codec=None,
                   bitrate=None, callback=None, time_viewer=False, **kwargs):
        """Save a movie (for data with a time axis).

        The movie is created through the :mod:`imageio` module. The format is
        determined by the extension, and additional options can be specified
        through keyword arguments that depend on the format. For available
        formats and corresponding parameters see the imageio documentation:
        http://imageio.readthedocs.io/en/latest/formats.html#multiple-images

        .. Warning::
            This method assumes that time is specified in seconds when adding
            data. If time is specified in milliseconds this will result in
            movies 1000 times longer than expected.

        Parameters
        ----------
        filename : str
            Path at which to save the movie. The extension determines the
            format (e.g., ``'*.mov'``, ``'*.gif'``, ...; see the :mod:`imageio`
            documentation for available formats).
        time_dilation : float
            Factor by which to stretch time (default 4). For example, an epoch
            from -100 to 600 ms lasts 700 ms. With ``time_dilation=4`` this
            would result in a 2.8 s long movie.
        tmin : float
            First time point to include (default: all data).
        tmax : float
            Last time point to include (default: all data).
        framerate : float
            Framerate of the movie (frames per second, default 24).
        %(brain_time_interpolation)s
            If None, it uses the current ``brain.interpolation``,
            which defaults to ``'nearest'``. Defaults to None.
        codec : str | None
            The codec to use.
        bitrate : float | None
            The bitrate to use.
        callback : callable | None
            A function to call on each iteration. Useful for status message
            updates. It will be passed keyword arguments ``frame`` and
            ``n_frames``.
        %(brain_screenshot_time_viewer)s
        **kwargs : dict
            Specify additional options for :mod:`imageio`.

        Returns
        -------
        dialog : object
            The opened dialog is returned for testing purpose only.
        """
        if filename is None:
            filename = _generate_default_filename(".mp4")
        func = self._save_movie_tv if self.time_viewer else self._save_movie
        func(filename, time_dilation, tmin, tmax,
             framerate, interpolation, codec,
             bitrate, callback, time_viewer, **kwargs)

    def _make_movie_frames(self, time_dilation, tmin, tmax, framerate,
                           interpolation, callback, time_viewer):
        from math import floor

        # find tmin
        if tmin is None:
            tmin = self._times[0]
        elif tmin < self._times[0]:
            raise ValueError("tmin=%r is smaller than the first time point "
                             "(%r)" % (tmin, self._times[0]))

        # find indexes at which to create frames
        if tmax is None:
            tmax = self._times[-1]
        elif tmax > self._times[-1]:
            raise ValueError("tmax=%r is greater than the latest time point "
                             "(%r)" % (tmax, self._times[-1]))
        n_frames = floor((tmax - tmin) * time_dilation * framerate)
        times = np.arange(n_frames, dtype=float)
        times /= framerate * time_dilation
        times += tmin
        time_idx = np.interp(times, self._times, np.arange(self._n_times))

        n_times = len(time_idx)
        if n_times == 0:
            raise ValueError("No time points selected")

        logger.debug("Save movie for time points/samples\n%s\n%s"
                     % (times, time_idx))
        # Sometimes the first screenshot is rendered with a different
        # resolution on OS X
        self.screenshot(time_viewer=time_viewer)
        old_mode = self.time_interpolation
        if interpolation is not None:
            self.set_time_interpolation(interpolation)
        try:
            images = [
                self.screenshot(time_viewer=time_viewer)
                for _ in self._iter_time(time_idx, callback)]
        finally:
            self.set_time_interpolation(old_mode)
        if callback is not None:
            callback(frame=len(time_idx), n_frames=len(time_idx))
        return images

    def _iter_time(self, time_idx, callback):
        """Iterate through time points, then reset to current time.

        Parameters
        ----------
        time_idx : array_like
            Time point indexes through which to iterate.
        callback : callable | None
            Callback to call before yielding each frame.

        Yields
        ------
        idx : int | float
            Current index.

        Notes
        -----
        Used by movie and image sequence saving functions.
        """
        if self.time_viewer:
            func = partial(self.callbacks["time"],
                           update_widget=True)
        else:
            func = self.set_time_point
        current_time_idx = self._data["time_idx"]
        for ii, idx in enumerate(time_idx):
            func(idx)
            if callback is not None:
                callback(frame=ii, n_frames=len(time_idx))
            yield idx

        # Restore original time index
        func(current_time_idx)

    def _check_stc(self, hemi, array, vertices):
        from ...source_estimate import (
            _BaseSourceEstimate, _BaseSurfaceSourceEstimate,
            _BaseMixedSourceEstimate, _BaseVolSourceEstimate
        )
        if isinstance(array, _BaseSourceEstimate):
            stc = array
            stc_surf = stc_vol = None
            if isinstance(stc, _BaseSurfaceSourceEstimate):
                stc_surf = stc
            elif isinstance(stc, _BaseMixedSourceEstimate):
                stc_surf = stc.surface() if hemi != 'vol' else None
                stc_vol = stc.volume() if hemi == 'vol' else None
            elif isinstance(stc, _BaseVolSourceEstimate):
                stc_vol = stc if hemi == 'vol' else None
            else:
                raise TypeError("stc not supported")

            if stc_surf is None and stc_vol is None:
                raise ValueError("No data to be added")
            if stc_surf is not None:
                array = getattr(stc_surf, hemi + '_data')
                vertices = stc_surf.vertices[0 if hemi == 'lh' else 1]
            if stc_vol is not None:
                array = stc_vol.data
                vertices = np.concatenate(stc_vol.vertices)
        else:
            stc = None
        return stc, array, vertices

    def _check_hemi(self, hemi, extras=()):
        """Check for safe single-hemi input, returns str."""
        if hemi is None:
            if self._hemi not in ['lh', 'rh']:
                raise ValueError('hemi must not be None when both '
                                 'hemispheres are displayed')
            else:
                hemi = self._hemi
        elif hemi not in ['lh', 'rh'] + list(extras):
            extra = ' or None' if self._hemi in ['lh', 'rh'] else ''
            raise ValueError('hemi must be either "lh" or "rh"' +
                             extra + ", got " + str(hemi))
        return hemi

    def _check_hemis(self, hemi):
        """Check for safe dual or single-hemi input, returns list."""
        if hemi is None:
            if self._hemi not in ['lh', 'rh']:
                hemi = ['lh', 'rh']
            else:
                hemi = [self._hemi]
        elif hemi not in ['lh', 'rh']:
            extra = ' or None' if self._hemi in ['lh', 'rh'] else ''
            raise ValueError('hemi must be either "lh" or "rh"' + extra)
        else:
            hemi = [hemi]
        return hemi

    def _to_borders(self, label, hemi, borders, restrict_idx=None):
        """Convert a label/parc to borders."""
        if not isinstance(borders, (bool, int)) or borders < 0:
            raise ValueError('borders must be a bool or positive integer')
        if borders:
            n_vertices = label.size
            edges = mesh_edges(self.geo[hemi].orig_faces)
            edges = edges.tocoo()
            border_edges = label[edges.row] != label[edges.col]
            show = np.zeros(n_vertices, dtype=np.int64)
            keep_idx = np.unique(edges.row[border_edges])
            if isinstance(borders, int):
                for _ in range(borders):
                    keep_idx = np.in1d(
                        self.geo[hemi].orig_faces.ravel(), keep_idx)
                    keep_idx.shape = self.geo[hemi].orig_faces.shape
                    keep_idx = self.geo[hemi].orig_faces[
                        np.any(keep_idx, axis=1)]
                    keep_idx = np.unique(keep_idx)
                if restrict_idx is not None:
                    keep_idx = keep_idx[np.in1d(keep_idx, restrict_idx)]
            show[keep_idx] = 1
            label *= show

    def enable_depth_peeling(self):
        """Enable depth peeling."""
        self._renderer.enable_depth_peeling()

    def get_picked_points(self):
        """Return the vertices of the picked points.

        Returns
        -------
        points : list of int | None
            The vertices picked by the time viewer.
        """
        if hasattr(self, "time_viewer"):
            return self.picked_points

    def __hash__(self):
        """Hash the object."""
        raise NotImplementedError


def _safe_interp1d(x, y, kind='linear', axis=-1, assume_sorted=False):
    """Work around interp1d not liking singleton dimensions."""
    from scipy.interpolate import interp1d
    if y.shape[axis] == 1:
        def func(x):
            return np.take(y, np.zeros(np.asarray(x).shape, int), axis=axis)
        return func
    else:
        return interp1d(x, y, kind, axis=axis, assume_sorted=assume_sorted)


def _update_limits(fmin, fmid, fmax, center, array):
    if center is None:
        if fmin is None:
            fmin = array.min() if array.size > 0 else 0
        if fmax is None:
            fmax = array.max() if array.size > 0 else 1
    else:
        if fmin is None:
            fmin = 0
        if fmax is None:
            fmax = np.abs(center - array).max() if array.size > 0 else 1
    if fmid is None:
        fmid = (fmin + fmax) / 2.

    if fmin >= fmid:
        raise RuntimeError('min must be < mid, got %0.4g >= %0.4g'
                           % (fmin, fmid))
    if fmid >= fmax:
        raise RuntimeError('mid must be < max, got %0.4g >= %0.4g'
                           % (fmid, fmax))

    return fmin, fmid, fmax


def _update_monotonic(lims, fmin, fmid, fmax):
    if fmin is not None:
        lims['fmin'] = fmin
        if lims['fmax'] < fmin:
            logger.debug(f'    Bumping fmax = {lims["fmax"]} to {fmin}')
            lims['fmax'] = fmin
        if lims['fmid'] < fmin:
            logger.debug(f'    Bumping fmid = {lims["fmid"]} to {fmin}')
            lims['fmid'] = fmin
    assert lims['fmin'] <= lims['fmid'] <= lims['fmax']
    if fmid is not None:
        lims['fmid'] = fmid
        if lims['fmin'] > fmid:
            logger.debug(f'    Bumping fmin = {lims["fmin"]} to {fmid}')
            lims['fmin'] = fmid
        if lims['fmax'] < fmid:
            logger.debug(f'    Bumping fmax = {lims["fmax"]} to {fmid}')
            lims['fmax'] = fmid
    assert lims['fmin'] <= lims['fmid'] <= lims['fmax']
    if fmax is not None:
        lims['fmax'] = fmax
        if lims['fmin'] > fmax:
            logger.debug(f'    Bumping fmin = {lims["fmin"]} to {fmax}')
            lims['fmin'] = fmax
        if lims['fmid'] > fmax:
            logger.debug(f'    Bumping fmid = {lims["fmid"]} to {fmax}')
            lims['fmid'] = fmax
    assert lims['fmin'] <= lims['fmid'] <= lims['fmax']


def _get_range(brain):
    val = np.abs(np.concatenate(list(brain._current_act_data.values())))
    return [np.min(val), np.max(val)]


class _FakeIren():
    def EnterEvent(self):
        pass

    def MouseMoveEvent(self):
        pass

    def LeaveEvent(self):
        pass

    def SetEventInformation(self, *args, **kwargs):
        pass

    def CharEvent(self):
        pass

    def KeyPressEvent(self, *args, **kwargs):
        pass

    def KeyReleaseEvent(self, *args, **kwargs):
        pass<|MERGE_RESOLUTION|>--- conflicted
+++ resolved
@@ -1680,17 +1680,11 @@
         # Remove the default key binding
         if getattr(self, "iren", None) is not None:
             try:
-<<<<<<< HEAD
+                # pyvista<0.30.0
                 self._renderer.viewer._key_press_event_callbacks.clear()
             except AttributeError:
+                # pyvista>=0.30.0
                 self._renderer.viewer.iren.clear_key_event_callbacks()
-=======
-                # pyvista<0.30.0
-                self.plotter._key_press_event_callbacks.clear()
-            except AttributeError:
-                # pyvista>=0.30.0
-                self.plotter.iren.clear_key_event_callbacks()
->>>>>>> cb3c34f9
 
     def _clear_widgets(self):
         if not hasattr(self, 'widgets'):
