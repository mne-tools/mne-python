# Authors: Alexandre Gramfort <alexandre.gramfort@inria.fr>
#          Martin Luessi <mluessi@nmr.mgh.harvard.edu>
#          Eric Larson <larson.eric.d@gmail.com>
#          Denis Egnemann <denis.engemann@gmail.com>
#          Stefan Appelhoff <stefan.appelhoff@mailbox.org>
# License: BSD Style.

from collections import OrderedDict
import os
import os.path as op
import shutil
import tarfile
import stat
import sys
import zipfile
import tempfile
from distutils.version import LooseVersion

import numpy as np

from ._fsaverage.base import fetch_fsaverage
from .. import __version__ as mne_version
from ..label import read_labels_from_annot, Label, write_labels_to_annot
from ..utils import (get_config, set_config, _fetch_file, logger, warn,
                     verbose, get_subjects_dir, hashfunc, _pl)
from ..utils.docs import docdict
from ..externals.doccer import docformat


_data_path_doc = """Get path to local copy of {name} dataset.

    Parameters
    ----------
    path : None | str
        Location of where to look for the {name} dataset.
        If None, the environment variable or config parameter
        ``{conf}`` is used. If it doesn't exist, the
        "~/mne_data" directory is used. If the {name} dataset
        is not found under the given path, the data
        will be automatically downloaded to the specified folder.
    force_update : bool
        Force update of the {name} dataset even if a local copy exists.
    update_path : bool | None
        If True, set the ``{conf}`` in mne-python
        config to the given path. If None, the user is prompted.
    download : bool
        If False and the {name} dataset has not been downloaded yet,
        it will not be downloaded and the path will be returned as
        '' (empty string). This is mostly used for debugging purposes
        and can be safely ignored by most users.
    %(verbose)s

    Returns
    -------
    path : str
        Path to {name} dataset directory.
"""
_data_path_doc = docformat(_data_path_doc, docdict)

_version_doc = """Get version of the local {name} dataset.

    Returns
    -------
    version : str | None
        Version of the {name} local dataset, or None if the dataset
        does not exist locally.
"""


_bst_license_text = """
License
-------
This tutorial dataset (EEG and MRI data) remains a property of the MEG Lab,
McConnell Brain Imaging Center, Montreal Neurological Institute,
McGill University, Canada. Its use and transfer outside the Brainstorm
tutorial, e.g. for research purposes, is prohibited without written consent
from the MEG Lab.

If you reference this dataset in your publications, please:

    1) acknowledge its authors: Elizabeth Bock, Esther Florin, Francois Tadel
       and Sylvain Baillet, and
    2) cite Brainstorm as indicated on the website:
       http://neuroimage.usc.edu/brainstorm

For questions, please contact Francois Tadel (francois.tadel@mcgill.ca).
"""

_hcp_mmp_license_text = """
License
-------
I request access to data collected by the Washington University - University
of Minnesota Consortium of the Human Connectome Project (WU-Minn HCP), and
I agree to the following:

1. I will not attempt to establish the identity of or attempt to contact any
   of the included human subjects.

2. I understand that under no circumstances will the code that would link
   these data to Protected Health Information be given to me, nor will any
   additional information about individual human subjects be released to me
   under these Open Access Data Use Terms.

3. I will comply with all relevant rules and regulations imposed by my
   institution. This may mean that I need my research to be approved or
   declared exempt by a committee that oversees research on human subjects,
   e.g. my IRB or Ethics Committee. The released HCP data are not considered
   de-identified, insofar as certain combinations of HCP Restricted Data
   (available through a separate process) might allow identification of
   individuals.  Different committees operate under different national, state
   and local laws and may interpret regulations differently, so it is
   important to ask about this. If needed and upon request, the HCP will
   provide a certificate stating that you have accepted the HCP Open Access
   Data Use Terms.

4. I may redistribute original WU-Minn HCP Open Access data and any derived
   data as long as the data are redistributed under these same Data Use Terms.

5. I will acknowledge the use of WU-Minn HCP data and data derived from
   WU-Minn HCP data when publicly presenting any results or algorithms
   that benefitted from their use.

   1. Papers, book chapters, books, posters, oral presentations, and all
      other printed and digital presentations of results derived from HCP
      data should contain the following wording in the acknowledgments
      section: "Data were provided [in part] by the Human Connectome
      Project, WU-Minn Consortium (Principal Investigators: David Van Essen
      and Kamil Ugurbil; 1U54MH091657) funded by the 16 NIH Institutes and
      Centers that support the NIH Blueprint for Neuroscience Research; and
      by the McDonnell Center for Systems Neuroscience at Washington
      University."

   2. Authors of publications or presentations using WU-Minn HCP data
      should cite relevant publications describing the methods used by the
      HCP to acquire and process the data. The specific publications that
      are appropriate to cite in any given study will depend on what HCP
      data were used and for what purposes. An annotated and appropriately
      up-to-date list of publications that may warrant consideration is
      available at http://www.humanconnectome.org/about/acknowledgehcp.html

   3. The WU-Minn HCP Consortium as a whole should not be included as an
      author of publications or presentations if this authorship would be
      based solely on the use of WU-Minn HCP data.

6. Failure to abide by these guidelines will result in termination of my
   privileges to access WU-Minn HCP data.
"""


def _dataset_version(path, name):
    """Get the version of the dataset."""
    ver_fname = op.join(path, 'version.txt')
    if op.exists(ver_fname):
        with open(ver_fname, 'r') as fid:
            version = fid.readline().strip()  # version is on first line
    else:
        # Sample dataset versioning was introduced after 0.3
        # SPM dataset was introduced with 0.7
        version = '0.3' if name == 'sample' else '0.7'

    return version


def _get_path(path, key, name):
    """Get a dataset path."""
    # 1. Input
    if path is not None:
        if not isinstance(path, str):
            raise ValueError('path must be a string or None')
        return path
    # 2. get_config(key)
    # 3. get_config('MNE_DATA')
    path = get_config(key, get_config('MNE_DATA'))
    if path is not None:
        return path
    # 4. ~/mne_data (but use a fake home during testing so we don't
    #    unnecessarily create ~/mne_data)
    logger.info('Using default location ~/mne_data for %s...' % name)
    path = op.join(os.getenv('_MNE_FAKE_HOME_DIR',
                             op.expanduser("~")), 'mne_data')
    if not op.exists(path):
        logger.info('Creating ~/mne_data')
        try:
            os.mkdir(path)
        except OSError:
            raise OSError("User does not have write permissions "
                          "at '%s', try giving the path as an "
                          "argument to data_path() where user has "
                          "write permissions, for ex:data_path"
                          "('/home/xyz/me2/')" % (path))
    return path


def _do_path_update(path, update_path, key, name):
    """Update path."""
    path = op.abspath(path)
    identical = get_config(key, '', use_env=False) == path
    if not identical:
        if update_path is None:
            update_path = True
            if '--update-dataset-path' in sys.argv:
                answer = 'y'
            else:
                msg = ('Do you want to set the path:\n    %s\nas the default '
                       '%s dataset path in the mne-python config [y]/n? '
                       % (path, name))
                answer = input(msg)
            if answer.lower() == 'n':
                update_path = False

        if update_path:
            set_config(key, path, set_env=False)
    return path


def _data_path(path=None, force_update=False, update_path=True, download=True,
               name=None, check_version=False, return_version=False,
               archive_name=None):
    """Aux function."""
    key = {
        'fake': 'MNE_DATASETS_FAKE_PATH',
        'misc': 'MNE_DATASETS_MISC_PATH',
        'sample': 'MNE_DATASETS_SAMPLE_PATH',
        'spm': 'MNE_DATASETS_SPM_FACE_PATH',
        'somato': 'MNE_DATASETS_SOMATO_PATH',
        'brainstorm': 'MNE_DATASETS_BRAINSTORM_PATH',
        'testing': 'MNE_DATASETS_TESTING_PATH',
        'multimodal': 'MNE_DATASETS_MULTIMODAL_PATH',
        'fnirs_motor': 'MNE_DATASETS_FNIRS_MOTOR_PATH',
        'opm': 'MNE_DATASETS_OPM_PATH',
        'visual_92_categories': 'MNE_DATASETS_VISUAL_92_CATEGORIES_PATH',
        'kiloword': 'MNE_DATASETS_KILOWORD_PATH',
        'mtrf': 'MNE_DATASETS_MTRF_PATH',
        'fieldtrip_cmc': 'MNE_DATASETS_FIELDTRIP_CMC_PATH',
        'phantom_4dbti': 'MNE_DATASETS_PHANTOM_4DBTI_PATH',
        'limo': 'MNE_DATASETS_LIMO_PATH',
        'refmeg_noise': 'MNE_DATASETS_REFMEG_NOISE_PATH',
    }[name]

    path = _get_path(path, key, name)
    # To update the testing or misc dataset, push commits, then make a new
    # release on GitHub. Then update the "releases" variable:
<<<<<<< HEAD
    releases = dict(testing='0.106', misc='0.7')
=======
    releases = dict(testing='0.108', misc='0.6')
>>>>>>> 88b70ad2
    # And also update the "md5_hashes['testing']" variable below.
    # To update any other dataset, update the data archive itself (upload
    # an updated version) and update the md5 hash.

    # try to match url->archive_name->folder_name
    urls = dict(  # the URLs to use
        brainstorm=dict(
            bst_auditory='https://osf.io/5t9n8/download?version=1',
            bst_phantom_ctf='https://osf.io/sxr8y/download?version=1',
            bst_phantom_elekta='https://osf.io/dpcku/download?version=1',
            bst_raw='https://osf.io/9675n/download?version=2',
            bst_resting='https://osf.io/m7bd3/download?version=3'),
        fake='https://github.com/mne-tools/mne-testing-data/raw/master/'
             'datasets/foo.tgz',
        misc='https://codeload.github.com/mne-tools/mne-misc-data/'
             'tar.gz/%s' % releases['misc'],
        sample='https://osf.io/86qa2/download?version=5',
        somato='https://osf.io/tp4sg/download?version=7',
        spm='https://osf.io/je4s8/download?version=2',
        testing='https://codeload.github.com/mne-tools/mne-testing-data/'
                'tar.gz/%s' % releases['testing'],
        multimodal='https://ndownloader.figshare.com/files/5999598',
        fnirs_motor='https://osf.io/dj3eh/download?version=1',
        opm='https://osf.io/p6ae7/download?version=2',
        visual_92_categories=[
            'https://osf.io/8ejrs/download?version=1',
            'https://osf.io/t4yjp/download?version=1'],
        mtrf='https://osf.io/h85s2/download?version=1',
        kiloword='https://osf.io/qkvf9/download?version=1',
        fieldtrip_cmc='https://osf.io/j9b6s/download?version=1',
        phantom_4dbti='https://osf.io/v2brw/download?version=2',
        refmeg_noise='https://osf.io/drt6v/download?version=1',
    )
    # filename of the resulting downloaded archive (only needed if the URL
    # name does not match resulting filename)
    archive_names = dict(
        fieldtrip_cmc='SubjectCMC.zip',
        kiloword='MNE-kiloword-data.tar.gz',
        misc='mne-misc-data-%s.tar.gz' % releases['misc'],
        mtrf='mTRF_1.5.zip',
        multimodal='MNE-multimodal-data.tar.gz',
        fnirs_motor='MNE-fNIRS-motor-data.tgz',
        opm='MNE-OPM-data.tar.gz',
        sample='MNE-sample-data-processed.tar.gz',
        somato='MNE-somato-data.tar.gz',
        spm='MNE-spm-face.tar.gz',
        testing='mne-testing-data-%s.tar.gz' % releases['testing'],
        visual_92_categories=['MNE-visual_92_categories-data-part1.tar.gz',
                              'MNE-visual_92_categories-data-part2.tar.gz'],
        phantom_4dbti='MNE-phantom-4DBTi.zip',
        refmeg_noise='sample_reference_MEG_noise-raw.zip'
    )
    # original folder names that get extracted (only needed if the
    # archive does not extract the right folder name; e.g., usually GitHub)
    folder_origs = dict(  # not listed means None (no need to move)
        misc='mne-misc-data-%s' % releases['misc'],
        testing='mne-testing-data-%s' % releases['testing'],
    )
    # finally, where we want them to extract to (only needed if the folder name
    # is not the same as the last bit of the archive name without the file
    # extension)
    folder_names = dict(
        brainstorm='MNE-brainstorm-data',
        fake='foo',
        misc='MNE-misc-data',
        mtrf='mTRF_1.5',
        sample='MNE-sample-data',
        testing='MNE-testing-data',
        visual_92_categories='MNE-visual_92_categories-data',
        fieldtrip_cmc='MNE-fieldtrip_cmc-data',
        phantom_4dbti='MNE-phantom-4DBTi',
        refmeg_noise='MNE-refmeg-noise-data'
    )
    md5_hashes = dict(
        brainstorm=dict(
            bst_auditory='fa371a889a5688258896bfa29dd1700b',
            bst_phantom_ctf='80819cb7f5b92d1a5289db3fb6acb33c',
            bst_phantom_elekta='1badccbe17998d18cc373526e86a7aaf',
            bst_raw='fa2efaaec3f3d462b319bc24898f440c',
            bst_resting='70fc7bf9c3b97c4f2eab6260ee4a0430'),
        fake='3194e9f7b46039bb050a74f3e1ae9908',
        misc='2b2f2fec9d1197ed459117db1c6341ee',
        sample='12b75d1cb7df9dfb4ad73ed82f61094f',
        somato='32fd2f6c8c7eb0784a1de6435273c48b',
        spm='9f43f67150e3b694b523a21eb929ea75',
        testing='57a21229ebb11e3c470b5d0fdb80642f',
        multimodal='26ec847ae9ab80f58f204d09e2c08367',
        fnirs_motor='c4935d19ddab35422a69f3326a01fef8',
        opm='370ad1dcfd5c47e029e692c85358a374',
        visual_92_categories=['74f50bbeb65740903eadc229c9fa759f',
                              '203410a98afc9df9ae8ba9f933370e20'],
        kiloword='3a124170795abbd2e48aae8727e719a8',
        mtrf='273a390ebbc48da2c3184b01a82e4636',
        fieldtrip_cmc='6f9fd6520f9a66e20994423808d2528c',
        phantom_4dbti='938a601440f3ffa780d20a17bae039ff',
        refmeg_noise='779fecd890d98b73a4832e717d7c7c45'
    )
    assert set(md5_hashes.keys()) == set(urls.keys())
    url = urls[name]
    hash_ = md5_hashes[name]
    folder_orig = folder_origs.get(name, None)
    if name == 'brainstorm':
        assert archive_name is not None
        url = [url[archive_name.split('.')[0]]]
        folder_path = [op.join(path, folder_names[name],
                               archive_name.split('.')[0])]
        hash_ = [hash_[archive_name.split('.')[0]]]
        archive_name = [archive_name]
    else:
        url = [url] if not isinstance(url, list) else url
        hash_ = [hash_] if not isinstance(hash_, list) else hash_
        archive_name = archive_names.get(name)
        if archive_name is None:
            archive_name = [u.split('/')[-1] for u in url]
        if not isinstance(archive_name, list):
            archive_name = [archive_name]
        folder_path = [op.join(path, folder_names.get(name, a.split('.')[0]))
                       for a in archive_name]
    if not isinstance(folder_orig, list):
        folder_orig = [folder_orig] * len(url)
    folder_path = [op.abspath(f) for f in folder_path]
    assert hash_ is not None
    assert all(isinstance(x, list) for x in (url, archive_name, hash_,
                                             folder_path))
    assert len(url) == len(archive_name) == len(hash_) == len(folder_path)
    logger.debug('URL:          %s' % (url,))
    logger.debug('archive_name: %s' % (archive_name,))
    logger.debug('hash:         %s' % (hash_,))
    logger.debug('folder_path:  %s' % (folder_path,))

    need_download = any(not op.exists(f) for f in folder_path)
    if need_download and not download:
        return ''

    if need_download or force_update:
        logger.debug('Downloading: need_download=%s, force_update=%s'
                     % (need_download, force_update))
        for f in folder_path:
            logger.debug('  Exists: %s: %s' % (f, op.exists(f)))
        if name == 'brainstorm':
            if '--accept-brainstorm-license' in sys.argv:
                answer = 'y'
            else:
                answer = input('%sAgree (y/[n])? ' % _bst_license_text)
            if answer.lower() != 'y':
                raise RuntimeError('You must agree to the license to use this '
                                   'dataset')
        assert len(url) == len(hash_)
        assert len(url) == len(archive_name)
        assert len(url) == len(folder_orig)
        assert len(url) == len(folder_path)
        assert len(url) > 0
        # 1. Get all the archives
        full_name = list()
        for u, an, h, fo in zip(url, archive_name, hash_, folder_orig):
            remove_archive, full = _download(path, u, an, h)
            full_name.append(full)
        del archive_name
        # 2. Extract all of the files
        remove_dir = True
        for u, fp, an, h, fo in zip(url, folder_path, full_name, hash_,
                                    folder_orig):
            _extract(path, name, fp, an, fo, remove_dir)
            remove_dir = False  # only do on first iteration
        # 3. Remove all of the archives
        if remove_archive:
            for an in full_name:
                os.remove(op.join(path, an))

        logger.info('Successfully extracted to: %s' % folder_path)

    _do_path_update(path, update_path, key, name)
    path = folder_path[0]

    # compare the version of the dataset and mne
    data_version = _dataset_version(path, name)
    # 0.7 < 0.7.git should be False, therefore strip
    if check_version and (LooseVersion(data_version) <
                          LooseVersion(mne_version.strip('.git'))):
        warn('The {name} dataset (version {current}) is older than '
             'mne-python (version {newest}). If the examples fail, '
             'you may need to update the {name} dataset by using '
             'mne.datasets.{name}.data_path(force_update=True)'.format(
                 name=name, current=data_version, newest=mne_version))
    return (path, data_version) if return_version else path


def _download(path, url, archive_name, hash_, hash_type='md5'):
    """Download and extract an archive, completing the filename."""
    martinos_path = '/cluster/fusion/sample_data/' + archive_name
    neurospin_path = '/neurospin/tmp/gramfort/' + archive_name
    remove_archive = False
    if op.exists(martinos_path):
        full_name = martinos_path
    elif op.exists(neurospin_path):
        full_name = neurospin_path
    else:
        full_name = op.join(path, archive_name)
        remove_archive = True
        fetch_archive = True
        if op.exists(full_name):
            logger.info('Archive exists (%s), checking hash %s.'
                        % (archive_name, hash_,))
            fetch_archive = False
            if hashfunc(full_name, hash_type=hash_type) != hash_:
                if input('Archive already exists but the hash does not match: '
                         '%s\nOverwrite (y/[n])?'
                         % (archive_name,)).lower() == 'y':
                    os.remove(full_name)
                    fetch_archive = True
        if fetch_archive:
            logger.info('Downloading archive %s to %s' % (archive_name, path))
            _fetch_file(url, full_name, print_destination=False,
                        hash_=hash_, hash_type=hash_type)
    return remove_archive, full_name


def _extract(path, name, folder_path, archive_name, folder_orig, remove_dir):
    if op.exists(folder_path) and remove_dir:
        logger.info('Removing old directory: %s' % (folder_path,))

        def onerror(func, path, exc_info):
            """Deal with access errors (e.g. testing dataset read-only)."""
            # Is the error an access error ?
            do = False
            if not os.access(path, os.W_OK):
                perm = os.stat(path).st_mode | stat.S_IWUSR
                os.chmod(path, perm)
                do = True
            if not os.access(op.dirname(path), os.W_OK):
                dir_perm = (os.stat(op.dirname(path)).st_mode |
                            stat.S_IWUSR)
                os.chmod(op.dirname(path), dir_perm)
                do = True
            if do:
                func(path)
            else:
                raise exc_info[1]
        shutil.rmtree(folder_path, onerror=onerror)

    logger.info('Decompressing the archive: %s' % archive_name)
    logger.info('(please be patient, this can take some time)')
    if name == 'fieldtrip_cmc':
        extract_path = folder_path
    elif name == 'brainstorm':
        extract_path = op.join(*op.split(folder_path)[:-1])
    else:
        extract_path = path
    if archive_name.endswith('.zip'):
        with zipfile.ZipFile(archive_name, 'r') as ff:
            ff.extractall(extract_path)
    else:
        if archive_name.endswith('.bz2'):
            ext = 'bz2'
        else:
            ext = 'gz'
        with tarfile.open(archive_name, 'r:%s' % ext) as tf:
            tf.extractall(path=extract_path)

    if folder_orig is not None:
        shutil.move(op.join(path, folder_orig), folder_path)


def _get_version(name):
    """Get a dataset version."""
    if not has_dataset(name):
        return None
    if name.startswith('brainstorm'):
        name, archive_name = name.split('.')
    else:
        archive_name = None
    return _data_path(name=name, archive_name=archive_name,
                      return_version=True)[1]


def has_dataset(name):
    """Check for dataset presence.

    Parameters
    ----------
    name : str
        The dataset name.
        For brainstorm datasets, should be formatted like
        "brainstorm.bst_raw".

    Returns
    -------
    has : bool
        True if the dataset is present.
    """
    name = 'spm' if name == 'spm_face' else name
    if name.startswith('brainstorm'):
        name, archive_name = name.split('.')
        endswith = archive_name
    else:
        archive_name = None
        # XXX eventually should be refactored with data_path
        endswith = {
            'fieldtrip_cmc': 'MNE-fieldtrip_cmc-data',
            'fake': 'foo',
            'misc': 'MNE-misc-data',
            'sample': 'MNE-sample-data',
            'somato': 'MNE-somato-data',
            'spm': 'MNE-spm-face',
            'multimodal': 'MNE-multimodal-data',
            'fnirs_motor': 'MNE-fNIRS-motor-data',
            'opm': 'MNE-OPM-data',
            'testing': 'MNE-testing-data',
            'visual_92_categories': 'MNE-visual_92_categories-data',
            'kiloword': 'MNE-kiloword-data',
            'phantom_4dbti': 'MNE-phantom-4DBTi',
            'mtrf': 'mTRF_1.5',
            'refmeg_noise': 'MNE-refmeg-noise-data'
        }[name]
    dp = _data_path(download=False, name=name, check_version=False,
                    archive_name=archive_name)
    return dp.endswith(endswith)


@verbose
def _download_all_example_data(verbose=True):
    """Download all datasets used in examples and tutorials."""
    # This function is designed primarily to be used by CircleCI, to:
    #
    # 1. Streamline data downloading
    # 2. Make CircleCI fail early (rather than later) if some necessary data
    #    cannot be retrieved.
    # 3. Avoid download statuses and timing biases in rendered examples.
    #
    # verbose=True by default so we get nice status messages.
    # Consider adding datasets from here to CircleCI for PR-auto-build
    from . import (sample, testing, misc, spm_face, somato, brainstorm,
                   eegbci, multimodal, opm, hf_sef, mtrf, fieldtrip_cmc,
                   kiloword, phantom_4dbti, sleep_physionet, limo,
                   fnirs_motor, refmeg_noise)
    sample_path = sample.data_path()
    testing.data_path()
    misc.data_path()
    spm_face.data_path()
    somato.data_path()
    hf_sef.data_path()
    multimodal.data_path()
    fnirs_motor.data_path()
    opm.data_path()
    mtrf.data_path()
    fieldtrip_cmc.data_path()
    kiloword.data_path()
    phantom_4dbti.data_path()
    refmeg_noise.data_path()
    sys.argv += ['--accept-brainstorm-license']
    try:
        brainstorm.bst_raw.data_path()
        brainstorm.bst_auditory.data_path()
        brainstorm.bst_resting.data_path()
        brainstorm.bst_phantom_elekta.data_path()
        brainstorm.bst_phantom_ctf.data_path()
    finally:
        sys.argv.pop(-1)
    eegbci.load_data(1, [6, 10, 14], update_path=True)
    for subj in range(4):
        eegbci.load_data(subj + 1, runs=[3], update_path=True)
    sleep_physionet.age.fetch_data(subjects=[0, 1], recording=[1],
                                   update_path=True)
    # If the user has SUBJECTS_DIR, respect it, if not, set it to the EEG one
    # (probably on CircleCI, or otherwise advanced user)
    fetch_fsaverage(None)
    sys.argv += ['--accept-hcpmmp-license']
    try:
        fetch_hcp_mmp_parcellation(subjects_dir=sample_path + '/subjects')
    finally:
        sys.argv.pop(-1)
    limo.load_data(subject=1, update_path=True)


@verbose
def fetch_aparc_sub_parcellation(subjects_dir=None, verbose=None):
    """Fetch the modified subdivided aparc parcellation.

    This will download and install the subdivided aparc parcellation
    :footcite:'KhanEtAl2018' files for
    FreeSurfer's fsaverage to the specified directory.

    Parameters
    ----------
    subjects_dir : str | None
        The subjects directory to use. The file will be placed in
        ``subjects_dir + '/fsaverage/label'``.
    %(verbose)s

    References
    ----------
    .. footbibliography::
    """
    subjects_dir = get_subjects_dir(subjects_dir, raise_error=True)
    destination = op.join(subjects_dir, 'fsaverage', 'label')
    urls = dict(lh='https://osf.io/p92yb/download',
                rh='https://osf.io/4kxny/download')
    hashes = dict(lh='9e4d8d6b90242b7e4b0145353436ef77',
                  rh='dd6464db8e7762d969fc1d8087cd211b')
    for hemi in ('lh', 'rh'):
        fname = op.join(destination, '%s.aparc_sub.annot' % hemi)
        if not op.isfile(fname):
            _fetch_file(urls[hemi], fname, hash_=hashes[hemi])


@verbose
def fetch_hcp_mmp_parcellation(subjects_dir=None, combine=True, verbose=None):
    """Fetch the HCP-MMP parcellation.

    This will download and install the HCP-MMP parcellation
    :footcite:`GlasserEtAl2016` files for FreeSurfer's fsaverage
    :footcite:`Mills2016` to the specified directory.

    Parameters
    ----------
    subjects_dir : str | None
        The subjects directory to use. The file will be placed in
        ``subjects_dir + '/fsaverage/label'``.
    combine : bool
        If True, also produce the combined/reduced set of 23 labels per
        hemisphere as ``HCPMMP1_combined.annot``
        :footcite:`GlasserEtAl2016supp`.
    %(verbose)s

    Notes
    -----
    Use of this parcellation is subject to terms of use on the
    `HCP-MMP webpage <https://balsa.wustl.edu/WN56>`_.

    References
    ----------
    .. footbibliography::
    """
    subjects_dir = get_subjects_dir(subjects_dir, raise_error=True)
    destination = op.join(subjects_dir, 'fsaverage', 'label')
    fnames = [op.join(destination, '%s.HCPMMP1.annot' % hemi)
              for hemi in ('lh', 'rh')]
    urls = dict(lh='https://ndownloader.figshare.com/files/5528816',
                rh='https://ndownloader.figshare.com/files/5528819')
    hashes = dict(lh='46a102b59b2fb1bb4bd62d51bf02e975',
                  rh='75e96b331940227bbcb07c1c791c2463')
    if not all(op.isfile(fname) for fname in fnames):
        if '--accept-hcpmmp-license' in sys.argv:
            answer = 'y'
        else:
            answer = input('%s\nAgree (y/[n])? ' % _hcp_mmp_license_text)
        if answer.lower() != 'y':
            raise RuntimeError('You must agree to the license to use this '
                               'dataset')
    for hemi, fname in zip(('lh', 'rh'), fnames):
        if not op.isfile(fname):
            _fetch_file(urls[hemi], fname, hash_=hashes[hemi])
    if combine:
        fnames = [op.join(destination, '%s.HCPMMP1_combined.annot' % hemi)
                  for hemi in ('lh', 'rh')]
        if all(op.isfile(fname) for fname in fnames):
            return
        # otherwise, let's make them
        logger.info('Creating combined labels')
        groups = OrderedDict([
            ('Primary Visual Cortex (V1)',
             ('V1',)),
            ('Early Visual Cortex',
             ('V2', 'V3', 'V4')),
            ('Dorsal Stream Visual Cortex',
             ('V3A', 'V3B', 'V6', 'V6A', 'V7', 'IPS1')),
            ('Ventral Stream Visual Cortex',
             ('V8', 'VVC', 'PIT', 'FFC', 'VMV1', 'VMV2', 'VMV3')),
            ('MT+ Complex and Neighboring Visual Areas',
             ('V3CD', 'LO1', 'LO2', 'LO3', 'V4t', 'FST', 'MT', 'MST', 'PH')),
            ('Somatosensory and Motor Cortex',
             ('4', '3a', '3b', '1', '2')),
            ('Paracentral Lobular and Mid Cingulate Cortex',
             ('24dd', '24dv', '6mp', '6ma', 'SCEF', '5m', '5L', '5mv',)),
            ('Premotor Cortex',
             ('55b', '6d', '6a', 'FEF', '6v', '6r', 'PEF')),
            ('Posterior Opercular Cortex',
             ('43', 'FOP1', 'OP4', 'OP1', 'OP2-3', 'PFcm')),
            ('Early Auditory Cortex',
             ('A1', 'LBelt', 'MBelt', 'PBelt', 'RI')),
            ('Auditory Association Cortex',
             ('A4', 'A5', 'STSdp', 'STSda', 'STSvp', 'STSva', 'STGa', 'TA2',)),
            ('Insular and Frontal Opercular Cortex',
             ('52', 'PI', 'Ig', 'PoI1', 'PoI2', 'FOP2', 'FOP3',
              'MI', 'AVI', 'AAIC', 'Pir', 'FOP4', 'FOP5')),
            ('Medial Temporal Cortex',
             ('H', 'PreS', 'EC', 'PeEc', 'PHA1', 'PHA2', 'PHA3',)),
            ('Lateral Temporal Cortex',
             ('PHT', 'TE1p', 'TE1m', 'TE1a', 'TE2p', 'TE2a',
              'TGv', 'TGd', 'TF',)),
            ('Temporo-Parieto-Occipital Junction',
             ('TPOJ1', 'TPOJ2', 'TPOJ3', 'STV', 'PSL',)),
            ('Superior Parietal Cortex',
             ('LIPv', 'LIPd', 'VIP', 'AIP', 'MIP',
              '7PC', '7AL', '7Am', '7PL', '7Pm',)),
            ('Inferior Parietal Cortex',
             ('PGp', 'PGs', 'PGi', 'PFm', 'PF', 'PFt', 'PFop',
              'IP0', 'IP1', 'IP2',)),
            ('Posterior Cingulate Cortex',
             ('DVT', 'ProS', 'POS1', 'POS2', 'RSC', 'v23ab', 'd23ab',
              '31pv', '31pd', '31a', '23d', '23c', 'PCV', '7m',)),
            ('Anterior Cingulate and Medial Prefrontal Cortex',
             ('33pr', 'p24pr', 'a24pr', 'p24', 'a24', 'p32pr', 'a32pr', 'd32',
              'p32', 's32', '8BM', '9m', '10v', '10r', '25',)),
            ('Orbital and Polar Frontal Cortex',
             ('47s', '47m', 'a47r', '11l', '13l',
              'a10p', 'p10p', '10pp', '10d', 'OFC', 'pOFC',)),
            ('Inferior Frontal Cortex',
             ('44', '45', 'IFJp', 'IFJa', 'IFSp', 'IFSa', '47l', 'p47r',)),
            ('DorsoLateral Prefrontal Cortex',
             ('8C', '8Av', 'i6-8', 's6-8', 'SFL', '8BL', '9p', '9a', '8Ad',
              'p9-46v', 'a9-46v', '46', '9-46d',)),
            ('???',
             ('???',))])
        assert len(groups) == 23
        labels_out = list()

        for hemi in ('lh', 'rh'):
            labels = read_labels_from_annot('fsaverage', 'HCPMMP1', hemi=hemi,
                                            subjects_dir=subjects_dir,
                                            sort=False)
            label_names = [
                '???' if label.name.startswith('???') else
                label.name.split('_')[1] for label in labels]
            used = np.zeros(len(labels), bool)
            for key, want in groups.items():
                assert '\t' not in key
                these_labels = [li for li, label_name in enumerate(label_names)
                                if label_name in want]
                assert not used[these_labels].any()
                assert len(these_labels) == len(want)
                used[these_labels] = True
                these_labels = [labels[li] for li in these_labels]
                # take a weighted average to get the color
                # (here color == task activation)
                w = np.array([len(label.vertices) for label in these_labels])
                w = w / float(w.sum())
                color = np.dot(w, [label.color for label in these_labels])
                these_labels = sum(these_labels,
                                   Label([], subject='fsaverage', hemi=hemi))
                these_labels.name = key
                these_labels.color = color
                labels_out.append(these_labels)
            assert used.all()
        assert len(labels_out) == 46
        for hemi, side in (('lh', 'left'), ('rh', 'right')):
            table_name = './%s.fsaverage164.label.gii' % (side,)
            write_labels_to_annot(labels_out, 'fsaverage', 'HCPMMP1_combined',
                                  hemi=hemi, subjects_dir=subjects_dir,
                                  sort=False, table_name=table_name)


def _manifest_check_download(manifest_path, destination, url, hash_):
    with open(manifest_path, 'r') as fid:
        names = [name.strip() for name in fid.readlines()]
    need = list()
    for name in names:
        if not op.isfile(op.join(destination, name)):
            need.append(name)
    logger.info('%d file%s missing from %s in %s'
                % (len(need), _pl(need), manifest_path, destination))
    if len(need) > 0:
        with tempfile.TemporaryDirectory() as path:
            logger.info('Downloading missing files remotely')

            fname_path = op.join(path, 'temp.zip')
            _fetch_file(url, fname_path, hash_=hash_)
            logger.info('Extracting missing file%s' % (_pl(need),))
            with zipfile.ZipFile(fname_path, 'r') as ff:
                members = set(f for f in ff.namelist() if not f.endswith('/'))
                missing = sorted(members.symmetric_difference(set(names)))
                if len(missing):
                    raise RuntimeError('Zip file did not have correct names:'
                                       '\n%s' % ('\n'.join(missing)))
                for name in need:
                    ff.extract(name, path=destination)
        logger.info('Successfully extracted %d file%s'
                    % (len(need), _pl(need)))<|MERGE_RESOLUTION|>--- conflicted
+++ resolved
@@ -240,11 +240,7 @@
     path = _get_path(path, key, name)
     # To update the testing or misc dataset, push commits, then make a new
     # release on GitHub. Then update the "releases" variable:
-<<<<<<< HEAD
-    releases = dict(testing='0.106', misc='0.7')
-=======
-    releases = dict(testing='0.108', misc='0.6')
->>>>>>> 88b70ad2
+    releases = dict(testing='0.108', misc='0.7')
     # And also update the "md5_hashes['testing']" variable below.
     # To update any other dataset, update the data archive itself (upload
     # an updated version) and update the md5 hash.
