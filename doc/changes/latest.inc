--- conflicted
+++ resolved
@@ -64,14 +64,12 @@
 
 - :class:`~mne.Epochs` metadata tables are now included in :class:`mne.Report` (:gh:`10166` by `Richard Höchenberger`_)
 
-<<<<<<< HEAD
+- :func:`mne.get_head_surf` and :func:`mne.dig_mri_distances` gained a new parameter, ``on_defects``, controlling how to handle surfaces with topological defects (:gh:`10175` by `Richard Höchenberger`_)
+
 - Annotations from a :class:`~mne.io.Raw` object are now preserved by the :class:`~mne.Epochs` constructor and are supported when saving Epochs (:gh:`9969` and :gh:`10019` by `Adam Li`_)
 
 - Annotations from a :class:`~mne.io.Raw` object are now preserved by the :class:`~mne.Epochs` constructor (:gh:`9969` by `Adam Li`_)
-=======
-- :func:`mne.get_head_surf` and :func:`mne.dig_mri_distances` gained a new parameter, ``on_defects``, controlling how to handle surfaces with topological defects (:gh:`10175` by `Richard Höchenberger`_)
->>>>>>> e6282d27
-
+  
 Bugs
 ~~~~
 
