--- conflicted
+++ resolved
@@ -3062,17 +3062,12 @@
             ax.set_ylabel(ylabel)
             ax.set_title(title)
     if make_label:
-<<<<<<< HEAD
         fig.subplots_adjust(left=.1, bottom=.1, right=.9, top=.9, wspace=0.3,
                            hspace=0.5)
     return fig
-=======
-        tight_layout(pad=0.1, h_pad=0.1, w_pad=0.1, fig=fig)
-    return fig
 
 
 def _trim_ticks(ticks, _min, _max):
     """Remove ticks that are more extreme than the given limits."""
     keep = np.where(np.logical_and(ticks >= _min, ticks <= _max))
-    return ticks[keep]
->>>>>>> 65c4e604
+    return ticks[keep]