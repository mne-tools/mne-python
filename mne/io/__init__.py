--- conflicted
+++ resolved
@@ -5,89 +5,6 @@
 #
 # License: BSD-3-Clause
 
-<<<<<<< HEAD
-import lazy_loader as lazy
-
-__getattr__, __dir__, __all__ = lazy.attach(
-    __name__,
-    submodules=[
-        "array",
-        "base",
-        "brainvision",
-        "bti",
-        "cnt",
-        "ctf",
-        "constants",
-        "edf",
-        "egi",
-        "fiff",
-        "fil",
-        "kit",
-        "nicolet",
-        "nirx",
-        "boxy",
-        "persyst",
-        "eeglab",
-        "pick",
-        "nihon",
-        "nsx",
-    ],
-    submod_attrs={
-        "array": ["RawArray"],
-        "artemis123": ["read_raw_artemis123"],
-        "base": ["BaseRaw", "concatenate_raws", "match_channel_orders"],
-        "besa": ["read_evoked_besa"],
-        "boxy": ["read_raw_boxy"],
-        "brainvision": ["read_raw_brainvision"],
-        "bti": ["read_raw_bti"],
-        "cnt": ["read_raw_cnt"],
-        "ctf": ["read_raw_ctf"],
-        "curry": ["read_raw_curry"],
-        "edf": ["read_raw_edf", "read_raw_bdf", "read_raw_gdf"],
-        "eeglab": ["read_raw_eeglab", "read_epochs_eeglab"],
-        "egi": ["read_raw_egi", "read_evokeds_mff"],
-        "eximia": ["read_raw_eximia"],
-        "eyelink": ["read_raw_eyelink"],
-        "fieldtrip": [
-            "read_raw_fieldtrip",
-            "read_epochs_fieldtrip",
-            "read_evoked_fieldtrip",
-        ],
-        "hitachi": ["read_raw_hitachi"],
-        "fiff": ["read_raw_fif", "Raw", "RawFIF"],
-        "fil": ["read_raw_fil"],
-        "kit": ["read_raw_kit", "read_epochs_kit"],
-        "meas_info": [
-            "read_fiducials",
-            "write_fiducials",
-            "read_info",
-            "write_info",
-            "_empty_info",
-            "_merge_info",
-            "_force_update_info",
-            "Info",
-            "anonymize_info",
-            "_writing_info_hdf5",
-        ],
-        "nedf": ["read_raw_nedf"],
-        "nicolet": ["read_raw_nicolet"],
-        "nihon": ["read_raw_nihon"],
-        "nirx": ["read_raw_nirx"],
-        "nsx": ["read_raw_nsx"],
-        "open": ["fiff_open", "show_fiff", "_fiff_get_fid"],
-        "persyst": ["read_raw_persyst"],
-        "proj": ["make_eeg_average_ref_proj", "Projection"],
-        "reference": [
-            "set_eeg_reference",
-            "set_bipolar_reference",
-            "add_reference_channels",
-        ],
-        "snirf": ["read_raw_snirf"],
-        "tag": ["_loc_to_coil_trans", "_coil_trans_to_loc", "_loc_to_eeg_loc"],
-        "_read_raw": ["read_raw"],
-    },
-)
-=======
 import sys as _sys
 
 from .base import BaseRaw, concatenate_raws, match_channel_orders
@@ -210,5 +127,4 @@
     try:
         return globals()[name]
     except KeyError:
-        raise AttributeError(f"module {__name__} has no attribute {name}") from None
->>>>>>> 1e3206b2
+        raise AttributeError(f"module {__name__} has no attribute {name}") from None