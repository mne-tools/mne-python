--- conflicted
+++ resolved
@@ -8,9 +8,10 @@
 
 from inspect import isgenerator
 from collections import namedtuple
+from distutils.version import LooseVersion
 
 import numpy as np
-from scipy import linalg, sparse
+from scipy import linalg, sparse, __version__
 
 from ..externals.six import string_types
 from ..source_estimate import SourceEstimate
@@ -223,21 +224,22 @@
         List of indices of channels to be included. If None, defaults to all
         MEG and EEG channels.
     solver : str | function
-<<<<<<< HEAD
         Either a function which takes the sparse predictor matrix X and the
         observation matrix Y, and returns the coefficient matrix b; or a
-        string. If str, must be ``'cholesky'``, in which case the solver used
-        is ``linalg.solve(dot(X.T, X), dot(X.T, y))``, or ``'pinv'``,
-        in which case a solver based on a pseudo-inverse is used.
-=======
-        Either a function which takes as its inputs the sparse predictor
-        matrix X and the observation matrix Y, and returns the coefficient
-        matrix b; or a string.
+        string. If str, must be one of:
+            ``'cholesky'``: the solver used is
+            ``linalg.solve(dot(X.T, X), dot(X.T, y))``
+
+            ``'pinv'``: a solver based on a pseudo-inverse
+
+            ``'lstsq'`` : Least-squares solving (`scipy.linalg.lstsq`)
+
+        When passing a function/custom solver, note:
         X is of shape (n_times, n_predictors * time_window_length).
         y is of shape (n_channels, n_times).
-        If str, must be ``'cholesky'``, in which case the solver used is
-        ``linalg.solve(dot(X.T, X), dot(X.T, y))``.
->>>>>>> a0928687
+        n_times is often very large, so make sure the solver does not
+        create memory-breaking arrays by operating on the wrong dimensions.
+
 
     Returns
     -------
@@ -252,26 +254,8 @@
            waveforms: II. Non-linear effects, overlap correction, and practical
            considerations. Psychophysiology, 52(2), 169-189.
     """
-<<<<<<< HEAD
+
     solver = _get_solver(solver)
-=======
-    if isinstance(solver, string_types):
-        if solver not in {"cholesky"}:
-            raise ValueError("No such solver: {0}".format(solver))
-        if solver == 'cholesky':
-            def solver(X, y):
-                a = (X.T * X).toarray()  # dot product of sparse matrices
-                return linalg.solve(a, X.T * y, sym_pos=True,
-                                    overwrite_a=True, overwrite_b=True).T
-    elif callable(solver):
-        warn("When using a custom solver, note that since MNE 0.15, this "
-             "function will pass the transposed data (n_channels, n_times) "
-             "to the solver. If you are using a solver that expects a "
-             "different format, it will give wrong results and might in "
-             "extreme cases crash your session.")
-    else:
-        raise TypeError("The solver must be a str or a callable.")
->>>>>>> a0928687
 
     # build data
     data, info, events = _prepare_rerp_data(raw, events, picks=picks,
@@ -437,20 +421,31 @@
             return _lstsq
         else:
             raise ValueError("No such solver: {0}".format(solver))
+    elif callable(solver):
+        warn("When using a custom solver, note that since MNE 0.15, this "
+             "function will pass the transposed data (n_channels, n_times) "
+             "to the solver. If you are using a solver that expects a "
+             "different format, it will give wrong results and might in "
+             "extreme cases crash your session.")
+    else:
+        raise TypeError("The solver must be a str or a callable.")
 
 
 def _cho_solver(X, y):
     a = (X.T * X).toarray()  # dot product of sparse matrices
-    return linalg.solve(a, X.T * y.T, sym_pos=True,
+    return linalg.solve(a, X.T * y, sym_pos=True,
                         overwrite_a=True, overwrite_b=True).T
 
 
 def _pinv_solver(X, y):
     from ..utils import _get_fast_dot
     fast_dot = _get_fast_dot()
-    return fast_dot(linalg.pinv(X.T.dot(X).todense()), X.T.dot(y.T)).T
+    return fast_dot(linalg.pinv(X.T.dot(X).todense()), X.T.dot(y)).T
 
 
 def _lstsq(X, y):
-    from scipy.linalg import lstsq
-    return lstsq(X.todense(), y.T, lapack_driver='gelsy')[0].T+    if LooseVersion(__version__) < LooseVersion('0.17.1'):
+        return lstsq(X.todense(), y, lapack_driver='gelsy')[0].T
+    else:
+        warn("Scipy version < 0.16.0, cannot use 'gelsy' LAPACK driver.")
+        return lstsq(X.todense(), y)[0].T