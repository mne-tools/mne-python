.. See doc/development/contributing.rst for description of how to add entries.

.. _current:

<<<<<<< HEAD
Version 1.7.dev0 (development)
------------------------------

Enhancements
~~~~~~~~~~~~
- :meth:`mne.Evoked.apply_function` can now also work on full data array instead of just channel wise, analogous to :meth:`mne.io.Raw.apply_function` and :meth:`mne.Epochs.apply_function` (:gh:`12206` by `Dominik Welke`_)
- Custom functions applied via :meth:`mne.io.Raw.apply_function`, :meth:`mne.Epochs.apply_function` or :meth:`mne.Evoked.apply_function` can now use ``ch_idx`` or ``ch_name`` to get access to the currently processed channel during channel wise processing (:gh:`12206` by `Dominik Welke`_)

Bugs
~~~~
- Fix bug in :meth:`mne.Epochs.apply_function` where data was handed down incorrectly in parallel processing (:gh:`12206` by `Dominik Welke`_)

API changes
~~~~~~~~~~~
- None yet
=======
.. towncrier-draft-entries:: Version |release| (development)
>>>>>>> 0f5c91bb
<|MERGE_RESOLUTION|>--- conflicted
+++ resolved
@@ -2,22 +2,4 @@
 
 .. _current:
 
-<<<<<<< HEAD
-Version 1.7.dev0 (development)
-------------------------------
-
-Enhancements
-~~~~~~~~~~~~
-- :meth:`mne.Evoked.apply_function` can now also work on full data array instead of just channel wise, analogous to :meth:`mne.io.Raw.apply_function` and :meth:`mne.Epochs.apply_function` (:gh:`12206` by `Dominik Welke`_)
-- Custom functions applied via :meth:`mne.io.Raw.apply_function`, :meth:`mne.Epochs.apply_function` or :meth:`mne.Evoked.apply_function` can now use ``ch_idx`` or ``ch_name`` to get access to the currently processed channel during channel wise processing (:gh:`12206` by `Dominik Welke`_)
-
-Bugs
-~~~~
-- Fix bug in :meth:`mne.Epochs.apply_function` where data was handed down incorrectly in parallel processing (:gh:`12206` by `Dominik Welke`_)
-
-API changes
-~~~~~~~~~~~
-- None yet
-=======
-.. towncrier-draft-entries:: Version |release| (development)
->>>>>>> 0f5c91bb
+.. towncrier-draft-entries:: Version |release| (development)