.. NOTE: we are now using links to highlight new functions and classes.
   Please follow the examples below like :func:`mne.stats.f_mway_rm`, so the
   whats_new page will have a link to the function/class documentation.

.. NOTE: there are 3 separate sections for changes, based on type:
   - "Changelog" for new features
   - "Bug" for bug fixes
   - "API" for backward-incompatible changes

.. _current:

Current (0.19.dev0)
-------------------

Changelog
~~~~~~~~~

- Add :func:`mne.channels.read_dig_eeglab` to read :class:`mne.channels.DigMontage` from EEGLAB ``.loc``, ``.locs``, and ``.eloc`` files by `Joan Massich`_ and `Alex Gramfort`_.

- Add :func:`mne.cuda.set_cuda_device` and config variable ``MNE_CUDA_DEVICE`` to select among multiple GPUs (by numeric device ID) by `Daniel McCloy`_.

- Add :func:`mne.channels.make_standard_montage` to create :class:`mne.channels.DigMontage` from templates by `Joan Massich`_ and `Alex Gramfort`_.

- Add :func:`mne.channels.compute_dev_head_t` to compute Device-to-Head transformation from a montage by `Joan Massich`_ and `Alex Gramfort`_.

- Add :func:`mne.channels.read_dig_polhemus_isotrak` and :func:`mne.channels.read_polhemus_fastscan` to read Polhemus data by `Joan Massich`_

- Add support for making epochs with duplicated events, by allowing three policies: "error" (default), "drop", or "merge" in :class:`mne.Epochs` by `Stefan Appelhoff`_

- Add :func:`mne.channels.make_dig_montage` to create :class:`mne.channels.DigMontage` objects out of np.arrays by `Joan Massich`_

- Add support for reading in BrainVision CapTrak (BVCT) digitization coordinate files in :func:`mne.channels.read_dig_montage` by `Stefan Appelhoff`_

- Allow :meth:`mne.Annotations.crop` to support negative ``tmin`` and ``tmax`` by `Joan Massich`_

- Unknown events code in GDF are now visible in the ``event_id`` by `Theodore Papadopoulo`_

- Now :func:`mne.io.read_raw_ctf` populates ``raw.annotations`` with the markers in ``MarkerFile.mrk`` if any by `Joan Massich`_

- Add options for controlling the use of the ``-T1`` flag and the location of the brainmask output in :ref:`mne watershed_bem <gen_mne_watershed_bem>` by `Eric Larson`_

- Add support to :func:`mne.read_annotations` to read CTF marker files by `Joan Massich`_

- Do not convert effective number of averages (``nave`` attribute of :class:`mne.Evoked`) to integer except when saving to FIFF file by `Daniel McCloy`_.

- Add automatic fiducial position estimation in :ref:`mne coreg <gen_mne_coreg>` using MNI Talairach fiducial locations in :func:`mne.coreg.get_mni_fiducials` by `Jon Houck`_ and `Eric Larson`_

- Add support for :ref:`mne coreg <gen_mne_coreg>` scaling surrogate subjects without surface reconstructions, such as those created for volumetric analyses only (e.g., with ``recon-all -autorecon1``) by `Eric Larson`_

- Add reader for Curry data in :func:`mne.io.read_raw_curry` by `Dirk Gütlin`_

- Butterfly channel plots now possible for :meth:`mne.Epochs.plot_psd` with ``average=False``. Infrastructure for this function now shared with analogous Raw function, found in ``mne.viz.utils`` by `Jeff Hanna` _

- Add option not to orthogonalize power envelopes with ``orthogonalize=False`` in :func:`mne.connectivity.envelope_correlation` by `Denis Engemann`_

- Accept filenames of raw .fif files that end in ``_meg.fif`` to enable complicance with the Brain Imaging Data Structure by `Stefan Appelhoff`_

- Add function to check the type of a FIF file using :func:`mne.what` and `mne what <gen_mne_what>` by `Eric Larson`_

- Add support for specifying the initial time and/or position and providing a :class:`mne.SourceMorph` instead of :class:`mne.SourceSpaces` in :func:`mne.viz.plot_volume_source_estimates` by `Eric Larson`_

- Speed up morph map generation in :func:`mne.read_morph_map` by ~5-10x by using :func:`numba.jit` by `Eric Larson`_

- Speed up :func:`mne.setup_volume_source_space`, especially when ``volume_label is not None`` by `Eric Larson`_

- Speed up :ref:`mne coreg <gen_mne_coreg>` interactive and automated (ICP) alignment by using nearest-neighbor calculations in the MRI coordinate frame, by `Eric Larson`_

- Add :func:`mne.dig_mri_distances` to compute the distances between digitized head points and the MRI head surface by `Alex Gramfort`_ and `Eric Larson`_

- Add scale bars for data channels in :func:`mne.io.Raw.plot` by `Eric Larson`_

- Add :func:`mne.viz.plot_brain_colorbar` to plot a colorbar appropriately matched to a :func:`mne.viz.plot_source_estimates` plot by `Eric Larson`_

- Add support for showing head surface (to visualize digitization fit) while showing a single-layer BEM to :func:`mne.viz.plot_alignment` by `Eric Larson`_

- Add option ``include_tmax=True`` to cropping methods :meth:`mne.io.Raw.crop`, :meth:`mne.Epochs.crop`, :meth:`mne.Evoked.crop`, :meth:`mne.SourceEstimate.crop`, :meth:`mne.Dipole.crop`, and :meth:`mne.time_frequency.AverageTFR.crop` by `Eric Larson`_

- Change the behavior of :meth:`mne.io.Raw.plot` for ``scalings='auto'`` and ``remove_dc=True`` to compute the scalings on the data with DC removed by `Clemens Brunner`_

- Allow creating annotations within existing annotations in :func:`mne.io.Raw.plot` by default (the old snapping behavior can be toggled by pressing 'p') by `Clemens Brunner`_

- Add plotting of rank estimates in :func:`mne.viz.plot_cov` by `Eric Larson`_

- Add a new :func:`mne.viz.plot_sensors_connectivity` function to visualize the sensor connectivity in 3D by `Guillaume Favelier`_ and `Alex Gramfort`_

- Add support for ``info['utc_offset']``, ``info['device_info']``, and ``info['helium_info']`` components of :class:`mne.Info` by `Eric Larson`_

- Add control over dipole colors in :func:`mne.viz.plot_dipole_locations` when using orthoview mode by `Eric Larson`_

- Use second-order-sections filtering in :meth:`mne.io.Raw.plot` and :ref:`mne browse_raw <gen_mne_browse_raw>` by `Eric Larson`_

- Add re-referencing functionality for ecog and seeg channel types in :func:`mne.set_eeg_reference` by `Keith Doelling`_

- Add support for median averaging and for returning unaggregated segments in :func:`mne.time_frequency.psd_welch` by `Richard Höchenberger`_


Bug
~~~

- Fix saving raw read from BDF file using ``tmin`` and ``tmax`` using ``preload=False`` by `Alex Gramfort`_

- Fix :func:`mne.grand_average` to use equal sum-to-one weights (like it used to, before changes to underlying :func:`mne.combine_evoked`) by `Daniel McCloy`_

- Fix one-sample baseline issue in :class:`mne.BaseEpochs` when using `tmin=0` by `Milan Rybář`_

- Fix bug in :func:`mne.viz.plot_volume_source_estimates` where ``'glass_brain'`` MRIs were not transformed to MNI space, by `Eric Larson`_

- Fix bug in :func:`mne.viz.plot_volume_source_estimates` where MRIs with voxels not in RAS orientation could not be browsed properly, by `Eric Larson`_

- Fix bug in :meth:`mne.SourceMorph.apply` where output STCs had ``stc.vertices`` defined improperly, by `Eric Larson`_

- Fix bug in :meth:`mne.SourceMorph.apply` where the default was errantly ``mri_space=False`` instead of ``mri_space=None`` (as documented), by `Eric Larson`_

- Fix :meth:`mne.io.Raw.set_annotations` for ``meas_date`` previous to 1970 by `Joan Massich`_

- Fix horizontal spacing issues in :meth:`mne.io.Raw.plot_psd` by `Jeff Hanna`_

- Fix reading of dates in BrainVision files if no "New Segment" marker is specified, no date is given, or data is missing, by `Stefan Appelhoff`_

- Fix bug with reading one-channel GDF files by `Abram Hindle`_

- Fix bug with y-axis labeling in :meth:`mne.io.Raw.plot_psd` by `Eric Larson`_

- Fix side-effect where :func:`mne.viz.plot_ica_sources` and :meth:`mne.preprocessing.ICA.plot_sources` changed the ``ICA.exclude`` attribute even when users didn't interact with the plot by `Daniel McCloy`_.

- Fix scaling of sources in :meth:`ica.plot_sources(epochs) <mne.preprocessing.ICA.plot_sources>` by `Eric Larson`_

- Fix wrong assumptions about units in BrainVision montages and add test asserting units in "mm" or "auto", by `Stefan Appelhoff`_

- Fix scaling issue with signals in mV in EDF files read with :func:`mne.io.read_raw_edf` by `Alex Gramfort`_

- Fix bug in :func:`mne.io.read_raw_brainvision` so that recording date timestamps are also recognized if channel reference data is negative, by `Stefan Appelhoff`_

- Fix order of ``info['dig']`` that was alphabetical based on channel names and not following the channel order when using :meth:`mne.io.Raw.set_montage` and a :class:`mne.channels.Montage` object by `Joan Massich`_ and `Alex Gramfort`_.

- Fix reading CNT files larger than 2Gb by `Joan Massich`_

- Fix formula for effective number of averages in :func:`mne.combine_evoked` when ``weights='equal'`` by `Daniel McCloy`_.

- Fix bug in :func:`mne.simulation.simulate_stc` to avoid empty stc if label vertices and source space do not intersect, by `Kostiantyn Maksymenko`_

- Fix ``event_id='auto'`` in :func:`mne.events_from_annotations` to recover Brainvision markers after saving it in ``.fif`` by `Joan Massich`_

- Fix :func:`mne.read_epochs_eeglab` when epochs are stored as float. By `Thomas Radman`_

- Fix :func:`mne.Evoked.resample` and :func:`mne.Epochs.resample` not setting ``inst.info['lowpass']`` properly by `Eric Larson`_

- Fix checks when constructing volumetric and surface source spaces with :func:`mne.setup_volume_source_space` and :func:`mne.setup_source_space`, respectively, by `Eric Larson`_

- Fix bug in handling of :class:`mne.Evoked` types that were not produced by MNE-Python (e.g., alternating average) by `Eric Larson`_

- Fix bug in :func:`mne.read_source_estimate` where vector volumetric source estimates could not be read by `Eric Larson`_

- Fix bug in :func:`mne.inverse_sparse.mixed_norm` and :func:`mne.inverse_sparse.tf_mixed_norm` where ``weights`` was supplied but ``weights_min`` was not, by `Eric Larson`_

- Fix bug in :func:`mne.set_eeg_reference` where non-EEG channels could be re-referenced by default if there were no EEG channels present, by `Eric Larson`_

- Fix bug in :func:`mne.io.Raw.plot` when using HiDPI displays and the MacOSX backend of matplotlib by `Eric Larson`_

- Fix bug in :func:`mne.viz.plot_compare_evokeds` when using Neuromag 122 system by `Eric Larson`_

- Fix bug in :func:`mne.Epochs.plot_psd` when some channels had zero/infinite ``psd`` values causing erroneous error messages by `Luke Bloy`_

- Fix :func:`mne.Evoked.decimate` not setting ``inst.first`` and ``inst.last`` properly by `Marijn van Vliet`_

- Fix :func:`mne.io.read_raw_brainvision` not handling ``Event`` markers created by PyCorder correctly by `Richard Höchenberger`_

- Fix support for string-like objects (such as :class:`python:pathlib.Path`) by `Eric Larson`_

- Fix :class:`mne.Report` silently suppressing exceptions when used as a context manager by `Marijn van Vliet`_

API
~~~

<<<<<<< HEAD
- Deprecate ``mne.channels.Montage`` class and ``mne.channels.read_montage`` function by `Joan Massich`_.
=======
- Deprecate passing ``Montage``, ``str`` as montage parameter in :meth:`mne.io.Raw.set_montage` by `Joan Massich`_.

- Deprecate ``set_dig`` parameter in :meth:`mne.io.Raw.set_montage` and ``update_ch_names`` in ``mne.io.RawEEGLAB.set_montage`` when using :class:`mne.channels.DigMontage` as  by `Joan Massich`_.

- Now :meth:`mne.io.Raw.set_montage` raises an error when :class:`mne.channels.DigMontage` contains only a subset of the channels in ``raw.info``. It also adds ``raise_if_subset`` parameter to ensure backward compatibility (defaults to False in 0.19, to True in 0.20, and will be removed in 0.21) by `Joan Massich`_.
>>>>>>> f1f8e541

- Minimum dependency versions for the following libraries have been bumped up (by `Eric Larson`_):

  - NumPy: 1.12.1
  - SciPy: 0.18.1
  - matplotlib: 2.0.2
  - scikit-learn: 0.18.2
  - pandas 0.19.2

- New boolean parameter ``show_scrollbars`` for :meth:`mne.io.Raw.plot`, :meth:`mne.Epochs.plot`, and :meth:`mne.preprocessing.ICA.plot_sources` (and associated functions) that allows hiding the scrollbars and buttons for a "zen mode" data browsing experience. When the plot window has focus, zen mode can be toggled by pressing :kbd:`z`, by `Daniel McCloy`_.

- Deprecate passing ``np.arrays`` as ``hsp``, ``hpi`` or ``elp`` parameters to ``mne.channels.read_dig_montage`` by `Joan Massich`_.

- Deprecate ``fif`` and ``egi`` parameters in ``mne.channels.read_dig_montage`` by `Joan Massich`_.

- Deprecate ``mne.evoked.grand_average`` in favor of :func:`mne.grand_average` (which works on both :class:`~mne.Evoked` and :class:`~mne.time_frequency.AverageTFR`) by `Daniel McCloy`_

- Deprecate ``exclude`` parameter in :func:`mne.viz.plot_ica_sources` and :meth:`mne.preprocessing.ICA.plot_sources`, instead always use the ``exclude`` attribute of the ICA object by `Daniel McCloy`_.

- Deprecate ``montage`` parameter in favor of the ``set_montage`` method in all EEG data readers :func:`mne.io.read_raw_cnt`, :func:`mne.io.read_raw_egi`, :func:`mne.io.read_raw_edf`, :func:`mne.io.read_raw_gdf`, :func:`mne.io.read_raw_nicolet`, :func:`mne.io.read_raw_eeglab` and :func:`mne.read_epochs_eeglab` by `Alex Gramfort`_

- New parameter ``clear`` in :func:`mne.viz.plot_epochs_image` for clearing pre-existing axes before plotting into them by `Daniel McCloy`_

- :func:`mne.viz.plot_epochs_image` no longer supports ``group_by='type'`` — combining by channel type is now the default when ``picks`` is a channel type string; to get individual plots for each channel, pass ``picks`` as a list of channel names or indices by `Daniel McCloy`_

- New parameter ``combine`` in :func:`mne.viz.plot_compare_evokeds` for specifying method to combine information across channels by `Daniel McCloy`_

- FIFF constants related to SmartShield (``*_SMSH_*`` and ``*_SMARTSHIELD``) have been renamed to ``IAS`` for consistency with MEGIN, by `Eric Larson`_

- The ``gfp`` parameter of :func:`mne.viz.plot_compare_evokeds` is deprecated; use ``combine='gfp'`` instead by `Daniel McCloy`_

- The ``truncate_yaxis='max_ticks'`` parameter of :func:`mne.viz.plot_compare_evokeds` is deprecated; use ``truncate_yaxis='auto'`` instead by `Daniel McCloy`_

- The ``truncate_xaxis`` and ``truncate_yaxis`` parameters of :func:`mne.viz.plot_compare_evokeds` now perform one-sided truncation unless both are ``True`` by `Daniel McCloy`_

- The ``show_legend`` parameter of :func:`mne.viz.plot_compare_evokeds` is renamed to ``legend`` by `Daniel McCloy`_

- :func:`mne.viz.plot_compare_evokeds` always returns a list of figures even when a single figure is generated by `Daniel McCloy`_

- Deprecate ``average=True`` and ``spatial_colors=False`` for :func:`mne.Epochs.plot_psd` by `Jeff Hanna`_

- :func:`mne.io.read_raw_brainvision` no longer raises an error when there are inconsistencies between ``info['chs']`` and ``montage`` but warns instead by `Joan Massich`_

- Add ``update_ch_names`` parameter to ``mne.io.RawEEGLAB.set_montage`` to allow updating the channel names based on the montage by `Joan Massich`_

- Reading annotations contained in GDF files with :func:`mne.io.read_raw_gdf` now returns numeric event codes as descriptions (instead of textual descriptions) due to restrictive licensing of the GDF event code table from BioSig by `Clemens Brunner`_<|MERGE_RESOLUTION|>--- conflicted
+++ resolved
@@ -172,15 +172,13 @@
 API
 ~~~
 
-<<<<<<< HEAD
 - Deprecate ``mne.channels.Montage`` class and ``mne.channels.read_montage`` function by `Joan Massich`_.
-=======
+
 - Deprecate passing ``Montage``, ``str`` as montage parameter in :meth:`mne.io.Raw.set_montage` by `Joan Massich`_.
 
 - Deprecate ``set_dig`` parameter in :meth:`mne.io.Raw.set_montage` and ``update_ch_names`` in ``mne.io.RawEEGLAB.set_montage`` when using :class:`mne.channels.DigMontage` as  by `Joan Massich`_.
 
 - Now :meth:`mne.io.Raw.set_montage` raises an error when :class:`mne.channels.DigMontage` contains only a subset of the channels in ``raw.info``. It also adds ``raise_if_subset`` parameter to ensure backward compatibility (defaults to False in 0.19, to True in 0.20, and will be removed in 0.21) by `Joan Massich`_.
->>>>>>> f1f8e541
 
 - Minimum dependency versions for the following libraries have been bumped up (by `Eric Larson`_):
 
