--- conflicted
+++ resolved
@@ -57,13 +57,11 @@
 
 - :func:`mne.viz.plot_evoked_topomap` and :meth:`mne.Evoked.plot_topomap` now display the time range the map was averaged over if ``average`` was passed (:gh:`10606` by `Richard Höchenberger`_)
 
-<<<<<<< HEAD
-- Added fNIRS support to :func:`mne.Info.get_montage` (:gh:`10611` by `Robert Luke`_)
-=======
 - :func:`mne.viz.plot_evoked_topomap` and :meth:`mne.Evoked.plot_topomap` can now average the topographic maps across different time periods for each time point. To do this, pass a list of periods via the ``average`` parameter (:gh:`10610` by `Richard Höchenberger`_)
 
 - :func:`mne.viz.plot_evoked` and :meth:`mne.Evoked.plot` gained a new parameter, ``highlight``, to visually highlight time periods of interest (:gh:`10614` by `Richard Höchenberger`_)
->>>>>>> 9f833658
+
+- Added fNIRS support to :func:`mne.Info.get_montage` (:gh:`10611` by `Robert Luke`_)
 
 Bugs
 ~~~~
