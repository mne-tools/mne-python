--- conflicted
+++ resolved
@@ -106,12 +106,8 @@
     "snirf",
     "defusedxml",
     "neo",
-<<<<<<< HEAD
-    "antio",
     "formulaic",
-=======
-    "antio>=0.4.0",
->>>>>>> efbd9729
+    "antio>=0.4.0"
 ]
 full = ["mne[full-no-qt]", "PyQt6!=6.6.0", "PyQt6-Qt6!=6.6.0,!=6.7.0"]
 full-pyqt6 = ["mne[full]"]
@@ -150,7 +146,8 @@
     "snirf",
     "neo",
     "mne-bids",
-    "formulaic",
+    "
+    ",
 ]
 
 # Dependencies for building the documentation
