.. NOTE: we are now using links to highlight new functions and classes.
   Please follow the examples below like :func:`mne.stats.f_mway_rm`, so the
   whats_new page will have a link to the function/class documentation.

.. NOTE: there are 3 separate sections for changes, based on type:
   - "Enhancements" for new features
   - "Bugs" for bug fixes
   - "API changes" for backward-incompatible changes

.. NOTE: changes from first-time contributors should be added to the TOP of
   the relevant section (Enhancements / Bugs / API changes), and should look
   like this (where xxxx is the pull request number):
   - description of enhancement/bugfix/API change (:gh:`xxxx` **by new contributor** |Firstname Lastname|_)

.. _current:

Current (0.24.dev0)
-------------------

.. |New Contributor| replace:: **New Contributor**

.. |David Julien| replace:: **David Julien**

.. |Romain Derollepot| replace:: **Romain Derollepot**

.. |Jan Sosulski| replace:: **Jan Sosulski**

.. |Xiaokai Xia| replace:: **Xiaokai Xia**

.. |Marian Dovgialo| replace:: **Marian Dovgialo**

.. |Pierre-Antoine Bannier| replace:: **Pierre-Antoine Bannier**

Enhancements
~~~~~~~~~~~~
.. - Add something cool (:gh:`9192` **by new contributor** |New Contributor|_)

- Add support for NIRSport and NIRSport2 devices to `mne.io.read_raw_nirx` (:gh:`9348` and :gh:`9401` **by new contributor** |David Julien|_, **new contributor** |Romain Derollepot|_, `Robert Luke`_, and `Eric Larson`_)

- New function :func:`mne.label.find_pos_in_annot` to get atlas label for MRI coordinates.  (:gh:`9376` by **by new contributor** |Marian Dovgialo|_)

- Add support for SURE parameter selection in :func:`mne.inverse_sparse.mixed_norm` and make ``alpha`` parameter now default to ``'sure'`` (:gh:`9430` by **new contributor** |Pierre-Antoine Bannier|_ and `Alex Gramfort`_)

- Speed up BCD solver in :func:`mne.inverse_sparse.mixed_norm` by adding Anderson acceleration (:gh:`9481` by **new contributor** |Pierre-Antoine Bannier|_ and `Alex Gramfort`_)

- New function :func:`mne.chpi.get_chpi_info` to retrieve basic information about the cHPI system used when recording MEG data (:gh:`9369` by `Richard Höchenberger`_)

- New namespace `mne.export` created to contain functions (such as `mne.export.export_raw` and `mne.export.export_epochs`) for exporting data to non-FIF formats (:gh:`9427` by `Eric Larson`_)

- Add support for Hitachi fNIRS devices in `mne.io.read_raw_hitachi` (:gh:`9391` by `Eric Larson`_)

- Add support for ``picks`` in :func:`mne.stc_near_sensors` (:gh:`9396` by `Eric Larson`_)

- Add projections when printing a :class:`mne.Info` in the notebook (:gh:`9403` by `Alex Gramfort`_)

- Add new function :func:`mne.bem.make_scalp_surfaces` to compute scalp surfaces for coregistration (:gh:`9463` by `Alex Gramfort`_)

- Add support for interpolating oxy and deoxyhaemoglobin data types (:gh:`9431` by `Robert Luke`_)

- Add support for SNIRF files in :class:`mne.Report` (:gh:`9443` by `Robert Luke`_)

- Add support for exporting MFF evoked files using `mne.export.export_evokeds` and `mne.export.export_evokeds_mff` (:gh:`9406` by `Evan Hathaway`_)

- :func:`mne.concatenate_raws`, :func:`mne.concatenate_epochs`, and :func:`mne.write_evokeds` gained a new parameter ``on_mismatch``, which controls behavior in case not all of the supplied instances share the same device-to-head transformation (:gh:`9438` by `Richard Höchenberger`_)

- Add support for multiple datablocks (acquistions with pauses) in :func:`mne.io.read_raw_nihon` (:gh:`9437` by `Federico Raimondo`_)

- Add new function :func:`mne.preprocessing.annotate_break` to automatically detect and mark "break" periods without any marked experimental events in the continuous data (:gh:`9445` by `Richard Höchenberger`_)

- Add "time_format" to :meth:`mne.io.Raw.plot` and :meth:`mne.preprocessing.ICA.plot_sources` to display acquisition time on x-axis (:gh:`9419` by `Martin Schulz`_)

- Speed up :meth:`mne.decoding.TimeDelayingRidge.predict` by switching to FFT-based convolution (:gh:`9458` by `Ross Maddox`_)

- Show multiple colors and linestyles for excluded components with :class:`mne.Evoked` in :meth:`mne.preprocessing.ICA.plot_sources` (:gh:`9444` by `Martin Schulz`_)

- Add functions for aligning MRI and CT data `mne.transforms.compute_volume_registration` and `mne.transforms.apply_volume_registration` (:gh:`9503` by `Alex Rockhill`_ and `Eric Larson`_)

- Add tutorial for how to processes image (CT and MR) files in order to localize electrode contacts for intracranial recordings :ref:`tut-ieeg-localize` (:gh`9484` by `Alex Rockhill`_)

- Add support for colormap normalization in :func:`mne.viz.plot_topomap` (:gh:`9468` by `Clemens Brunner`_)

- Update :func:`mne.preprocessing.realign_raw` with Numpy-recommended polynomial fitting method (:gh:`9514` by `Erica Peterson`_)

Bugs
~~~~
- Fix bug with :meth:`mne.Epochs.crop` and :meth:`mne.Evoked.crop` when ``include_tmax=False``, where the last sample was always cut off, even when ``tmax > epo.times[-1]`` (:gh:`9378` **by new contributor** |Jan Sosulski|_)

- Fix bug with `mne.io.read_raw_curry` to allow reading Curry 8 event files with '.cdt.ceo' extension (:gh:`9381` by **new contributor** |Xiaokai Xia|_ and `Daniel McCloy`_)

- Fix bug with :func:`mne.io.read_raw_nihon` where latin-1 annotations could not be read (:gh:`9384` by `Alex Gramfort`_)

- Fix bug when printing a :class:`mne.io.RawArray` in the notebook (:gh:`9404` by `Alex Gramfort`_)

- Fix bug when computing rank from info for SSS data with only gradiometers or magnetometers (:gh:`9435` by `Alex Gramfort`_)

- Fix bug with `mne.io.Raw.set_montage` and related functions where the channel coordinate frame was not properly set to head (:gh:`9447` by `Eric Larson`_)

- Fix bug with `mne.io.read_raw_fieldtrip` and `mne.read_epochs_fieldtrip` where channel positions were not set properly (:gh:`9447` by `Eric Larson`_)

<<<<<<< HEAD
- Fix bug with `mne.Epochs.plot` where event lines were misplaced if epochs were overlapping in time (:gh:`9505` by `Daniel McCloy`_)

- Fix bug with `mne.preprocessing.nirs.optical_density` where protection against zero values was not guaranteed (:gh:`9522` by `Eric Larson`_)

=======
>>>>>>> 9fb78760
- :func:`mne.concatenate_raws` now raises an exception if ``raw.info['dev_head_t']`` differs between files. This behavior can be controlled using the new ``on_mismatch`` parameter (:gh:`9438` by `Richard Höchenberger`_)

- Fixed bug in :meth:`mne.Epochs.drop_bad` where subsequent rejections failed if they only specified thresholds for a subset of the channel types used in a previous rejection (:gh:`9485` by `Richard Höchenberger`_).

- Fix bug with `mne.simulation.simulate_evoked`, `mne.apply_forward`, and `mne.apply_forward_raw` where systems with EEG channels that come before MEG channels would have them mixed up in the output evoked or raw object (:gh:`#9513` by `Eric Larson`_)

- In :func:`mne.viz.plot_ica_scores` and :meth:`mne.preprocessing.ICA.plot_scores`, the figure and axis titles no longer overlap when plotting only a single EOG or ECG channel (:gh:`9489` by `Richard Höchenberger`_).

- Ensure `mne.io.Raw.get_montage` works with SNIRF data (:gh:`9524` by `Robert Luke`_)

- Fix bug in :func:`mne.viz.plot_topomap` (and related methods like :meth:`mne.Evoked.plot_topomap`) where large distances between electrodes (higher than head radius) would lead to an error (:gh:`9528` by `Mikołaj Magnuski`_).

API changes
~~~~~~~~~~~
- In `mne.compute_source_morph`, the ``niter_affine`` and ``niter_sdr`` parameters have been replaced by ``niter`` and ``pipeline`` parameters for more consistent and finer-grained control of registration/warping steps and iteration (:gh:`9505` by `Alex Rockhill`_ and `Eric Larson`_)<|MERGE_RESOLUTION|>--- conflicted
+++ resolved
@@ -97,13 +97,8 @@
 
 - Fix bug with `mne.io.read_raw_fieldtrip` and `mne.read_epochs_fieldtrip` where channel positions were not set properly (:gh:`9447` by `Eric Larson`_)
 
-<<<<<<< HEAD
-- Fix bug with `mne.Epochs.plot` where event lines were misplaced if epochs were overlapping in time (:gh:`9505` by `Daniel McCloy`_)
-
 - Fix bug with `mne.preprocessing.nirs.optical_density` where protection against zero values was not guaranteed (:gh:`9522` by `Eric Larson`_)
 
-=======
->>>>>>> 9fb78760
 - :func:`mne.concatenate_raws` now raises an exception if ``raw.info['dev_head_t']`` differs between files. This behavior can be controlled using the new ``on_mismatch`` parameter (:gh:`9438` by `Richard Höchenberger`_)
 
 - Fixed bug in :meth:`mne.Epochs.drop_bad` where subsequent rejections failed if they only specified thresholds for a subset of the channel types used in a previous rejection (:gh:`9485` by `Richard Höchenberger`_).
