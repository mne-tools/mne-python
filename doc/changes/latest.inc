.. NOTE: we use cross-references to highlight new functions and classes.
   Please follow the examples below like :func:`mne.stats.f_mway_rm`, so the
   whats_new page will have a link to the function/class documentation.

.. NOTE: there are 3 separate sections for changes, based on type:
   - "Enhancements" for new features
   - "Bugs" for bug fixes
   - "API changes" for backward-incompatible changes

.. NOTE: changes from first-time contributors should be added to the TOP of
   the relevant section (Enhancements / Bugs / API changes), and should look
   like this (where xxxx is the pull request number):

       - description of enhancement/bugfix/API change (:gh:`xxxx` by
         :newcontrib:`Firstname Lastname`)

   Also add a corresponding entry for yourself in doc/changes/names.inc

.. _current:

Current (1.0.dev0)
-------------------

Enhancements
~~~~~~~~~~~~

- Add ``use_orig_time`` option to :meth:`mne.Annotations.crop`. (:gh:`10396` by :newcontrib:`Michiru Kaneda`)

- Speed up :func:`mne.preprocessing.annotate_muscle_zscore`, :func:`mne.preprocessing.annotate_movement`, and :func:`mne.preprocessing.annotate_nan` through better annotation creation (:gh:`10089` by :newcontrib:`Senwen Deng`)

- Fix some unused variables in time_frequency_erds.py example (:gh:`10076` by :newcontrib:`Jan Zerfowski`)

- :func:`mne.time_frequency.psd_array_multitaper` can now return complex results per-taper when specifying ``output='complex'`` (:gh:`10307` by `Mikołaj Magnuski`_)

- :func:`mne.time_frequency.tfr_array_multitaper` can now return results for ``output='phase'`` instead of an error (:gh:`10281` by `Mikołaj Magnuski`_)

- Add show local maxima toggling button to :func:`mne.gui.locate_ieeg` (:gh:`9952` by `Alex Rockhill`_)

- Show boundaries in :func:`mne.gui.locate_ieeg` (:gh:`10379` by `Eric Larson`_)

- Add argument ``cval`` to :func:`mne.transforms.apply_volume_registration` to set interpolation values outside the image domain (:gh:`10379` by `Eric Larson`_)

- Improve docstring of :class:`mne.Info` and add attributes that were not covered (:gh:`9922` by `Mathieu Scheltienne`_)

- Add an alternate, manual procedure for aligning a CT to an MR procedure to :ref:`tut-ieeg-localize` (:gh:`9978` by `Alex Rockhill`_)

- Improve docstring of export functions :func:`mne.export.export_raw`, :func:`mne.export.export_epochs`, :func:`mne.export.export_evokeds`, :func:`mne.export.export_evokeds_mff` and issue a warning when there are unapplied projectors (:gh:`9994` by `Mathieu Scheltienne`_)

- Add support for reading haemoglobin fNIRS data to :func:`mne.io.read_raw_snirf` (:gh:`9929` by `Robert Luke`_)

- Add ``fill_hole_size`` keyword argument to :func:`mne.viz.Brain.add_volume_labels` to close holes in the mesh (:gh:`10024` by `Alex Rockhill`_)

- Changed :class:`mne.Epochs` and :class:`mne.Evoked` to have a more concise ``__repr__`` to improve interactive MNE usage in Python Interactive Console, IDEs, and debuggers when many events are handled. (:gh:`10042` by `Jan Sosulski`_)

- Improve docstring of ``events`` arguments and cross-referencing to :term:`events` (:gh:`10056` by `Mathieu Scheltienne`_)

- Speed up repeated surface-smoothing operation (e.g., in repeated calls to :meth:`stc.plot() <mne.SourceEstimate.plot>`) (:gh:`10077` by `Eric Larson`_)

- Add ``verbose`` parameter to :func:`mne.io.Raw.load_bad_channels` and log information on how bad channels are updated (:gh:`10102` by `Stefan Appelhoff`_)

- Add ``infer_type`` argument to :func:`mne.io.read_raw_edf` and :func:`mne.io.read_raw_bdf` to automatically infer channel types from channel labels (:gh:`10058` by `Clemens Brunner`_)

- Reduce the time it takes to generate a :class:`mne.io.Raw`, :class:`~mne.Epochs`, or :class:`~mne.preprocessing.ICA` figure if a ``scalings`` parameter is provided (:gh:`10109` by `Richard Höchenberger`_ and `Eric Larson`_)

- :meth:`mne.Report.add_raw` gained a new ``scalings`` parameter to provide custom data scalings for the butterfly plots (:gh:`10109` by `Richard Höchenberger`_)

- The ``butterfly`` parameter of :meth:`mne.Report.add_raw` now also accepts numbers to specify how many segments to plot (:gh:`10115` by `Richard Höchenberger`_)

- The ``psd`` parameter of :meth:`mne.Report.add_epochs` now also accepts numbers to specify the signal duration used for PSD calculation (:gh:`10119` by `Richard Höchenberger`_)

- Drastically speed up butterfly plot generation in :meth:`mne.Report.add_raw`. We now don't plot annotations anymore; however, we feel that the speed improvements justify this change, also considering the annotations were of limited use in the displayed one-second time slices anyway (:gh:`10114`, :gh:`10116` by `Richard Höchenberger`_)

- In :class:`mne.Report`, limit the width of automatically generated figures to a maximum of 850 pixels (450 pixels for :class:`mne.SourceEstimate` plots), and the resolution to 100 DPI to reduce file size, memory consumption, and – in some cases like :meth:`mne.Report.add_stc` – processing time (:gh:`10126`, :gh:`10129`, :gh:`10135`, :gh:`10142` by `Richard Höchenberger`_)

- :class:`~mne.Epochs` metadata tables are now included in :class:`mne.Report` (:gh:`10166` by `Richard Höchenberger`_)

- :func:`mne.get_head_surf` and :func:`mne.dig_mri_distances` gained a new parameter, ``on_defects``, controlling how to handle surfaces with topological defects (:gh:`10175` by `Richard Höchenberger`_)

- :meth:`mne.Report.add_epochs` gained a new parameter, ``drop_log_ignore``, to control which drop reasons to omit when creating the drop log plot (:gh:`10182` by `Richard Höchenberger`_)

- :meth:`mne.Epochs.plot_drop_log` now also includes the absolute number of epochs dropped in the title (:gh:`10186` by `Richard Höchenberger`_)

- Add a button to show the maximum intensity projection in :func:`mne.gui.locate_ieeg` (:gh:`10185` by `Alex Rockhill`_)

- Annotations from a :class:`~mne.io.Raw` object are now preserved by the :class:`~mne.Epochs` constructor and are supported when saving Epochs (:gh:`9969` and :gh:`10019` by `Adam Li`_)

- Add a checkbox to show and hide the MEG helmet in the coregistration GUI (:gh:`10200` by `Guillaume Favelier`_)

- The coregistration GUI (instantiated via :func:`mne.gui.coregistration`) gained a new attribute, ``coreg``, to access the :class:`mne.coreg.Coregistration` instance used by the GUI (:gh:`10255` by `Richard Höchenberger`_)

- Add marching cubes display of head if :func:`mne.bem.make_scalp_surfaces` has not computed or the recon-all hasn't finished (:gh:`10202` by `Alex Rockhill`_)

- The default interaction style of :func:`mne.gui.coregistration` and :func:`mne.viz.plot_alignment` has been changed to ``'terrain'``, which keeps one axis fixed and should make interactions with the 3D scene more predictable (:gh:`9972`, :gh:`10206` by `Richard Höchenberger`_)

- :func:`mne.gui.coregistration` now uses the proper widget style for push buttons, making for a more native feel of the application (:gh:`10220` by `Richard Höchenberger`_ and `Guillaume Favelier`_)

- :class:`mne.coreg.Coregistration`, :func:`mne.scale_bem`, and :func:`mne.scale_mri` gained a new parameter, ``on_defects``, controlling how to handle topological defects (:gh:`10230`, :gh:`10249` by `Richard Höchenberger`_)

- :class:`mne.coreg.Coregistration` gained a new attribute, ``fiducials``, allowing for convenient retrieval of the MRI fiducial points (:gh:`10243`, by `Richard Höchenberger`_)

- Added plotting points to represent contacts on the max intensity projection plot for :func:`mne.gui.locate_ieeg` (:gh:`10212` by `Alex Rockhill`_)

- Add lines in 3D and on the maximum intensity projection when more than two electrode contacts are selected to aid in identifying that contact for :func:`mne.gui.locate_ieeg` (:gh:`10212` by `Alex Rockhill`_)

- Add a ``block`` parameter to :class:`mne.viz.Brain` and the UI of :class:`mne.coreg.Coregistration` to prevent the windows from closing immediately when running in a non-interactive Python session (:gh:`10222` by `Guillaume Favelier`_)

- All methods of :class:`mne.Report` with a ``tags`` parameter now also accept a single tag passed as a string (previously, you needed to pass a tuple of strings, even for a single tag) (:gh:`10183`, by `Richard Höchenberger`_)

- :meth:`mne.Report.add_trans` has gained a new parameter, ``alpha``, to control the level of opacity of the rendered head (:gh:`10247`, by `Richard Höchenberger`_)

- The new convenience function :func:`mne.event.match_event_names` allows for straightforward checking if a specific event name or a group of events is present in a collection of event names (:gh:`10233` by `Richard Höchenberger`_)

- :meth:`Epochs.plot` is now supported by the pyqtgraph-backend (:gh:`10297` by `Martin Schulz`_)

- The ``map_surface`` parameter of :meth:`mne.viz.Brain.add_foci` now works and allows you to add foci to a rendering of a brain that are positioned at the vertex of the mesh closest to the given coordinates (:gh:`10299` by `Marijn van Vliet`_)

- :meth:`mne.preprocessing.ICA.plot_sources()` is now also supported by the ``qt`` backend (:gh:`10330` by `Martin Schulz`_)

- Added :meth:`mne.viz.Brain.add_dipole` and :meth:`mne.viz.Brain.add_forward` to plot dipoles on a brain as well as :meth:`mne.viz.Brain.remove_dipole` and :meth:`mne.viz.Brain.remove_forward` (:gh:`10373` by `Alex Rockhill`_)

- Made anterior/posterior slice scrolling in :func:`mne.gui.locate_ieeg` possible for users without page up and page down buttons by allowing angle bracket buttons to be used (:gh:`10384` by `Alex Rockhill`_)

- Add support for ``theme='auto'`` for automatic dark-mode support in :meth:`raw.plot() <mne.io.Raw.plot>` and related functions and methods when using the ``'qt'`` backend (:gh:`10417` by `Eric Larson`_)

- Add support for passing time-frequency data to :func:`mne.stats.spatio_temporal_cluster_test` and :func:`mne.stats.spatio_temporal_cluster_1samp_test` and added an example to :ref:`tut-cluster-spatiotemporal-sensor` (:gh:`10384` by `Alex Rockhill`_)

<<<<<<< HEAD
- Added :func:`mne.source_spaces.get_decimated_surfaces` to extract subsurfaces from a SourceSpaces instance or a .fif file (:gh: `10421` by `Joshua Teves`_)
=======
- Add support for reading optical density fNIRS data to :func:`mne.io.read_raw_snirf` (:gh:`10408` by `Robert Luke`_)   
>>>>>>> 0ac9eba4

Bugs
~~~~

- Fix datetime conversion for tmin/tmax=None cases in :meth:`mne.Annotations.crop`. Allow the use of float and None simultaneously for :meth:`mne.Annotations.crop`. (:gh:`10361` by :newcontrib:`Michiru Kaneda`)

- Add Shift_JIST mu in :func:`mne.io.read_raw_edf` (:gh:`10356` by :newcontrib:`Michiru Kaneda`)

- Teach :func:`mne.io.read_raw_bti` to use its ``eog_ch`` parameter (:gh:`10093` by :newcontrib:`Adina Wagner`)

- :func:`mne.time_frequency.tfr_array_multitaper` now returns results per taper when ``output='complex'`` (:gh:`10281` by `Mikołaj Magnuski`_)

- Fix default of :func:`mne.io.Raw.plot` to be ``use_opengl=None``, which will act like False unless ``MNE_BROWSER_USE_OPENGL=true`` is set in the user configuration (:gh:`9957` by `Eric Larson`_)

- Fix bug with :class:`mne.Report` where figures were saved with ``bbox_inches='tight'``, which led to inconsistent sizes in sliders (:gh:`9966` by `Eric Larson`_)

- When opening a saved report and saving it to a different filename again, don't change ``Report.fname`` to avoid a regression when using :func:`~mne.open_report` as a context manager (:gh:`9998` by `Marijn van Vliet`_)

- Fix bug in :func:`mne.make_forward_solution` where sensor-sphere geometry check was incorrect (:gh:`9968` by `Eric Larson`_)

- Use single char alphanumeric suffix when renaming long channel names (over 15-characters) when writing to FIF format. (:gh:`10002` by `Luke Bloy`_)

- Add argument ``overwrite`` to :func:`mne.export.export_raw`, :func:`mne.export.export_epochs`, :func:`mne.export.export_evokeds` and :func:`mne.export.export_evokeds_mff` (:gh:`9975` by `Mathieu Scheltienne`_)

- :func:`mne.gui.coregistration` and the ``mne coreg`` command didn't respect the ``interaction`` parameter (:gh:`9972` by `Richard Höchenberger`_)

- Fix incorrect projection of source space onto white matter surface instead of pial in :ref:`tut-working-with-ecog` (:gh:`9980` by `Alex Rockhill`_)

- Fix channel type support when reading from EEGLAB ``.set`` format with :func:`mne.io.read_raw_eeglab` and :func:`mne.read_epochs_eeglab` (:gh:`9990` by `Mathieu Scheltienne`_)

- Fix suboptimal alignment using :func:`mne.transforms.compute_volume_registration` (:gh:`9991` by `Alex Rockhill`_)

- Only warn if header is missing in BrainVision files instead of raising an error (:gh:`10001` by `Clemens Brunner`_)

- Add argument ``overwrite`` to `mne.preprocessing.ICA.save` to check for existing file (:gh:`10004` by `Mathieu Scheltienne`_)

- :class:`mne.Report` now raises an exception if invalid tags were passed (:gh:`9970` by `Richard Höchenberger`_)

- Fix bug in :func:`mne.get_montage_volume_labels` that set the maximum number of voxels to be included too low causing unwanted capping of the included voxel labels (:gh:`10021` by `Alex Rockhill`_)

- Fix annotation cropping and I/O roundtrip when there is no measurement date available (:gh:`10040` by `Mathieu Scheltienne`_ and `Alex Gramfort`_).

- Fix bug where :meth:`raw.crop() <mne.io.Raw.crop>` from the beginning of the instance could break annotations and ``raw.first_samp`` (:gh:`10358` by `Eric Larson`_)

- :func:`~mne.sys_info` output now contains the installed version of ``pooch``, too; this output had been accidentally removed previously (:gh:`10047` by `Richard Höchenberger`_)

- Fix VTK version extraction in :func:`mne.sys_info` (:gh:`10399` by `Eric Larson`_)

- Fix automatic channel type detection from channel labels in :func:`mne.io.read_raw_edf` and :func:`mne.io.read_raw_bdf` (and disable this functionality from :func:`mne.io.read_raw_gdf`) (:gh:`10058` by `Clemens Brunner`_)

- Fix :func:`~mne.stats.permutation_cluster_1samp_test` to properly handle 2-dimensional data in combination with TFCE (:gh:`10073` by `Richard Höchenberger`_)

- Fix channel grouping error when using "butterfly mode" with :meth:`mne.io.Raw.plot` (:gh:`10087` by `Daniel McCloy`_)

- Fix inconsistent behavior of ``mne.preprocessing.annotate_*`` functions by making them all return :class:`mne.Annotations` objects with the ``orig_time`` attribute set to ``raw.info["meas_time"]`` (:gh:`10067` and :gh:`10118` by `Stefan Appelhoff`_, `Eric Larson`_, and `Alex Gramfort`_)

- Fix bug that appears during automatic calculation of the colormap of `mne.viz.Brain` when data values of ``fmin`` and ``fmax`` are too close (:gh:`10074` by `Guillaume Favelier`_)

- We now display a scrollbar in the tags dropdown of a `~mne.Report` if many tags have been added, granting access to all tags instead of "hiding" them below the bottom of the page (:gh:`10082` by `Richard Höchenberger`_)

- Creating :class:`mne.Epochs` now provides clearer logging (less ambiguous, no duplicates) when the ``preload`` and/or ``metadata`` parameters are set (:gh:`10112` by `Stefan Appelhoff`_)

- Fix bug with :class:`mne.Epochs` where save-load round-trip with FIF would cause :meth:`mne.Epochs.apply_baseline` to no longer work (:gh:`10177` by `Eric Larson`_)

- Fix functions by adding missing ``overwrite`` parameters: :func:`mne.write_events`, :func:`mne.write_cov`, :func:`mne.write_evokeds`, :meth:`mne.SourceEstimate.save`, :func:`mne.minimum_norm.write_inverse_operator`, :func:`mne.write_proj`, and related methods (:gh:`10127` by `Eric Larson`_)

- Fix bug with :func:`mne.transforms.compute_volume_registration` and :func:`mne.compute_source_morph` (volumetric) where the smoothing factors were not scaled based on ``zooms`` (:gh:`10132` by `Eric Larson`_)

- Remove repeated logging output when overwriting an existing `~mne.io.Raw` file (:gh:`10095` by `Richard Höchenberger`_ and `Stefan Appelhoff`_)

- In the plots generated by :meth:`mne.Report.add_stc`, we now only add 5 labels to the color bar to reduce the chance of overlap, which could previously cause the labels to become unreadable (:gh:`10135` by `Richard Höchenberger`_)

- :meth:`mne.Report.add_trans` now allows you to add sensor alignment plots for head surfaces that have topological defects (:gh:`10175` by `Richard Höchenberger`_)

- :meth:`mne.Report.add_trans` now also works if no digitization points are present in the data (:gh:`10176` by `Jeff Stout`_)

- Argument ``verbose`` is now respected by dataset fetching (:gh:`10210` by `Mathieu Scheltienne`_)

- Fix bug with :func:`mne.io.read_raw_hitachi` where empty ``Comment`` descriptions were not handled properly (:gh:`10235` by `Eric Larson`_)

- Fix bug with input validation of low-level filtering functions (:gh:`10267` by `Eric Larson`_)

- :func:`mne.gui.coregistration` now works with surfaces containing topological defects (:gh:`10230`, by `Richard Höchenberger`_)

- Fix bug with :func:`mne.io.read_raw_nirx` being unable to read measurement dates recorded on systems with German (de_DE), French (fr_FR), and Italian (it_IT) locales (:gh:`10277` by `Eric Larson`_)

- Fix bug with projector normalization checks that were too sensitive, and improve warning (:gh:`10292` by `Eric Larson`_)

- Fix bug with :func:`mne.viz.plot_alignment` where head-coordinate source spaces (e.g., from a forward solution) were not properly plotted (:gh:`10309` by `Eric Larson`_)

- :func:`mne.read_trans` and :func:`mne.io.read_fiducials` now correctly expand ``~`` in the provided path (i.e., to the user's home directory) (:gh:`10265`, :gh:`10415`, by `Richard Höchenberger`_)

- :func:`mne.find_events` now uses ``first_samp`` and not ``0`` for initial event when using ``initial_value`` (:gh:`10289`, by `Alex Gramfort`_)

- Fix bug with :func:`mne.channels.make_standard_montage` for ``'standard*'``, ``'mgh*'``, and ``'artinis*'`` montages where the points were incorrectly scaled and fiducials incorrectly set away from the correct values for use with the ``fsaverage`` subject (:gh:`10324` by `Eric Larson`_)

- Fix bug with :meth:`mne.Report.add_figure` where figures generated externally were closed and possibly resized during render (:gh:`10342` by `Eric Larson`_)

- Fix bug with :func:`mne.viz.plot_sparse_source_estimates` where the return value was incorrect (:gh:`10347` by `Eric Larson`_)

- Fix plotting bug in :ref:`ex-electrode-pos-2d` and make view look more natural in :ref:`ex-movement-detect` (:gh:`10313`, by `Alex Rockhill`_)

- Fix bug with blank 3D rendering with MESA software rendering (:gh:`10400` by `Eric Larson`_)

- Fix a bug in :func:`mne.gui.locate_ieeg` where 2D lines on slice plots failed to update and were shown when not in maximum projection mode (:gh:`10335`, by `Alex Rockhill`_)

- Fix misleading color scale in :ref:`tut-cluster-tfr` for the plotting of cluster F-statistics (:gh:`10393` by `Alex Rockhill`_)

- Fix baseline removal using ``remove_dc=True`` in :meth:`raw.plot() <mne.io.Raw.plot>` for data containing ``np.nan`` (:gh:`10392` by `Clemens Brunner`_)

- Fix misleading color scale in :ref:`tut-timefreq-twoway-anova` for plotting F-stats (:gh:`10401` by `Alex Rockhill`_)

- Fix misleading ``T_obs`` return name for :func:`mne.stats.spatio_temporal_cluster_test` when the default returns an F-statistic (:gh:`10401` by `Alex Rockhill`_)

API changes
~~~~~~~~~~~
- The default browser for :meth:`raw.plot() <mne.io.Raw.plot>`, :meth:`epochs.plot() <mne.Epochs.plot>`, and :meth:`ica.plot_sources() <mne.preprocessing.ICA.plot_sources>` has been changed to the ``'qt'`` backend on systems where `mne_qt_browser <https://github.com/mne-tools/mne-qt-browser>`__ is installed. To change back to matplotlib within a session, you can use :func:`mne.viz.set_browser_backend('matplotlib') <mne.viz.set_browser_backend>`. To set it permanently on your system, you can use :func:`mne.set_config('MNE_BROWSER_BACKEND', 'matplotlib') <mne.set_config>` (:gh:`9960` by `Martin Schulz`_ and `Eric Larson`_)

- ``mne.Info.pick_channels`` has been deprecated. Use ``inst.pick_channels`` to pick channels from :class:`~mne.io.Raw`, :class:`~mne.Epochs`, and :class:`~mne.Evoked`. Use :func:`mne.pick_info` to pick channels from :class:`mne.Info` (:gh:`10039` by `Mathieu Scheltienne`_)

- All :func:`data_path <mne.datasets.sample.data_path>` functions now return :class:`python:pathlib.Path` objects rather than strings. Support for string concatenation with plus (``+``) is thus deprecated and will be removed in 1.2, use the forward-slash ``/`` operator instead (:gh:`10348` by `Eric Larson`_)

- Argument ``event_list`` has been deprecated in favor of ``events`` in :func:`mne.write_events` (:gh:`10056` by `Mathieu Scheltienne`_)

- ``mne.preprocessing.annotate_flat`` has been deprecated in favor of :func`mne.preprocessing.annotate_amplitude`, that covers both minimum and maximum peak-to-peak variation. (:gh:`10143` by `Mathieu Scheltienne`_)

- The ``max_ori_out`` parameter of :func:`mne.beamformer.apply_lcmv` and related functions is being removed as only signed estimates are supported. ``abs(stc)`` can be used to obtain unsigned estimates (:gh:`10366` by `Eric Larson`_)

- The ``verbose`` attribute of classes (e.g., :class:`mne.io.Raw`, `mne.Epochs`, etc.) has been deprecated. Explicitly pass ``verbose`` to methods as necessary instead. (:gh:`10267` by `Eric Larson`_)

- In :func:`mne.viz.set_browser_backend`, the `mne-qt-browser <https://github.com/mne-tools/mne-qt-browser>`__-based backend is now called ``'qt'`` rather than ``'pyqtgraph'`` for simplicity (:gh:`10323` by `Eric Larson`_)

Dependencies
~~~~~~~~~~~~
Numerous external dependencies that used to be bundled with MNE-Python are now
not shipped with the package anymore and will instead be retrieved
automatically from their official sources when you install MNE-Python. This
simplifies MNE-Python maintenance and keeps the package smaller. The following
new dependencies have been added:

- `Jinja2`_ (replaces ``Tempita``, which is not maintained anymore; :gh:`10211` by `Richard Höchenberger`_)


.. _Jinja2: https://jinja.palletsprojects.com/<|MERGE_RESOLUTION|>--- conflicted
+++ resolved
@@ -124,11 +124,9 @@
 
 - Add support for passing time-frequency data to :func:`mne.stats.spatio_temporal_cluster_test` and :func:`mne.stats.spatio_temporal_cluster_1samp_test` and added an example to :ref:`tut-cluster-spatiotemporal-sensor` (:gh:`10384` by `Alex Rockhill`_)
 
-<<<<<<< HEAD
+- Add support for reading optical density fNIRS data to :func:`mne.io.read_raw_snirf` (:gh:`10408` by `Robert Luke`_)   
+
 - Added :func:`mne.source_spaces.get_decimated_surfaces` to extract subsurfaces from a SourceSpaces instance or a .fif file (:gh: `10421` by `Joshua Teves`_)
-=======
-- Add support for reading optical density fNIRS data to :func:`mne.io.read_raw_snirf` (:gh:`10408` by `Robert Luke`_)   
->>>>>>> 0ac9eba4
 
 Bugs
 ~~~~
