--- conflicted
+++ resolved
@@ -880,15 +880,10 @@
             End time of selection in seconds.
         fmin : float | None
             Lowest frequency of selection in Hz.
-<<<<<<< HEAD
-        fmax : float | None
-            Highest frequency of selection in Hz.
-=======
             .. versionadded:: 0.18
         fmax : float | None
             Highest frequency of selection in Hz.            
             .. versionadded:: 0.18
->>>>>>> 0a946331
 
         Returns
         -------
