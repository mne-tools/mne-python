--- conflicted
+++ resolved
@@ -5,12 +5,8 @@
 import numpy as np
 
 from .filter import resample
-<<<<<<< HEAD
-from .utils import (_check_subject, verbose, _time_mask, _freq_mask,
-=======
 from .utils import (_check_subject, verbose, fill_doc, _time_mask,
->>>>>>> 84bb6ab0
-                    _check_option, _validate_type)
+                    _freq_mask, _check_option, _validate_type)
 from .io.base import ToDataFrameMixin, TimeMixin
 from .externals.h5io import write_hdf5
 from .source_estimate import (SourceEstimate, VectorSourceEstimate,
@@ -80,11 +76,7 @@
     @verbose
     def __init__(self, data, vertices=None, tmin=None, tstep=None, freqs=None,
                  dims=("dipoles", "freqs", "times"), method=None, subject=None,
-<<<<<<< HEAD
-                 src_type="surface", verbose=None):
-=======
-                 verbose=None):  # noqa: D102
->>>>>>> 84bb6ab0
+                 src_type="surface", verbose=None):  # noqa: D102
 
         valid_dims = [("dipoles", "freqs", "times"),
                       ("dipoles", "epochs", "freqs", "times"),
@@ -305,8 +297,7 @@
 
         Returns
         -------
-        data : array
-            The source level time-frequency transformed data.
+        data : The source level time-frequency transformed data.
 
         """
         if self._data is None:
@@ -314,7 +305,7 @@
             # remove the kernel and sensor data
             self._remove_kernel_sens_data_()
 
-            # we don't yet give full support for TFR complex conversion
+            # we can't yet give full support for TFR complex conversion
             # if 'power' in self.method:
             #    self._data = (self._data * self._data.conj()).real
 
