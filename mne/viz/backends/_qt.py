"""Qt implementation of _Renderer and GUI."""

# Authors: Guillaume Favelier <guillaume.favelier@gmail.com>
#          Eric Larson <larson.eric.d@gmail.com>
#
# License: Simplified BSD

from contextlib import contextmanager
from functools import partial

import pyvista

from PyQt5.QtCore import Qt, pyqtSignal
from PyQt5.QtGui import QIcon
from PyQt5.QtWidgets import (QComboBox, QDockWidget, QDoubleSpinBox, QGroupBox,
                             QHBoxLayout, QLabel, QToolButton, QMenuBar,
                             QSlider, QSpinBox, QVBoxLayout, QWidget,
                             QSizePolicy, QScrollArea, QStyle, QProgressBar,
                             QStyleOptionSlider, QLayout, QSplitter)

from ._pyvista import _PyVistaRenderer
from ._pyvista import (_close_all, _close_3d_figure, _check_3d_figure,  # noqa: F401,E501 analysis:ignore
                       _set_3d_view, _set_3d_title, _take_3d_screenshot)  # noqa: F401,E501 analysis:ignore
from ._abstract import (_AbstractDock, _AbstractToolBar, _AbstractMenuBar,
                        _AbstractStatusBar, _AbstractLayout, _AbstractWidget,
                        _AbstractWindow, _AbstractMplCanvas, _AbstractPlayback)
from ._utils import _init_qt_resources, _qt_disable_paint
from ..utils import _save_ndarray_img


class _QtLayout(_AbstractLayout):
    def _layout_initialize(self, max_width):
        pass

    def _layout_add_widget(self, layout, widget, max_width=None):
        if isinstance(widget, QLayout):
            layout.addLayout(widget)
        else:
            layout.addWidget(widget)


class _QtDock(_AbstractDock, _QtLayout):
    def _dock_initialize(self, window=None):
        self.dock = QDockWidget()
        self.scroll = QScrollArea(self.dock)
        self.dock.setWidget(self.scroll)
        widget = QWidget(self.scroll)
        self.scroll.setWidget(widget)
        self.scroll.setWidgetResizable(True)
        self.dock.setAllowedAreas(Qt.LeftDockWidgetArea)
        self.dock.setFeatures(QDockWidget.NoDockWidgetFeatures)
<<<<<<< HEAD
        self.figure.plotter._window.addDockWidget(Qt.LeftDockWidgetArea, self.dock)
=======
        window = self._window if window is None else window
        window.addDockWidget(Qt.LeftDockWidgetArea, self.dock)
>>>>>>> 9e5916e6
        self.dock_layout = QVBoxLayout()
        widget.setLayout(self.dock_layout)

    def _dock_finalize(self):
        self.dock.setMinimumSize(self.dock.sizeHint().width(), 0)
        self._dock_add_stretch(self.dock_layout)

    def _dock_show(self):
        self.dock.show()

    def _dock_hide(self):
        self.dock.hide()

    def _dock_add_stretch(self, layout):
        layout.addStretch()

    def _dock_add_layout(self, vertical=True):
        layout = QVBoxLayout() if vertical else QHBoxLayout()
        return layout

    def _dock_add_label(self, value, align=False, layout=None):
        layout = self.dock_layout if layout is None else layout
        widget = QLabel()
        if align:
            widget.setAlignment(Qt.AlignCenter)
        widget.setText(value)
        self._layout_add_widget(layout, widget)
        return _QtWidget(widget)

    def _dock_add_button(self, name, callback, layout=None):
        layout = self.dock_layout if layout is None else layout
        # If we want one with text instead of an icon, we should use
        # QPushButton(name)
        widget = QToolButton()
        widget.clicked.connect(callback)
        widget.setText(name)
        self._layout_add_widget(layout, widget)
        return _QtWidget(widget)

    def _dock_named_layout(self, name, layout, compact):
        layout = self.dock_layout if layout is None else layout
        if name is not None:
            hlayout = self._dock_add_layout(not compact)
            self._dock_add_label(
                value=name, align=not compact, layout=hlayout)
            self._layout_add_widget(layout, hlayout)
            layout = hlayout
        return layout

    def _dock_add_slider(self, name, value, rng, callback,
                         compact=True, double=False, layout=None,
                         stretch=0):
        layout = self._dock_named_layout(name, layout, compact)
        slider_class = QFloatSlider if double else QSlider
        cast = float if double else int
        widget = slider_class(Qt.Horizontal)
        widget.setMinimum(cast(rng[0]))
        widget.setMaximum(cast(rng[1]))
        widget.setValue(cast(value))
        widget.valueChanged.connect(callback)
        self._layout_add_widget(layout, widget)
        return _QtWidget(widget)

    def _dock_add_spin_box(self, name, value, rng, callback,
                           compact=True, double=True, layout=None):
        layout = self._dock_named_layout(name, layout, compact)
        value = value if double else int(value)
        widget = QDoubleSpinBox() if double else QSpinBox()
        widget.setAlignment(Qt.AlignCenter)
        widget.setMinimum(rng[0])
        widget.setMaximum(rng[1])
        inc = (rng[1] - rng[0]) / 20.
        inc = max(int(round(inc)), 1) if not double else inc
        widget.setKeyboardTracking(False)
        widget.setSingleStep(inc)
        widget.setValue(value)
        widget.valueChanged.connect(callback)
        self._layout_add_widget(layout, widget)
        return _QtWidget(widget)

    def _dock_add_combo_box(self, name, value, rng,
                            callback, compact=True, layout=None):
        layout = self._dock_named_layout(name, layout, compact)
        widget = QComboBox()
        widget.addItems(rng)
        widget.setCurrentText(value)
        widget.currentTextChanged.connect(callback)
        widget.setSizeAdjustPolicy(QComboBox.AdjustToContents)
        self._layout_add_widget(layout, widget)
        return _QtWidget(widget)

    def _dock_add_group_box(self, name, layout=None):
        layout = self.dock_layout if layout is None else layout
        hlayout = QVBoxLayout()
        widget = QGroupBox(name)
        widget.setLayout(hlayout)
        self._layout_add_widget(layout, widget)
        return hlayout


class QFloatSlider(QSlider):
    """Slider that handles float values."""

    valueChanged = pyqtSignal(float)

    def __init__(self, ori, parent=None):
        """Initialize the slider."""
        super().__init__(ori, parent)
        self._opt = QStyleOptionSlider()
        self.initStyleOption(self._opt)
        self._gr = self.style().subControlRect(
            QStyle.CC_Slider, self._opt, QStyle.SC_SliderGroove, self)
        self._sr = self.style().subControlRect(
            QStyle.CC_Slider, self._opt, QStyle.SC_SliderHandle, self)
        self._precision = 10000
        super().valueChanged.connect(self._convert)

    def _convert(self, value):
        self.valueChanged.emit(value / self._precision)

    def minimum(self):
        """Get the minimum."""
        return super().minimum() / self._precision

    def setMinimum(self, value):
        """Set the minimum."""
        super().setMinimum(int(value * self._precision))

    def maximum(self):
        """Get the maximum."""
        return super().maximum() / self._precision

    def setMaximum(self, value):
        """Set the maximum."""
        super().setMaximum(int(value * self._precision))

    def value(self):
        """Get the current value."""
        return super().value() / self._precision

    def setValue(self, value):
        """Set the current value."""
        super().setValue(int(value * self._precision))

    # Adapted from:
    # https://stackoverflow.com/questions/52689047/moving-qslider-to-mouse-click-position  # noqa: E501
    def mousePressEvent(self, event):
        """Add snap-to-location handling."""
        opt = QStyleOptionSlider()
        self.initStyleOption(opt)
        sr = self.style().subControlRect(
            QStyle.CC_Slider, opt, QStyle.SC_SliderHandle, self)
        if (event.button() != Qt.LeftButton or sr.contains(event.pos())):
            super().mousePressEvent(event)
            return
        if self.orientation() == Qt.Vertical:
            half = (0.5 * sr.height()) + 0.5
            max_ = self.height()
            pos = max_ - event.y()
        else:
            half = (0.5 * sr.width()) + 0.5
            max_ = self.width()
            pos = event.x()
        max_ = max_ - 2 * half
        pos = min(max(pos - half, 0), max_) / max_
        val = self.minimum() + (self.maximum() - self.minimum()) * pos
        val = (self.maximum() - val) if self.invertedAppearance() else val
        self.setValue(val)
        event.accept()
        # Process afterward so it's seen as a drag
        super().mousePressEvent(event)


class _QtToolBar(_AbstractToolBar, _QtLayout):
    def _tool_bar_load_icons(self):
        _init_qt_resources()
        self.icons = dict()
        self.icons["help"] = QIcon(":/help.svg")
        self.icons["play"] = QIcon(":/play.svg")
        self.icons["pause"] = QIcon(":/pause.svg")
        self.icons["reset"] = QIcon(":/reset.svg")
        self.icons["scale"] = QIcon(":/scale.svg")
        self.icons["clear"] = QIcon(":/clear.svg")
        self.icons["movie"] = QIcon(":/movie.svg")
        self.icons["restore"] = QIcon(":/restore.svg")
        self.icons["screenshot"] = QIcon(":/screenshot.svg")
        self.icons["visibility_on"] = QIcon(":/visibility_on.svg")
        self.icons["visibility_off"] = QIcon(":/visibility_off.svg")

    def _tool_bar_initialize(self, name="default", window=None):
        self.actions = dict()
<<<<<<< HEAD
        self.tool_bar = self.figure.plotter._window.addToolBar(name)

    def _tool_bar_finalize(self):
        pass
=======
        window = self._window if window is None else window
        self.tool_bar = window.addToolBar(name)
>>>>>>> 9e5916e6

    def _tool_bar_add_button(self, name, desc, func, icon_name=None,
                             shortcut=None):
        icon_name = name if icon_name is None else icon_name
        icon = self.icons[icon_name]
        self.actions[name] = self.tool_bar.addAction(icon, desc, func)
        if shortcut is not None:
            self.actions[name].setShortcut(shortcut)

    def _tool_bar_update_button_icon(self, name, icon_name):
        self.actions[name].setIcon(self.icons[icon_name])

    def _tool_bar_add_text(self, name, value, placeholder):
        pass

    def _tool_bar_add_spacer(self):
        spacer = QWidget()
        spacer.setSizePolicy(QSizePolicy.Expanding, QSizePolicy.Preferred)
        self.tool_bar.addWidget(spacer)

    def _tool_bar_add_screenshot_button(self, name, desc, func):
        def _screenshot():
            img = func()
            try:
                from pyvista.plotting.qt_plotting import FileDialog
            except ImportError:
                from pyvistaqt.plotting import FileDialog
            FileDialog(
                self.plotter.app_window,
                callback=partial(_save_ndarray_img, img=img),
            )

        self._tool_bar_add_button(
            name=name,
            desc=desc,
            func=_screenshot,
        )


class _QtMenuBar(_AbstractMenuBar):
    def _menu_initialize(self, window=None):
        self._menus = dict()
        self._menu_actions = dict()
        self.menu_bar = QMenuBar()
        self.menu_bar.setNativeMenuBar(False)
        window = self._window if window is None else window
        window.setMenuBar(self.menu_bar)

    def _menu_add_submenu(self, name, desc):
        self._menus[name] = self.menu_bar.addMenu(desc)

    def _menu_add_button(self, menu_name, name, desc, func):
        menu = self._menus[menu_name]
        self._menu_actions[name] = menu.addAction(desc, func)


class _QtStatusBar(_AbstractStatusBar):
    def _status_bar_initialize(self, window=None):
        window = self._window if window is None else window
        self.status_bar = window.statusBar()

    def _status_bar_add_label(self, value, stretch=0):
        widget = QLabel(value)
        self.status_bar.layout().addWidget(widget, stretch)
        return widget

    def _status_bar_add_progress_bar(self, stretch=0):
        widget = QProgressBar()
        self.status_bar.layout().addWidget(widget, stretch)
        return widget


class _QtPlayback(_AbstractPlayback):
    def _playback_initialize(self, func, timeout):
        self.figure.plotter.add_callback(func, timeout)


class _QtMplCanvas(_AbstractMplCanvas):
    def __init__(self, brain, width, height, dpi):
        super().__init__(brain, width, height, dpi)
        from PyQt5 import QtWidgets
        from matplotlib.backends.backend_qt5agg import FigureCanvasQTAgg
        self.canvas = FigureCanvasQTAgg(self.fig)
        if brain.separate_canvas:
            self.canvas.setParent(None)
        else:
            self.canvas.setParent(brain._renderer._window)
        FigureCanvasQTAgg.setSizePolicy(
            self.canvas,
            QtWidgets.QSizePolicy.Expanding,
            QtWidgets.QSizePolicy.Expanding
        )
        FigureCanvasQTAgg.updateGeometry(self.canvas)
        self.manager = None
        self._connect()

    def show(self):
        self.canvas.show()


class _QtWindow(_AbstractWindow):
    def _window_initialize(self, func=None):
        self._window = self.figure.plotter.app_window
        self._interactor = self.figure.plotter.interactor
        self._mplcanvas = None
        self._show_traces = None
        self._separate_canvas = None
        self._splitter = None
        self._interactor_fraction = None
        if func is not None:
            self._window.signal_close.connect(func)

    def _window_get_dpi(self):
        return self._window.windowHandle().screen().logicalDotsPerInch()

    def _window_get_size(self):
        w = self._interactor.geometry().width()
        h = self._interactor.geometry().height()
        return (w, h)

    def _window_get_mplcanvas(self, brain, interactor_fraction, show_traces,
                              separate_canvas):
        w, h = self._window_get_mplcanvas_size(interactor_fraction)
        self._interactor_fraction = interactor_fraction
        self._show_traces = show_traces
        self._separate_canvas = separate_canvas
        self._mplcanvas = _QtMplCanvas(brain, w, h, self._window_get_dpi())
        return self._mplcanvas

    def _window_adjust_mplcanvas_layout(self):
        canvas = self._mplcanvas.canvas
        vlayout = self._interactor.frame.layout()
        vlayout.removeWidget(self._interactor)
        splitter = QSplitter(
            orientation=Qt.Vertical,
            parent=self._interactor.frame
        )
        vlayout.addWidget(splitter)
        splitter.addWidget(self._interactor)
        splitter.addWidget(canvas)
        self._splitter = splitter

    def _window_get_cursor(self):
        return self._interactor.cursor()

    def _window_set_cursor(self, cursor):
        self._interactor.setCursor(cursor)

    @contextmanager
    def _window_ensure_minimum_sizes(self, sz):
        """Ensure that widgets respect the windows size."""
        adjust_mpl = (self._show_traces and not self._separate_canvas)
        if not adjust_mpl:
            yield
        else:
            mpl_h = int(round((sz[1] * self._interactor_fraction) /
                              (1 - self._interactor_fraction)))
            self._mplcanvas.canvas.setMinimumSize(sz[0], mpl_h)
            try:
                yield
            finally:
                self._splitter.setSizes([sz[1], mpl_h])
                # 1. Process events
                self._process_events()
                self._process_events()
                # 2. Get the window size that accommodates the size
                sz = self._window.size()
                # 3. Call app_window.setBaseSize and resize (in pyvistaqt)
                self.figure.plotter.window_size = (sz.width(), sz.height())
                # 4. Undo the min size setting and process events
                self._interactor.setMinimumSize(0, 0)
                self._process_events()
                self._process_events()
                # 5. Resize the window (again!) to the correct size
                #    (not sure why, but this is required on macOS at least)
                self.figure.plotter.window_size = (sz.width(), sz.height())
            self._process_events()
            self._process_events()

    def _window_show(self, sz):
        with _qt_disable_paint(self._interactor):
            with self._window_ensure_minimum_sizes(sz):
                self.show()


class _QtWidget(_AbstractWidget):
    def set_value(self, value):
        if hasattr(self._widget, "setValue"):
            self._widget.setValue(value)
        elif hasattr(self._widget, "setCurrentText"):
            self._widget.setCurrentText(value)
        else:
            assert hasattr(self._widget, "setText")
            self._widget.setText(value)

    def get_value(self):
        if hasattr(self._widget, "value"):
            return self._widget.value()
        elif hasattr(self._widget, "currentText"):
            return self._widget.currentText()
        elif hasattr(self._widget, "text"):
            return self._widget.text()


class _Renderer(_PyVistaRenderer, _QtDock, _QtToolBar, _QtMenuBar,
                _QtStatusBar, _QtWindow, _QtPlayback):
    pass


@contextmanager
def _testing_context(interactive):
    from . import renderer
    orig_offscreen = pyvista.OFF_SCREEN
    orig_testing = renderer.MNE_3D_BACKEND_TESTING
    orig_interactive = renderer.MNE_3D_BACKEND_INTERACTIVE
    renderer.MNE_3D_BACKEND_TESTING = True
    if interactive:
        pyvista.OFF_SCREEN = False
        renderer.MNE_3D_BACKEND_INTERACTIVE = True
    else:
        pyvista.OFF_SCREEN = True
        renderer.MNE_3D_BACKEND_INTERACTIVE = False
    try:
        yield
    finally:
        pyvista.OFF_SCREEN = orig_offscreen
        renderer.MNE_3D_BACKEND_TESTING = orig_testing
        renderer.MNE_3D_BACKEND_INTERACTIVE = orig_interactive<|MERGE_RESOLUTION|>--- conflicted
+++ resolved
@@ -49,12 +49,8 @@
         self.scroll.setWidgetResizable(True)
         self.dock.setAllowedAreas(Qt.LeftDockWidgetArea)
         self.dock.setFeatures(QDockWidget.NoDockWidgetFeatures)
-<<<<<<< HEAD
-        self.figure.plotter._window.addDockWidget(Qt.LeftDockWidgetArea, self.dock)
-=======
         window = self._window if window is None else window
         window.addDockWidget(Qt.LeftDockWidgetArea, self.dock)
->>>>>>> 9e5916e6
         self.dock_layout = QVBoxLayout()
         widget.setLayout(self.dock_layout)
 
@@ -246,15 +242,8 @@
 
     def _tool_bar_initialize(self, name="default", window=None):
         self.actions = dict()
-<<<<<<< HEAD
-        self.tool_bar = self.figure.plotter._window.addToolBar(name)
-
-    def _tool_bar_finalize(self):
-        pass
-=======
         window = self._window if window is None else window
         self.tool_bar = window.addToolBar(name)
->>>>>>> 9e5916e6
 
     def _tool_bar_add_button(self, name, desc, func, icon_name=None,
                              shortcut=None):
