--- conflicted
+++ resolved
@@ -93,10 +93,7 @@
           packages=package_tree('mne'),
           package_data={'mne': [
               op.join('data', 'dataset_checksums.txt'),
-<<<<<<< HEAD
-=======
               op.join('data', 'eegbci_checksums.txt'),
->>>>>>> bbd7ca8c
               op.join('data', '*.sel'),
               op.join('data', 'icos.fif.gz'),
               op.join('data', 'coil_def*.dat'),
