# -*- coding: utf-8 -*-
#
# Authors: Alexandre Gramfort <alexandre.gramfort@inria.fr>
#          Eric Larson <larson.eric.d@gmail.com>
#          Joan Massich <mailsik@gmail.com>
#          Guillaume Favelier <guillaume.favelier@gmail.com>
#          Oleh Kozynets <ok7mailbox@gmail.com>
#
# License: Simplified BSD

import os
import os.path as path

import pytest
import numpy as np
from numpy.testing import assert_allclose, assert_array_equal

from mne import (read_source_estimate, read_evokeds, read_cov,
                 read_forward_solution, pick_types_forward,
                 SourceEstimate, MixedSourceEstimate,
                 VolSourceEstimate)
from mne.minimum_norm import apply_inverse, make_inverse_operator
from mne.source_space import (read_source_spaces, vertex_to_mni,
                              setup_volume_source_space)
from mne.datasets import testing
from mne.utils import check_version
<<<<<<< HEAD
from mne.viz._brain import Brain, _TimeViewer, _LinkViewer, _BrainScraper
=======
from mne.label import read_label
from mne.viz._brain import Brain, _LinkViewer, _BrainScraper, _LayeredMesh
>>>>>>> 17666276
from mne.viz._brain.colormap import calculate_lut

from matplotlib import cm, image
from matplotlib.lines import Line2D
import matplotlib.pyplot as plt

data_path = testing.data_path(download=False)
subject_id = 'sample'
subjects_dir = path.join(data_path, 'subjects')
fname_stc = path.join(data_path, 'MEG/sample/sample_audvis_trunc-meg')
fname_label = path.join(data_path, 'MEG/sample/labels/Vis-lh.label')
fname_cov = path.join(
    data_path, 'MEG', 'sample', 'sample_audvis_trunc-cov.fif')
fname_evoked = path.join(data_path, 'MEG', 'sample',
                         'sample_audvis_trunc-ave.fif')
fname_fwd = path.join(
    data_path, 'MEG', 'sample', 'sample_audvis_trunc-meg-eeg-oct-4-fwd.fif')
src_fname = path.join(data_path, 'subjects', 'sample', 'bem',
                      'sample-oct-6-src.fif')


class _Collection(object):
    def __init__(self, actors):
        self._actors = actors

    def GetNumberOfItems(self):
        return len(self._actors)

    def GetItemAsObject(self, ii):
        return self._actors[ii]


class TstVTKPicker(object):
    """Class to test cell picking."""

    def __init__(self, mesh, cell_id, hemi, brain):
        self.mesh = mesh
        self.cell_id = cell_id
        self.point_id = None
        self.hemi = hemi
        self.brain = brain
        self._actors = ()

    def GetCellId(self):
        """Return the picked cell."""
        return self.cell_id

    def GetDataSet(self):
        """Return the picked mesh."""
        return self.mesh

    def GetPickPosition(self):
        """Return the picked position."""
        if self.hemi == 'vol':
            self.point_id = self.cell_id
            return self.brain._data['vol']['grid_coords'][self.cell_id]
        else:
            vtk_cell = self.mesh.GetCell(self.cell_id)
            cell = [vtk_cell.GetPointId(point_id) for point_id
                    in range(vtk_cell.GetNumberOfPoints())]
            self.point_id = cell[0]
            return self.mesh.points[self.point_id]

    def GetProp3Ds(self):
        """Return all picked Prop3Ds."""
        return _Collection(self._actors)

    def GetRenderer(self):
        """Return the "renderer"."""
        return self  # set this to also be the renderer and active camera

    GetActiveCamera = GetRenderer

    def GetPosition(self):
        """Return the position."""
        return np.array(self.GetPickPosition()) - (0, 0, 100)


def test_layered_mesh(renderer_interactive):
    """Test management of scalars/colormap overlay."""
    if renderer_interactive._get_3d_backend() != 'pyvista':
        pytest.skip('TimeViewer tests only supported on PyVista')
    mesh = _LayeredMesh(
        renderer=renderer_interactive._get_renderer(size=[300, 300]),
        vertices=np.array([[0, 0, 0], [1, 0, 0], [0, 1, 0], [1, 1, 0]]),
        triangles=np.array([[0, 1, 2], [1, 2, 3]]),
        normals=np.array([[0, 0, 1]] * 4),
    )
    assert not mesh._is_mapped
    mesh.map()
    assert mesh._is_mapped
    assert mesh._cache is None
    mesh.update()
    assert len(mesh._overlays) == 0
    mesh.add_overlay(
        scalars=np.array([0, 1, 1, 0]),
        colormap=np.array([(1, 1, 1, 1), (0, 0, 0, 0)]),
        rng=None,
        opacity=None,
        name='test',
    )
    assert mesh._cache is not None
    assert len(mesh._overlays) == 1
    assert 'test' in mesh._overlays
    mesh.remove_overlay('test')
    assert len(mesh._overlays) == 0
    mesh._clean()


@testing.requires_testing_data
<<<<<<< HEAD
def test_brain_init(renderer, tmpdir, pixel_ratio):
    """Test initialization of the Brain instance."""
    from mne.label import read_label
=======
def test_brain_gc(renderer, brain_gc):
    """Test that a minimal version of Brain gets GC'ed."""
    if renderer._get_3d_backend() != 'pyvista':
        pytest.skip('TimeViewer tests only supported on PyVista')
    brain = Brain('fsaverage', 'both', 'inflated', subjects_dir=subjects_dir)
    brain.close()


@testing.requires_testing_data
def test_brain_init(renderer, tmpdir, pixel_ratio, brain_gc):
    """Test initialization of the Brain instance."""
    if renderer._get_3d_backend() != 'pyvista':
        pytest.skip('TimeViewer tests only supported on PyVista')
    from mne.source_estimate import _BaseSourceEstimate

    class FakeSTC(_BaseSourceEstimate):
        def __init__(self):
            pass
>>>>>>> 17666276
    hemi = 'lh'
    surf = 'inflated'
    cortex = 'low_contrast'
    title = 'test'
    size = (300, 300)

    kwargs = dict(subject_id=subject_id, subjects_dir=subjects_dir)
    with pytest.raises(ValueError, match='"size" parameter must be'):
        Brain(hemi=hemi, surf=surf, size=[1, 2, 3], **kwargs)
<<<<<<< HEAD
=======
    with pytest.raises(KeyError):
        Brain(hemi='foo', surf=surf, **kwargs)
>>>>>>> 17666276
    with pytest.raises(TypeError, match='figure'):
        Brain(hemi=hemi, surf=surf, figure='foo', **kwargs)
    with pytest.raises(TypeError, match='interaction'):
        Brain(hemi=hemi, surf=surf, interaction=0, **kwargs)
    with pytest.raises(ValueError, match='interaction'):
        Brain(hemi=hemi, surf=surf, interaction='foo', **kwargs)
<<<<<<< HEAD
    with pytest.raises(KeyError):
        Brain(hemi='foo', surf=surf, **kwargs)

    brain = Brain(hemi=hemi, surf=surf, size=size, title=title,
                  cortex=cortex, units='m', **kwargs)
=======
    renderer.backend._close_all()

    brain = Brain(hemi=hemi, surf=surf, size=size, title=title,
                  cortex=cortex, units='m', **kwargs)
    with pytest.raises(TypeError, match='not supported'):
        brain._check_stc(hemi='lh', array=FakeSTC(), vertices=None)
    with pytest.raises(ValueError, match='add_data'):
        brain.setup_time_viewer(time_viewer=True)
    brain._hemi = 'foo'  # for testing: hemis
    with pytest.raises(ValueError, match='not be None'):
        brain._check_hemi(hemi=None)
    with pytest.raises(ValueError, match='either "lh" or "rh"'):
        brain._check_hemi(hemi='foo')
    with pytest.raises(ValueError, match='either "lh" or "rh"'):
        brain._check_hemis(hemi='foo')
    brain._hemi = hemi  # end testing: hemis
    with pytest.raises(ValueError, match='bool or positive'):
        brain._to_borders(None, None, 'foo')
>>>>>>> 17666276
    assert brain.interaction == 'trackball'
    # add_data
    stc = read_source_estimate(fname_stc)
    fmin = stc.data.min()
    fmax = stc.data.max()
    for h in brain._hemis:
        if h == 'lh':
            hi = 0
        else:
            hi = 1
        hemi_data = stc.data[:len(stc.vertices[hi]), 10]
        hemi_vertices = stc.vertices[hi]

        with pytest.raises(TypeError, match='scale_factor'):
            brain.add_data(hemi_data, hemi=h, scale_factor='foo')
        with pytest.raises(TypeError, match='vector_alpha'):
            brain.add_data(hemi_data, hemi=h, vector_alpha='foo')
        with pytest.raises(ValueError, match='thresh'):
            brain.add_data(hemi_data, hemi=h, thresh=-1)
        with pytest.raises(ValueError, match='remove_existing'):
            brain.add_data(hemi_data, hemi=h, remove_existing=-1)
        with pytest.raises(ValueError, match='time_label_size'):
            brain.add_data(hemi_data, hemi=h, time_label_size=-1,
                           vertices=hemi_vertices)
        with pytest.raises(ValueError, match='is positive'):
            brain.add_data(hemi_data, hemi=h, smoothing_steps=-1,
                           vertices=hemi_vertices)
        with pytest.raises(TypeError, match='int or NoneType'):
            brain.add_data(hemi_data, hemi=h, smoothing_steps='foo')
        with pytest.raises(ValueError, match='dimension mismatch'):
            brain.add_data(array=np.array([0, 1, 2]), hemi=h,
                           vertices=hemi_vertices)
        with pytest.raises(ValueError, match='vertices parameter must not be'):
            brain.add_data(hemi_data, fmin=fmin, hemi=hemi,
                           fmax=fmax, vertices=None)
        with pytest.raises(ValueError, match='has shape'):
            brain.add_data(hemi_data[:, np.newaxis], fmin=fmin, hemi=hemi,
                           fmax=fmax, vertices=None, time=[0, 1])

        brain.add_data(hemi_data, fmin=fmin, hemi=h, fmax=fmax,
                       colormap='hot', vertices=hemi_vertices,
                       smoothing_steps='nearest', colorbar=(0, 0), time=None)
        with pytest.raises(ValueError, match='brain has no defined times'):
            brain.set_time(0.)
        assert brain.data['lh']['array'] is hemi_data
        assert brain.views == ['lateral']
        assert brain.hemis == ('lh',)
        brain.add_data(hemi_data[:, np.newaxis], fmin=fmin, hemi=h, fmax=fmax,
                       colormap='hot', vertices=hemi_vertices,
                       smoothing_steps=1, initial_time=0., colorbar=False,
                       time=[0])
        with pytest.raises(ValueError, match='the range of available times'):
            brain.set_time(7.)
        brain.set_time(0.)
        brain.set_time_point(0)  # should hit _safe_interp1d

        with pytest.raises(ValueError, match='consistent with'):
            brain.add_data(hemi_data[:, np.newaxis], fmin=fmin, hemi=h,
                           fmax=fmax, colormap='hot', vertices=hemi_vertices,
                           smoothing_steps='nearest', colorbar=False,
                           time=[1])
        with pytest.raises(ValueError, match='different from'):
            brain.add_data(hemi_data[:, np.newaxis][:, [0, 0]],
                           fmin=fmin, hemi=h, fmax=fmax, colormap='hot',
                           vertices=hemi_vertices)
        with pytest.raises(ValueError, match='need shape'):
            brain.add_data(hemi_data[:, np.newaxis], time=[0, 1],
                           fmin=fmin, hemi=h, fmax=fmax, colormap='hot',
                           vertices=hemi_vertices)
        with pytest.raises(ValueError, match='If array has 3'):
            brain.add_data(hemi_data[:, np.newaxis, np.newaxis],
                           fmin=fmin, hemi=h, fmax=fmax, colormap='hot',
                           vertices=hemi_vertices)
    # add label
    label = read_label(fname_label)
    with pytest.raises(ValueError, match="not a filename"):
        brain.add_label(0)
    with pytest.raises(ValueError, match="does not exist"):
        brain.add_label('foo', subdir='bar')
    label.name = None  # test unnamed label
    brain.add_label(label, scalar_thresh=0.)
    assert isinstance(brain.labels[label.hemi], list)
    assert 'unnamed' in brain._layered_meshes[label.hemi]._overlays
    brain.remove_labels()
    brain.add_label(fname_label)
    brain.add_label('V1', borders=True)
    brain.remove_labels()
    brain.remove_labels()

    # add foci
    brain.add_foci([0], coords_as_verts=True,
                   hemi=hemi, color='blue')

    # add text
    brain.add_text(x=0, y=0, text='foo')
    brain.close()

    # add annotation
    annots = ['aparc', path.join(subjects_dir, 'fsaverage', 'label',
                                 'lh.PALS_B12_Lobes.annot')]
    borders = [True, 2]
    alphas = [1, 0.5]
    colors = [None, 'r']
<<<<<<< HEAD
=======
    brain = Brain(subject_id='fsaverage', hemi='both', size=size,
                  surf='inflated', subjects_dir=subjects_dir)
    with pytest.raises(RuntimeError, match="both hemispheres"):
        brain.add_annotation(annots[-1])
    with pytest.raises(ValueError, match="does not exist"):
        brain.add_annotation('foo')
    brain.close()
>>>>>>> 17666276
    brain = Brain(subject_id='fsaverage', hemi=hemi, size=size,
                  surf='inflated', subjects_dir=subjects_dir)
    for a, b, p, color in zip(annots, borders, alphas, colors):
        brain.add_annotation(a, b, p, color=color)

    brain.show_view(dict(focalpoint=(1e-5, 1e-5, 1e-5)), roll=1, distance=500)

    # image and screenshot
    fname = path.join(str(tmpdir), 'test.png')
    assert not path.isfile(fname)
    brain.save_image(fname)
    assert path.isfile(fname)
    brain.show_view(view=dict(azimuth=180., elevation=90.))
    img = brain.screenshot(mode='rgb')
    if renderer._get_3d_backend() == 'mayavi':
        pixel_ratio = 1.  # no HiDPI when using the testing backend
    want_size = np.array([size[0] * pixel_ratio, size[1] * pixel_ratio, 3])
    assert_allclose(img.shape, want_size)
    brain.close()


@testing.requires_testing_data
@pytest.mark.skipif(os.getenv('CI_OS_NAME', '') == 'osx',
                    reason='Unreliable/segfault on macOS CI')
@pytest.mark.parametrize('hemi', ('lh', 'rh'))
def test_single_hemi(hemi, renderer_interactive, brain_gc):
    """Test single hemi support."""
    if renderer_interactive._get_3d_backend() != 'pyvista':
        pytest.skip('TimeViewer tests only supported on PyVista')
    stc = read_source_estimate(fname_stc)
    idx, order = (0, 1) if hemi == 'lh' else (1, -1)
    stc = SourceEstimate(
        getattr(stc, f'{hemi}_data'), [stc.vertices[idx], []][::order],
        0, 1, 'sample')
    brain = stc.plot(
        subjects_dir=subjects_dir, hemi='both', size=300)
    brain.close()

    # test skipping when len(vertices) == 0
    stc.vertices[1 - idx] = np.array([])
    brain = stc.plot(
        subjects_dir=subjects_dir, hemi=hemi, size=300)
    brain.close()


@testing.requires_testing_data
@pytest.mark.slowtest
<<<<<<< HEAD
def test_brain_save_movie(tmpdir, renderer):
=======
def test_brain_save_movie(tmpdir, renderer, brain_gc):
>>>>>>> 17666276
    """Test saving a movie of a Brain instance."""
    if renderer._get_3d_backend() == "mayavi":
        pytest.skip('Save movie only supported on PyVista')
    brain = _create_testing_brain(hemi='lh', time_viewer=False)
    filename = str(path.join(tmpdir, "brain_test.mov"))
    for interactive_state in (False, True):
        # for coverage, we set interactivity
        if interactive_state:
            brain._renderer.plotter.enable()
        else:
            brain._renderer.plotter.disable()
        with pytest.raises(TypeError, match='unexpected keyword argument'):
            brain.save_movie(filename, time_dilation=1, tmin=1, tmax=1.1,
                             bad_name='blah')
        assert not path.isfile(filename)
        brain.save_movie(filename, time_dilation=0.1,
                         interpolation='nearest')
        assert path.isfile(filename)
        os.remove(filename)
    brain.close()


@testing.requires_testing_data
@pytest.mark.slowtest
def test_brain_time_viewer(renderer_interactive, pixel_ratio, brain_gc):
    """Test time viewer primitives."""
    if renderer_interactive._get_3d_backend() != 'pyvista':
        pytest.skip('TimeViewer tests only supported on PyVista')
    with pytest.raises(ValueError, match="between 0 and 1"):
        _create_testing_brain(hemi='lh', show_traces=-1.0)
    with pytest.raises(ValueError, match="got unknown keys"):
        _create_testing_brain(hemi='lh', surf='white', src='volume',
                              volume_options={'foo': 'bar'})
    brain = _create_testing_brain(hemi='both', show_traces=False)
    # test sub routines when show_traces=False
    brain._on_pick(None, None)
    brain._configure_vertex_time_course()
    brain._configure_label_time_course()
    brain.setup_time_viewer()  # for coverage
    brain.callbacks["time"](value=0)
    brain.callbacks["orientation_lh_0_0"](
        value='lat',
        update_widget=True
    )
    brain.callbacks["orientation_lh_0_0"](
        value='medial',
        update_widget=True
    )
    brain.callbacks["time"](
        value=0.0,
        time_as_index=False,
    )
    brain.callbacks["smoothing"](value=1)
    brain.callbacks["fmin"](value=12.0)
    brain.callbacks["fmax"](value=4.0)
    brain.callbacks["fmid"](value=6.0)
    brain.callbacks["fmid"](value=4.0)
    brain.callbacks["fscale"](value=1.1)
    brain.callbacks["fmin"](value=12.0)
    brain.callbacks["fmid"](value=4.0)
    brain.toggle_interface()
    brain.toggle_interface(value=False)
    brain.callbacks["playback_speed"](value=0.1)
    brain.toggle_playback()
    brain.toggle_playback(value=False)
    brain.apply_auto_scaling()
    brain.restore_user_scaling()
    brain.reset()
    plt.close('all')
    brain.help()
    assert len(plt.get_fignums()) == 1
    plt.close('all')
    assert len(plt.get_fignums()) == 0

    # screenshot
    brain.show_view(view=dict(azimuth=180., elevation=90.))
    img = brain.screenshot(mode='rgb')
    want_shape = np.array([300 * pixel_ratio, 300 * pixel_ratio, 3])
    assert_allclose(img.shape, want_shape)
    brain.close()


@testing.requires_testing_data
@pytest.mark.parametrize('hemi', [
    'lh',
    pytest.param('rh', marks=pytest.mark.slowtest),
    pytest.param('split', marks=pytest.mark.slowtest),
    pytest.param('both', marks=pytest.mark.slowtest),
])
@pytest.mark.parametrize('src', [
    'surface',
    pytest.param('vector', marks=pytest.mark.slowtest),
    pytest.param('volume', marks=pytest.mark.slowtest),
    pytest.param('mixed', marks=pytest.mark.slowtest),
])
@pytest.mark.slowtest
def test_brain_traces(renderer_interactive, hemi, src, tmpdir,
                      brain_gc):
    """Test brain traces."""
    if renderer_interactive._get_3d_backend() != 'pyvista':
        pytest.skip('Only PyVista supports traces')
<<<<<<< HEAD
    brain_data = _create_testing_brain(
        hemi=hemi, surf='white', src=src, show_traces=0.5, initial_time=0,
        volume_options=None,  # for speed, don't upsample
        n_time=1 if src == 'mixed' else 5,
    )
    with pytest.raises(RuntimeError, match='already'):
        _TimeViewer(brain_data)
    time_viewer = brain_data.time_viewer
    assert time_viewer.show_traces
    assert hasattr(time_viewer, "picked_points")
    assert hasattr(time_viewer, "_spheres")
=======
>>>>>>> 17666276

    hemi_str = list()
    if src in ('surface', 'vector', 'mixed'):
        hemi_str.extend([hemi] if hemi in ('lh', 'rh') else ['lh', 'rh'])
    if src in ('mixed', 'volume'):
        hemi_str.extend(['vol'])

    # label traces
    brain = _create_testing_brain(
        hemi=hemi, surf='white', src=src, show_traces='label',
        volume_options=None,  # for speed, don't upsample
        n_time=5, initial_time=0,
    )
    if src == 'surface':
        brain._data['src'] = None  # test src=None
    if src in ('surface', 'vector', 'mixed'):
        assert brain.show_traces
        assert brain.traces_mode == 'label'
        brain._label_mode_widget.setCurrentText('max')

        # test picking a cell at random
        rng = np.random.RandomState(0)
        for idx, current_hemi in enumerate(hemi_str):
            if current_hemi == 'vol':
                continue
            current_mesh = brain._layered_meshes[current_hemi]._polydata
            cell_id = rng.randint(0, current_mesh.n_cells)
            test_picker = TstVTKPicker(
                current_mesh, cell_id, current_hemi, brain)
            assert len(brain.picked_patches[current_hemi]) == 0
            brain._on_pick(test_picker, None)
            assert len(brain.picked_patches[current_hemi]) == 1
            for label_id in list(brain.picked_patches[current_hemi]):
                label = brain._annotation_labels[current_hemi][label_id]
                assert isinstance(label._line, Line2D)
            brain._label_mode_widget.setCurrentText('mean')
            brain.clear_glyphs()
            assert len(brain.picked_patches[current_hemi]) == 0
            brain._on_pick(test_picker, None)  # picked and added
            assert len(brain.picked_patches[current_hemi]) == 1
            brain._on_pick(test_picker, None)  # picked again so removed
            assert len(brain.picked_patches[current_hemi]) == 0
        # test switching from 'label' to 'vertex'
        brain._annot_cands_widget.setCurrentText('None')
        brain._label_mode_widget.setCurrentText('max')
    else:  # volume
        assert brain._trace_mode_widget is None
        assert brain._annot_cands_widget is None
        assert brain._label_mode_widget is None
    brain.close()

    # test colormap
    if src != 'vector':
        brain = _create_testing_brain(
            hemi=hemi, surf='white', src=src, show_traces=0.5, initial_time=0,
            volume_options=None,  # for speed, don't upsample
            n_time=1 if src == 'mixed' else 5, diverging=True,
            add_data_kwargs=dict(colorbar_kwargs=dict(n_labels=3)),
        )
        # mne_analyze should be chosen
        ctab = brain._data['ctable']
        assert_array_equal(ctab[0], [0, 255, 255, 255])  # opaque cyan
        assert_array_equal(ctab[-1], [255, 255, 0, 255])  # opaque yellow
        assert_allclose(ctab[len(ctab) // 2], [128, 128, 128, 0], atol=3)
        brain.close()

    # vertex traces
    brain = _create_testing_brain(
        hemi=hemi, surf='white', src=src, show_traces=0.5, initial_time=0,
        volume_options=None,  # for speed, don't upsample
        n_time=1 if src == 'mixed' else 5,
        add_data_kwargs=dict(colorbar_kwargs=dict(n_labels=3)),
    )
    assert brain.show_traces
    assert brain.traces_mode == 'vertex'
    assert hasattr(brain, "picked_points")
    assert hasattr(brain, "_spheres")
    assert brain.plotter.scalar_bar.GetNumberOfLabels() == 3

    # add foci should work for volumes
    brain.add_foci([[0, 0, 0]], hemi='lh' if src == 'surface' else 'vol')

    # test points picked by default
    picked_points = brain.get_picked_points()
    spheres = brain._spheres
    for current_hemi in hemi_str:
        assert len(picked_points[current_hemi]) == 1
    n_spheres = len(hemi_str)
    if hemi == 'split' and src in ('mixed', 'volume'):
        n_spheres += 1
    assert len(spheres) == n_spheres

    # test switching from 'vertex' to 'label'
    if src == 'surface':
        brain._annot_cands_widget.setCurrentText('aparc')
        brain._annot_cands_widget.setCurrentText('None')
    # test removing points
    brain.clear_glyphs()
    assert len(spheres) == 0
    for key in ('lh', 'rh', 'vol'):
        assert len(picked_points[key]) == 0

    # test picking a cell at random
    rng = np.random.RandomState(0)
    for idx, current_hemi in enumerate(hemi_str):
        assert len(spheres) == 0
        if current_hemi == 'vol':
            current_mesh = brain._data['vol']['grid']
            vertices = brain._data['vol']['vertices']
            values = current_mesh.cell_arrays['values'][vertices]
            cell_id = vertices[np.argmax(np.abs(values))]
        else:
            current_mesh = brain._layered_meshes[current_hemi]._polydata
            cell_id = rng.randint(0, current_mesh.n_cells)
        test_picker = TstVTKPicker(None, None, current_hemi, brain)
        assert brain._on_pick(test_picker, None) is None
        test_picker = TstVTKPicker(
            current_mesh, cell_id, current_hemi, brain)
        assert cell_id == test_picker.cell_id
        assert test_picker.point_id is None
        brain._on_pick(test_picker, None)
        brain._on_pick(test_picker, None)
        assert test_picker.point_id is not None
        assert len(picked_points[current_hemi]) == 1
        assert picked_points[current_hemi][0] == test_picker.point_id
        assert len(spheres) > 0
        sphere = spheres[-1]
        vertex_id = sphere._vertex_id
        assert vertex_id == test_picker.point_id
        line = sphere._line

        hemi_prefix = current_hemi[0].upper()
        if current_hemi == 'vol':
            assert hemi_prefix + ':' in line.get_label()
            assert 'MNI' in line.get_label()
            continue  # the MNI conversion is more complex
        hemi_int = 0 if current_hemi == 'lh' else 1
        mni = vertex_to_mni(
            vertices=vertex_id,
            hemis=hemi_int,
            subject=brain._subject_id,
            subjects_dir=brain._subjects_dir
        )
        label = "{}:{} MNI: {}".format(
            hemi_prefix, str(vertex_id).ljust(6),
            ', '.join('%5.1f' % m for m in mni))

        assert line.get_label() == label

        # remove the sphere by clicking in its vicinity
        old_len = len(spheres)
        test_picker._actors = sum((s._actors for s in spheres), [])
        brain._on_pick(test_picker, None)
        assert len(spheres) < old_len

<<<<<<< HEAD
    screenshot = brain_data.screenshot()
    screenshot_all = brain_data.screenshot(time_viewer=True)
=======
    screenshot = brain.screenshot()
    screenshot_all = brain.screenshot(time_viewer=True)
>>>>>>> 17666276
    assert screenshot.shape[0] < screenshot_all.shape[0]
    # and the scraper for it (will close the instance)
    # only test one condition to save time
    if not (hemi == 'rh' and src == 'surface' and
            check_version('sphinx_gallery')):
<<<<<<< HEAD
        return
    fnames = [str(tmpdir.join(f'temp_{ii}.png')) for ii in range(2)]
    block_vars = dict(image_path_iterator=iter(fnames),
                      example_globals=dict(brain=brain_data))
=======
        brain.close()
        return
    fnames = [str(tmpdir.join(f'temp_{ii}.png')) for ii in range(2)]
    block_vars = dict(image_path_iterator=iter(fnames),
                      example_globals=dict(brain=brain))
>>>>>>> 17666276
    block = ('code', """
something
# brain.save_movie(time_dilation=1, framerate=1,
#                  interpolation='linear', time_viewer=True)
#
""", 1)
    gallery_conf = dict(src_dir=str(tmpdir), compress_images=[])
    scraper = _BrainScraper()
    rst = scraper(block, block_vars, gallery_conf)
<<<<<<< HEAD
=======
    assert brain.plotter is None  # closed
>>>>>>> 17666276
    gif_0 = fnames[0][:-3] + 'gif'
    for fname in (gif_0, fnames[1]):
        assert path.basename(fname) in rst
        assert path.isfile(fname)
        img = image.imread(fname)
        assert img.shape[1] == screenshot.shape[1]  # same width
        assert img.shape[0] > screenshot.shape[0]  # larger height
        assert img.shape[:2] == screenshot_all.shape[:2]


@testing.requires_testing_data
@pytest.mark.slowtest
def test_brain_linkviewer(renderer_interactive, brain_gc):
    """Test _LinkViewer primitives."""
    if renderer_interactive._get_3d_backend() != 'pyvista':
        pytest.skip('Linkviewer only supported on PyVista')
    brain1 = _create_testing_brain(hemi='lh', show_traces=False)
    brain2 = _create_testing_brain(hemi='lh', show_traces='separate')
    brain1._times = brain1._times * 2
    with pytest.warns(RuntimeWarning, match='linking time'):
        link_viewer = _LinkViewer(
            [brain1, brain2],
            time=True,
            camera=False,
            colorbar=False,
            picking=False,
        )

    brain_data = _create_testing_brain(hemi='split', show_traces='vertex')
    link_viewer = _LinkViewer(
        [brain2, brain_data],
        time=True,
        camera=True,
        colorbar=True,
        picking=True,
    )
    link_viewer.set_time_point(value=0)
    link_viewer.brains[0].mpl_canvas.time_func(0)
    link_viewer.set_fmin(0)
    link_viewer.set_fmid(0.5)
    link_viewer.set_fmax(1)
    link_viewer.set_playback_speed(value=0.1)
    link_viewer.toggle_playback()
    del link_viewer
    brain1.close()
    brain2.close()
    brain_data.close()


def test_calculate_lut():
    """Test brain's colormap functions."""
    colormap = "coolwarm"
    alpha = 1.0
    fmin = 0.0
    fmid = 0.5
    fmax = 1.0
    center = None
    calculate_lut(colormap, alpha=alpha, fmin=fmin,
                  fmid=fmid, fmax=fmax, center=center)
    center = 0.0
    colormap = cm.get_cmap(colormap)
    calculate_lut(colormap, alpha=alpha, fmin=fmin,
                  fmid=fmid, fmax=fmax, center=center)

    cmap = cm.get_cmap(colormap)
    zero_alpha = np.array([1., 1., 1., 0])
    half_alpha = np.array([1., 1., 1., 0.5])
    atol = 1.5 / 256.

    # fmin < fmid < fmax
    lut = calculate_lut(colormap, alpha, 1, 2, 3)
    assert lut.shape == (256, 4)
    assert_allclose(lut[0], cmap(0) * zero_alpha, atol=atol)
    assert_allclose(lut[127], cmap(0.5), atol=atol)
    assert_allclose(lut[-1], cmap(1.), atol=atol)
    # divergent
    lut = calculate_lut(colormap, alpha, 0, 1, 2, 0)
    assert lut.shape == (256, 4)
    assert_allclose(lut[0], cmap(0), atol=atol)
    assert_allclose(lut[63], cmap(0.25), atol=atol)
    assert_allclose(lut[127], cmap(0.5) * zero_alpha, atol=atol)
    assert_allclose(lut[192], cmap(0.75), atol=atol)
    assert_allclose(lut[-1], cmap(1.), atol=atol)

    # fmin == fmid == fmax
    lut = calculate_lut(colormap, alpha, 1, 1, 1)
    zero_alpha = np.array([1., 1., 1., 0])
    assert lut.shape == (256, 4)
    assert_allclose(lut[0], cmap(0) * zero_alpha, atol=atol)
    assert_allclose(lut[1], cmap(0.5), atol=atol)
    assert_allclose(lut[-1], cmap(1.), atol=atol)
    # divergent
    lut = calculate_lut(colormap, alpha, 0, 0, 0, 0)
    assert lut.shape == (256, 4)
    assert_allclose(lut[0], cmap(0), atol=atol)
    assert_allclose(lut[127], cmap(0.5) * zero_alpha, atol=atol)
    assert_allclose(lut[-1], cmap(1.), atol=atol)

    # fmin == fmid < fmax
    lut = calculate_lut(colormap, alpha, 1, 1, 2)
    assert lut.shape == (256, 4)
    assert_allclose(lut[0], cmap(0.) * zero_alpha, atol=atol)
    assert_allclose(lut[1], cmap(0.5), atol=atol)
    assert_allclose(lut[-1], cmap(1.), atol=atol)
    # divergent
    lut = calculate_lut(colormap, alpha, 1, 1, 2, 0)
    assert lut.shape == (256, 4)
    assert_allclose(lut[0], cmap(0), atol=atol)
    assert_allclose(lut[62], cmap(0.245), atol=atol)
    assert_allclose(lut[64], cmap(0.5) * zero_alpha, atol=atol)
    assert_allclose(lut[127], cmap(0.5) * zero_alpha, atol=atol)
    assert_allclose(lut[191], cmap(0.5) * zero_alpha, atol=atol)
    assert_allclose(lut[193], cmap(0.755), atol=atol)
    assert_allclose(lut[-1], cmap(1.), atol=atol)
    lut = calculate_lut(colormap, alpha, 0, 0, 1, 0)
    assert lut.shape == (256, 4)
    assert_allclose(lut[0], cmap(0), atol=atol)
    assert_allclose(lut[126], cmap(0.25), atol=atol)
    assert_allclose(lut[127], cmap(0.5) * zero_alpha, atol=atol)
    assert_allclose(lut[129], cmap(0.75), atol=atol)
    assert_allclose(lut[-1], cmap(1.), atol=atol)

    # fmin < fmid == fmax
    lut = calculate_lut(colormap, alpha, 1, 2, 2)
    assert lut.shape == (256, 4)
    assert_allclose(lut[0], cmap(0) * zero_alpha, atol=atol)
    assert_allclose(lut[-2], cmap(0.5), atol=atol)
    assert_allclose(lut[-1], cmap(1.), atol=atol)
    # divergent
    lut = calculate_lut(colormap, alpha, 1, 2, 2, 0)
    assert lut.shape == (256, 4)
    assert_allclose(lut[0], cmap(0), atol=atol)
    assert_allclose(lut[1], cmap(0.25), atol=2 * atol)
    assert_allclose(lut[32], cmap(0.375) * half_alpha, atol=atol)
    assert_allclose(lut[64], cmap(0.5) * zero_alpha, atol=atol)
    assert_allclose(lut[127], cmap(0.5) * zero_alpha, atol=atol)
    assert_allclose(lut[191], cmap(0.5) * zero_alpha, atol=atol)
    assert_allclose(lut[223], cmap(0.625) * half_alpha, atol=atol)
    assert_allclose(lut[-2], cmap(0.7475), atol=2 * atol)
    assert_allclose(lut[-1], cmap(1.), atol=2 * atol)
    lut = calculate_lut(colormap, alpha, 0, 1, 1, 0)
    assert lut.shape == (256, 4)
    assert_allclose(lut[0], cmap(0), atol=atol)
    assert_allclose(lut[1], cmap(0.25), atol=2 * atol)
    assert_allclose(lut[64], cmap(0.375) * half_alpha, atol=atol)
    assert_allclose(lut[127], cmap(0.5) * zero_alpha, atol=atol)
    assert_allclose(lut[191], cmap(0.625) * half_alpha, atol=atol)
    assert_allclose(lut[-2], cmap(0.75), atol=2 * atol)
    assert_allclose(lut[-1], cmap(1.), atol=atol)

    with pytest.raises(ValueError, match=r'.*fmin \(1\) <= fmid \(0\) <= fma'):
        calculate_lut(colormap, alpha, 1, 0, 2)


def _create_testing_brain(hemi, surf='inflated', src='surface', size=300,
<<<<<<< HEAD
                          n_time=5, **kwargs):
    assert src in ('surface', 'mixed', 'volume')
=======
                          n_time=5, diverging=False, **kwargs):
    assert src in ('surface', 'vector', 'mixed', 'volume')
>>>>>>> 17666276
    meth = 'plot'
    if src in ('surface', 'mixed'):
        sample_src = read_source_spaces(src_fname)
        klass = MixedSourceEstimate if src == 'mixed' else SourceEstimate
    if src == 'vector':
        fwd = read_forward_solution(fname_fwd)
        fwd = pick_types_forward(fwd, meg=True, eeg=False)
        evoked = read_evokeds(fname_evoked, baseline=(None, 0))[0]
        noise_cov = read_cov(fname_cov)
        free = make_inverse_operator(
            evoked.info, fwd, noise_cov, loose=1.)
        stc = apply_inverse(evoked, free, pick_ori='vector')
        return stc.plot(
            subject=subject_id, hemi=hemi, size=size,
            subjects_dir=subjects_dir, colormap='auto',
            **kwargs)
    if src in ('volume', 'mixed'):
        vol_src = setup_volume_source_space(
            subject_id, 7., mri='aseg.mgz',
            volume_label='Left-Cerebellum-Cortex',
            subjects_dir=subjects_dir, add_interpolator=False)
        assert len(vol_src) == 1
        assert vol_src[0]['nuse'] == 150
        if src == 'mixed':
            sample_src = sample_src + vol_src
        else:
            sample_src = vol_src
            klass = VolSourceEstimate
            meth = 'plot_3d'
    assert sample_src.kind == src

    # dense version
    rng = np.random.RandomState(0)
    vertices = [s['vertno'] for s in sample_src]
    n_verts = sum(len(v) for v in vertices)
    stc_data = np.zeros((n_verts * n_time))
    stc_size = stc_data.size
    stc_data[(rng.rand(stc_size // 20) * stc_size).astype(int)] = \
        rng.rand(stc_data.size // 20)
    stc_data.shape = (n_verts, n_time)
    if diverging:
        stc_data -= 0.5
    stc = klass(stc_data, vertices, 1, 1)

    clim = dict(kind='value', lims=[0.1, 0.2, 0.3])
    if diverging:
        clim['pos_lims'] = clim.pop('lims')

    brain_data = getattr(stc, meth)(
        subject=subject_id, hemi=hemi, surface=surf, size=size,
        subjects_dir=subjects_dir, colormap='auto',
        clim=clim, src=sample_src,
        **kwargs)
    return brain_data<|MERGE_RESOLUTION|>--- conflicted
+++ resolved
@@ -24,12 +24,8 @@
                               setup_volume_source_space)
 from mne.datasets import testing
 from mne.utils import check_version
-<<<<<<< HEAD
-from mne.viz._brain import Brain, _TimeViewer, _LinkViewer, _BrainScraper
-=======
 from mne.label import read_label
 from mne.viz._brain import Brain, _LinkViewer, _BrainScraper, _LayeredMesh
->>>>>>> 17666276
 from mne.viz._brain.colormap import calculate_lut
 
 from matplotlib import cm, image
@@ -140,11 +136,6 @@
 
 
 @testing.requires_testing_data
-<<<<<<< HEAD
-def test_brain_init(renderer, tmpdir, pixel_ratio):
-    """Test initialization of the Brain instance."""
-    from mne.label import read_label
-=======
 def test_brain_gc(renderer, brain_gc):
     """Test that a minimal version of Brain gets GC'ed."""
     if renderer._get_3d_backend() != 'pyvista':
@@ -163,7 +154,6 @@
     class FakeSTC(_BaseSourceEstimate):
         def __init__(self):
             pass
->>>>>>> 17666276
     hemi = 'lh'
     surf = 'inflated'
     cortex = 'low_contrast'
@@ -173,24 +163,14 @@
     kwargs = dict(subject_id=subject_id, subjects_dir=subjects_dir)
     with pytest.raises(ValueError, match='"size" parameter must be'):
         Brain(hemi=hemi, surf=surf, size=[1, 2, 3], **kwargs)
-<<<<<<< HEAD
-=======
     with pytest.raises(KeyError):
         Brain(hemi='foo', surf=surf, **kwargs)
->>>>>>> 17666276
     with pytest.raises(TypeError, match='figure'):
         Brain(hemi=hemi, surf=surf, figure='foo', **kwargs)
     with pytest.raises(TypeError, match='interaction'):
         Brain(hemi=hemi, surf=surf, interaction=0, **kwargs)
     with pytest.raises(ValueError, match='interaction'):
         Brain(hemi=hemi, surf=surf, interaction='foo', **kwargs)
-<<<<<<< HEAD
-    with pytest.raises(KeyError):
-        Brain(hemi='foo', surf=surf, **kwargs)
-
-    brain = Brain(hemi=hemi, surf=surf, size=size, title=title,
-                  cortex=cortex, units='m', **kwargs)
-=======
     renderer.backend._close_all()
 
     brain = Brain(hemi=hemi, surf=surf, size=size, title=title,
@@ -209,7 +189,6 @@
     brain._hemi = hemi  # end testing: hemis
     with pytest.raises(ValueError, match='bool or positive'):
         brain._to_borders(None, None, 'foo')
->>>>>>> 17666276
     assert brain.interaction == 'trackball'
     # add_data
     stc = read_source_estimate(fname_stc)
@@ -313,8 +292,6 @@
     borders = [True, 2]
     alphas = [1, 0.5]
     colors = [None, 'r']
-<<<<<<< HEAD
-=======
     brain = Brain(subject_id='fsaverage', hemi='both', size=size,
                   surf='inflated', subjects_dir=subjects_dir)
     with pytest.raises(RuntimeError, match="both hemispheres"):
@@ -322,7 +299,6 @@
     with pytest.raises(ValueError, match="does not exist"):
         brain.add_annotation('foo')
     brain.close()
->>>>>>> 17666276
     brain = Brain(subject_id='fsaverage', hemi=hemi, size=size,
                   surf='inflated', subjects_dir=subjects_dir)
     for a, b, p, color in zip(annots, borders, alphas, colors):
@@ -370,11 +346,7 @@
 
 @testing.requires_testing_data
 @pytest.mark.slowtest
-<<<<<<< HEAD
-def test_brain_save_movie(tmpdir, renderer):
-=======
 def test_brain_save_movie(tmpdir, renderer, brain_gc):
->>>>>>> 17666276
     """Test saving a movie of a Brain instance."""
     if renderer._get_3d_backend() == "mayavi":
         pytest.skip('Save movie only supported on PyVista')
@@ -476,20 +448,6 @@
     """Test brain traces."""
     if renderer_interactive._get_3d_backend() != 'pyvista':
         pytest.skip('Only PyVista supports traces')
-<<<<<<< HEAD
-    brain_data = _create_testing_brain(
-        hemi=hemi, surf='white', src=src, show_traces=0.5, initial_time=0,
-        volume_options=None,  # for speed, don't upsample
-        n_time=1 if src == 'mixed' else 5,
-    )
-    with pytest.raises(RuntimeError, match='already'):
-        _TimeViewer(brain_data)
-    time_viewer = brain_data.time_viewer
-    assert time_viewer.show_traces
-    assert hasattr(time_viewer, "picked_points")
-    assert hasattr(time_viewer, "_spheres")
-=======
->>>>>>> 17666276
 
     hemi_str = list()
     if src in ('surface', 'vector', 'mixed'):
@@ -645,30 +603,18 @@
         brain._on_pick(test_picker, None)
         assert len(spheres) < old_len
 
-<<<<<<< HEAD
-    screenshot = brain_data.screenshot()
-    screenshot_all = brain_data.screenshot(time_viewer=True)
-=======
     screenshot = brain.screenshot()
     screenshot_all = brain.screenshot(time_viewer=True)
->>>>>>> 17666276
     assert screenshot.shape[0] < screenshot_all.shape[0]
     # and the scraper for it (will close the instance)
     # only test one condition to save time
     if not (hemi == 'rh' and src == 'surface' and
             check_version('sphinx_gallery')):
-<<<<<<< HEAD
-        return
-    fnames = [str(tmpdir.join(f'temp_{ii}.png')) for ii in range(2)]
-    block_vars = dict(image_path_iterator=iter(fnames),
-                      example_globals=dict(brain=brain_data))
-=======
         brain.close()
         return
     fnames = [str(tmpdir.join(f'temp_{ii}.png')) for ii in range(2)]
     block_vars = dict(image_path_iterator=iter(fnames),
                       example_globals=dict(brain=brain))
->>>>>>> 17666276
     block = ('code', """
 something
 # brain.save_movie(time_dilation=1, framerate=1,
@@ -678,10 +624,7 @@
     gallery_conf = dict(src_dir=str(tmpdir), compress_images=[])
     scraper = _BrainScraper()
     rst = scraper(block, block_vars, gallery_conf)
-<<<<<<< HEAD
-=======
     assert brain.plotter is None  # closed
->>>>>>> 17666276
     gif_0 = fnames[0][:-3] + 'gif'
     for fname in (gif_0, fnames[1]):
         assert path.basename(fname) in rst
@@ -837,13 +780,8 @@
 
 
 def _create_testing_brain(hemi, surf='inflated', src='surface', size=300,
-<<<<<<< HEAD
-                          n_time=5, **kwargs):
-    assert src in ('surface', 'mixed', 'volume')
-=======
                           n_time=5, diverging=False, **kwargs):
     assert src in ('surface', 'vector', 'mixed', 'volume')
->>>>>>> 17666276
     meth = 'plot'
     if src in ('surface', 'mixed'):
         sample_src = read_source_spaces(src_fname)
