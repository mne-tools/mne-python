--- conflicted
+++ resolved
@@ -9,14 +9,8 @@
 from gzip import GzipFile
 from pathlib import Path
 
-<<<<<<< HEAD
-from .io.constants import FIFF
-from .io.meas_info import read_fiducials
-=======
-from .bem import _bem_find_surface, read_bem_surfaces
 from ._fiff.constants import FIFF
 from ._fiff.meas_info import read_fiducials
->>>>>>> 1e3206b2
 from .transforms import (
     apply_trans,
     invert_transform,
@@ -762,10 +756,7 @@
     -----
     .. versionadded: 0.24
     """
-<<<<<<< HEAD
     from .bem import _bem_find_surface, read_bem_surfaces
-=======
->>>>>>> 1e3206b2
     from .surface import _read_mri_surface
 
     _check_option("surf", surf, ("auto", "head", "outer_skin", "head-dense", "seghead"))
@@ -839,10 +830,7 @@
     -----
     .. versionadded: 0.24
     """
-<<<<<<< HEAD
     from .bem import _bem_find_surface
-=======
->>>>>>> 1e3206b2
     from .surface import _read_mri_surface
 
     if bem is not None:
