--- conflicted
+++ resolved
@@ -33,13 +33,8 @@
     _get_head_surface,
     _get_skull_surface,
 )
-<<<<<<< HEAD
-from ..io.tag import _loc_to_coil_trans
-from ..io.pick import (
-=======
 from .._fiff.tag import _loc_to_coil_trans
 from .._fiff.pick import (
->>>>>>> 1e3206b2
     pick_types,
     channel_type,
     pick_info,
