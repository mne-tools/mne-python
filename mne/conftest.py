# -*- coding: utf-8 -*-
# Author: Eric Larson <larson.eric.d@gmail.com>
#
# License: BSD-3-Clause

from contextlib import contextmanager
from distutils.version import LooseVersion
import inspect
from textwrap import dedent
import gc
import os
import os.path as op
from pathlib import Path
import shutil
import sys
import warnings
import pytest

import numpy as np

import mne
from mne import read_events, pick_types, Epochs
from mne.channels import read_layout
from mne.datasets import testing
from mne.fixes import has_numba
from mne.io import read_raw_fif, read_raw_ctf
from mne.stats import cluster_level
from mne.utils import _pl, _assert_no_instances, numerics, Bunch

# data from sample dataset
from mne.viz._figure import use_browser_backend

test_path = testing.data_path(download=False)
s_path = op.join(test_path, 'MEG', 'sample')
fname_evoked = op.join(s_path, 'sample_audvis_trunc-ave.fif')
fname_cov = op.join(s_path, 'sample_audvis_trunc-cov.fif')
fname_fwd = op.join(s_path, 'sample_audvis_trunc-meg-eeg-oct-4-fwd.fif')
fname_fwd_full = op.join(s_path, 'sample_audvis_trunc-meg-eeg-oct-6-fwd.fif')
bem_path = op.join(test_path, 'subjects', 'sample', 'bem')
fname_bem = op.join(bem_path, 'sample-1280-bem.fif')
fname_aseg = op.join(test_path, 'subjects', 'sample', 'mri', 'aseg.mgz')
subjects_dir = op.join(test_path, 'subjects')
fname_src = op.join(bem_path, 'sample-oct-4-src.fif')
fname_trans = op.join(s_path, 'sample_audvis_trunc-trans.fif')

ctf_dir = op.join(test_path, 'CTF')
fname_ctf_continuous = op.join(ctf_dir, 'testdata_ctf.ds')

# data from mne.io.tests.data
base_dir = op.join(op.dirname(__file__), 'io', 'tests', 'data')
fname_raw_io = op.join(base_dir, 'test_raw.fif')
fname_event_io = op.join(base_dir, 'test-eve.fif')
fname_cov_io = op.join(base_dir, 'test-cov.fif')
fname_evoked_io = op.join(base_dir, 'test-ave.fif')
event_id, tmin, tmax = 1, -0.1, 1.0
vv_layout = read_layout('Vectorview-all')

collect_ignore = ['export/_eeglab.py', 'export/_edf.py']


def pytest_configure(config):
    """Configure pytest options."""
    # Markers
    for marker in ('slowtest', 'ultraslowtest'):
        config.addinivalue_line('markers', marker)

    # Fixtures
    for fixture in ('matplotlib_config',):
        config.addinivalue_line('usefixtures', fixture)

    # Warnings
    # - Once SciPy updates not to have non-integer and non-tuple errors (1.2.0)
    #   we should remove them from here.
    # - This list should also be considered alongside reset_warnings in
    #   doc/conf.py.
    warning_lines = r"""
    error::
    ignore:.*deprecated and ignored since IPython.*:DeprecationWarning
    ignore::ImportWarning
    ignore:the matrix subclass:PendingDeprecationWarning
    ignore:numpy.dtype size changed:RuntimeWarning
    ignore:.*HasTraits.trait_.*:DeprecationWarning
    ignore:.*takes no parameters:DeprecationWarning
    ignore:joblib not installed:RuntimeWarning
    ignore:Using a non-tuple sequence for multidimensional indexing:FutureWarning
    ignore:using a non-integer number instead of an integer will result in an error:DeprecationWarning
    ignore:Importing from numpy.testing.decorators is deprecated:DeprecationWarning
    ignore:np.loads is deprecated, use pickle.loads instead:DeprecationWarning
    ignore:The oldnumeric module will be dropped:DeprecationWarning
    ignore:Collection picker None could not be converted to float:UserWarning
    ignore:covariance is not positive-semidefinite:RuntimeWarning
    ignore:Can only plot ICA components:RuntimeWarning
    ignore:Matplotlib is building the font cache using fc-list:UserWarning
    ignore:Using or importing the ABCs from 'collections':DeprecationWarning
    ignore:`formatargspec` is deprecated:DeprecationWarning
    # This is only necessary until sklearn updates their wheels for NumPy 1.16
    ignore:numpy.ufunc size changed:RuntimeWarning
    ignore:.*mne-realtime.*:DeprecationWarning
    ignore:.*imp.*:DeprecationWarning
    ignore:Exception creating Regex for oneOf.*:SyntaxWarning
    ignore:scipy\.gradient is deprecated.*:DeprecationWarning
    ignore:sklearn\.externals\.joblib is deprecated.*:FutureWarning
    ignore:The sklearn.*module.*deprecated.*:FutureWarning
    ignore:.*trait.*handler.*deprecated.*:DeprecationWarning
    ignore:.*rich_compare.*metadata.*deprecated.*:DeprecationWarning
    ignore:.*In future, it will be an error for 'np.bool_'.*:DeprecationWarning
    ignore:.*`np.bool` is a deprecated alias.*:DeprecationWarning
    ignore:.*`np.int` is a deprecated alias.*:DeprecationWarning
    ignore:.*`np.float` is a deprecated alias.*:DeprecationWarning
    ignore:.*`np.object` is a deprecated alias.*:DeprecationWarning
    ignore:.*`np.long` is a deprecated alias:DeprecationWarning
    ignore:.*Converting `np\.character` to a dtype is deprecated.*:DeprecationWarning
    ignore:.*sphinx\.util\.smartypants is deprecated.*:
    ignore:.*pandas\.util\.testing is deprecated.*:
    ignore:.*tostring.*is deprecated.*:DeprecationWarning
    ignore:.*QDesktopWidget\.availableGeometry.*:DeprecationWarning
    ignore:Unable to enable faulthandler.*:UserWarning
    ignore:Fetchers from the nilearn.*:FutureWarning
    ignore:SelectableGroups dict interface is deprecated\. Use select\.:DeprecationWarning
    ignore:Call to deprecated class vtk.*:DeprecationWarning
    ignore:Call to deprecated method.*Deprecated since.*:DeprecationWarning
    always:.*get_data.* is deprecated in favor of.*:DeprecationWarning
    ignore:.*rcParams is deprecated.*global_theme.*:DeprecationWarning
    ignore:.*distutils\.sysconfig module is deprecated.*:DeprecationWarning
    ignore:.*moved to a new package \(mne-connectivity\).*:DeprecationWarning
    ignore:.*numpy\.dual is deprecated.*:DeprecationWarning
    ignore:.*`np.typeDict` is a deprecated.*:DeprecationWarning
    ignore:.*Creating an ndarray from ragged.*:numpy.VisibleDeprecationWarning
    ignore:^Please use.*scipy\..*:DeprecationWarning
    ignore:.*Passing a schema to Validator.*:DeprecationWarning
    ignore:.*Found the following unknown channel type.*:RuntimeWarning
    ignore:.*in an Any trait will be shared.*:DeprecationWarning
<<<<<<< HEAD
    ignore:.*np\.MachAr.*:DeprecationWarning
=======
    ignore:.*Mayavi 3D backend is deprecated.*:DeprecationWarning
>>>>>>> 3a9b0665
    always::ResourceWarning
    """  # noqa: E501
    for warning_line in warning_lines.split('\n'):
        warning_line = warning_line.strip()
        if warning_line and not warning_line.startswith('#'):
            config.addinivalue_line('filterwarnings', warning_line)


# Have to be careful with autouse=True, but this is just an int comparison
# so it shouldn't really add appreciable overhead
@pytest.fixture(autouse=True)
def check_verbose(request):
    """Set to the default logging level to ensure it's tested properly."""
    starting_level = mne.utils.logger.level
    yield
    # ensures that no tests break the global state
    try:
        assert mne.utils.logger.level == starting_level
    except AssertionError:
        pytest.fail('.'.join([request.module.__name__,
                              request.function.__name__]) +
                    ' modifies logger.level')


@pytest.fixture(autouse=True)
def close_all():
    """Close all matplotlib plots, regardless of test status."""
    # This adds < 1 µS in local testing, and we have ~2500 tests, so ~2 ms max
    import matplotlib.pyplot as plt
    yield
    plt.close('all')


@pytest.fixture(autouse=True)
def add_mne(doctest_namespace):
    """Add mne to the namespace."""
    doctest_namespace["mne"] = mne


@pytest.fixture(scope='function')
def verbose_debug():
    """Run a test with debug verbosity."""
    with mne.utils.use_log_level('debug'):
        yield


@pytest.fixture(scope='session')
def matplotlib_config():
    """Configure matplotlib for viz tests."""
    import matplotlib
    from matplotlib import cbook
    # Allow for easy interactive debugging with a call like:
    #
    #     $ MNE_MPL_TESTING_BACKEND=Qt5Agg pytest mne/viz/tests/test_raw.py -k annotation -x --pdb  # noqa: E501
    #
    try:
        want = os.environ['MNE_MPL_TESTING_BACKEND']
    except KeyError:
        want = 'agg'  # don't pop up windows
    with warnings.catch_warnings(record=True):  # ignore warning
        warnings.filterwarnings('ignore')
        matplotlib.use(want, force=True)
    import matplotlib.pyplot as plt
    assert plt.get_backend() == want
    # overwrite some params that can horribly slow down tests that
    # users might have changed locally (but should not otherwise affect
    # functionality)
    plt.ioff()
    plt.rcParams['figure.dpi'] = 100
    try:
        from traits.etsconfig.api import ETSConfig
    except Exception:
        pass
    else:
        try:
            ETSConfig.toolkit = 'qt4'
        except Exception:
            pass  # 'null' might be the only option in some configs

    # Make sure that we always reraise exceptions in handlers
    orig = cbook.CallbackRegistry

    class CallbackRegistryReraise(orig):
        def __init__(self, exception_handler=None):
            args = ()
            if LooseVersion(matplotlib.__version__) >= LooseVersion('2.1'):
                args += (exception_handler,)
            super(CallbackRegistryReraise, self).__init__(*args)

    cbook.CallbackRegistry = CallbackRegistryReraise


@pytest.fixture(scope='session')
def ci_macos():
    """Determine if running on MacOS CI."""
    return (os.getenv('CI', 'false').lower() == 'true' and
            sys.platform == 'darwin')


@pytest.fixture(scope='session')
def azure_windows():
    """Determine if running on Azure Windows."""
    return (os.getenv('AZURE_CI_WINDOWS', 'false').lower() == 'true' and
            sys.platform.startswith('win'))


@pytest.fixture()
def check_gui_ci(ci_macos, azure_windows):
    """Skip tests that are not reliable on CIs."""
    if azure_windows or ci_macos:
        pytest.skip('Skipping GUI tests on MacOS CIs and Azure Windows')


@pytest.fixture(scope='function')
def raw_orig():
    """Get raw data without any change to it from mne.io.tests.data."""
    raw = read_raw_fif(fname_raw_io, preload=True)
    return raw


@pytest.fixture(scope='function')
def raw():
    """
    Get raw data and pick channels to reduce load for testing.

    (from mne.io.tests.data)
    """
    raw = read_raw_fif(fname_raw_io, preload=True)
    # Throws a warning about a changed unit.
    with pytest.warns(RuntimeWarning, match='unit'):
        raw.set_channel_types({raw.ch_names[0]: 'ias'})
    raw.pick_channels(raw.ch_names[:9])
    raw.info.normalize_proj()  # Fix projectors after subselection
    return raw


@pytest.fixture(scope='function')
def raw_ctf():
    """Get ctf raw data from mne.io.tests.data."""
    raw_ctf = read_raw_ctf(fname_ctf_continuous, preload=True)
    return raw_ctf


@pytest.fixture(scope='function')
def events():
    """Get events from mne.io.tests.data."""
    return read_events(fname_event_io)


def _get_epochs(stop=5, meg=True, eeg=False, n_chan=20):
    """Get epochs."""
    raw = read_raw_fif(fname_raw_io)
    events = read_events(fname_event_io)
    picks = pick_types(raw.info, meg=meg, eeg=eeg, stim=False,
                       ecg=False, eog=False, exclude='bads')
    # Use a subset of channels for plotting speed
    picks = np.round(np.linspace(0, len(picks) + 1, n_chan)).astype(int)
    with pytest.warns(RuntimeWarning, match='projection'):
        epochs = Epochs(raw, events[:stop], event_id, tmin, tmax, picks=picks,
                        proj=False, preload=False)
    epochs.info.normalize_proj()  # avoid warnings
    return epochs


@pytest.fixture()
def epochs():
    """
    Get minimal, pre-loaded epochs data suitable for most tests.

    (from mne.io.tests.data)
    """
    return _get_epochs().load_data()


@pytest.fixture()
def epochs_unloaded():
    """Get minimal, unloaded epochs data from mne.io.tests.data."""
    return _get_epochs()


@pytest.fixture()
def epochs_full():
    """Get full, preloaded epochs from mne.io.tests.data."""
    return _get_epochs(None).load_data()


@pytest.fixture(scope='session', params=[testing._pytest_param()])
def _evoked():
    # This one is session scoped, so be sure not to modify it (use evoked
    # instead)
    evoked = mne.read_evokeds(fname_evoked, condition='Left Auditory',
                              baseline=(None, 0))
    evoked.crop(0, 0.2)
    return evoked


@pytest.fixture()
def evoked(_evoked):
    """Get evoked data."""
    return _evoked.copy()


@pytest.fixture(scope='function', params=[testing._pytest_param()])
def noise_cov():
    """Get a noise cov from the testing dataset."""
    return mne.read_cov(fname_cov)


@pytest.fixture
def noise_cov_io():
    """Get noise-covariance (from mne.io.tests.data)."""
    return mne.read_cov(fname_cov_io)


@pytest.fixture(scope='function')
def bias_params_free(evoked, noise_cov):
    """Provide inputs for free bias functions."""
    fwd = mne.read_forward_solution(fname_fwd)
    return _bias_params(evoked, noise_cov, fwd)


@pytest.fixture(scope='function')
def bias_params_fixed(evoked, noise_cov):
    """Provide inputs for fixed bias functions."""
    fwd = mne.read_forward_solution(fname_fwd)
    mne.convert_forward_solution(
        fwd, force_fixed=True, surf_ori=True, copy=False)
    return _bias_params(evoked, noise_cov, fwd)


def _bias_params(evoked, noise_cov, fwd):
    evoked.pick_types(meg=True, eeg=True, exclude=())
    # restrict to limited set of verts (small src here) and one hemi for speed
    vertices = [fwd['src'][0]['vertno'].copy(), []]
    stc = mne.SourceEstimate(
        np.zeros((sum(len(v) for v in vertices), 1)), vertices, 0, 1)
    fwd = mne.forward.restrict_forward_to_stc(fwd, stc)
    assert fwd['sol']['row_names'] == noise_cov['names']
    assert noise_cov['names'] == evoked.ch_names
    evoked = mne.EvokedArray(fwd['sol']['data'].copy(), evoked.info)
    data_cov = noise_cov.copy()
    data = fwd['sol']['data'] @ fwd['sol']['data'].T
    data *= 1e-14  # 100 nAm at each source, effectively (1e-18 would be 1 nAm)
    # This is rank-deficient, so let's make it actually positive semidefinite
    # by regularizing a tiny bit
    data.flat[::data.shape[0] + 1] += mne.make_ad_hoc_cov(evoked.info)['data']
    # Do our projection
    proj, _, _ = mne.io.proj.make_projector(
        data_cov['projs'], data_cov['names'])
    data = proj @ data @ proj.T
    data_cov['data'][:] = data
    assert data_cov['data'].shape[0] == len(noise_cov['names'])
    want = np.arange(fwd['sol']['data'].shape[1])
    if not mne.forward.is_fixed_orient(fwd):
        want //= 3
    return evoked, fwd, noise_cov, data_cov, want


@pytest.fixture
def garbage_collect():
    """Garbage collect on exit."""
    yield
    gc.collect()


@pytest.fixture(params=['matplotlib'])
def browse_backend(request, garbage_collect):
    """Parametrizes the name of the browser backend."""
    with use_browser_backend(request.param) as backend:
        yield backend


@pytest.fixture(params=["mayavi", "pyvistaqt"])
def renderer(request, garbage_collect):
    """Yield the 3D backends."""
    with _use_backend(request.param, interactive=False) as renderer:
        yield renderer


@pytest.fixture(params=["pyvistaqt"])
def renderer_pyvistaqt(request, garbage_collect):
    """Yield the PyVista backend."""
    with _use_backend(request.param, interactive=False) as renderer:
        yield renderer


@pytest.fixture(params=["notebook"])
def renderer_notebook(request):
    """Yield the 3D notebook renderer."""
    with _use_backend(request.param, interactive=False) as renderer:
        yield renderer


@pytest.fixture(scope="module", params=["pyvistaqt"])
def renderer_interactive_pyvistaqt(request):
    """Yield the interactive PyVista backend."""
    with _use_backend(request.param, interactive=True) as renderer:
        yield renderer


@pytest.fixture(scope="module", params=["pyvistaqt", "mayavi"])
def renderer_interactive(request):
    """Yield the interactive 3D backends."""
    with _use_backend(request.param, interactive=True) as renderer:
        if renderer._get_3d_backend() == 'mayavi':
            with warnings.catch_warnings(record=True):
                try:
                    from surfer import Brain  # noqa: 401 analysis:ignore
                except Exception:
                    pytest.skip('Requires PySurfer')
        yield renderer


@contextmanager
def _use_backend(backend_name, interactive):
    from mne.viz.backends.renderer import _use_test_3d_backend
    _check_skip_backend(backend_name)
    with _use_test_3d_backend(backend_name, interactive=interactive):
        from mne.viz.backends import renderer
        try:
            yield renderer
        finally:
            renderer.backend._close_all()


def _check_skip_backend(name):
    from mne.viz.backends.tests._utils import (has_mayavi, has_pyvista,
                                               has_pyqt5, has_imageio_ffmpeg,
                                               has_pyvistaqt)
    if name in ('pyvistaqt', 'notebook'):
        if not has_pyvista():
            pytest.skip("Test skipped, requires pyvista.")
        if not has_imageio_ffmpeg():
            pytest.skip("Test skipped, requires imageio-ffmpeg")
    if name in ('pyvistaqt', 'mayavi') and not has_pyqt5():
        pytest.skip("Test skipped, requires PyQt5.")
    if name == 'mayavi' and not has_mayavi():
        pytest.skip("Test skipped, requires mayavi.")
    if name == 'pyvistaqt' and not has_pyvistaqt():
        pytest.skip("Test skipped, requires pyvistaqt")


@pytest.fixture(scope='session')
def pixel_ratio():
    """Get the pixel ratio."""
    from mne.viz.backends.tests._utils import (has_mayavi, has_pyvista,
                                               has_pyqt5)
    if not (has_mayavi() or has_pyvista()) or not has_pyqt5():
        return 1.
    from PyQt5.QtWidgets import QApplication, QMainWindow
    _ = QApplication.instance() or QApplication([])
    window = QMainWindow()
    ratio = float(window.devicePixelRatio())
    window.close()
    return ratio


@pytest.fixture(scope='function', params=[testing._pytest_param()])
def subjects_dir_tmp(tmpdir):
    """Copy MNE-testing-data subjects_dir to a temp dir for manipulation."""
    for key in ('sample', 'fsaverage'):
        shutil.copytree(op.join(subjects_dir, key), str(tmpdir.join(key)))
    return str(tmpdir)


# Scoping these as session will make things faster, but need to make sure
# not to modify them in-place in the tests, so keep them private
@pytest.fixture(scope='session', params=[testing._pytest_param()])
def _evoked_cov_sphere(_evoked):
    """Compute a small evoked/cov/sphere combo for use with forwards."""
    evoked = _evoked.copy().pick_types(meg=True)
    evoked.pick_channels(evoked.ch_names[::4])
    assert len(evoked.ch_names) == 77
    cov = mne.read_cov(fname_cov)
    sphere = mne.make_sphere_model('auto', 'auto', evoked.info)
    return evoked, cov, sphere


@pytest.fixture(scope='session')
def _fwd_surf(_evoked_cov_sphere):
    """Compute a forward for a surface source space."""
    evoked, cov, sphere = _evoked_cov_sphere
    src_surf = mne.read_source_spaces(fname_src)
    return mne.make_forward_solution(
        evoked.info, fname_trans, src_surf, sphere, mindist=5.0)


@pytest.fixture(scope='session')
def _fwd_subvolume(_evoked_cov_sphere):
    """Compute a forward for a surface source space."""
    pytest.importorskip('nibabel')
    evoked, cov, sphere = _evoked_cov_sphere
    volume_labels = ['Left-Cerebellum-Cortex', 'right-Cerebellum-Cortex']
    with pytest.raises(ValueError,
                       match=r"Did you mean one of \['Right-Cere"):
        mne.setup_volume_source_space(
            'sample', pos=20., volume_label=volume_labels,
            subjects_dir=subjects_dir)
    volume_labels[1] = 'R' + volume_labels[1][1:]
    src_vol = mne.setup_volume_source_space(
        'sample', pos=20., volume_label=volume_labels,
        subjects_dir=subjects_dir, add_interpolator=False)
    return mne.make_forward_solution(
        evoked.info, fname_trans, src_vol, sphere, mindist=5.0)


@pytest.fixture(scope='session')
def _all_src_types_fwd(_fwd_surf, _fwd_subvolume):
    """Create all three forward types (surf, vol, mixed)."""
    fwds = dict(surface=_fwd_surf, volume=_fwd_subvolume)
    with pytest.raises(RuntimeError,
                       match='Invalid source space with kinds'):
        fwds['volume']['src'] + fwds['surface']['src']

    # mixed (4)
    fwd = fwds['surface'].copy()
    f2 = fwds['volume']
    for keys, axis in [(('source_rr',), 0),
                       (('source_nn',), 0),
                       (('sol', 'data'), 1),
                       (('_orig_sol',), 1)]:
        a, b = fwd, f2
        key = keys[0]
        if len(keys) > 1:
            a, b = a[key], b[key]
            key = keys[1]
        a[key] = np.concatenate([a[key], b[key]], axis=axis)
    fwd['sol']['ncol'] = fwd['sol']['data'].shape[1]
    fwd['nsource'] = fwd['sol']['ncol'] // 3
    fwd['src'] = fwd['src'] + f2['src']
    fwds['mixed'] = fwd

    return fwds


@pytest.fixture(scope='session')
def _all_src_types_inv_evoked(_evoked_cov_sphere, _all_src_types_fwd):
    """Compute inverses for all source types."""
    evoked, cov, _ = _evoked_cov_sphere
    invs = dict()
    for kind, fwd in _all_src_types_fwd.items():
        assert fwd['src'].kind == kind
        with pytest.warns(RuntimeWarning, match='has magnitude'):
            invs[kind] = mne.minimum_norm.make_inverse_operator(
                evoked.info, fwd, cov)
    return invs, evoked


@pytest.fixture(scope='function')
def all_src_types_inv_evoked(_all_src_types_inv_evoked):
    """All source types of inverses, allowing for possible modification."""
    invs, evoked = _all_src_types_inv_evoked
    invs = {key: val.copy() for key, val in invs.items()}
    evoked = evoked.copy()
    return invs, evoked


@pytest.fixture(scope='function')
def mixed_fwd_cov_evoked(_evoked_cov_sphere, _all_src_types_fwd):
    """Compute inverses for all source types."""
    evoked, cov, _ = _evoked_cov_sphere
    return _all_src_types_fwd['mixed'].copy(), cov.copy(), evoked.copy()


@pytest.fixture(scope='session')
@pytest.mark.slowtest
@pytest.mark.parametrize(params=[testing._pytest_param()])
def src_volume_labels():
    """Create a 7mm source space with labels."""
    pytest.importorskip('nibabel')
    volume_labels = mne.get_volume_labels_from_aseg(fname_aseg)
    with pytest.warns(RuntimeWarning, match='Found no usable.*Left-vessel.*'):
        src = mne.setup_volume_source_space(
            'sample', 7., mri='aseg.mgz', volume_label=volume_labels,
            add_interpolator=False, bem=fname_bem,
            subjects_dir=subjects_dir)
    lut, _ = mne.read_freesurfer_lut()
    assert len(volume_labels) == 46
    assert volume_labels[0] == 'Unknown'
    assert lut['Unknown'] == 0  # it will be excluded during label gen
    return src, tuple(volume_labels), lut


def _fail(*args, **kwargs):
    raise AssertionError('Test should not download')


@pytest.fixture(scope='function')
def download_is_error(monkeypatch):
    """Prevent downloading by raising an error when it's attempted."""
    import pooch
    monkeypatch.setattr(pooch, 'retrieve', _fail)


@pytest.fixture()
def brain_gc(request):
    """Ensure that brain can be properly garbage collected."""
    keys = (
        'renderer_interactive',
        'renderer_interactive_pyvistaqt',
        'renderer_interactive_pysurfer',
        'renderer',
        'renderer_pyvistaqt',
        'renderer_notebook',
    )
    assert set(request.fixturenames) & set(keys) != set()
    for key in keys:
        if key in request.fixturenames:
            is_pv = \
                request.getfixturevalue(key)._get_3d_backend() == 'pyvistaqt'
            close_func = request.getfixturevalue(key).backend._close_all
            break
    if not is_pv:
        yield
        return
    import pyvista
    if LooseVersion(pyvista.__version__) <= LooseVersion('0.26.1'):
        yield
        return
    from mne.viz import Brain
    ignore = set(id(o) for o in gc.get_objects())
    yield
    close_func()
    # no need to warn if the test itself failed, pytest-harvest helps us here
    try:
        outcome = request.node.harvest_rep_call
    except Exception:
        outcome = 'failed'
    if outcome != 'passed':
        return
    _assert_no_instances(Brain, 'after')
    # We only check VTK for PyVista -- Mayavi/PySurfer is not as strict
    objs = gc.get_objects()
    bad = list()
    for o in objs:
        try:
            name = o.__class__.__name__
        except Exception:  # old Python, probably
            pass
        else:
            if name.startswith('vtk') and id(o) not in ignore:
                bad.append(name)
        del o
    del objs, ignore, Brain
    assert len(bad) == 0, 'VTK objects linger:\n' + '\n'.join(bad)


def pytest_sessionfinish(session, exitstatus):
    """Handle the end of the session."""
    n = session.config.option.durations
    if n is None:
        return
    print('\n')
    try:
        import pytest_harvest
    except ImportError:
        print('Module-level timings require pytest-harvest')
        return
    from py.io import TerminalWriter
    # get the number to print
    res = pytest_harvest.get_session_synthesis_dct(session)
    files = dict()
    for key, val in res.items():
        parts = Path(key.split(':')[0]).parts
        # split mne/tests/test_whatever.py into separate categories since these
        # are essentially submodule-level tests. Keeping just [:3] works,
        # except for mne/viz where we want level-4 granulatity
        split_submodules = (('mne', 'viz'), ('mne', 'preprocessing'))
        parts = parts[:4 if parts[:2] in split_submodules else 3]
        if not parts[-1].endswith('.py'):
            parts = parts + ('',)
        file_key = '/'.join(parts)
        files[file_key] = files.get(file_key, 0) + val['pytest_duration_s']
    files = sorted(list(files.items()), key=lambda x: x[1])[::-1]
    # print
    files = files[:n]
    if len(files):
        writer = TerminalWriter()
        writer.line()  # newline
        writer.sep('=', f'slowest {n} test module{_pl(n)}')
        names, timings = zip(*files)
        timings = [f'{timing:0.2f}s total' for timing in timings]
        rjust = max(len(timing) for timing in timings)
        timings = [timing.rjust(rjust) for timing in timings]
        for name, timing in zip(names, timings):
            writer.line(f'{timing.ljust(15)}{name}')


@pytest.fixture(scope="function", params=('Numba', 'NumPy'))
def numba_conditional(monkeypatch, request):
    """Test both code paths on machines that have Numba."""
    assert request.param in ('Numba', 'NumPy')
    if request.param == 'NumPy' and has_numba:
        monkeypatch.setattr(
            cluster_level, '_get_buddies', cluster_level._get_buddies_fallback)
        monkeypatch.setattr(
            cluster_level, '_get_selves', cluster_level._get_selves_fallback)
        monkeypatch.setattr(
            cluster_level, '_where_first', cluster_level._where_first_fallback)
        monkeypatch.setattr(
            numerics, '_arange_div', numerics._arange_div_fallback)
    if request.param == 'Numba' and not has_numba:
        pytest.skip('Numba not installed')
    yield request.param


# Create one nbclient and reuse it
@pytest.fixture(scope='session')
def _nbclient():
    try:
        import nbformat
        from jupyter_client import AsyncKernelManager
        from nbclient import NotebookClient
        from ipywidgets import Button  # noqa
        import ipyvtklink  # noqa
    except Exception as exc:
        return pytest.skip(f'Skipping Notebook test: {exc}')
    km = AsyncKernelManager(config=None)
    nb = nbformat.reads("""
{
 "cells": [
  {
   "cell_type": "code",
   "execution_count": null,
   "metadata":{},
   "outputs": [],
   "source":[]
  }
 ],
 "metadata": {
  "language_info": {
   "codemirror_mode": {
    "name": "ipython",
    "version":3},
   "file_extension": ".py",
   "mimetype": "text/x-python",
   "name": "python",
   "nbconvert_exporter": "python",
   "pygments_lexer": "ipython3",
   "version": "3.7.5"
  }
 },
 "nbformat": 4,
 "nbformat_minor": 4
}""", as_version=4)
    client = NotebookClient(nb, km=km)
    yield client
    client._cleanup_kernel()


@pytest.fixture(scope='function')
def nbexec(_nbclient):
    """Execute Python code in a notebook."""
    # Adapted/simplified from nbclient/client.py (BSD-3-Clause)
    _nbclient._cleanup_kernel()

    def execute(code, reset=False):
        _nbclient.reset_execution_trackers()
        with _nbclient.setup_kernel():
            assert _nbclient.kc is not None
            cell = Bunch(cell_type='code', metadata={}, source=dedent(code))
            _nbclient.execute_cell(cell, 0, execution_count=0)
            _nbclient.set_widgets_metadata()

    yield execute


def pytest_runtest_call(item):
    """Run notebook code written in Python."""
    if 'nbexec' in getattr(item, 'fixturenames', ()):
        nbexec = item.funcargs['nbexec']
        code = inspect.getsource(getattr(item.module, item.name.split('[')[0]))
        code = code.splitlines()
        ci = 0
        for ci, c in enumerate(code):
            if c.startswith('    '):  # actual content
                break
        code = '\n'.join(code[ci:])

        def run(nbexec=nbexec, code=code):
            nbexec(code)

        item.runtest = run
    return<|MERGE_RESOLUTION|>--- conflicted
+++ resolved
@@ -130,11 +130,8 @@
     ignore:.*Passing a schema to Validator.*:DeprecationWarning
     ignore:.*Found the following unknown channel type.*:RuntimeWarning
     ignore:.*in an Any trait will be shared.*:DeprecationWarning
-<<<<<<< HEAD
+    ignore:.*Mayavi 3D backend is deprecated.*:DeprecationWarning
     ignore:.*np\.MachAr.*:DeprecationWarning
-=======
-    ignore:.*Mayavi 3D backend is deprecated.*:DeprecationWarning
->>>>>>> 3a9b0665
     always::ResourceWarning
     """  # noqa: E501
     for warning_line in warning_lines.split('\n'):
