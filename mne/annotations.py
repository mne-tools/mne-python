# Authors: Jaakko Leppakangas <jaeilepp@student.jyu.fi>
#          Robert Luke <mail@robertluke.net>
#
# License: BSD (3-clause)

from collections import OrderedDict
from datetime import datetime, timedelta, timezone
import os.path as op
import re
from copy import deepcopy
from itertools import takewhile
import json
from collections import Counter
from collections.abc import Iterable
import warnings
from textwrap import shorten
import numpy as np

from .utils import (_pl, check_fname, _validate_type, verbose, warn, logger,
                    _check_pandas_installed, _mask_to_onsets_offsets,
                    _DefaultEventParser, _check_dt, _stamp_to_dt, _dt_to_stamp,
                    _check_fname, int_like, _check_option, fill_doc,
                    _on_missing, _is_numeric)

from .io.write import (start_block, end_block, write_float, write_name_list,
                       write_double, start_file, write_string)
from .io.constants import FIFF
from .io.open import fiff_open
from .io.tree import dir_tree_find
from .io.tag import read_tag

# For testing windows_like_datetime, we monkeypatch "datetime" in this module.
# Keep the true datetime object around for _validate_type use.
_datetime = datetime


def _check_o_d_s_c(onset, duration, description, ch_names):
    onset = np.atleast_1d(np.array(onset, dtype=float))
    if onset.ndim != 1:
        raise ValueError('Onset must be a one dimensional array, got %s '
                         '(shape %s).'
                         % (onset.ndim, onset.shape))
    duration = np.array(duration, dtype=float)
    if duration.ndim == 0 or duration.shape == (1,):
        duration = np.repeat(duration, len(onset))
    if duration.ndim != 1:
        raise ValueError('Duration must be a one dimensional array, '
                         'got %d.' % (duration.ndim,))

    description = np.array(description, dtype=str)
    if description.ndim == 0 or description.shape == (1,):
        description = np.repeat(description, len(onset))
    if description.ndim != 1:
        raise ValueError('Description must be a one dimensional array, '
                         'got %d.' % (description.ndim,))
    _prep_name_list(description, 'check', 'description')

    # ch_names: convert to ndarray of tuples
    _validate_type(ch_names, (None, tuple, list, np.ndarray), 'ch_names')
    if ch_names is None:
        ch_names = [()] * len(onset)
    ch_names = list(ch_names)
    for ai, ch in enumerate(ch_names):
        _validate_type(ch, (list, tuple, np.ndarray), f'ch_names[{ai}]')
        ch_names[ai] = tuple(ch)
        for ci, name in enumerate(ch_names[ai]):
            _validate_type(name, str, f'ch_names[{ai}][{ci}]')
    ch_names = _ndarray_ch_names(ch_names)

    if not (len(onset) == len(duration) == len(description) == len(ch_names)):
        raise ValueError(
            'Onset, duration, description, and ch_names must be '
            f'equal in sizes, got {len(onset)}, {len(duration)}, '
            f'{len(description)}, and {len(ch_names)}.')
    return onset, duration, description, ch_names


def _ndarray_ch_names(ch_names):
    # np.array(..., dtype=object) if all entries are empty will give
    # an empty array of shape (n_entries, 0) which is not helpful. So let's
    # force it to give us an array of shape (n_entries,) full of empty
    # tuples
    out = np.empty(len(ch_names), dtype=object)
    out[:] = ch_names
    return out


@fill_doc
class Annotations(object):
    """Annotation object for annotating segments of raw data.

    .. note::
       To convert events to `~mne.Annotations`, use
       `~mne.annotations_from_events`. To convert existing `~mne.Annotations`
       to events, use  `~mne.events_from_annotations`.

    Parameters
    ----------
    onset : array of float, shape (n_annotations,)
        The starting time of annotations in seconds after ``orig_time``.
    duration : array of float, shape (n_annotations,) | float
        Durations of the annotations in seconds. If a float, all the
        annotations are given the same duration.
    description : array of str, shape (n_annotations,) | str
        Array of strings containing description for each annotation. If a
        string, all the annotations are given the same description. To reject
        epochs, use description starting with keyword 'bad'. See example above.
    orig_time : float | str | datetime | tuple of int | None
        A POSIX Timestamp, datetime or a tuple containing the timestamp as the
        first element and microseconds as the second element. Determines the
        starting time of annotation acquisition. If None (default),
        starting time is determined from beginning of raw data acquisition.
        In general, ``raw.info['meas_date']`` (or None) can be used for syncing
        the annotations with raw data if their acquisiton is started at the
        same time. If it is a string, it should conform to the ISO8601 format.
        More precisely to this '%%Y-%%m-%%d %%H:%%M:%%S.%%f' particular case of
        the ISO8601 format where the delimiter between date and time is ' '.
    %(annot_ch_names)s

        .. versionadded:: 0.23

    See Also
    --------
    mne.annotations_from_events
    mne.events_from_annotations

    Notes
    -----
    Annotations are added to instance of :class:`mne.io.Raw` as the attribute
    :attr:`raw.annotations <mne.io.Raw.annotations>`.

    To reject bad epochs using annotations, use
    annotation description starting with 'bad' keyword. The epochs with
    overlapping bad segments are then rejected automatically by default.

    To remove epochs with blinks you can do:

    >>> eog_events = mne.preprocessing.find_eog_events(raw)  # doctest: +SKIP
    >>> n_blinks = len(eog_events)  # doctest: +SKIP
    >>> onset = eog_events[:, 0] / raw.info['sfreq'] - 0.25  # doctest: +SKIP
    >>> duration = np.repeat(0.5, n_blinks)  # doctest: +SKIP
    >>> description = ['bad blink'] * n_blinks  # doctest: +SKIP
    >>> annotations = mne.Annotations(onset, duration, description)  # doctest: +SKIP
    >>> raw.set_annotations(annotations)  # doctest: +SKIP
    >>> epochs = mne.Epochs(raw, events, event_id, tmin, tmax)  # doctest: +SKIP

    **ch_names**

    Specifying channel names allows the creation of channel-specific
    annotations. Once the annotations are assigned to a raw instance with
    :meth:`mne.io.Raw.set_annotations`, if channels are renamed by the raw
    instance, the annotation channels also get renamed. If channels are dropped
    from the raw instance, any channel-specific annotation that has no channels
    left in the raw instance will also be removed.

    **orig_time**

    If ``orig_time`` is None, the annotations are synced to the start of the
    data (0 seconds). Otherwise the annotations are synced to sample 0 and
    ``raw.first_samp`` is taken into account the same way as with events.

    When setting annotations, the following alignments
    between ``raw.info['meas_date']`` and ``annotation.orig_time`` take place:

    ::

        ----------- meas_date=XX, orig_time=YY -----------------------------

             |              +------------------+
             |______________|     RAW          |
             |              |                  |
             |              +------------------+
         meas_date      first_samp
             .
             .         |         +------+
             .         |_________| ANOT |
             .         |         |      |
             .         |         +------+
             .     orig_time   onset[0]
             .
             |                   +------+
             |___________________|      |
             |                   |      |
             |                   +------+
         orig_time            onset[0]'

        ----------- meas_date=XX, orig_time=None ---------------------------

             |              +------------------+
             |______________|     RAW          |
             |              |                  |
             |              +------------------+
             .              N         +------+
             .              o_________| ANOT |
             .              n         |      |
             .              e         +------+
             .
             |                        +------+
             |________________________|      |
             |                        |      |
             |                        +------+
         orig_time                 onset[0]'

        ----------- meas_date=None, orig_time=YY ---------------------------

             N              +------------------+
             o______________|     RAW          |
             n              |                  |
             e              +------------------+
                       |         +------+
                       |_________| ANOT |
                       |         |      |
                       |         +------+

                    [[[ CRASH ]]]

        ----------- meas_date=None, orig_time=None -------------------------

             N              +------------------+
             o______________|     RAW          |
             n              |                  |
             e              +------------------+
             .              N         +------+
             .              o_________| ANOT |
             .              n         |      |
             .              e         +------+
             .
             N                        +------+
             o________________________|      |
             n                        |      |
             e                        +------+
         orig_time                 onset[0]'
    """  # noqa: E501

    def __init__(self, onset, duration, description,
                 orig_time=None, ch_names=None):  # noqa: D102
        self._orig_time = _handle_meas_date(orig_time)
        self.onset, self.duration, self.description, self.ch_names = \
            _check_o_d_s_c(onset, duration, description, ch_names)
        self._sort()  # ensure we're sorted

    @property
    def orig_time(self):
        """The time base of the Annotations."""
        return self._orig_time

    def __eq__(self, other):
        """Compare to another Annotations instance."""
        if not isinstance(other, Annotations):
            return False
        return (np.array_equal(self.onset, other.onset) and
                np.array_equal(self.duration, other.duration) and
                np.array_equal(self.description, other.description) and
                np.array_equal(self.ch_names, other.ch_names) and
                self.orig_time == other.orig_time)

    def __repr__(self):
        """Show the representation."""
        counter = Counter(self.description)
        kinds = ', '.join(['%s (%s)' % k for k in sorted(counter.items())])
        kinds = (': ' if len(kinds) > 0 else '') + kinds
        ch_specific = ', channel-specific' if self._any_ch_names() else ''
        s = ('Annotations | %s segment%s%s%s' %
             (len(self.onset), _pl(len(self.onset)), ch_specific, kinds))
        return '<' + shorten(s, width=77, placeholder=' ...') + '>'

    def __len__(self):
        """Return the number of annotations.

        Returns
        -------
        n_annot : int
            The number of annotations.
        """
        return len(self.duration)

    def __add__(self, other):
        """Add (concatencate) two Annotation objects."""
        out = self.copy()
        out += other
        return out

    def __iadd__(self, other):
        """Add (concatencate) two Annotation objects in-place.

        Both annotations must have the same orig_time
        """
        if len(self) == 0:
            self._orig_time = other.orig_time
        if self.orig_time != other.orig_time:
            raise ValueError("orig_time should be the same to "
                             "add/concatenate 2 annotations "
                             "(got %s != %s)" % (self.orig_time,
                                                 other.orig_time))
        return self.append(other.onset, other.duration, other.description)

    def __iter__(self):
        """Iterate over the annotations."""
        for idx in range(len(self.onset)):
            yield self.__getitem__(idx)

    def __getitem__(self, key):
        """Propagate indexing and slicing to the underlying numpy structure."""
        if isinstance(key, int_like):
            out_keys = ('onset', 'duration', 'description', 'orig_time')
            out_vals = (self.onset[key], self.duration[key],
                        self.description[key], self.orig_time)
            if self._any_ch_names():
                out_keys += ('ch_names',)
                out_vals += (self.ch_names[key],)
            return OrderedDict(zip(out_keys, out_vals))
        else:
            key = list(key) if isinstance(key, tuple) else key
            return Annotations(onset=self.onset[key],
                               duration=self.duration[key],
                               description=self.description[key],
                               orig_time=self.orig_time,
                               ch_names=self.ch_names[key])

    @fill_doc
    def append(self, onset, duration, description, ch_names=None):
        """Add an annotated segment. Operates inplace.

        Parameters
        ----------
        onset : float | array-like
            Annotation time onset from the beginning of the recording in
            seconds.
        duration : float | array-like
            Duration of the annotation in seconds.
        description : str | array-like
            Description for the annotation. To reject epochs, use description
            starting with keyword 'bad'.
        %(annot_ch_names)s

            .. versionadded:: 0.23

        Returns
        -------
        self : mne.Annotations
            The modified Annotations object.

        Notes
        -----
        The array-like support for arguments allows this to be used similarly
        to not only ``list.append``, but also
        `list.extend <https://docs.python.org/3/library/stdtypes.html#mutable-sequence-types>`__.
        """  # noqa: E501
        onset, duration, description, ch_names = _check_o_d_s_c(
            onset, duration, description, ch_names)
        self.onset = np.append(self.onset, onset)
        self.duration = np.append(self.duration, duration)
        self.description = np.append(self.description, description)
        self.ch_names = np.append(self.ch_names, ch_names)
        self._sort()
        return self

    def copy(self):
        """Return a copy of the Annotations.

        Returns
        -------
        inst : instance of Annotations
            A copy of the object.
        """
        return deepcopy(self)

    def delete(self, idx):
        """Remove an annotation. Operates inplace.

        Parameters
        ----------
        idx : int | array-like of int
            Index of the annotation to remove. Can be array-like to
            remove multiple indices.
        """
        self.onset = np.delete(self.onset, idx)
        self.duration = np.delete(self.duration, idx)
        self.description = np.delete(self.description, idx)
        self.ch_names = np.delete(self.ch_names, idx)

    def to_data_frame(self):
        """Export annotations in tabular structure as a pandas DataFrame.

        Returns
        -------
        result : pandas.DataFrame
            Returns a pandas DataFrame with onset, duration, and
            description columns. A column named ch_names is added if any
            annotations are channel-specific.
        """
        pd = _check_pandas_installed(strict=True)
        dt = _handle_meas_date(self.orig_time)
        if dt is None:
            dt = _handle_meas_date(0)
        dt = dt.replace(tzinfo=None)
        onsets_dt = [dt + timedelta(seconds=o) for o in self.onset]
        df = dict(onset=onsets_dt, duration=self.duration,
                  description=self.description)
        if self._any_ch_names():
            df.update(ch_names=self.ch_names)
        df = pd.DataFrame(df)
        return df

    def _any_ch_names(self):
        return any(len(ch) for ch in self.ch_names)

    def _prune_ch_names(self, info, on_missing):
        # this prunes channel names and if a given channel-specific annotation
        # no longer has any channels left, it gets dropped
        keep = set(info['ch_names'])
        ch_names = self.ch_names
        warned = False
        drop_idx = list()
        for ci, ch in enumerate(ch_names):
            if len(ch):
                names = list()
                for name in ch:
                    if name not in keep:
                        if not warned:
                            _on_missing(
                                on_missing, 'At least one channel name in '
                                f'annotations missing from info: {name}')
                            warned = True
                    else:
                        names.append(name)
                ch_names[ci] = tuple(names)
                if not len(ch_names[ci]):
                    drop_idx.append(ci)
        if len(drop_idx):
            self.delete(drop_idx)
        return self

    @verbose
    def save(self, fname, *, overwrite=False, verbose=None):
        """Save annotations to FIF, CSV or TXT.

        Typically annotations get saved in the FIF file for raw data
        (e.g., as ``raw.annotations``), but this offers the possibility
        to also save them to disk separately in different file formats
        which are easier to share between packages.

        Parameters
        ----------
        fname : str
            The filename to use.
        %(overwrite)s

            .. versionadded:: 0.23
        %(verbose)s
        """
        check_fname(fname, 'annotations', ('-annot.fif', '-annot.fif.gz',
                                           '_annot.fif', '_annot.fif.gz',
                                           '.txt', '.csv'))
        fname = _check_fname(fname, overwrite=overwrite)
        if fname.endswith(".txt"):
            _write_annotations_txt(fname, self)
        elif fname.endswith(".csv"):
            _write_annotations_csv(fname, self)
        else:
            with start_file(fname) as fid:
                _write_annotations(fid, self)

    def _sort(self):
        """Sort in place."""
        # instead of argsort here we use sorted so that it gives us
        # the onset-then-duration hierarchy
        vals = sorted(zip(self.onset, self.duration, range(len(self))))
        order = list(list(zip(*vals))[-1]) if len(vals) else []
        self.onset = self.onset[order]
        self.duration = self.duration[order]
        self.description = self.description[order]
        self.ch_names = self.ch_names[order]

    @verbose
    def crop(self, tmin=None, tmax=None, emit_warning=False, verbose=None):
        """Remove all annotation that are outside of [tmin, tmax].

        The method operates inplace.

        Parameters
        ----------
        tmin : float | datetime | None
            Start time of selection in seconds.
        tmax : float | datetime | None
            End time of selection in seconds.
        emit_warning : bool
            Whether to emit warnings when limiting or omitting annotations.
            Defaults to False.
        %(verbose_meth)s

        Returns
        -------
        self : instance of Annotations
            The cropped Annotations object.
        """
        if len(self) == 0:
            return self  # no annotations, nothing to do
        if self.orig_time is None:
            offset = _handle_meas_date(0)
        else:
            offset = self.orig_time
        if tmin is None:
            tmin = timedelta(self.onset.min()) + offset
        if tmax is None:
            tmax = timedelta((self.onset + self.duration).max()) + offset
        for key, val in [('tmin', tmin), ('tmax', tmax)]:
            _validate_type(val, ('numeric', _datetime), key,
                           'numeric, datetime, or None')
        if tmin > tmax:
            raise ValueError('tmax should be greater than or equal to tmin '
                             '(%s < %s).' % (tmax, tmin))
        logger.debug('Cropping annotations %s - %s' % (tmin, tmax))
        absolute_tmin = _handle_meas_date(tmin)
        absolute_tmax = _handle_meas_date(tmax)
        del tmin, tmax

        onsets, durations, descriptions, ch_names = [], [], [], []
        out_of_bounds, clip_left_elem, clip_right_elem = [], [], []
        for onset, duration, description, ch in zip(
                self.onset, self.duration, self.description, self.ch_names):
            # if duration is NaN behave like a zero
            if np.isnan(duration):
                duration = 0.
            # convert to absolute times
            absolute_onset = timedelta(0, onset) + offset
            absolute_offset = absolute_onset + timedelta(0, duration)
            out_of_bounds.append(
                absolute_onset > absolute_tmax or
                absolute_offset < absolute_tmin)
            if out_of_bounds[-1]:
                clip_left_elem.append(False)
                clip_right_elem.append(False)
            else:
                # clip the left side
                clip_left_elem.append(absolute_onset < absolute_tmin)
                if clip_left_elem[-1]:
                    absolute_onset = absolute_tmin
                clip_right_elem.append(absolute_offset > absolute_tmax)
                if clip_right_elem[-1]:
                    absolute_offset = absolute_tmax
                if clip_left_elem[-1] or clip_right_elem[-1]:
                    durations.append(
                        (absolute_offset - absolute_onset).total_seconds())
                else:
                    durations.append(duration)
                onsets.append(
                    (absolute_onset - offset).total_seconds())
                descriptions.append(description)
                ch_names.append(ch)
        self.onset = np.array(onsets, float)
        self.duration = np.array(durations, float)
        assert (self.duration >= 0).all()
        self.description = np.array(descriptions, dtype=str)
        self.ch_names = _ndarray_ch_names(ch_names)

        if emit_warning:
            omitted = np.array(out_of_bounds).sum()
            if omitted > 0:
                warn('Omitted %s annotation(s) that were outside data'
                     ' range.' % omitted)
            limited = (np.array(clip_left_elem) |
                       np.array(clip_right_elem)).sum()
            if limited > 0:
                warn('Limited %s annotation(s) that were expanding outside the'
                     ' data range.' % limited)

        return self

    @verbose
<<<<<<< HEAD
    def rename(self, mapping, verbose=None):
        """Rename annotation description(s). Operates inplace.

        Parameters
        ----------
        mapping : dict
            A dictionary mapping the old description to a new description
            name e.g. {'1.0' : 'Control', '2.0' : 'Stimulus'}.
=======
    def set_durations(self, mapping, verbose=None):
        """Set annotation duration(s). Operates inplace.

        Parameters
        ----------
        mapping : dict | float
            A dictionary mapping the annotation description to a duration in
            seconds e.g. ``{'ShortStimulus' : 3, 'LongStimulus' : 12}``.
            Alternatively, if a number is provided, then all annotations
            durations are set to the single provided value.
>>>>>>> 032d6112
        %(verbose_meth)s

        Returns
        -------
        self : mne.Annotations
            The modified Annotations object.

        Notes
        -----
        .. versionadded:: 0.24.0
        """
<<<<<<< HEAD
        self.description = _rename_annotations(self.description,
                                               mapping, verbose)
        return self


@verbose
def _rename_annotations(desc, mapping, verbose=None):

    _validate_type(mapping, dict)

    orig_annots = sorted(list(mapping))
    missing = [annot not in desc for annot in orig_annots]
    if any(missing):
        raise ValueError(
            "Annotation description(s) in mapping missing from data: "
            "%s" % np.array(orig_annots)[np.array(missing)])

    for old, new in mapping.items():
        desc = [d.replace(old, new) for d in desc]
    return desc
=======
        if isinstance(mapping, dict):
            orig_annots = sorted(list(mapping))
            missing = [key not in self.description for key in orig_annots]
            if any(missing):
                raise ValueError(
                    "Annotation description(s) in mapping missing from data: "
                    "%s" % np.array(orig_annots)[np.array(missing)])
            for stim in mapping:
                map_idx = [desc == stim for desc in self.description]
                self.duration[map_idx] = mapping[stim]

        elif _is_numeric(mapping):
            self.duration = np.ones(self.description.shape) * mapping

        else:
            raise ValueError("Setting durations requires the mapping of "
                             "descriptions to times to be provided as a dict. "
                             f"Instead {type(mapping)} was provided.")

        return self
>>>>>>> 032d6112


def _combine_annotations(one, two, one_n_samples, one_first_samp,
                         two_first_samp, sfreq, meas_date):
    """Combine a tuple of annotations."""
    assert one is not None
    assert two is not None
    shift = one_n_samples / sfreq  # to the right by the number of samples
    shift += one_first_samp / sfreq  # to the right by the offset
    shift -= two_first_samp / sfreq  # undo its offset
    onset = np.concatenate([one.onset, two.onset + shift])
    duration = np.concatenate([one.duration, two.duration])
    description = np.concatenate([one.description, two.description])
    ch_names = np.concatenate([one.ch_names, two.ch_names])
    return Annotations(onset, duration, description, one.orig_time, ch_names)


def _handle_meas_date(meas_date):
    """Convert meas_date to datetime or None.

    If `meas_date` is a string, it should conform to the ISO8601 format.
    More precisely to this '%Y-%m-%d %H:%M:%S.%f' particular case of the
    ISO8601 format where the delimiter between date and time is ' '.
    Note that ISO8601 allows for ' ' or 'T' as delimiters between date and
    time.
    """
    if isinstance(meas_date, str):
        ACCEPTED_ISO8601 = '%Y-%m-%d %H:%M:%S.%f'
        try:
            meas_date = datetime.strptime(meas_date, ACCEPTED_ISO8601)
        except ValueError:
            meas_date = None
        else:
            meas_date = meas_date.replace(tzinfo=timezone.utc)
    elif isinstance(meas_date, tuple):
        # old way
        meas_date = _stamp_to_dt(meas_date)
    if meas_date is not None:
        if np.isscalar(meas_date):
            # It would be nice just to do:
            #
            #     meas_date = datetime.fromtimestamp(meas_date, timezone.utc)
            #
            # But Windows does not like timestamps < 0. So we'll use
            # our specialized wrapper instead:
            meas_date = np.array(np.modf(meas_date)[::-1])
            meas_date *= [1, 1e6]
            meas_date = _stamp_to_dt(np.round(meas_date))
        _check_dt(meas_date)  # run checks
    return meas_date


def _sync_onset(raw, onset, inverse=False):
    """Adjust onsets in relation to raw data."""
    offset = (-1 if inverse else 1) * raw._first_time
    assert raw.info['meas_date'] == raw.annotations.orig_time
    annot_start = onset - offset
    return annot_start


def _annotations_starts_stops(raw, kinds, name='skip_by_annotation',
                              invert=False):
    """Get starts and stops from given kinds.

    onsets and ends are inclusive.
    """
    _validate_type(kinds, (str, list, tuple), name)
    if isinstance(kinds, str):
        kinds = [kinds]
    else:
        for kind in kinds:
            _validate_type(kind, 'str', "All entries")

    if len(raw.annotations) == 0:
        onsets, ends = np.array([], int), np.array([], int)
    else:
        idxs = [idx for idx, desc in enumerate(raw.annotations.description)
                if any(desc.upper().startswith(kind.upper())
                       for kind in kinds)]
        # onsets are already sorted
        onsets = raw.annotations.onset[idxs]
        onsets = _sync_onset(raw, onsets)
        ends = onsets + raw.annotations.duration[idxs]
        onsets = raw.time_as_index(onsets, use_rounding=True)
        ends = raw.time_as_index(ends, use_rounding=True)
    assert (onsets <= ends).all()  # all durations >= 0
    if invert:
        # We need to eliminate overlaps here, otherwise wacky things happen,
        # so we carefully invert the relationship
        mask = np.zeros(len(raw.times), bool)
        for onset, end in zip(onsets, ends):
            mask[onset:end] = True
        mask = ~mask
        extras = (onsets == ends)
        extra_onsets, extra_ends = onsets[extras], ends[extras]
        onsets, ends = _mask_to_onsets_offsets(mask)
        # Keep ones where things were exactly equal
        del extras
        # we could do this with a np.insert+np.searchsorted, but our
        # ordered-ness should get us it for free
        onsets = np.sort(np.concatenate([onsets, extra_onsets]))
        ends = np.sort(np.concatenate([ends, extra_ends]))
        assert (onsets <= ends).all()
    return onsets, ends


def _prep_name_list(lst, operation, name='description'):
    if operation == 'check':
        if any(['{COLON}' in val for val in lst]):
            raise ValueError(
                f'The substring "{{COLON}}" in {name} not supported.')
    elif operation == 'write':
        # take a list of strings and return a sanitized string
        return ':'.join(val.replace(':', '{COLON}') for val in lst)
    else:
        # take a sanitized string and return a list of strings
        assert operation == 'read'
        assert isinstance(lst, str)
        if not len(lst):
            return []
        return [val.replace('{COLON}', ':') for val in lst.split(':')]


def _write_annotations(fid, annotations):
    """Write annotations."""
    start_block(fid, FIFF.FIFFB_MNE_ANNOTATIONS)
    write_float(fid, FIFF.FIFF_MNE_BASELINE_MIN, annotations.onset)
    write_float(fid, FIFF.FIFF_MNE_BASELINE_MAX,
                annotations.duration + annotations.onset)
    write_name_list(fid, FIFF.FIFF_COMMENT, _prep_name_list(
        annotations.description, 'write').split(':'))
    if annotations.orig_time is not None:
        write_double(fid, FIFF.FIFF_MEAS_DATE,
                     _dt_to_stamp(annotations.orig_time))
    if annotations._any_ch_names():
        write_string(fid, FIFF.FIFF_MNE_EPOCHS_DROP_LOG,
                     json.dumps(tuple(annotations.ch_names)))
    end_block(fid, FIFF.FIFFB_MNE_ANNOTATIONS)


def _write_annotations_csv(fname, annot):
    annot = annot.to_data_frame()
    if 'ch_names' in annot:
        annot['ch_names'] = [
            _prep_name_list(ch, 'write') for ch in annot['ch_names']]
    annot.to_csv(fname)


def _write_annotations_txt(fname, annot):
    content = "# MNE-Annotations\n"
    if annot.orig_time is not None:
        # for backward compat, we do not write tzinfo (assumed UTC)
        content += ("# orig_time : %s   \n"
                    % annot.orig_time.replace(tzinfo=None))
    content += "# onset, duration, description"
    data = [annot.onset, annot.duration, annot.description]
    if annot._any_ch_names():
        content += ', ch_names'
        data.append([_prep_name_list(ch, 'write') for ch in annot.ch_names])
    content += '\n'
    data = np.array(data, dtype=str).T
    assert data.ndim == 2
    assert data.shape[0] == len(annot.onset)
    assert data.shape[1] in (3, 4)
    with open(fname, 'wb') as fid:
        fid.write(content.encode())
        np.savetxt(fid, data, delimiter=',', fmt="%s")


def read_annotations(fname, sfreq='auto', uint16_codec=None):
    r"""Read annotations from a file.

    This function reads a .fif, .fif.gz, .vrmk, .edf, .txt, .csv .cnt, .cef,
    or .set file and makes an :class:`mne.Annotations` object.

    Parameters
    ----------
    fname : str
        The filename.
    sfreq : float | 'auto'
        The sampling frequency in the file. This parameter is necessary for
        \*.vmrk and \*.cef files as Annotations are expressed in seconds and
        \*.vmrk/\*.cef files are in samples. For any other file format,
        ``sfreq`` is omitted. If set to 'auto' then the ``sfreq`` is taken
        from the respective info file of the same name with according file
        extension (\*.vhdr for brainvision; \*.dap for Curry 7; \*.cdt.dpa for
        Curry 8). So data.vrmk looks for sfreq in data.vhdr, data.cef looks in
        data.dap and data.cdt.cef looks in data.cdt.dpa.
    uint16_codec : str | None
        This parameter is only used in EEGLAB (\*.set) and omitted otherwise.
        If your \*.set file contains non-ascii characters, sometimes reading
        it may fail and give rise to error message stating that "buffer is
        too small". ``uint16_codec`` allows to specify what codec (for example:
        'latin1' or 'utf-8') should be used when reading character arrays and
        can therefore help you solve this problem.

    Returns
    -------
    annot : instance of Annotations | None
        The annotations.

    Notes
    -----
    The annotations stored in a .csv require the onset columns to be
    timestamps. If you have onsets as floats (in seconds), you should use the
    .txt extension.
    """
    from .io.brainvision.brainvision import _read_annotations_brainvision
    from .io.eeglab.eeglab import _read_annotations_eeglab
    from .io.edf.edf import _read_annotations_edf
    from .io.cnt.cnt import _read_annotations_cnt
    from .io.curry.curry import _read_annotations_curry
    from .io.ctf.markers import _read_annotations_ctf
    _validate_type(fname, 'path-like', 'fname')
    fname = _check_fname(
        fname, overwrite='read', must_exist=True,
        need_dir=str(fname).endswith('.ds'),  # for CTF
        name='fname')
    name = op.basename(fname)
    if name.endswith(('fif', 'fif.gz')):
        # Read FiF files
        ff, tree, _ = fiff_open(fname, preload=False)
        with ff as fid:
            annotations = _read_annotations_fif(fid, tree)
    elif name.endswith('txt'):
        orig_time = _read_annotations_txt_parse_header(fname)
        onset, duration, description, ch_names = _read_annotations_txt(fname)
        annotations = Annotations(onset=onset, duration=duration,
                                  description=description, orig_time=orig_time,
                                  ch_names=ch_names)

    elif name.endswith('vmrk'):
        annotations = _read_annotations_brainvision(fname, sfreq=sfreq)

    elif name.endswith('csv'):
        annotations = _read_annotations_csv(fname)

    elif name.endswith('cnt'):
        annotations = _read_annotations_cnt(fname)

    elif name.endswith('ds'):
        annotations = _read_annotations_ctf(fname)

    elif name.endswith('cef'):
        annotations = _read_annotations_curry(fname, sfreq=sfreq)

    elif name.endswith('set'):
        annotations = _read_annotations_eeglab(fname,
                                               uint16_codec=uint16_codec)

    elif name.endswith(('edf', 'bdf', 'gdf')):
        onset, duration, description = _read_annotations_edf(fname)
        onset = np.array(onset, dtype=float)
        duration = np.array(duration, dtype=float)
        annotations = Annotations(onset=onset, duration=duration,
                                  description=description,
                                  orig_time=None)

    elif name.startswith('events_') and fname.endswith('mat'):
        annotations = _read_brainstorm_annotations(fname)
    else:
        raise IOError('Unknown annotation file format "%s"' % fname)

    if annotations is None:
        raise IOError('No annotation data found in file "%s"' % fname)
    return annotations


def _read_annotations_csv(fname):
    """Read annotations from csv.

    Parameters
    ----------
    fname : str
        The filename.

    Returns
    -------
    annot : instance of Annotations
        The annotations.
    """
    pd = _check_pandas_installed(strict=True)
    df = pd.read_csv(fname, keep_default_na=False)
    orig_time = df['onset'].values[0]
    try:
        float(orig_time)
        warn('It looks like you have provided annotation onsets as floats. '
             'These will be interpreted as MILLISECONDS. If that is not what '
             'you want, save your CSV as a TXT file; the TXT reader accepts '
             'onsets in seconds.')
    except ValueError:
        pass
    onset_dt = pd.to_datetime(df['onset'])
    onset = (onset_dt - onset_dt[0]).dt.total_seconds()
    duration = df['duration'].values.astype(float)
    description = df['description'].values
    ch_names = None
    if 'ch_names' in df.columns:
        ch_names = [_prep_name_list(val, 'read')
                    for val in df['ch_names'].values]
    return Annotations(onset, duration, description, orig_time, ch_names)


def _read_brainstorm_annotations(fname, orig_time=None):
    """Read annotations from a Brainstorm events_ file.

    Parameters
    ----------
    fname : str
        The filename
    orig_time : float | int | instance of datetime | array of int | None
        A POSIX Timestamp, datetime or an array containing the timestamp as the
        first element and microseconds as the second element. Determines the
        starting time of annotation acquisition. If None (default),
        starting time is determined from beginning of raw data acquisition.
        In general, ``raw.info['meas_date']`` (or None) can be used for syncing
        the annotations with raw data if their acquisiton is started at the
        same time.

    Returns
    -------
    annot : instance of Annotations | None
        The annotations.
    """
    from scipy import io

    def get_duration_from_times(t):
        return t[1] - t[0] if t.shape[0] == 2 else np.zeros(len(t[0]))

    annot_data = io.loadmat(fname)
    onsets, durations, descriptions = (list(), list(), list())
    for label, _, _, _, times, _, _ in annot_data['events'][0]:
        onsets.append(times[0])
        durations.append(get_duration_from_times(times))
        n_annot = len(times[0])
        descriptions += [str(label[0])] * n_annot

    return Annotations(onset=np.concatenate(onsets),
                       duration=np.concatenate(durations),
                       description=descriptions,
                       orig_time=orig_time)


def _is_iso8601(candidate_str):
    ISO8601 = r'^\d{4}-\d{2}-\d{2}[ T]\d{2}:\d{2}:\d{2}\.\d{6}$'
    return re.compile(ISO8601).match(candidate_str) is not None


def _read_annotations_txt_parse_header(fname):
    def is_orig_time(x):
        return x.startswith('# orig_time :')

    with open(fname) as fid:
        header = list(takewhile(lambda x: x.startswith('#'), fid))

    orig_values = [h[13:].strip() for h in header if is_orig_time(h)]
    orig_values = [_handle_meas_date(orig) for orig in orig_values
                   if _is_iso8601(orig)]

    return None if not orig_values else orig_values[0]


def _read_annotations_txt(fname):
    with warnings.catch_warnings(record=True):
        warnings.simplefilter("ignore")
        out = np.loadtxt(fname, delimiter=',',
                         dtype=np.bytes_, unpack=True)
    ch_names = None
    if len(out) == 0:
        onset, duration, desc = [], [], []
    else:
        _check_option('text header', len(out), (3, 4))
        if len(out) == 3:
            onset, duration, desc = out
        else:
            onset, duration, desc, ch_names = out

    onset = [float(o.decode()) for o in np.atleast_1d(onset)]
    duration = [float(d.decode()) for d in np.atleast_1d(duration)]
    desc = [str(d.decode()).strip() for d in np.atleast_1d(desc)]
    if ch_names is not None:
        ch_names = [_prep_name_list(ch.decode().strip(), 'read')
                    for ch in ch_names]
    return onset, duration, desc, ch_names


def _read_annotations_fif(fid, tree):
    """Read annotations."""
    annot_data = dir_tree_find(tree, FIFF.FIFFB_MNE_ANNOTATIONS)
    if len(annot_data) == 0:
        annotations = None
    else:
        annot_data = annot_data[0]
        orig_time = ch_names = None
        onset, duration, description = list(), list(), list()
        for ent in annot_data['directory']:
            kind = ent.kind
            pos = ent.pos
            tag = read_tag(fid, pos)
            if kind == FIFF.FIFF_MNE_BASELINE_MIN:
                onset = tag.data
                onset = list() if onset is None else onset
            elif kind == FIFF.FIFF_MNE_BASELINE_MAX:
                duration = tag.data
                duration = list() if duration is None else duration - onset
            elif kind == FIFF.FIFF_COMMENT:
                description = _prep_name_list(tag.data, 'read')
            elif kind == FIFF.FIFF_MEAS_DATE:
                orig_time = tag.data
                try:
                    orig_time = float(orig_time)  # old way
                except TypeError:
                    orig_time = tuple(orig_time)  # new way
            elif kind == FIFF.FIFF_MNE_EPOCHS_DROP_LOG:
                ch_names = tuple(tuple(x) for x in json.loads(tag.data))
        assert len(onset) == len(duration) == len(description)
        annotations = Annotations(onset, duration, description,
                                  orig_time, ch_names)
    return annotations


def _select_annotations_based_on_description(descriptions, event_id, regexp):
    """Get a collection of descriptions and returns index of selected."""
    regexp_comp = re.compile('.*' if regexp is None else regexp)

    event_id_ = dict()
    dropped = []
    # Iterate over the sorted descriptions so that the Counter mapping
    # is slightly less arbitrary
    for desc in sorted(descriptions):
        if desc in event_id_:
            continue

        if regexp_comp.match(desc) is None:
            continue

        if isinstance(event_id, dict):
            if desc in event_id:
                event_id_[desc] = event_id[desc]
            else:
                continue
        else:
            trigger = event_id(desc)
            if trigger is not None:
                event_id_[desc] = trigger
            else:
                dropped.append(desc)

    event_sel = [ii for ii, kk in enumerate(descriptions)
                 if kk in event_id_]

    if len(event_sel) == 0 and regexp is not None:
        raise ValueError('Could not find any of the events you specified.')

    return event_sel, event_id_


def _select_events_based_on_id(events, event_desc):
    """Get a collection of events and returns index of selected."""
    event_desc_ = dict()
    func = event_desc.get if isinstance(event_desc, dict) else event_desc
    event_ids = events[np.unique(events[:, 2], return_index=True)[1], 2]
    for e in event_ids:
        trigger = func(e)
        if trigger is not None:
            event_desc_[e] = trigger

    event_sel = [ii for ii, e in enumerate(events) if e[2] in event_desc_]

    if len(event_sel) == 0:
        raise ValueError('Could not find any of the events you specified.')

    return event_sel, event_desc_


def _check_event_id(event_id, raw):
    from .io.brainvision.brainvision import _BVEventParser
    from .io.brainvision.brainvision import _check_bv_annot
    from .io.brainvision.brainvision import RawBrainVision
    from .io import RawFIF, RawArray

    if event_id is None:
        return _DefaultEventParser()
    elif event_id == 'auto':
        if isinstance(raw, RawBrainVision):
            return _BVEventParser()
        elif (isinstance(raw, (RawFIF, RawArray)) and
              _check_bv_annot(raw.annotations.description)):
            logger.info('Non-RawBrainVision raw using branvision markers')
            return _BVEventParser()
        else:
            return _DefaultEventParser()
    elif callable(event_id) or isinstance(event_id, dict):
        return event_id
    else:
        raise ValueError('Invalid type for event_id (should be None, str, '
                         'dict or callable). Got {}'.format(type(event_id)))


def _check_event_description(event_desc, events):
    """Check event_id and convert to default format."""
    if event_desc is None:  # convert to int to make typing-checks happy
        event_desc = list(np.unique(events[:, 2]))

    if isinstance(event_desc, dict):
        for val in event_desc.values():
            _validate_type(val, (str, None), 'Event names')
    elif isinstance(event_desc, Iterable):
        event_desc = np.asarray(event_desc)
        if event_desc.ndim != 1:
            raise ValueError('event_desc must be 1D, got shape {}'.format(
                             event_desc.shape))
        event_desc = dict(zip(event_desc, map(str, event_desc)))
    elif callable(event_desc):
        pass
    else:
        raise ValueError('Invalid type for event_desc (should be None, list, '
                         '1darray, dict or callable). Got {}'.format(
                             type(event_desc)))

    return event_desc


@verbose
def events_from_annotations(raw, event_id="auto",
                            regexp=r'^(?![Bb][Aa][Dd]|[Ee][Dd][Gg][Ee]).*$',
                            use_rounding=True, chunk_duration=None,
                            verbose=None):
    """Get events and event_id from an Annotations object.

    Parameters
    ----------
    raw : instance of Raw
        The raw data for which Annotations are defined.
    event_id : dict | callable | None | 'auto'
        Can be:

        - **dict**: map descriptions (keys) to integer event codes (values).
          Only the descriptions present will be mapped, others will be ignored.
        - **callable**: must take a string input and return an integer event
          code, or return ``None`` to ignore the event.
        - **None**: Map descriptions to unique integer values based on their
          ``sorted`` order.
        - **'auto' (default)**: prefer a raw-format-specific parser:

          - Brainvision: map stimulus events to their integer part; response
            events to integer part + 1000; optic events to integer part + 2000;
            'SyncStatus/Sync On' to 99998; 'New Segment/' to 99999;
            all others like ``None`` with an offset of 10000.
          - Other raw formats: Behaves like None.

          .. versionadded:: 0.18
    regexp : str | None
        Regular expression used to filter the annotations whose
        descriptions is a match. The default ignores descriptions beginning
        ``'bad'`` or ``'edge'`` (case-insensitive).

        .. versionchanged:: 0.18
           Default ignores bad and edge descriptions.
    use_rounding : bool
        If True, use rounding (instead of truncation) when converting
        times to indices. This can help avoid non-unique indices.
    chunk_duration : float | None
        Chunk duration in seconds. If ``chunk_duration`` is set to None
        (default), generated events correspond to the annotation onsets.
        If not, :func:`mne.events_from_annotations` returns as many events as
        they fit within the annotation duration spaced according to
        ``chunk_duration``. As a consequence annotations with duration shorter
        than ``chunk_duration`` will not contribute events.
    %(verbose)s

    Returns
    -------
    events : ndarray, shape (n_events, 3)
        The events.
    event_id : dict
        The event_id variable that can be passed to Epochs.

    See Also
    --------
    mne.annotations_from_events

    Notes
    -----
    For data formats that store integer events as strings (e.g., NeuroScan
    ``.cnt`` files), passing the Python built-in function :class:`int` as the
    ``event_id`` parameter will do what most users probably want in those
    circumstances: return an ``event_id`` dictionary that maps event ``'1'`` to
    integer event code ``1``, ``'2'`` to ``2``, etc.
    """
    if len(raw.annotations) == 0:
        event_id = dict() if not isinstance(event_id, dict) else event_id
        return np.empty((0, 3), dtype=int), event_id

    annotations = raw.annotations

    event_id = _check_event_id(event_id, raw)

    event_sel, event_id_ = _select_annotations_based_on_description(
        annotations.description, event_id=event_id, regexp=regexp)

    if chunk_duration is None:
        inds = raw.time_as_index(annotations.onset, use_rounding=use_rounding,
                                 origin=annotations.orig_time)
        if annotations.orig_time is not None:
            inds += raw.first_samp
        values = [event_id_[kk] for kk in annotations.description[event_sel]]
        inds = inds[event_sel]
    else:
        inds = values = np.array([]).astype(int)
        for annot in annotations[event_sel]:
            annot_offset = annot['onset'] + annot['duration']
            _onsets = np.arange(start=annot['onset'], stop=annot_offset,
                                step=chunk_duration)
            good_events = annot_offset - _onsets >= chunk_duration
            if good_events.any():
                _onsets = _onsets[good_events]
                _inds = raw.time_as_index(_onsets,
                                          use_rounding=use_rounding,
                                          origin=annotations.orig_time)
                _inds += raw.first_samp
                inds = np.append(inds, _inds)
                _values = np.full(shape=len(_inds),
                                  fill_value=event_id_[annot['description']],
                                  dtype=int)
                values = np.append(values, _values)

    events = np.c_[inds, np.zeros(len(inds)), values].astype(int)

    logger.info('Used Annotations descriptions: %s' %
                (list(event_id_.keys()),))

    return events, event_id_


@verbose
def annotations_from_events(events, sfreq, event_desc=None, first_samp=0,
                            orig_time=None, verbose=None):
    """Convert an event array to an Annotations object.

    Parameters
    ----------
    events : ndarray, shape (n_events, 3)
        The events.
    sfreq : float
        Sampling frequency.
    event_desc : dict | array-like | callable | None
        Events description. Can be:

        - **dict**: map integer event codes (keys) to descriptions (values).
          Only the descriptions present will be mapped, others will be ignored.
        - **array-like**: list, or 1d array of integers event codes to include.
          Only the event codes present will be mapped, others will be ignored.
          Event codes will be passed as string descriptions.
        - **callable**: must take a integer event code as input and return a
          string description or None to ignore it.
        - **None**: Use integer event codes as descriptions.
    first_samp : int
        The first data sample (default=0). See :attr:`mne.io.Raw.first_samp`
        docstring.
    orig_time : float | str | datetime | tuple of int | None
        Determines the starting time of annotation acquisition. If None
        (default), starting time is determined from beginning of raw data
        acquisition. For details, see :meth:`mne.Annotations` docstring.
    %(verbose)s

    Returns
    -------
    annot : instance of Annotations
        The annotations.

    See Also
    --------
    mne.events_from_annotations

    Notes
    -----
    Annotations returned by this function will all have zero (null) duration.

    Creating events from annotations via the function
    `mne.events_from_annotations` takes in event mappings with
    key→value pairs as description→ID, whereas `mne.annotations_from_events`
    takes in event mappings with key→value pairs as ID→description.
    If you need to use these together, you can invert the mapping by doing::

        event_desc = {v: k for k, v in event_id.items()}
    """
    event_desc = _check_event_description(event_desc, events)
    event_sel, event_desc_ = _select_events_based_on_id(events, event_desc)
    events_sel = events[event_sel]
    onsets = (events_sel[:, 0] - first_samp) / sfreq
    descriptions = [event_desc_[e[2]] for e in events_sel]
    durations = np.zeros(len(events_sel))  # dummy durations

    # Create annotations
    annots = Annotations(onset=onsets,
                         duration=durations,
                         description=descriptions,
                         orig_time=orig_time)

    return annots<|MERGE_RESOLUTION|>--- conflicted
+++ resolved
@@ -568,16 +568,6 @@
         return self
 
     @verbose
-<<<<<<< HEAD
-    def rename(self, mapping, verbose=None):
-        """Rename annotation description(s). Operates inplace.
-
-        Parameters
-        ----------
-        mapping : dict
-            A dictionary mapping the old description to a new description
-            name e.g. {'1.0' : 'Control', '2.0' : 'Stimulus'}.
-=======
     def set_durations(self, mapping, verbose=None):
         """Set annotation duration(s). Operates inplace.
 
@@ -588,7 +578,6 @@
             seconds e.g. ``{'ShortStimulus' : 3, 'LongStimulus' : 12}``.
             Alternatively, if a number is provided, then all annotations
             durations are set to the single provided value.
->>>>>>> 032d6112
         %(verbose_meth)s
 
         Returns
@@ -600,28 +589,6 @@
         -----
         .. versionadded:: 0.24.0
         """
-<<<<<<< HEAD
-        self.description = _rename_annotations(self.description,
-                                               mapping, verbose)
-        return self
-
-
-@verbose
-def _rename_annotations(desc, mapping, verbose=None):
-
-    _validate_type(mapping, dict)
-
-    orig_annots = sorted(list(mapping))
-    missing = [annot not in desc for annot in orig_annots]
-    if any(missing):
-        raise ValueError(
-            "Annotation description(s) in mapping missing from data: "
-            "%s" % np.array(orig_annots)[np.array(missing)])
-
-    for old, new in mapping.items():
-        desc = [d.replace(old, new) for d in desc]
-    return desc
-=======
         if isinstance(mapping, dict):
             orig_annots = sorted(list(mapping))
             missing = [key not in self.description for key in orig_annots]
@@ -642,7 +609,37 @@
                              f"Instead {type(mapping)} was provided.")
 
         return self
->>>>>>> 032d6112
+
+    @verbose
+    def rename(self, mapping, verbose=None):
+        """Rename annotation description(s). Operates inplace.
+        Parameters
+        ----------
+        mapping : dict
+            A dictionary mapping the old description to a new description
+            name e.g. {'1.0' : 'Control', '2.0' : 'Stimulus'}.
+        %(verbose_meth)s
+        Returns
+        -------
+        self : mne.Annotations
+            The modified Annotations object.
+        Notes
+        -----
+        .. versionadded:: 0.24.0
+        """
+        _validate_type(mapping, dict)
+
+        orig_annots = sorted(list(mapping.keys()))
+        missing = [annot not in self.description for annot in orig_annots]
+        if any(missing):
+            raise ValueError(
+                "Annotation description(s) in mapping missing from data: "
+                "%s" % np.array(orig_annots)[np.array(missing)])
+
+        for old, new in mapping.items():
+            self.description = [d.replace(old, new) for d in self.description]
+
+        return self
 
 
 def _combine_annotations(one, two, one_n_samples, one_first_samp,
