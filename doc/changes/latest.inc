--- conflicted
+++ resolved
@@ -122,11 +122,8 @@
 
 - Fix bug with :func:`mne.preprocessing.compute_current_source_density` where values were not properly computed; maps should now be more focal, by `Alex Rockhill`_ and `Eric Larson`_
 
-<<<<<<< HEAD
-=======
 - Fix bug with :func:`mne.combine_evoked` where equal-weighted averages were wrongly computed as equal-weighted sums, by `Daniel McCloy`_
 
->>>>>>> 59b0307e
 - Fix to enable interactive plotting with no colorbar with :func:`mne.viz.plot_evoked_topomap` by `Daniel McCloy`_
 
 - Fix plotting with :func:`mne.viz.plot_evoked_topomap` to pre-existing axes by `Daniel McCloy`_
