--- conflicted
+++ resolved
@@ -23,11 +23,8 @@
 
 Enhancements
 ~~~~~~~~~~~~
-<<<<<<< HEAD
+- Add ``vmin`` and ``vmax`` parameters to :meth:`mne.Evoked.animate_topomap` (:gh:`11073` by :newcontrib:`Mats van Es`)
 - Add support for computing forward solutions using OpenMEEG_ (:gh:`11011` by `Alex Gramfort`_ and `Eric Larson`_)
-=======
-- Add ``vmin`` and ``vmax`` parameters to :meth:`mne.Evoked.animate_topomap` (:gh:`11073` by :newcontrib:`Mats van Es`)
->>>>>>> bdc435d8
 - EEGLAB files (saved as MAT versions less than v7.3) can now be imported with :func:`mne.io.read_raw_eeglab` without the optional dependency ``pymatreader`` (:gh:`11006` by `Clemens Brunner`_)
 - Add eight source estimate comparison metrics to new submodule :mod:`mne.simulation.metrics` (:gh:`6233` by `Kostiantyn Maksymenko`_ and `Alex Gramfort`_)
 - Add :func:`mne.time_frequency.csd_tfr` to compute cross-spectral density from :class:`mne.time_frequency.EpochsTFR` (:gh:`10986` by `Alex Rockhill`_)
