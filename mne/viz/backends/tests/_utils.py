--- conflicted
+++ resolved
@@ -34,16 +34,9 @@
         return False
 
 
-<<<<<<< HEAD
-skips_if_not_vispy = pytest.mark.skipif(not(has_vispy()),
-                                        reason='requires vispy 0.6')
-skips_if_not_mayavi = pytest.mark.skipif(not(has_mayavi()),
-                                         reason='requires mayavi')
-skips_if_not_vtki = pytest.mark.skipif(not(has_vtki()),
-                                       reason='requires vtki')
-=======
 skips_if_not_mayavi = pytest.mark.skipif(
     not has_mayavi(), reason='requires mayavi')
 skips_if_not_pyvista = pytest.mark.skipif(
     not has_pyvista(), reason='requires pyvista')
->>>>>>> f26d8160
+skips_if_not_vispy = pytest.mark.skipif(
+    not(has_vispy()), reason='requires vispy 0.6')