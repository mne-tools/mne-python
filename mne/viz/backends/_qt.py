--- conflicted
+++ resolved
@@ -28,13 +28,8 @@
                         _AbstractWindow, _AbstractMplCanvas, _AbstractPlayback,
                         _AbstractBrainMplCanvas, _AbstractMplInterface,
                         _AbstractWidgetList, _AbstractAction, _AbstractDialog)
-<<<<<<< HEAD
-from ._utils import (_init_qt_resources, _qt_disable_paint, _qt_get_stylesheet,
-                     _detect_theme, _qt_raise_window)
-=======
 from ._utils import (_init_qt_resources, _qt_disable_paint,
                      _qt_get_stylesheet, _qt_is_dark, _qt_raise_window)
->>>>>>> 2e0753da
 from ..utils import _check_option, safe_event
 
 
