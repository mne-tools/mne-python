--- conflicted
+++ resolved
@@ -2413,119 +2413,9 @@
             show=False,
             verbose=verbose,
             **image_args,
-<<<<<<< HEAD
         )[0]  # [0] because `.plot()` always returns a list
         # now, actually plot the topomaps
         for ax, title, _data in zip(topomap_axes, topomap_titles, topomap_arrays):
-=======
-        )[0]
-
-        # set and check time and freq limits ...
-        # can only do this after the tfr plot because it may change these
-        # parameters
-        tmax, tmin = tfr.times.max(), tfr.times.min()
-        fmax, fmin = tfr.freqs.max(), tfr.freqs.min()
-        for time, freq in timefreqs.keys():
-            if not (tmin <= time <= tmax):
-                error_value = "time point (" + str(time) + " s)"
-            elif not (fmin <= freq <= fmax):
-                error_value = "frequency (" + str(freq) + " Hz)"
-            else:
-                continue
-            raise ValueError(
-                "Requested " + error_value + " exceeds the range"
-                "of the data. Choose different `timefreqs`."
-            )
-
-        ############
-        # Topomaps #
-        ############
-
-        titles, all_data, all_pos, vlims = [], [], [], []
-
-        # the structure here is a bit complicated to allow aggregating vlims
-        # over all topomaps. First, one loop over all timefreqs to collect
-        # vlims. Then, find the max vlims and in a second loop over timefreqs,
-        # do the actual plotting.
-        timefreqs_array = np.array([np.array(keys) for keys in timefreqs])
-        order = timefreqs_array[:, 0].argsort()  # sort by time
-
-        for ii, (time, freq) in enumerate(timefreqs_array[order]):
-            avg = timefreqs[(time, freq)]
-            # set up symmetric windows
-            time_half_range, freq_half_range = avg / 2.0
-
-            if time_half_range == 0:
-                time = tfr.times[np.argmin(np.abs(tfr.times - time))]
-            if freq_half_range == 0:
-                freq = tfr.freqs[np.argmin(np.abs(tfr.freqs - freq))]
-
-            if (time_half_range == 0) and (freq_half_range == 0):
-                sub_map_title = f"({time:.2f} s,\n{freq:.1f} Hz)"
-            else:
-                sub_map_title = (
-                    f"({time:.1f} \u00b1 {time_half_range:.1f} "
-                    f"s,\n{freq:.1f} \u00b1 {freq_half_range:.1f} Hz)"
-                )
-
-            tmin = time - time_half_range
-            tmax = time + time_half_range
-            fmin = freq - freq_half_range
-            fmax = freq + freq_half_range
-
-            data = tfr.data
-
-            # merging grads here before rescaling makes ERDs visible
-
-            sphere = topomap_args.get("sphere")
-            if ch_type == "grad":
-                picks = _pair_grad_sensors(tfr.info, topomap_coords=False)
-                pos = _find_topomap_coords(tfr.info, picks=picks[::2], sphere=sphere)
-                method = combine if isinstance(combine, str) else "rms"
-                data, _ = _merge_ch_data(data[picks], ch_type, [], method=method)
-                del picks, method
-            else:
-                pos, _ = _get_pos_outlines(tfr.info, None, sphere)
-            del sphere
-
-            all_pos.append(pos)
-
-            data, times, freqs, _, _ = _preproc_tfr(
-                data,
-                tfr.times,
-                tfr.freqs,
-                tmin,
-                tmax,
-                fmin,
-                fmax,
-                mode,
-                baseline,
-                vmin,
-                vmax,
-                None,
-                tfr.info["sfreq"],
-            )
-
-            vlims.append(np.abs(data).max())
-            titles.append(sub_map_title)
-            all_data.append(data)
-            new_t = tfr.times[np.abs(tfr.times - np.median([times])).argmin()]
-            new_f = tfr.freqs[np.abs(tfr.freqs - np.median([freqs])).argmin()]
-            timefreqs_array[ii] = (new_t, new_f)
-
-        # passing args to the topomap calls
-        max_lim = max(vlims)
-        _vlim = list(topomap_args.get("vlim", (None, None)))
-        # fall back on ± max_lim
-        for sign, index in zip((-1, 1), (0, 1)):
-            if _vlim[index] is None:
-                _vlim[index] = sign * max_lim
-        topomap_args_pass["vlim"] = tuple(_vlim)
-        locator, contours = _set_contour_locator(*_vlim, topomap_args_pass["contours"])
-        topomap_args_pass["contours"] = contours
-
-        for ax, title, data, pos in zip(map_ax, titles, all_data, all_pos):
->>>>>>> cf6e13c1
             ax.set_title(title)
             plot_topomap(_data, pos, axes=ax, show=False, **topomap_args)
         # draw colorbar
@@ -2748,7 +2638,6 @@
             show=show,
         )
 
-<<<<<<< HEAD
     @verbose
     def save(self, fname, *, overwrite=False, verbose=None):
         """Save time-frequency data to disk (in HDF5 format).
@@ -3831,64 +3720,6 @@
             axes=axes,
             show=show,
         )
-=======
-    def _check_compat(self, tfr):
-        """Check that self and tfr have the same time-frequency ranges."""
-        assert np.all(tfr.times == self.times)
-        assert np.all(tfr.freqs == self.freqs)
-
-    def __add__(self, tfr):  # noqa: D105
-        """Add instances."""
-        self._check_compat(tfr)
-        out = self.copy()
-        out.data += tfr.data
-        return out
-
-    def __iadd__(self, tfr):  # noqa: D105
-        self._check_compat(tfr)
-        self.data += tfr.data
-        return self
-
-    def __sub__(self, tfr):  # noqa: D105
-        """Subtract instances."""
-        self._check_compat(tfr)
-        out = self.copy()
-        out.data -= tfr.data
-        return out
-
-    def __isub__(self, tfr):  # noqa: D105
-        self._check_compat(tfr)
-        self.data -= tfr.data
-        return self
-
-    def __truediv__(self, a):  # noqa: D105
-        """Divide instances."""
-        out = self.copy()
-        out /= a
-        return out
-
-    def __itruediv__(self, a):  # noqa: D105
-        self.data /= a
-        return self
-
-    def __mul__(self, a):
-        """Multiply source instances."""
-        out = self.copy()
-        out *= a
-        return out
-
-    def __imul__(self, a):  # noqa: D105
-        self.data *= a
-        return self
-
-    def __repr__(self):  # noqa: D105
-        s = f"time : [{self.times[0]}, {self.times[-1]}]"
-        s += f", freq : [{self.freqs[0]}, {self.freqs[-1]}]"
-        s += ", nave : %d" % self.nave
-        s += ", channels : %d" % self.data.shape[0]
-        s += f", ~{sizeof_fmt(self._size)}"
-        return "<AverageTFR | %s>" % s
->>>>>>> cf6e13c1
 
 
 @fill_doc
@@ -3963,7 +3794,6 @@
         self.__setstate__(state)
 
 
-<<<<<<< HEAD
 @fill_doc
 class RawTFR(BaseTFR):
     """Data object for spectrotemporal representations of continuous data.
@@ -3972,15 +3802,6 @@
                  :class:`~mne.io.Raw` objects is via the instance method
                  :meth:`~mne.io.Raw.compute_tfr`. Direct class instantiation
                  is not supported.
-=======
-    def __repr__(self):  # noqa: D105
-        s = f"time : [{self.times[0]}, {self.times[-1]}]"
-        s += f", freq : [{self.freqs[0]}, {self.freqs[-1]}]"
-        s += ", epochs : %d" % self.data.shape[0]
-        s += ", channels : %d" % self.data.shape[1]
-        s += f", ~{sizeof_fmt(self._size)}"
-        return "<EpochsTFR | %s>" % s
->>>>>>> cf6e13c1
 
     Parameters
     ----------
