# -*- coding: utf-8 -*-
"""Utility functions for plotting M/EEG data."""

# Authors: Alexandre Gramfort <alexandre.gramfort@inria.fr>
#          Denis Engemann <denis.engemann@gmail.com>
#          Martin Luessi <mluessi@nmr.mgh.harvard.edu>
#          Eric Larson <larson.eric.d@gmail.com>
#          Mainak Jas <mainak@neuro.hut.fi>
#          Stefan Appelhoff <stefan.appelhoff@mailbox.org>
#          Clemens Brunner <clemens.brunner@gmail.com>
#          Daniel McCloy <dan@mccloy.info>
#
# License: Simplified BSD

from collections import defaultdict
from contextlib import contextmanager
from functools import partial
import difflib
import webbrowser
import tempfile
import math
import numpy as np
from copy import deepcopy
from distutils.version import LooseVersion
import warnings

from ..defaults import _handle_default
from ..fixes import _get_status
from ..io import show_fiff, Info
from ..io.constants import FIFF
from ..io.pick import (channel_type, channel_indices_by_type, pick_channels,
                       _pick_data_channels, _DATA_CH_TYPES_SPLIT,
                       _DATA_CH_TYPES_ORDER_DEFAULT, _VALID_CHANNEL_TYPES,
                       pick_info, _picks_by_type, pick_channels_cov,
                       _contains_ch_type)
from ..io.meas_info import create_info
from ..rank import compute_rank
from ..io.proj import setup_proj
from ..utils import (verbose, get_config, warn, _check_ch_locs, _check_option,
                     logger, fill_doc, _pl, _check_sphere, _ensure_int)

from ..selection import (read_selection, _SELECTIONS, _EEG_SELECTIONS,
                         _divide_to_regions)
from ..transforms import apply_trans


_channel_type_prettyprint = {'eeg': "EEG channel", 'grad': "Gradiometer",
                             'mag': "Magnetometer", 'seeg': "sEEG channel",
                             'eog': "EOG channel", 'ecg': "ECG sensor",
                             'emg': "EMG sensor", 'ecog': "ECoG channel",
                             'misc': "miscellaneous sensor"}


def _setup_vmin_vmax(data, vmin, vmax, norm=False):
    """Handle vmin and vmax parameters for visualizing topomaps.

    For the normal use-case (when `vmin` and `vmax` are None), the parameter
    `norm` drives the computation. When norm=False, data is supposed to come
    from a mag and the output tuple (vmin, vmax) is symmetric range
    (-x, x) where x is the max(abs(data)). When norm=True (a.k.a. data is the
    L2 norm of a gradiometer pair) the output tuple corresponds to (0, x).

    Otherwise, vmin and vmax are callables that drive the operation.
    """
    should_warn = False
    if vmax is None and vmin is None:
        vmax = np.abs(data).max()
        vmin = 0. if norm else -vmax
        if vmin == 0 and np.min(data) < 0:
            should_warn = True

    else:
        if callable(vmin):
            vmin = vmin(data)
        elif vmin is None:
            vmin = 0. if norm else np.min(data)
            if vmin == 0 and np.min(data) < 0:
                should_warn = True

        if callable(vmax):
            vmax = vmax(data)
        elif vmax is None:
            vmax = np.max(data)

    if should_warn:
        warn_msg = ("_setup_vmin_vmax output a (min={vmin}, max={vmax})"
                    " range whereas the minimum of data is {data_min}")
        warn_val = {'vmin': vmin, 'vmax': vmax, 'data_min': np.min(data)}
        warn(warn_msg.format(**warn_val), UserWarning)

    return vmin, vmax


def plt_show(show=True, fig=None, **kwargs):
    """Show a figure while suppressing warnings.

    Parameters
    ----------
    show : bool
        Show the figure.
    fig : instance of Figure | None
        If non-None, use fig.show().
    **kwargs : dict
        Extra arguments for :func:`matplotlib.pyplot.show`.
    """
    from matplotlib import get_backend
    import matplotlib.pyplot as plt
    if show and get_backend() != 'agg':
        (fig or plt).show(**kwargs)


def tight_layout(pad=1.2, h_pad=None, w_pad=None, fig=None):
    """Adjust subplot parameters to give specified padding.

    .. note:: For plotting please use this function instead of
              ``plt.tight_layout``.

    Parameters
    ----------
    pad : float
        Padding between the figure edge and the edges of subplots, as a
        fraction of the font-size.
    h_pad : float
        Padding height between edges of adjacent subplots.
        Defaults to ``pad_inches``.
    w_pad : float
        Padding width between edges of adjacent subplots.
        Defaults to ``pad_inches``.
    fig : instance of Figure
        Figure to apply changes to.

    Notes
    -----
    This will not force constrained_layout=False if the figure was created
    with that method.
    """
    import matplotlib.pyplot as plt
    fig = plt.gcf() if fig is None else fig

    fig.canvas.draw()
    constrained = fig.get_constrained_layout()
    if constrained:
        return  # no-op
    try:  # see https://github.com/matplotlib/matplotlib/issues/2654
        with warnings.catch_warnings(record=True) as ws:
            fig.tight_layout(pad=pad, h_pad=h_pad, w_pad=w_pad)
    except Exception:
        try:
            with warnings.catch_warnings(record=True) as ws:
                fig.set_tight_layout(dict(pad=pad, h_pad=h_pad, w_pad=w_pad))
        except Exception:
            warn('Matplotlib function "tight_layout" is not supported.'
                 ' Skipping subplot adjustment.')
            return
    for w in ws:
        w_msg = str(w.message) if hasattr(w, 'message') else w.get_message()
        if not w_msg.startswith('This figure includes Axes'):
            warn(w_msg, w.category, 'matplotlib')


def _check_delayed_ssp(container):
    """Handle interactive SSP selection."""
    if container.proj is True or\
       all(p['active'] for p in container.info['projs']):
        raise RuntimeError('Projs are already applied. Please initialize'
                           ' the data with proj set to False.')
    elif len(container.info['projs']) < 1:
        raise RuntimeError('No projs found in evoked.')


def _validate_if_list_of_axes(axes, obligatory_len=None):
    """Validate whether input is a list/array of axes."""
    from matplotlib.axes import Axes
    if obligatory_len is not None and not isinstance(obligatory_len, int):
        raise ValueError('obligatory_len must be None or int, got %d',
                         'instead' % type(obligatory_len))
    if not isinstance(axes, (list, np.ndarray)):
        raise ValueError('axes must be a list or numpy array of matplotlib '
                         'axes objects, got %s instead.' % type(axes))
    if isinstance(axes, np.ndarray) and axes.ndim > 1:
        raise ValueError('if input is a numpy array, it must be '
                         'one-dimensional. The received numpy array has %d '
                         'dimensions however. Try using ravel or flatten '
                         'method of the array.' % axes.ndim)
    is_correct_type = np.array([isinstance(x, Axes)
                                for x in axes])
    if not np.all(is_correct_type):
        first_bad = np.where(np.logical_not(is_correct_type))[0][0]
        raise ValueError('axes must be a list or numpy array of matplotlib '
                         'axes objects while one of the list elements is '
                         '%s.' % type(axes[first_bad]))
    if obligatory_len is not None and not len(axes) == obligatory_len:
        raise ValueError('axes must be a list/array of length %d, while the'
                         ' length is %d' % (obligatory_len, len(axes)))


def mne_analyze_colormap(limits=[5, 10, 15], format='mayavi'):
    """Return a colormap similar to that used by mne_analyze.

    Parameters
    ----------
    limits : list (or array) of length 3 or 6
        Bounds for the colormap, which will be mirrored across zero if length
        3, or completely specified (and potentially asymmetric) if length 6.
    format : str
        Type of colormap to return. If 'matplotlib', will return a
        matplotlib.colors.LinearSegmentedColormap. If 'mayavi', will
        return an RGBA array of shape (256, 4).

    Returns
    -------
    cmap : instance of colormap | array
        A teal->blue->gray->red->yellow colormap. See docstring of the 'format'
        argument for further details.

    Notes
    -----
    For this will return a colormap that will display correctly for data
    that are scaled by the plotting function to span [-fmax, fmax].
    """  # noqa: E501
    # Ensure limits is an array
    limits = np.asarray(limits, dtype='float')

    if len(limits) != 3 and len(limits) != 6:
        raise ValueError('limits must have 3 or 6 elements')
    if len(limits) == 3 and any(limits < 0.):
        raise ValueError('if 3 elements, limits must all be non-negative')
    if any(np.diff(limits) <= 0):
        raise ValueError('limits must be monotonically increasing')
    if format == 'matplotlib':
        from matplotlib import colors
        if len(limits) == 3:
            limits = (np.concatenate((-np.flipud(limits), limits)) +
                      limits[-1]) / (2 * limits[-1])
        else:
            limits = (limits - np.min(limits)) / np.max(limits -
                                                        np.min(limits))

        cdict = {'red': ((limits[0], 0.0, 0.0),
                         (limits[1], 0.0, 0.0),
                         (limits[2], 0.5, 0.5),
                         (limits[3], 0.5, 0.5),
                         (limits[4], 1.0, 1.0),
                         (limits[5], 1.0, 1.0)),
                 'green': ((limits[0], 1.0, 1.0),
                           (limits[1], 0.0, 0.0),
                           (limits[2], 0.5, 0.5),
                           (limits[3], 0.5, 0.5),
                           (limits[4], 0.0, 0.0),
                           (limits[5], 1.0, 1.0)),
                 'blue': ((limits[0], 1.0, 1.0),
                          (limits[1], 1.0, 1.0),
                          (limits[2], 0.5, 0.5),
                          (limits[3], 0.5, 0.5),
                          (limits[4], 0.0, 0.0),
                          (limits[5], 0.0, 0.0)),
                 'alpha': ((limits[0], 1.0, 1.0),
                           (limits[1], 1.0, 1.0),
                           (limits[2], 0.0, 0.0),
                           (limits[3], 0.0, 0.0),
                           (limits[4], 1.0, 1.0),
                           (limits[5], 1.0, 1.0)),
                 }
        return colors.LinearSegmentedColormap('mne_analyze', cdict)
    elif format == 'mayavi':
        if len(limits) == 3:
            limits = np.concatenate((-np.flipud(limits), [0], limits)) /\
                limits[-1]
        else:
            limits = np.concatenate((limits[:3], [0], limits[3:]))
            limits /= np.max(np.abs(limits))
        r = np.array([0, 0, 0, 0, 1, 1, 1])
        g = np.array([1, 0, 0, 0, 0, 0, 1])
        b = np.array([1, 1, 1, 0, 0, 0, 0])
        a = np.array([1, 1, 0, 0, 0, 1, 1])
        xp = (np.arange(256) - 128) / 128.0
        colormap = np.r_[[np.interp(xp, limits, 255 * c)
                          for c in [r, g, b, a]]].T
        return colormap
    else:
        raise ValueError('format must be either matplotlib or mayavi')


@contextmanager
def _events_off(obj):
    obj.eventson = False
    try:
        yield
    finally:
        obj.eventson = True


def _toggle_proj(event, params, all_=False):
    """Perform operations when proj boxes clicked."""
    # read options if possible
    if 'proj_checks' in params:
        bools = _get_status(params['proj_checks'])
        if all_:
            new_bools = [not all(bools)] * len(bools)
            with _events_off(params['proj_checks']):
                for bi, (old, new) in enumerate(zip(bools, new_bools)):
                    if old != new:
                        params['proj_checks'].set_active(bi)
                        bools[bi] = new
        for bi, (b, p) in enumerate(zip(bools, params['projs'])):
            # see if they tried to deactivate an active one
            if not b and p['active']:
                bools[bi] = True
    else:
        proj = params.get('apply_proj', True)
        bools = [proj] * len(params['projs'])

    compute_proj = False
    if 'proj_bools' not in params:
        compute_proj = True
    elif not np.array_equal(bools, params['proj_bools']):
        compute_proj = True

    # if projectors changed, update plots
    if compute_proj is True:
        params['plot_update_proj_callback'](params, bools)


def _get_channel_plotting_order(order, ch_types, picks=None):
    """Determine channel plotting order for browse-style Raw/Epochs plots."""
    if order is None:
        # for backward compat, we swap the first two to keep grad before mag
        ch_type_order = list(_DATA_CH_TYPES_ORDER_DEFAULT)
        ch_type_order = tuple(['grad', 'mag'] + ch_type_order[2:])
        order = [pick_idx for order_type in ch_type_order
                 for pick_idx, pick_type in enumerate(ch_types)
                 if order_type == pick_type]
    elif not isinstance(order, (np.ndarray, list, tuple)):
        raise ValueError('order should be array-like; got '
                         f'"{order}" ({type(order)}).')
    if picks is not None:
        order = [ch for ch in order if ch in picks]
    return np.asarray(order)


def _make_event_color_dict(event_color, events=None, event_id=None):
    """Make or validate a dict mapping event ids to colors."""
    from .misc import _handle_event_colors
    if isinstance(event_color, dict):  # if event_color is a dict, validate it
        event_id = dict() if event_id is None else event_id
        event_color = {_ensure_int(event_id.get(key, key), 'event_color key'):
                       value for key, value in event_color.items()}
        default = event_color.pop(-1, None)
        default_factory = None if default is None else lambda: default
        new_dict = defaultdict(default_factory)
        for key, value in event_color.items():
            if key < 1:
                raise KeyError('event_color keys must be strictly positive, '
                               f'or -1 (cannot use {key})')
            new_dict[key] = value
        return new_dict
    elif event_color is None:  # make a dict from color cycle
        uniq_events = set() if events is None else np.unique(events[:, 2])
        return _handle_event_colors(event_color, uniq_events, event_id)
    else:  # if event_color is a MPL color-like thing, use it for all events
        return defaultdict(lambda: event_color)


def _prepare_trellis(n_cells, ncols, nrows='auto', title=False, colorbar=False,
                     size=1.3, sharex=False, sharey=False):
    from matplotlib.gridspec import GridSpec
    from ._figure import _figure

    if n_cells == 1:
        nrows = ncols = 1
    elif isinstance(ncols, int) and n_cells <= ncols:
        nrows, ncols = 1, n_cells
    else:
        if ncols == 'auto' and nrows == 'auto':
            nrows = math.floor(math.sqrt(n_cells))
            ncols = math.ceil(n_cells / nrows)
        elif ncols == 'auto':
            ncols = math.ceil(n_cells / nrows)
        elif nrows == 'auto':
            nrows = math.ceil(n_cells / ncols)
        else:
            naxes = ncols * nrows
            if naxes < n_cells:
                raise ValueError("Cannot plot {} axes in a {} by {} "
                                 "figure.".format(n_cells, nrows, ncols))

    if colorbar:
        ncols += 1
    width = size * ncols
    height = (size + max(0, 0.1 * (4 - size))) * nrows + bool(title) * 0.5
    height_ratios = None
    fig = _figure(toolbar=False, figsize=(width * 1.5, 0.25 + height * 1.5))
    gs = GridSpec(nrows, ncols, figure=fig, height_ratios=height_ratios)

    axes = []
    if colorbar:
        # exclude last axis of each row except top row, which is for colorbar
        exclude = set(range(2 * ncols - 1, nrows * ncols, ncols))
        ax_idxs = sorted(set(range(nrows * ncols)) - exclude)[:n_cells + 1]
    else:
        ax_idxs = range(n_cells)
    for ax_idx in ax_idxs:
        subplot_kw = dict()
        if ax_idx > 0:
            if sharex:
                subplot_kw.update(sharex=axes[0])
            if sharey:
                subplot_kw.update(sharey=axes[0])
        axes.append(fig.add_subplot(gs[ax_idx], **subplot_kw))

    return fig, axes, ncols, nrows


def _draw_proj_checkbox(event, params, draw_current_state=True):
    """Toggle options (projectors) dialog."""
    from matplotlib import widgets
    projs = params['projs']
    # turn on options dialog

    labels = [p['desc'] for p in projs]
    actives = ([p['active'] for p in projs] if draw_current_state else
               params.get('proj_bools', [params['apply_proj']] * len(projs)))

    width = max([4., max([len(p['desc']) for p in projs]) / 6.0 + 0.5])
    height = (len(projs) + 1) / 6.0 + 1.5
    fig_proj = figure_nobar(figsize=(width, height))
    _set_window_title(fig_proj, 'SSP projection vectors')
    offset = (1. / 6. / height)
    params['fig_proj'] = fig_proj  # necessary for proper toggling
    ax_temp = fig_proj.add_axes((0, offset, 1, 0.8 - offset), frameon=False)
    ax_temp.set_title('Projectors marked with "X" are active')

    proj_checks = widgets.CheckButtons(ax_temp, labels=labels, actives=actives)
    # make edges around checkbox areas
    for rect in proj_checks.rectangles:
        rect.set_edgecolor('0.5')
        rect.set_linewidth(1.)

    # change already-applied projectors to red
    for ii, p in enumerate(projs):
        if p['active']:
            for x in proj_checks.lines[ii]:
                x.set_color('#ff0000')
    # make minimal size
    # pass key presses from option dialog over

    proj_checks.on_clicked(partial(_toggle_proj, params=params))
    params['proj_checks'] = proj_checks
    fig_proj.canvas.mpl_connect('key_press_event', _key_press)

    # Toggle all
    ax_temp = fig_proj.add_axes((0, 0, 1, offset), frameon=False)
    proj_all = widgets.Button(ax_temp, 'Toggle all')
    proj_all.on_clicked(partial(_toggle_proj, params=params, all_=True))
    params['proj_all'] = proj_all

    # this should work for non-test cases
    try:
        fig_proj.canvas.draw()
        plt_show(fig=fig_proj, warn=False)
    except Exception:
        pass


def _simplify_float(label):
    # Heuristic to turn floats to ints where possible (e.g. -500.0 to -500)
    if isinstance(label, float) and np.isfinite(label) and \
            float(str(label)) != round(label):
        label = round(label, 2)
    return label


def _get_figsize_from_config():
    """Get default / most recent figure size from config."""
    figsize = get_config('MNE_BROWSE_RAW_SIZE')
    if figsize is not None:
        figsize = figsize.split(',')
        figsize = tuple([float(s) for s in figsize])
    return figsize


@verbose
def compare_fiff(fname_1, fname_2, fname_out=None, show=True, indent='    ',
                 read_limit=np.inf, max_str=30, verbose=None):
    """Compare the contents of two fiff files using diff and show_fiff.

    Parameters
    ----------
    fname_1 : str
        First file to compare.
    fname_2 : str
        Second file to compare.
    fname_out : str | None
        Filename to store the resulting diff. If None, a temporary
        file will be created.
    show : bool
        If True, show the resulting diff in a new tab in a web browser.
    indent : str
        How to indent the lines.
    read_limit : int
        Max number of bytes of data to read from a tag. Can be np.inf
        to always read all data (helps test read completion).
    max_str : int
        Max number of characters of string representation to print for
        each tag's data.
    %(verbose)s

    Returns
    -------
    fname_out : str
        The filename used for storing the diff. Could be useful for
        when a temporary file is used.
    """
    file_1 = show_fiff(fname_1, output=list, indent=indent,
                       read_limit=read_limit, max_str=max_str)
    file_2 = show_fiff(fname_2, output=list, indent=indent,
                       read_limit=read_limit, max_str=max_str)
    diff = difflib.HtmlDiff().make_file(file_1, file_2, fname_1, fname_2)
    if fname_out is not None:
        f = open(fname_out, 'wb')
    else:
        f = tempfile.NamedTemporaryFile('wb', delete=False, suffix='.html')
        fname_out = f.name
    with f as fid:
        fid.write(diff.encode('utf-8'))
    if show is True:
        webbrowser.open_new_tab(fname_out)
    return fname_out


def figure_nobar(*args, **kwargs):
    """Make matplotlib figure with no toolbar.

    Parameters
    ----------
    *args : list
        Arguments to pass to :func:`matplotlib.pyplot.figure`.
    **kwargs : dict
        Keyword arguments to pass to :func:`matplotlib.pyplot.figure`.

    Returns
    -------
    fig : instance of Figure
        The figure.
    """
    from matplotlib import rcParams, pyplot as plt
    old_val = rcParams['toolbar']
    try:
        rcParams['toolbar'] = 'none'
        fig = plt.figure(*args, **kwargs)
        # remove button press catchers (for toolbar)
        cbs = list(fig.canvas.callbacks.callbacks['key_press_event'].keys())
        for key in cbs:
            fig.canvas.callbacks.disconnect(key)
    finally:
        rcParams['toolbar'] = old_val
    return fig


def _show_help(col1, col2, width, height):
    fig_help = figure_nobar(figsize=(width, height), dpi=80)
    _set_window_title(fig_help, 'Help')

    ax = fig_help.add_subplot(111)
    celltext = [[c1, c2] for c1, c2 in zip(col1.strip().split("\n"),
                                           col2.strip().split("\n"))]
    table = ax.table(cellText=celltext, loc="center", cellLoc="left")
    table.auto_set_font_size(False)
    table.set_fontsize(12)
    ax.set_axis_off()
    for (row, col), cell in table.get_celld().items():
        cell.set_edgecolor(None)  # remove cell borders
        # right justify, following:
        # https://stackoverflow.com/questions/48210749/matplotlib-table-assign-different-text-alignments-to-different-columns?rq=1  # noqa: E501
        if col == 0:
            cell._loc = 'right'

    fig_help.canvas.mpl_connect('key_press_event', _key_press)

    # this should work for non-test cases
    try:
        fig_help.canvas.draw()
        plt_show(fig=fig_help, warn=False)
    except Exception:
        pass


def _key_press(event):
    """Handle key press in dialog."""
    import matplotlib.pyplot as plt
    if event.key == 'escape':
        plt.close(event.canvas.figure)


class ClickableImage(object):
    """Display an image so you can click on it and store x/y positions.

    Takes as input an image array (can be any array that works with imshow,
    but will work best with images.  Displays the image and lets you
    click on it.  Stores the xy coordinates of each click, so now you can
    superimpose something on top of it.

    Upon clicking, the x/y coordinate of the cursor will be stored in
    self.coords, which is a list of (x, y) tuples.

    Parameters
    ----------
    imdata : ndarray
        The image that you wish to click on for 2-d points.
    **kwargs : dict
        Keyword arguments. Passed to ax.imshow.

    Notes
    -----
    .. versionadded:: 0.9.0
    """

    def __init__(self, imdata, **kwargs):
        """Display the image for clicking."""
        import matplotlib.pyplot as plt
        self.coords = []
        self.imdata = imdata
        self.fig = plt.figure()
        self.ax = self.fig.add_subplot(111)
        self.ymax = self.imdata.shape[0]
        self.xmax = self.imdata.shape[1]
        self.im = self.ax.imshow(imdata,
                                 extent=(0, self.xmax, 0, self.ymax),
                                 picker=True, **kwargs)
        self.ax.axis('off')
        self.fig.canvas.mpl_connect('pick_event', self.onclick)
        plt_show(block=True)

    def onclick(self, event):
        """Handle Mouse clicks.

        Parameters
        ----------
        event : matplotlib.backend_bases.Event
            The matplotlib object that we use to get x/y position.
        """
        mouseevent = event.mouseevent
        self.coords.append((mouseevent.xdata, mouseevent.ydata))

    def plot_clicks(self, **kwargs):
        """Plot the x/y positions stored in self.coords.

        Parameters
        ----------
        **kwargs : dict
            Arguments are passed to imshow in displaying the bg image.
        """
        import matplotlib.pyplot as plt
        if len(self.coords) == 0:
            raise ValueError('No coordinates found, make sure you click '
                             'on the image that is first shown.')
        f, ax = plt.subplots()
        ax.imshow(self.imdata, extent=(0, self.xmax, 0, self.ymax), **kwargs)
        xlim, ylim = [ax.get_xlim(), ax.get_ylim()]
        xcoords, ycoords = zip(*self.coords)
        ax.scatter(xcoords, ycoords, c='#ff0000')
        ann_text = np.arange(len(self.coords)).astype(str)
        for txt, coord in zip(ann_text, self.coords):
            ax.annotate(txt, coord, fontsize=20, color='#ff0000')
        ax.set_xlim(xlim)
        ax.set_ylim(ylim)
        plt_show()

    def to_layout(self, **kwargs):
        """Turn coordinates into an MNE Layout object.

        Normalizes by the image you used to generate clicks

        Parameters
        ----------
        **kwargs : dict
            Arguments are passed to generate_2d_layout.

        Returns
        -------
        layout : instance of Layout
            The layout.
        """
        from ..channels.layout import generate_2d_layout
        coords = np.array(self.coords)
        lt = generate_2d_layout(coords, bg_image=self.imdata, **kwargs)
        return lt


def _fake_click(fig, ax, point, xform='ax', button=1, kind='press'):
    """Fake a click at a relative point within axes."""
    if xform == 'ax':
        x, y = ax.transAxes.transform_point(point)
    elif xform == 'data':
        x, y = ax.transData.transform_point(point)
    else:
        assert xform == 'pix'
        x, y = point
    if kind == 'press':
        func = partial(fig.canvas.button_press_event, x=x, y=y, button=button)
    elif kind == 'release':
        func = partial(fig.canvas.button_release_event, x=x, y=y,
                       button=button)
    elif kind == 'motion':
        func = partial(fig.canvas.motion_notify_event, x=x, y=y)
    func(guiEvent=None)


def add_background_image(fig, im, set_ratios=None):
    """Add a background image to a plot.

    Adds the image specified in ``im`` to the
    figure ``fig``. This is generally meant to
    be done with topo plots, though it could work
    for any plot.

    .. note:: This modifies the figure and/or axes in place.

    Parameters
    ----------
    fig : Figure
        The figure you wish to add a bg image to.
    im : array, shape (M, N, {3, 4})
        A background image for the figure. This must be a valid input to
        `matplotlib.pyplot.imshow`. Defaults to None.
    set_ratios : None | str
        Set the aspect ratio of any axes in fig
        to the value in set_ratios. Defaults to None,
        which does nothing to axes.

    Returns
    -------
    ax_im : instance of Axes
        Axes created corresponding to the image you added.

    Notes
    -----
    .. versionadded:: 0.9.0
    """
    if im is None:
        # Don't do anything and return nothing
        return None
    if set_ratios is not None:
        for ax in fig.axes:
            ax.set_aspect(set_ratios)

    ax_im = fig.add_axes([0, 0, 1, 1], label='background')
    ax_im.imshow(im, aspect='auto')
    ax_im.set_zorder(-1)
    return ax_im


def _find_peaks(evoked, npeaks):
    """Find peaks from evoked data.

    Returns ``npeaks`` biggest peaks as a list of time points.
    """
    from scipy.signal import argrelmax
    gfp = evoked.data.std(axis=0)
    order = len(evoked.times) // 30
    if order < 1:
        order = 1
    peaks = argrelmax(gfp, order=order, axis=0)[0]
    if len(peaks) > npeaks:
        max_indices = np.argsort(gfp[peaks])[-npeaks:]
        peaks = np.sort(peaks[max_indices])
    times = evoked.times[peaks]
    if len(times) == 0:
        times = [evoked.times[gfp.argmax()]]
    return times


def _process_times(inst, use_times, n_peaks=None, few=False):
    """Return a list of times for topomaps."""
    if isinstance(use_times, str):
        if use_times == 'interactive':
            use_times, n_peaks = 'peaks', 1
        if use_times == 'peaks':
            if n_peaks is None:
                n_peaks = min(3 if few else 7, len(inst.times))
            use_times = _find_peaks(inst, n_peaks)
        elif use_times == 'auto':
            if n_peaks is None:
                n_peaks = min(5 if few else 10, len(use_times))
            use_times = np.linspace(inst.times[0], inst.times[-1], n_peaks)
        else:
            raise ValueError("Got an unrecognized method for `times`. Only "
                             "'peaks', 'auto' and 'interactive' are supported "
                             "(or directly passing numbers).")
    elif np.isscalar(use_times):
        use_times = [use_times]

    use_times = np.array(use_times, float)

    if use_times.ndim != 1:
        raise ValueError('times must be 1D, got %d dimensions'
                         % use_times.ndim)

    if len(use_times) > 25:
        warn('More than 25 topomaps plots requested. This might take a while.')

    return use_times


@verbose
def plot_sensors(info, kind='topomap', ch_type=None, title=None,
                 show_names=False, ch_groups=None, to_sphere=True, axes=None,
                 block=False, show=True, sphere=None, verbose=None):
    """Plot sensors positions.

    Parameters
    ----------
    info : instance of Info
        Info structure containing the channel locations.
    kind : str
        Whether to plot the sensors as 3d, topomap or as an interactive
        sensor selection dialog. Available options 'topomap', '3d', 'select'.
        If 'select', a set of channels can be selected interactively by using
        lasso selector or clicking while holding control key. The selected
        channels are returned along with the figure instance. Defaults to
        'topomap'.
    ch_type : None | str
        The channel type to plot. Available options 'mag', 'grad', 'eeg',
        'seeg', 'ecog', 'all'. If ``'all'``, all the available mag, grad, eeg,
        seeg and ecog channels are plotted. If None (default), then channels
        are chosen in the order given above.
    title : str | None
        Title for the figure. If None (default), equals to
        ``'Sensor positions (%%s)' %% ch_type``.
    show_names : bool | array of str
        Whether to display all channel names. If an array, only the channel
        names in the array are shown. Defaults to False.
    ch_groups : 'position' | array of shape (n_ch_groups, n_picks) | None
        Channel groups for coloring the sensors. If None (default), default
        coloring scheme is used. If 'position', the sensors are divided
        into 8 regions. See ``order`` kwarg of :func:`mne.viz.plot_raw`. If
        array, the channels are divided by picks given in the array.

        .. versionadded:: 0.13.0
    to_sphere : bool
        Whether to project the 3d locations to a sphere. When False, the
        sensor array appears similar as to looking downwards straight above the
        subject's head. Has no effect when kind='3d'. Defaults to True.

        .. versionadded:: 0.14.0
    axes : instance of Axes | instance of Axes3D | None
        Axes to draw the sensors to. If ``kind='3d'``, axes must be an instance
        of Axes3D. If None (default), a new axes will be created.

        .. versionadded:: 0.13.0
    block : bool
        Whether to halt program execution until the figure is closed. Defaults
        to False.

        .. versionadded:: 0.13.0
    show : bool
        Show figure if True. Defaults to True.
    %(topomap_sphere_auto)s
    %(verbose)s

    Returns
    -------
    fig : instance of Figure
        Figure containing the sensor topography.
    selection : list
        A list of selected channels. Only returned if ``kind=='select'``.

    See Also
    --------
    mne.viz.plot_layout

    Notes
    -----
    This function plots the sensor locations from the info structure using
    matplotlib. For drawing the sensors using mayavi see
    :func:`mne.viz.plot_alignment`.

    .. versionadded:: 0.12.0
    """
    from .evoked import _rgb
    _check_option('kind', kind, ['topomap', '3d', 'select'])
    if not isinstance(info, Info):
        raise TypeError('info must be an instance of Info not %s' % type(info))
    ch_indices = channel_indices_by_type(info)
    allowed_types = _DATA_CH_TYPES_SPLIT
    if ch_type is None:
        for this_type in allowed_types:
            if _contains_ch_type(info, this_type):
                ch_type = this_type
                break
        picks = ch_indices[ch_type]
    elif ch_type == 'all':
        picks = list()
        for this_type in allowed_types:
            picks += ch_indices[this_type]
    elif ch_type in allowed_types:
        picks = ch_indices[ch_type]
    else:
        raise ValueError("ch_type must be one of %s not %s!" % (allowed_types,
                                                                ch_type))

    if len(picks) == 0:
        raise ValueError('Could not find any channels of type %s.' % ch_type)

    chs = [info['chs'][pick] for pick in picks]
    if not _check_ch_locs(chs):
        raise RuntimeError('No valid channel positions found')
    dev_head_t = info['dev_head_t']
    pos = np.empty((len(chs), 3))
    for ci, ch in enumerate(chs):
        pos[ci] = ch['loc'][:3]
        if ch['coord_frame'] == FIFF.FIFFV_COORD_DEVICE:
            if dev_head_t is None:
                warn('dev_head_t is None, transforming MEG sensors to head '
                     'coordinate frame using identity transform')
                dev_head_t = np.eye(4)
            pos[ci] = apply_trans(dev_head_t, pos[ci])
    del dev_head_t

    ch_names = np.array([ch['ch_name'] for ch in chs])
    bads = [idx for idx, name in enumerate(ch_names) if name in info['bads']]
    if ch_groups is None:
        def_colors = _handle_default('color')
        colors = ['red' if i in bads else def_colors[channel_type(info, pick)]
                  for i, pick in enumerate(picks)]
    else:
        if ch_groups in ['position', 'selection']:
            if ch_groups == 'position':
                ch_groups = _divide_to_regions(info, add_stim=False)
                ch_groups = list(ch_groups.values())
            else:
                ch_groups, color_vals = list(), list()
                for selection in _SELECTIONS + _EEG_SELECTIONS:
                    channels = pick_channels(
                        info['ch_names'], read_selection(selection, info=info))
                    ch_groups.append(channels)
            color_vals = np.ones((len(ch_groups), 4))
            for idx, ch_group in enumerate(ch_groups):
                color_picks = [np.where(picks == ch)[0][0] for ch in ch_group
                               if ch in picks]
                if len(color_picks) == 0:
                    continue
                x, y, z = pos[color_picks].T
                color = np.mean(_rgb(x, y, z), axis=0)
                color_vals[idx, :3] = color  # mean of spatial color
        else:
            import matplotlib.pyplot as plt
            colors = np.linspace(0, 1, len(ch_groups))
            color_vals = [plt.cm.jet(colors[i]) for i in range(len(ch_groups))]
        if not isinstance(ch_groups, (np.ndarray, list)):
            raise ValueError("ch_groups must be None, 'position', "
                             "'selection', or an array. Got %s." % ch_groups)
        colors = np.zeros((len(picks), 4))
        for pick_idx, pick in enumerate(picks):
            for ind, value in enumerate(ch_groups):
                if pick in value:
                    colors[pick_idx] = color_vals[ind]
                    break
    title = 'Sensor positions (%s)' % ch_type if title is None else title
    fig = _plot_sensors(pos, info, picks, colors, bads, ch_names, title,
                        show_names, axes, show, kind, block,
                        to_sphere, sphere)
    if kind == 'select':
        return fig, fig.lasso.selection
    return fig


def _onpick_sensor(event, fig, ax, pos, ch_names, show_names):
    """Pick a channel in plot_sensors."""
    if event.mouseevent.inaxes != ax:
        return

    if event.mouseevent.key == 'control' and fig.lasso is not None:
        for ind in event.ind:
            fig.lasso.select_one(ind)

        return
    if show_names:
        return  # channel names already visible
    ind = event.ind[0]  # Just take the first sensor.
    ch_name = ch_names[ind]

    this_pos = pos[ind]

    # XXX: Bug in matplotlib won't allow setting the position of existing
    # text item, so we create a new one.
    ax.texts.pop(0)
    if len(this_pos) == 3:
        ax.text(this_pos[0], this_pos[1], this_pos[2], ch_name)
    else:
        ax.text(this_pos[0], this_pos[1], ch_name)
    fig.canvas.draw()


def _close_event(event, fig):
    """Listen for sensor plotter close event."""
    if getattr(fig, 'lasso', None) is not None:
        fig.lasso.disconnect()


def _plot_sensors(pos, info, picks, colors, bads, ch_names, title, show_names,
                  ax, show, kind, block, to_sphere, sphere):
    """Plot sensors."""
    from matplotlib import rcParams
    import matplotlib.pyplot as plt
    from mpl_toolkits.mplot3d import Axes3D
    from .topomap import _get_pos_outlines, _draw_outlines
    sphere = _check_sphere(sphere, info)

    edgecolors = np.repeat(rcParams['axes.edgecolor'], len(colors))
    edgecolors[bads] = 'red'
    axes_was_none = ax is None
    if axes_was_none:
        fig = plt.figure(figsize=(max(rcParams['figure.figsize']),) * 2)
        if kind == '3d':
            Axes3D(fig)
            ax = fig.gca(projection='3d')
        else:
            ax = fig.add_subplot(111)
    else:
        fig = ax.get_figure()

    if kind == '3d':
        ax.text(0, 0, 0, '', zorder=1)
        ax.scatter(pos[:, 0], pos[:, 1], pos[:, 2], picker=True, c=colors,
                   s=75, edgecolor=edgecolors, linewidth=2)

        ax.azim = 90
        ax.elev = 0
        ax.xaxis.set_label_text('x (m)')
        ax.yaxis.set_label_text('y (m)')
        ax.zaxis.set_label_text('z (m)')
    else:  # kind in 'select', 'topomap'
        ax.text(0, 0, '', zorder=1)

        pos, outlines = _get_pos_outlines(info, picks, sphere,
                                          to_sphere=to_sphere)
        _draw_outlines(ax, outlines)
        pts = ax.scatter(pos[:, 0], pos[:, 1], picker=True, clip_on=False,
                         c=colors, edgecolors=edgecolors, s=25, lw=2)
        if kind == 'select':
            fig.lasso = SelectFromCollection(ax, pts, ch_names)
        else:
            fig.lasso = None

        # Equal aspect for 3D looks bad, so only use for 2D
        ax.set(aspect='equal')
        if axes_was_none:
            fig.subplots_adjust(left=0, bottom=0, right=1, top=1, wspace=None,
                                hspace=None)
        ax.axis("off")  # remove border around figure
    del sphere

    connect_picker = True
    if show_names:
        if isinstance(show_names, (list, np.ndarray)):  # only given channels
            indices = [list(ch_names).index(name) for name in show_names]
        else:  # all channels
            indices = range(len(pos))
        for idx in indices:
            this_pos = pos[idx]
            if kind == '3d':
                ax.text(this_pos[0], this_pos[1], this_pos[2], ch_names[idx])
            else:
                ax.text(this_pos[0] + 0.0025, this_pos[1], ch_names[idx],
                        ha='left', va='center')
        connect_picker = (kind == 'select')
    if connect_picker:
        picker = partial(_onpick_sensor, fig=fig, ax=ax, pos=pos,
                         ch_names=ch_names, show_names=show_names)
        fig.canvas.mpl_connect('pick_event', picker)

    ax.set(title=title)
    closed = partial(_close_event, fig=fig)
    fig.canvas.mpl_connect('close_event', closed)
    plt_show(show, block=block)
    return fig


def _compute_scalings(scalings, inst, remove_dc=False, duration=10):
    """Compute scalings for each channel type automatically.

    Parameters
    ----------
    scalings : dict
        The scalings for each channel type. If any values are
        'auto', this will automatically compute a reasonable
        scaling for that channel type. Any values that aren't
        'auto' will not be changed.
    inst : instance of Raw or Epochs
        The data for which you want to compute scalings. If data
        is not preloaded, this will read a subset of times / epochs
        up to 100mb in size in order to compute scalings.
    remove_dc : bool
        Whether to remove the mean (DC) before calculating the scalings. If
        True, the mean will be computed and subtracted for short epochs in
        order to compensate not only for global mean offset, but also for slow
        drifts in the signals.
    duration : float
        If remove_dc is True, the mean will be computed and subtracted on
        segments of length ``duration`` seconds.

    Returns
    -------
    scalings : dict
        A scalings dictionary with updated values
    """
    from ..io.base import BaseRaw
    from ..epochs import BaseEpochs
    scalings = _handle_default('scalings_plot_raw', scalings)
    if not isinstance(inst, (BaseRaw, BaseEpochs)):
        raise ValueError('Must supply either Raw or Epochs')

    ch_types = channel_indices_by_type(inst.info)
    ch_types = {i_type: i_ixs
                for i_type, i_ixs in ch_types.items() if len(i_ixs) != 0}
    scalings = deepcopy(scalings)

    if inst.preload is False:
        if isinstance(inst, BaseRaw):
            # Load a window of data from the center up to 100mb in size
            n_times = 1e8 // (len(inst.ch_names) * 8)
            n_times = np.clip(n_times, 1, inst.n_times)
            n_secs = n_times / float(inst.info['sfreq'])
            time_middle = np.mean(inst.times)
            tmin = np.clip(time_middle - n_secs / 2., inst.times.min(), None)
            tmax = np.clip(time_middle + n_secs / 2., None, inst.times.max())
            data = inst._read_segment(tmin, tmax)
        elif isinstance(inst, BaseEpochs):
            # Load a random subset of epochs up to 100mb in size
            n_epochs = 1e8 // (len(inst.ch_names) * len(inst.times) * 8)
            n_epochs = int(np.clip(n_epochs, 1, len(inst)))
            ixs_epochs = np.random.choice(range(len(inst)), n_epochs, False)
            inst = inst.copy()[ixs_epochs].load_data()
    else:
        data = inst._data
    if isinstance(inst, BaseEpochs):
        data = inst._data.swapaxes(0, 1).reshape([len(inst.ch_names), -1])
    # Iterate through ch types and update scaling if ' auto'
    for key, value in scalings.items():
        if key not in ch_types:
            continue
        if not (isinstance(value, str) and value == 'auto'):
            try:
                scalings[key] = float(value)
            except Exception:
                raise ValueError(
                    f'scalings must be "auto" or float, got scalings[{key!r}]='
                    f'{value!r} which could not be converted to float')
            continue
        this_data = data[ch_types[key]]
        if remove_dc and (this_data.shape[1] / inst.info["sfreq"] >= duration):
            length = int(duration * inst.info["sfreq"])  # segment length
            # truncate data so that we can divide into segments of equal length
            this_data = this_data[:, :this_data.shape[1] // length * length]
            shape = this_data.shape  # original shape
            this_data = this_data.T.reshape(-1, length, shape[0])  # segment
            this_data -= np.nanmean(this_data, 0)  # subtract segment means
            this_data = this_data.T.reshape(shape)  # reshape into original
        this_data = this_data.ravel()
        this_data = this_data[np.isfinite(this_data)]
        if this_data.size:
            iqr = np.diff(np.percentile(this_data, [25, 75]))[0]
        else:
            iqr = 1.
        scalings[key] = iqr
    return scalings


def _setup_cmap(cmap, n_axes=1, norm=False):
    """Set color map interactivity."""
    if cmap == 'interactive':
        cmap = ('Reds' if norm else 'RdBu_r', True)
    elif not isinstance(cmap, tuple):
        if cmap is None:
            cmap = 'Reds' if norm else 'RdBu_r'
        cmap = (cmap, False if n_axes > 2 else True)
    return cmap


def _prepare_joint_axes(n_maps, figsize=None):
    """Prepare axes for topomaps and colorbar in joint plot figure.

    Parameters
    ----------
    n_maps: int
        Number of topomaps to include in the figure
    figsize: tuple
        Figure size, see plt.figsize

    Returns
    -------
    fig : matplotlib.figure.Figure
        Figure with initialized axes
    main_ax: matplotlib.axes._subplots.AxesSubplot
        Axes in which to put the main plot
    map_ax: list
        List of axes for each topomap
    cbar_ax: matplotlib.axes._subplots.AxesSubplot
        Axes for colorbar next to topomaps
    """
    import matplotlib.pyplot as plt
    fig = plt.figure(figsize=figsize)
    main_ax = fig.add_subplot(212)
    ts = n_maps + 2
    map_ax = [plt.subplot(4, ts, x + 2 + ts) for x in range(n_maps)]
    # Position topomap subplots on the second row, starting on the
    # second column
    cbar_ax = plt.subplot(4, 5 * (ts + 1), 10 * (ts + 1))
    # Position colorbar at the very end of a more finely divided
    # second row of subplots
    return fig, main_ax, map_ax, cbar_ax


class DraggableColorbar(object):
    """Enable interactive colorbar.

    See http://www.ster.kuleuven.be/~pieterd/python/html/plotting/interactive_colorbar.html
    """  # noqa: E501

    def __init__(self, cbar, mappable):
        import matplotlib.pyplot as plt
        self.cbar = cbar
        self.mappable = mappable
        self.press = None
        self.cycle = sorted([i for i in dir(plt.cm) if
                             hasattr(getattr(plt.cm, i), 'N')])
        self.cycle += [mappable.get_cmap().name]
        self.index = self.cycle.index(mappable.get_cmap().name)
        self.lims = (self.cbar.norm.vmin, self.cbar.norm.vmax)
        self.connect()

    def connect(self):
        """Connect to all the events we need."""
        self.cidpress = self.cbar.patch.figure.canvas.mpl_connect(
            'button_press_event', self.on_press)
        self.cidrelease = self.cbar.patch.figure.canvas.mpl_connect(
            'button_release_event', self.on_release)
        self.cidmotion = self.cbar.patch.figure.canvas.mpl_connect(
            'motion_notify_event', self.on_motion)
        self.keypress = self.cbar.patch.figure.canvas.mpl_connect(
            'key_press_event', self.key_press)
        self.scroll = self.cbar.patch.figure.canvas.mpl_connect(
            'scroll_event', self.on_scroll)

    def on_press(self, event):
        """Handle button press."""
        if event.inaxes != self.cbar.ax:
            return
        self.press = event.y

    def key_press(self, event):
        """Handle key press."""
        # print(event.key)
        scale = self.cbar.norm.vmax - self.cbar.norm.vmin
        perc = 0.03
        if event.key == 'down':
            self.index += 1
        elif event.key == 'up':
            self.index -= 1
        elif event.key == ' ':  # space key resets scale
            self.cbar.norm.vmin = self.lims[0]
            self.cbar.norm.vmax = self.lims[1]
        elif event.key == '+':
            self.cbar.norm.vmin -= (perc * scale) * -1
            self.cbar.norm.vmax += (perc * scale) * -1
        elif event.key == '-':
            self.cbar.norm.vmin -= (perc * scale) * 1
            self.cbar.norm.vmax += (perc * scale) * 1
        elif event.key == 'pageup':
            self.cbar.norm.vmin -= (perc * scale) * 1
            self.cbar.norm.vmax -= (perc * scale) * 1
        elif event.key == 'pagedown':
            self.cbar.norm.vmin -= (perc * scale) * -1
            self.cbar.norm.vmax -= (perc * scale) * -1
        else:
            return
        if self.index < 0:
            self.index = len(self.cycle) - 1
        elif self.index >= len(self.cycle):
            self.index = 0
        cmap = self.cycle[self.index]
        self.cbar.mappable.set_cmap(cmap)
        self.cbar.draw_all()
        self.mappable.set_cmap(cmap)
        self._update()

    def on_motion(self, event):
        """Handle mouse movements."""
        if self.press is None:
            return
        if event.inaxes != self.cbar.ax:
            return
        yprev = self.press
        dy = event.y - yprev
        self.press = event.y
        scale = self.cbar.norm.vmax - self.cbar.norm.vmin
        perc = 0.03
        if event.button == 1:
            self.cbar.norm.vmin -= (perc * scale) * np.sign(dy)
            self.cbar.norm.vmax -= (perc * scale) * np.sign(dy)
        elif event.button == 3:
            self.cbar.norm.vmin -= (perc * scale) * np.sign(dy)
            self.cbar.norm.vmax += (perc * scale) * np.sign(dy)
        self._update()

    def on_release(self, event):
        """Handle release."""
        self.press = None
        self._update()

    def on_scroll(self, event):
        """Handle scroll."""
        scale = 1.1 if event.step < 0 else 1. / 1.1
        self.cbar.norm.vmin *= scale
        self.cbar.norm.vmax *= scale
        self._update()

    def _update(self):
        self.cbar.set_ticks(None, update_ticks=True)  # use default
        self.cbar.draw_all()
        self.mappable.set_norm(self.cbar.norm)
        self.cbar.patch.figure.canvas.draw()


class SelectFromCollection(object):
    """Select channels from a matplotlib collection using ``LassoSelector``.

    Selected channels are saved in the ``selection`` attribute. This tool
    highlights selected points by fading other points out (i.e., reducing their
    alpha values).

    Parameters
    ----------
    ax : instance of Axes
        Axes to interact with.
    collection : instance of matplotlib collection
        Collection you want to select from.
    alpha_other : 0 <= float <= 1
        To highlight a selection, this tool sets all selected points to an
        alpha value of 1 and non-selected points to ``alpha_other``.
        Defaults to 0.3.
    linewidth_other : float
        Linewidth to use for non-selected sensors. Default is 1.

    Notes
    -----
    This tool selects collection objects based on their *origins*
    (i.e., ``offsets``). Emits mpl event 'lasso_event' when selection is ready.
    """

    def __init__(self, ax, collection, ch_names, alpha_other=0.5,
                 linewidth_other=0.5, alpha_selected=1, linewidth_selected=1):
        from matplotlib import __version__
        if LooseVersion(__version__) < LooseVersion('1.2.1'):
            raise ImportError('Interactive selection not possible for '
                              'matplotlib versions < 1.2.1. Upgrade '
                              'matplotlib.')
        from matplotlib.widgets import LassoSelector
        self.canvas = ax.figure.canvas
        self.collection = collection
        self.ch_names = ch_names
        self.alpha_other = alpha_other
        self.linewidth_other = linewidth_other
        self.alpha_selected = alpha_selected
        self.linewidth_selected = linewidth_selected

        self.xys = collection.get_offsets()
        self.Npts = len(self.xys)

        # Ensure that we have separate colors for each object
        self.fc = collection.get_facecolors()
        self.ec = collection.get_edgecolors()
        self.lw = collection.get_linewidths()
        if len(self.fc) == 0:
            raise ValueError('Collection must have a facecolor')
        elif len(self.fc) == 1:
            self.fc = np.tile(self.fc, self.Npts).reshape(self.Npts, -1)
            self.ec = np.tile(self.ec, self.Npts).reshape(self.Npts, -1)
        self.fc[:, -1] = self.alpha_other  # deselect in the beginning
        self.ec[:, -1] = self.alpha_other
        self.lw = np.full(self.Npts, self.linewidth_other)

        self.lasso = LassoSelector(ax, onselect=self.on_select,
                                   lineprops=dict(color='red', linewidth=0.5))
        self.selection = list()

    def on_select(self, verts):
        """Select a subset from the collection."""
        from matplotlib.path import Path
        if len(verts) <= 3:  # Seems to be a good way to exclude single clicks.
            return

        path = Path(verts)
        inds = np.nonzero([path.contains_point(xy) for xy in self.xys])[0]
        if self.canvas._key == 'control':  # Appending selection.
            sels = [np.where(self.ch_names == c)[0][0] for c in self.selection]
            inters = set(inds) - set(sels)
            inds = list(inters.union(set(sels) - set(inds)))

        self.selection[:] = np.array(self.ch_names)[inds].tolist()
        self.style_sensors(inds)
        self.canvas.callbacks.process('lasso_event')

    def select_one(self, ind):
        """Select or deselect one sensor."""
        ch_name = self.ch_names[ind]
        if ch_name in self.selection:
            sel_ind = self.selection.index(ch_name)
            self.selection.pop(sel_ind)
        else:
            self.selection.append(ch_name)
        inds = np.in1d(self.ch_names, self.selection).nonzero()[0]
        self.style_sensors(inds)
        self.canvas.callbacks.process('lasso_event')

    def select_many(self, inds):
        """Select many sensors using indices (for predefined selections)."""
        self.selection[:] = np.array(self.ch_names)[inds].tolist()
        self.style_sensors(inds)

    def style_sensors(self, inds):
        """Style selected sensors as "active"."""
        # reset
        self.fc[:, -1] = self.alpha_other
        self.ec[:, -1] = self.alpha_other / 2
        self.lw[:] = self.linewidth_other
        # style sensors at `inds`
        self.fc[inds, -1] = self.alpha_selected
        self.ec[inds, -1] = self.alpha_selected
        self.lw[inds] = self.linewidth_selected
        self.collection.set_facecolors(self.fc)
        self.collection.set_edgecolors(self.ec)
        self.collection.set_linewidths(self.lw)
        self.canvas.draw_idle()

    def disconnect(self):
        """Disconnect the lasso selector."""
        self.lasso.disconnect_events()
        self.fc[:, -1] = self.alpha_selected
        self.ec[:, -1] = self.alpha_selected
        self.collection.set_facecolors(self.fc)
        self.collection.set_edgecolors(self.ec)
        self.canvas.draw_idle()


def _get_color_list(annotations=False):
    """Get the current color list from matplotlib rcParams.

    Parameters
    ----------
    annotations : boolean
        Has no influence on the function if false. If true, check if color
        "red" (#ff0000) is in the cycle and remove it.

    Returns
    -------
    colors : list
    """
    from matplotlib import rcParams
    color_cycle = rcParams.get('axes.prop_cycle')

    if not color_cycle:
        # Use deprecated color_cycle to avoid KeyErrors in environments
        # with Python 2.7 and Matplotlib < 1.5
        # this will already be a list
        colors = rcParams.get('axes.color_cycle')
    else:
        # we were able to use the prop_cycle. Now just convert to list
        colors = color_cycle.by_key()['color']

    # If we want annotations, red is reserved ... remove if present. This
    # checks for the reddish color in MPL dark background style, normal style,
    # and MPL "red", and defaults to the last of those if none are present
    for red in ('#fa8174', '#d62728', '#ff0000'):
        if annotations and red in colors:
            colors.remove(red)
            break

    return (colors, red) if annotations else colors


def _merge_annotations(start, stop, description, annotations, current=()):
    """Handle drawn annotations."""
    ends = annotations.onset + annotations.duration
    idx = np.intersect1d(np.where(ends >= start)[0],
                         np.where(annotations.onset <= stop)[0])
    idx = np.intersect1d(idx,
                         np.where(annotations.description == description)[0])
    new_idx = np.setdiff1d(idx, current)  # don't include modified annotation
    end = max(np.append((annotations.onset[new_idx] +
                         annotations.duration[new_idx]), stop))
    onset = min(np.append(annotations.onset[new_idx], start))
    duration = end - onset
    annotations.delete(idx)
    annotations.append(onset, duration, description)


def _connection_line(x, fig, sourceax, targetax, y=1.,
                     y_source_transform="transAxes"):
    """Connect source and target plots with a line.

    Connect source and target plots with a line, such as time series
    (source) and topolots (target). Primarily used for plot_joint
    functions.
    """
    from matplotlib.lines import Line2D
    trans_fig = fig.transFigure
    trans_fig_inv = fig.transFigure.inverted()

    xt, yt = trans_fig_inv.transform(targetax.transAxes.transform([.5, 0.]))
    xs, _ = trans_fig_inv.transform(sourceax.transData.transform([x, 0.]))
    _, ys = trans_fig_inv.transform(getattr(sourceax, y_source_transform
                                            ).transform([0., y]))

    return Line2D((xt, xs), (yt, ys), transform=trans_fig, color='grey',
                  linestyle='-', linewidth=1.5, alpha=.66, zorder=1,
                  clip_on=False)


class DraggableLine(object):
    """Custom matplotlib line for moving around by drag and drop.

    Parameters
    ----------
    line : instance of matplotlib Line2D
        Line to add interactivity to.
    callback : function
        Callback to call when line is released.
    """

    def __init__(self, line, modify_callback, drag_callback):
        self.line = line
        self.press = None
        self.x0 = line.get_xdata()[0]
        self.modify_callback = modify_callback
        self.drag_callback = drag_callback
        self.cidpress = self.line.figure.canvas.mpl_connect(
            'button_press_event', self.on_press)
        self.cidrelease = self.line.figure.canvas.mpl_connect(
            'button_release_event', self.on_release)
        self.cidmotion = self.line.figure.canvas.mpl_connect(
            'motion_notify_event', self.on_motion)

    def set_x(self, x):
        """Repoisition the line."""
        self.line.set_xdata([x, x])
        self.x0 = x

    def on_press(self, event):
        """Store button press if on top of the line."""
        if event.inaxes != self.line.axes or not self.line.contains(event)[0]:
            return
        x0 = self.line.get_xdata()
        y0 = self.line.get_ydata()
        self.press = x0, y0, event.xdata, event.ydata

    def on_motion(self, event):
        """Move the line on drag."""
        if self.press is None:
            return
        if event.inaxes != self.line.axes:
            return
        x0, y0, xpress, ypress = self.press
        dx = event.xdata - xpress
        self.line.set_xdata(x0 + dx)
        self.drag_callback((x0 + dx)[0])
        self.line.figure.canvas.draw()

    def on_release(self, event):
        """Handle release."""
        if event.inaxes != self.line.axes or self.press is None:
            return
        self.press = None
        self.line.figure.canvas.draw()
        self.modify_callback(self.x0, event.xdata)
        self.x0 = event.xdata

    def remove(self):
        """Remove the line."""
        self.line.figure.canvas.mpl_disconnect(self.cidpress)
        self.line.figure.canvas.mpl_disconnect(self.cidrelease)
        self.line.figure.canvas.mpl_disconnect(self.cidmotion)
        self.line.figure.axes[0].lines.remove(self.line)


def _setup_ax_spines(axes, vlines, xmin, xmax, ymin, ymax, invert_y=False,
                     unit=None, truncate_xaxis=True, truncate_yaxis=True,
                     skip_axlabel=False, hline=True):
    # don't show zero line if it coincides with x-axis (even if hline=True)
    if hline and ymin != 0.:
        axes.spines['top'].set_position('zero')
    else:
        axes.spines['top'].set_visible(False)
    # the axes can become very small with topo plotting. This prevents the
    # x-axis from shrinking to length zero if truncate_xaxis=True, by adding
    # new ticks that are nice round numbers close to (but less extreme than)
    # xmin and xmax
    vlines = [] if vlines is None else vlines
    xticks = _trim_ticks(axes.get_xticks(), xmin, xmax)
    xticks = np.array(sorted(set([x for x in xticks] + vlines)))
    if len(xticks) < 2:
        def log_fix(tval):
            exp = np.log10(np.abs(tval))
            return np.sign(tval) * 10 ** (np.fix(exp) - (exp < 0))
        xlims = np.array([xmin, xmax])
        temp_ticks = log_fix(xlims)
        closer_idx = np.argmin(np.abs(xlims - temp_ticks))
        further_idx = np.argmax(np.abs(xlims - temp_ticks))
        start_stop = [temp_ticks[closer_idx], xlims[further_idx]]
        step = np.sign(np.diff(start_stop)) * np.max(np.abs(temp_ticks))
        tts = np.arange(*start_stop, step)
        xticks = np.array(sorted(xticks + [tts[0], tts[-1]]))
    axes.set_xticks(xticks)
    # y-axis is simpler
    yticks = _trim_ticks(axes.get_yticks(), ymin, ymax)
    axes.set_yticks(yticks)
    # truncation case 1: truncate both
    if truncate_xaxis and truncate_yaxis:
        axes.spines['bottom'].set_bounds(*xticks[[0, -1]])
        axes.spines['left'].set_bounds(*yticks[[0, -1]])
    # case 2: truncate only x (only right side; connect to y at left)
    elif truncate_xaxis:
        xbounds = np.array(axes.get_xlim())
        xbounds[1] = axes.get_xticks()[-1]
        axes.spines['bottom'].set_bounds(*xbounds)
    # case 3: truncate only y (only top; connect to x at bottom)
    elif truncate_yaxis:
        ybounds = np.array(axes.get_ylim())
        if invert_y:
            ybounds[0] = axes.get_yticks()[0]
        else:
            ybounds[1] = axes.get_yticks()[-1]
        axes.spines['left'].set_bounds(*ybounds)
    # handle axis labels
    if skip_axlabel:
        axes.set_yticklabels([''] * len(yticks))
        axes.set_xticklabels([''] * len(xticks))
    else:
        if unit is not None:
            axes.set_ylabel(unit, rotation=90)
        axes.set_xlabel('Time (s)')
    # plot vertical lines
    if vlines:
        _ymin, _ymax = axes.get_ylim()
        axes.vlines(vlines, _ymax, _ymin, linestyles='--', colors='k',
                    linewidth=1., zorder=1)
    # invert?
    if invert_y:
        axes.invert_yaxis()
    # changes we always make:
    axes.tick_params(direction='out')
    axes.tick_params(right=False)
    axes.spines['right'].set_visible(False)
    axes.spines['left'].set_zorder(0)


def _handle_decim(info, decim, lowpass):
    """Handle decim parameter for plotters."""
    from ..evoked import _check_decim
    from ..utils import _ensure_int
    if isinstance(decim, str) and decim == 'auto':
        lp = info['sfreq'] if info['lowpass'] is None else info['lowpass']
        lp = min(lp, info['sfreq'] if lowpass is None else lowpass)
        info['lowpass'] = lp
        decim = max(int(info['sfreq'] / (lp * 3) + 1e-6), 1)
    decim = _ensure_int(decim, 'decim', must_be='an int or "auto"')
    if decim <= 0:
        raise ValueError('decim must be "auto" or a positive integer, got %s'
                         % (decim,))
    decim = _check_decim(info, decim, 0)[0]
    data_picks = _pick_data_channels(info, exclude=())
    return decim, data_picks


def _setup_plot_projector(info, noise_cov, proj=True, use_noise_cov=True,
                          nave=1):
    from ..cov import compute_whitener
    projector = np.eye(len(info['ch_names']))
    whitened_ch_names = []
    if noise_cov is not None and use_noise_cov:
        # any channels in noise_cov['bads'] but not in info['bads'] get
        # set to nan, which means that they are not plotted.
        data_picks = _pick_data_channels(info, with_ref_meg=False, exclude=())
        data_names = {info['ch_names'][pick] for pick in data_picks}
        # these can be toggled by the user
        bad_names = set(info['bads'])
        # these can't in standard pipelines be enabled (we always take the
        # union), so pretend they're not in cov at all
        cov_names = ((set(noise_cov['names']) & set(info['ch_names'])) -
                     set(noise_cov['bads']))
        # Actually compute the whitener only using the difference
        whiten_names = cov_names - bad_names
        whiten_picks = pick_channels(info['ch_names'], whiten_names)
        whiten_info = pick_info(info, whiten_picks)
        rank = _triage_rank_sss(whiten_info, [noise_cov])[1][0]
        whitener, whitened_ch_names = compute_whitener(
            noise_cov, whiten_info, rank=rank, verbose=False)
        whitener *= np.sqrt(nave)  # proper scaling for Evoked data
        assert set(whitened_ch_names) == whiten_names
        projector[whiten_picks, whiten_picks[:, np.newaxis]] = whitener
        # Now we need to change the set of "whitened" channels to include
        # all data channel names so that they are properly italicized.
        whitened_ch_names = data_names
        # We would need to set "bad_picks" to identity to show the traces
        # (but in gray), but here we don't need to because "projector"
        # starts out as identity. So all that is left to do is take any
        # *good* data channels that are not in the noise cov to be NaN
        nan_names = data_names - (bad_names | cov_names)
        # XXX conditional necessary because of annoying behavior of
        # pick_channels where an empty list means "all"!
        if len(nan_names) > 0:
            nan_picks = pick_channels(info['ch_names'], nan_names)
            projector[nan_picks] = np.nan
    elif proj:
        projector, _ = setup_proj(info, add_eeg_ref=False, verbose=False)
    return projector, whitened_ch_names


def _check_sss(info):
    """Check SSS history in info."""
    ch_used = [ch for ch in _DATA_CH_TYPES_SPLIT
               if _contains_ch_type(info, ch)]
    has_meg = 'mag' in ch_used and 'grad' in ch_used
    has_sss = (has_meg and len(info['proc_history']) > 0 and
               info['proc_history'][0].get('max_info') is not None)
    return ch_used, has_meg, has_sss


def _triage_rank_sss(info, covs, rank=None, scalings=None):
    rank = dict() if rank is None else rank
    scalings = _handle_default('scalings_cov_rank', scalings)

    # Only look at good channels
    picks = _pick_data_channels(info, with_ref_meg=False, exclude='bads')
    info = pick_info(info, picks)
    ch_used, has_meg, has_sss = _check_sss(info)
    if has_sss:
        if 'mag' in rank or 'grad' in rank:
            raise ValueError('When using SSS, pass "meg" to set the rank '
                             '(separate rank values for "mag" or "grad" are '
                             'meaningless).')
    elif 'meg' in rank:
        raise ValueError('When not using SSS, pass separate rank values '
                         'for "mag" and "grad" (do not use "meg").')

    picks_list = _picks_by_type(info, meg_combined=has_sss)
    if has_sss:
        # reduce ch_used to combined mag grad
        ch_used = list(zip(*picks_list))[0]
    # order pick list by ch_used (required for compat with plot_evoked)
    picks_list = [x for x, y in sorted(zip(picks_list, ch_used))]
    n_ch_used = len(ch_used)

    # make sure we use the same rank estimates for GFP and whitening

    picks_list2 = [k for k in picks_list]
    # add meg picks if needed.
    if has_meg:
        # append ("meg", picks_meg)
        picks_list2 += _picks_by_type(info, meg_combined=True)

    rank_list = []  # rank dict for each cov
    for cov in covs:
        # We need to add the covariance projectors, compute the projector,
        # and apply it, just like we will do in prepare_noise_cov, otherwise
        # we risk the rank estimates being incorrect (i.e., if the projectors
        # do not match).
        info_proj = info.copy()
        info_proj['projs'] += cov['projs']
        this_rank = {}
        # assemble rank dict for this cov, such that we have meg
        for ch_type, this_picks in picks_list2:
            # if we have already estimates / values for mag/grad but not
            # a value for meg, combine grad and mag.
            if ('mag' in this_rank and 'grad' in this_rank and
                    'meg' not in rank):
                this_rank['meg'] = this_rank['mag'] + this_rank['grad']
                # and we're done here
                break
            if rank.get(ch_type) is None:
                ch_names = [info['ch_names'][pick] for pick in this_picks]
                this_C = pick_channels_cov(cov, ch_names)
                this_estimated_rank = compute_rank(
                    this_C, scalings=scalings, info=info_proj)[ch_type]
                this_rank[ch_type] = this_estimated_rank
            elif rank.get(ch_type) is not None:
                this_rank[ch_type] = rank[ch_type]

        rank_list.append(this_rank)
    return n_ch_used, rank_list, picks_list, has_sss


def _check_cov(noise_cov, info):
    """Check the noise_cov for whitening and issue an SSS warning."""
    from ..cov import read_cov, Covariance
    if noise_cov is None:
        return None
    if isinstance(noise_cov, str):
        noise_cov = read_cov(noise_cov)
    if not isinstance(noise_cov, Covariance):
        raise TypeError('noise_cov must be a str or Covariance, got %s'
                        % (type(noise_cov),))
    if _check_sss(info)[2]:  # has_sss
        warn('Data have been processed with SSS, which changes the relative '
             'scaling of magnetometers and gradiometers when viewing data '
             'whitened by a noise covariance')
    return noise_cov


def _set_title_multiple_electrodes(title, combine, ch_names, max_chans=6,
                                   all=False, ch_type=None):
    """Prepare a title string for multiple electrodes."""
    if title is None:
        title = ", ".join(ch_names[:max_chans])
        ch_type = _channel_type_prettyprint.get(ch_type, ch_type)
        if ch_type is None:
            ch_type = "sensor"
        if len(ch_names) > 1:
            ch_type += "s"
        if all is True and isinstance(combine, str):
            combine = combine.capitalize()
            title = "{} of {} {}".format(
                combine, len(ch_names), ch_type)
        elif len(ch_names) > max_chans and combine != "gfp":
            logger.info("More than {} channels, truncating title ...".format(
                max_chans))
            title += ", ...\n({} of {} {})".format(
                combine, len(ch_names), ch_type,)
    return title


def _check_time_unit(time_unit, times):
    if not isinstance(time_unit, str):
        raise TypeError('time_unit must be str, got %s' % (type(time_unit),))
    if time_unit == 's':
        pass
    elif time_unit == 'ms':
        times = 1e3 * times
    else:
        raise ValueError("time_unit must be 's' or 'ms', got %r" % time_unit)
    return time_unit, times


def _plot_masked_image(ax, data, times, mask=None, yvals=None,
                       cmap="RdBu_r", vmin=None, vmax=None, ylim=None,
                       mask_style="both", mask_alpha=.25, mask_cmap="Greys",
                       yscale="linear"):
    """Plot a potentially masked (evoked, TFR, ...) 2D image."""
    from matplotlib import ticker, __version__ as mpl_version

    if mask_style is None and mask is not None:
        mask_style = "both"  # default
    draw_mask = mask_style in {"both", "mask"}
    draw_contour = mask_style in {"both", "contour"}
    if cmap is None:
        mask_cmap = cmap

    # mask param check and preparation
    if draw_mask is None:
        if mask is not None:
            draw_mask = True
        else:
            draw_mask = False
    if draw_contour is None:
        if mask is not None:
            draw_contour = True
        else:
            draw_contour = False
    if mask is None:
        if draw_mask:
            warn("`mask` is None, not masking the plot ...")
            draw_mask = False
        if draw_contour:
            warn("`mask` is None, not adding contour to the plot ...")
            draw_contour = False

    if draw_mask:
        if mask.shape != data.shape:
            raise ValueError(
                "The mask must have the same shape as the data, "
                "i.e., %s, not %s" % (data.shape, mask.shape))
        if draw_contour and yscale == "log":
            warn("Cannot draw contours with linear yscale yet ...")

    if yvals is None:  # for e.g. Evoked images
        yvals = np.arange(data.shape[0])
    # else, if TFR plot, yvals will be freqs

    # test yscale
    if yscale == 'log' and not yvals[0] > 0:
        raise ValueError('Using log scale for frequency axis requires all your'
                         ' frequencies to be positive (you cannot include'
                         ' the DC component (0 Hz) in the TFR).')

    if len(yvals) < 2 or yvals[0] == 0:
        yscale = 'linear'
    elif yscale != 'linear':
        ratio = yvals[1:] / yvals[:-1]
    if yscale == 'auto':
        if yvals[0] > 0 and np.allclose(ratio, ratio[0]):
            yscale = 'log'
        else:
            yscale = 'linear'

    # https://github.com/matplotlib/matplotlib/pull/9477
    if yscale == "log" and mpl_version == "2.1.0":
        warn("With matplotlib version 2.1.0, lines may not show up in "
             "`AverageTFR.plot_joint`. Upgrade to a more recent version.")

    if yscale == "log":  # pcolormesh for log scale
        # compute bounds between time samples
        time_lims, = centers_to_edges(times)
        log_yvals = np.concatenate([[yvals[0] / ratio[0]], yvals,
                                    [yvals[-1] * ratio[0]]])
        yval_lims = np.sqrt(log_yvals[:-1] * log_yvals[1:])

        # construct a time-yvaluency bounds grid
        time_mesh, yval_mesh = np.meshgrid(time_lims, yval_lims)

        if mask is not None:
            ax.pcolormesh(time_mesh, yval_mesh, data, cmap=mask_cmap,
                          vmin=vmin, vmax=vmax, alpha=mask_alpha)
            im = ax.pcolormesh(time_mesh, yval_mesh,
                               np.ma.masked_where(~mask, data), cmap=cmap,
                               vmin=vmin, vmax=vmax, alpha=1)
        else:
            im = ax.pcolormesh(time_mesh, yval_mesh, data, cmap=cmap,
                               vmin=vmin, vmax=vmax)
        if ylim is None:
            ylim = yval_lims[[0, -1]]
        if yscale == 'log':
            ax.set_yscale('log')
            ax.get_yaxis().set_major_formatter(ticker.ScalarFormatter())

        ax.yaxis.set_minor_formatter(ticker.NullFormatter())
        # get rid of minor ticks
        ax.yaxis.set_minor_locator(ticker.NullLocator())
        tick_vals = yvals[np.unique(np.linspace(
            0, len(yvals) - 1, 12).round().astype('int'))]
        ax.set_yticks(tick_vals)

    else:
        # imshow for linear because the y ticks are nicer
        # and the masked areas look better
        dt = np.median(np.diff(times)) / 2. if len(times) > 1 else 0.1
        dy = np.median(np.diff(yvals)) / 2. if len(yvals) > 1 else 0.5
        extent = [times[0] - dt, times[-1] + dt,
                  yvals[0] - dy, yvals[-1] + dy]
        im_args = dict(interpolation='nearest', origin='lower',
                       extent=extent, aspect='auto', vmin=vmin, vmax=vmax)

        if draw_mask:
            ax.imshow(data, alpha=mask_alpha, cmap=mask_cmap, **im_args)
            im = ax.imshow(
                np.ma.masked_where(~mask, data), cmap=cmap, **im_args)
        else:
            ax.imshow(data, cmap=cmap, **im_args)  # see #6481
            im = ax.imshow(data, cmap=cmap, **im_args)

        if draw_contour and np.unique(mask).size == 2:
            big_mask = np.kron(mask, np.ones((10, 10)))
            ax.contour(big_mask, colors=["k"], extent=extent,
                       linewidths=[.75], corner_mask=False,
                       antialiased=False, levels=[.5])
        time_lims = [extent[0], extent[1]]
        if ylim is None:
            ylim = [extent[2], extent[3]]

    ax.set_xlim(time_lims[0], time_lims[-1])
    ax.set_ylim(ylim)

    if (draw_mask or draw_contour) and mask is not None:
        if mask.all():
            t_end = ", all points masked)"
        else:
            fraction = 1 - (np.float64(mask.sum()) / np.float64(mask.size))
            t_end = ", %0.3g%% of points masked)" % (fraction * 100,)
    else:
        t_end = ")"

    return im, t_end


@fill_doc
def _make_combine_callable(combine):
    """Convert None or string values of ``combine`` into callables.

    Params
    ------
    %(combine)s
        If callable, the callable must accept one positional input (data of
        shape ``(n_epochs, n_channels, n_times)`` or ``(n_evokeds, n_channels,
        n_times)``) and return an :class:`array <numpy.ndarray>` of shape
        ``(n_epochs, n_times)`` or ``(n_evokeds, n_times)``.
    """
    if combine is None:
        combine = partial(np.squeeze, axis=1)
    elif isinstance(combine, str):
        combine_dict = {key: partial(getattr(np, key), axis=1)
                        for key in ('mean', 'median', 'std')}
        combine_dict['gfp'] = lambda data: np.sqrt((data ** 2).mean(axis=1))
        try:
            combine = combine_dict[combine]
        except KeyError:
            raise ValueError('"combine" must be None, a callable, or one of '
                             '"mean", "median", "std", or "gfp"; got {}'
                             ''.format(combine))
    return combine


def center_cmap(cmap, vmin, vmax, name="cmap_centered"):
    """Center given colormap (ranging from vmin to vmax) at value 0.

    Parameters
    ----------
    cmap : matplotlib.colors.Colormap
        The colormap to center around 0.
    vmin : float
        Minimum value in the data to map to the lower end of the colormap.
    vmax : float
        Maximum value in the data to map to the upper end of the colormap.
    name : str
        Name of the new colormap. Defaults to 'cmap_centered'.

    Returns
    -------
    cmap_centered : matplotlib.colors.Colormap
        The new colormap centered around 0.

    Notes
    -----
    This function can be used in situations where vmin and vmax are not
    symmetric around zero. Normally, this results in the value zero not being
    mapped to white anymore in many colormaps. Using this function, the value
    zero will be mapped to white even for asymmetric positive and negative
    value ranges. Note that this could also be achieved by re-normalizing a
    given colormap by subclassing matplotlib.colors.Normalize as described
    here:
    https://matplotlib.org/users/colormapnorms.html#custom-normalization-two-linear-ranges
    """  # noqa: E501
    from matplotlib.colors import LinearSegmentedColormap

    vzero = abs(vmin) / float(vmax - vmin)
    index_old = np.linspace(0, 1, cmap.N)
    index_new = np.hstack([np.linspace(0, vzero, cmap.N // 2, endpoint=False),
                           np.linspace(vzero, 1, cmap.N // 2)])

    colors = "red", "green", "blue", "alpha"
    cdict = {name: [] for name in colors}
    for old, new in zip(index_old, index_new):
        for color, name in zip(cmap(old), colors):
            cdict[name].append((new, color, color))
    return LinearSegmentedColormap(name, cdict)


def _convert_psds(psds, dB, estimate, scaling, unit, ch_names=None,
                  first_dim='channel'):
    """Convert PSDs to dB (if necessary) and appropriate units.

    The following table summarizes the relationship between the value of
    parameters ``dB`` and ``estimate``, and the type of plot and corresponding
    units.

    | dB    | estimate    | plot | units             |
    |-------+-------------+------+-------------------|
    | True  | 'power'     | PSD  | amp**2/Hz (dB)    |
    | True  | 'amplitude' | ASD  | amp/sqrt(Hz) (dB) |
    | True  | 'auto'      | PSD  | amp**2/Hz (dB)    |
    | False | 'power'     | PSD  | amp**2/Hz         |
    | False | 'amplitude' | ASD  | amp/sqrt(Hz)      |
    | False | 'auto'      | ASD  | amp/sqrt(Hz)      |

    where amp are the units corresponding to the variable, as specified by
    ``unit``.
    """
    _check_option('first_dim', first_dim, ['channel', 'epoch'])
    where = np.where(psds.min(1) <= 0)[0]
    if len(where) > 0:
        # Construct a helpful error message, depending on whether the first
        # dimension of `psds` are channels or epochs.
        if dB:
            bad_value = 'Infinite'
        else:
            bad_value = 'Zero'

        if first_dim == 'channel':
            bads = ', '.join(ch_names[ii] for ii in where)
        else:
            bads = ', '.join(str(ii) for ii in where)

        msg = f'{bad_value} value in PSD for {first_dim}{_pl(where)} {bads}.'
        if first_dim == 'channel':
            msg += '\nThese channels might be dead.'
        warn(msg, UserWarning)

    if estimate == 'auto':
        estimate = 'power' if dB else 'amplitude'

    if estimate == 'amplitude':
        np.sqrt(psds, out=psds)
        psds *= scaling
        ylabel = r'$\mathrm{%s/\sqrt{Hz}}$' % unit
    else:
        psds *= scaling * scaling
        if '/' in unit:
            unit = '(%s)' % unit
        ylabel = r'$\mathrm{%s²/Hz}$' % unit
    if dB:
        np.log10(np.maximum(psds, np.finfo(float).tiny), out=psds)
        psds *= 10
        ylabel += r'$\ \mathrm{(dB)}$'

    return ylabel


def _plot_psd(inst, fig, freqs, psd_list, picks_list, titles_list,
              units_list, scalings_list, ax_list, make_label, color, area_mode,
              area_alpha, dB, estimate, average, spatial_colors, xscale,
              line_alpha, sphere, xlabels_list):
    # helper function for plot_raw_psd and plot_epochs_psd
    from matplotlib.ticker import ScalarFormatter
    from .evoked import _plot_lines

    for key, ls in zip(['lowpass', 'highpass', 'line_freq'],
                       ['--', '--', '-.']):
        if inst.info[key] is not None:
            for ax in ax_list:
                ax.axvline(inst.info[key], color='k', linestyle=ls,
                           alpha=0.25, linewidth=2, zorder=2)
    if line_alpha is None:
        line_alpha = 1.0 if average else 0.75
    line_alpha = float(line_alpha)
    ylabels = list()
    for ii, (psd, picks, title, ax, scalings, units) in enumerate(zip(
            psd_list, picks_list, titles_list, ax_list,
            scalings_list, units_list)):
        ylabel = _convert_psds(psd, dB, estimate, scalings, units,
                               [inst.ch_names[pi] for pi in picks])
        ylabels.append(ylabel)
        del ylabel

        if average:
            # mean across channels
            psd_mean = np.mean(psd, axis=0)
            if area_mode == 'std':
                # std across channels
                psd_std = np.std(psd, axis=0)
                hyp_limits = (psd_mean - psd_std, psd_mean + psd_std)
            elif area_mode == 'range':
                hyp_limits = (np.min(psd, axis=0),
                              np.max(psd, axis=0))
            else:  # area_mode is None
                hyp_limits = None

            ax.plot(freqs, psd_mean, color=color, alpha=line_alpha,
                    linewidth=0.5)
            if hyp_limits is not None:
                ax.fill_between(freqs, hyp_limits[0], y2=hyp_limits[1],
                                facecolor=color, alpha=area_alpha)

    if not average:
        picks = np.concatenate(picks_list)
        psd_list = np.concatenate(psd_list)
        types = np.array(inst.get_channel_types(picks=picks))
        # Needed because the data do not match the info anymore.
        info = create_info([inst.ch_names[p] for p in picks],
                           inst.info['sfreq'], types)
        info['chs'] = [inst.info['chs'][p] for p in picks]
        info['dev_head_t'] = inst.info['dev_head_t']
        ch_types_used = list()
        for this_type in _VALID_CHANNEL_TYPES:
            if this_type in types:
                ch_types_used.append(this_type)
        assert len(ch_types_used) == len(ax_list)
        unit = ''
        units = {t: yl for t, yl in zip(ch_types_used, ylabels)}
        titles = {c: t for c, t in zip(ch_types_used, titles_list)}
        picks = np.arange(len(psd_list))
        if not spatial_colors:
            spatial_colors = color
        _plot_lines(psd_list, info, picks, fig, ax_list, spatial_colors,
                    unit, units=units, scalings=None, hline=None, gfp=False,
                    types=types, zorder='std', xlim=(freqs[0], freqs[-1]),
                    ylim=None, times=freqs, bad_ch_idx=[], titles=titles,
                    ch_types_used=ch_types_used, selectable=True, psd=True,
                    line_alpha=line_alpha, nave=None, time_unit='ms',
                    sphere=sphere)

    for ii, (ax, xlabel) in enumerate(zip(ax_list, xlabels_list)):
        ax.grid(True, linestyle=':')
        if xscale == 'log':
            ax.set(xscale='log')
            ax.set(xlim=[freqs[1] if freqs[0] == 0 else freqs[0], freqs[-1]])
            ax.get_xaxis().set_major_formatter(ScalarFormatter())
        else:  # xscale == 'linear'
            ax.set(xlim=(freqs[0], freqs[-1]))
        if make_label:
            ax.set(ylabel=ylabels[ii], title=titles_list[ii])
            if xlabel:
                ax.set_xlabel('Frequency (Hz)')

    if make_label:
        fig.align_ylabels(axs=ax_list)
    return fig


def _trim_ticks(ticks, _min, _max):
    """Remove ticks that are more extreme than the given limits."""
    keep = np.where(np.logical_and(ticks >= _min, ticks <= _max))
    return ticks[keep]


def _set_window_title(fig, title):
    if fig.canvas.manager is not None:
        fig.canvas.manager.set_window_title(title)


def _shorten_path_from_middle(fpath, max_len=60, replacement='...'):
    """Truncate a path from the middle by omitting complete path elements."""
    from os.path import sep
    if len(fpath) > max_len:
        pathlist = fpath.split(sep)
        # indices starting from middle, alternating sides, omitting final elem:
        # range(8) → 3, 4, 2, 5, 1, 6; range(7) → 2, 3, 1, 4, 0, 5
        ixs_to_trunc = list(zip(range(len(pathlist) // 2 - 1, -1, -1),
                                range(len(pathlist) // 2, len(pathlist) - 1)))
        ixs_to_trunc = np.array(ixs_to_trunc).flatten()
        for ix in ixs_to_trunc:
            pathlist[ix] = replacement
            truncs = (np.array(pathlist) == replacement).nonzero()[0]
            newpath = sep.join(pathlist[:truncs[0]] + pathlist[truncs[-1]:])
            if len(newpath) < max_len:
                break
        return newpath
    return fpath


def centers_to_edges(*arrays):
    """Convert center points to edges.

    Parameters
    ----------
    *arrays : list of ndarray
        Each input array should be 1D monotonically increasing,
        and will be cast to float.

    Returns
    -------
    arrays : list of ndarray
        Given each input of shape (N,), the output will have shape (N+1,).

    Examples
    --------
    >>> x = [0., 0.1, 0.2, 0.3]
    >>> y = [20, 30, 40]
    >>> centers_to_edges(x, y)  # doctest: +SKIP
    [array([-0.05, 0.05, 0.15, 0.25, 0.35]), array([15., 25., 35., 45.])]
    """
    out = list()
    for ai, arr in enumerate(arrays):
        arr = np.asarray(arr, dtype=float)
        _check_option(f'arrays[{ai}].ndim', arr.ndim, (1,))
        if len(arr) > 1:
            arr_diff = np.diff(arr) / 2.
        else:
            arr_diff = [abs(arr[0]) * 0.001] if arr[0] != 0 else [0.001]
        out.append(np.concatenate([
            [arr[0] - arr_diff[0]],
            arr[:-1] + arr_diff,
            [arr[-1] + arr_diff[-1]]]))
    return out


<<<<<<< HEAD
def concatenate_images(images, axis=0, bgcolor='black', centered=True):
    """Concatenate a list of images.

    Parameters
    ----------
    images : list of ndarray
        The list of images to concatenate.
    axis : 0 or 1
        The images are concatenated horizontally if 0 and vertically otherwise.
        The default orientation is horizontal.
    bgcolor : str | list
        The color of the background. The name of the color is accepted
        (e.g 'red') or a list of RGB values between 0 and 1. Defaults to
        'black'.
    centered : bool
        If True, the images are centered. Defaults to True.

    Returns
    -------
    img : ndarray
        The concatenated image.
    """
    from matplotlib.colors import colorConverter
    if isinstance(bgcolor, str):
        bgcolor = colorConverter.to_rgb(bgcolor)
    bgcolor = np.asarray(bgcolor) * 255
    funcs = [np.sum, np.max]
    ret_shape = np.asarray([
        funcs[axis]([image.shape[0] for image in images]),
        funcs[1 - axis]([image.shape[1] for image in images]),
    ])
    ret = np.zeros((ret_shape[0], ret_shape[1], 3), dtype=np.uint8)
    ret[:, :, :] = bgcolor
    ptr = np.array([0, 0])
    sec = np.array([0 == axis, 1 == axis]).astype(np.int)
    for image in images:
        shape = image.shape[:-1]
        dec = ptr
        dec += ((ret_shape - shape) // 2) * (1 - sec) if centered else 0
        ret[dec[0]:dec[0] + shape[0], dec[1]:dec[1] + shape[1], :] = image
        ptr += shape * sec
    return ret
=======
def _figure_agg(**kwargs):
    from matplotlib.backends.backend_agg import FigureCanvasAgg
    from matplotlib.figure import Figure
    fig = Figure(**kwargs)
    FigureCanvasAgg(fig)
    return fig


def _ndarray_to_fig(img):
    """Convert to MPL figure, adapted from matplotlib.image.imsave."""
    dpi = 100
    figsize = np.array(img.shape[:2][::-1]) / dpi
    fig = _figure_agg(dpi=dpi, figsize=figsize, frameon=False)
    fig.figimage(img, resize=True)
    return fig
>>>>>>> f394bbd6
<|MERGE_RESOLUTION|>--- conflicted
+++ resolved
@@ -2272,7 +2272,23 @@
     return out
 
 
-<<<<<<< HEAD
+def _figure_agg(**kwargs):
+    from matplotlib.backends.backend_agg import FigureCanvasAgg
+    from matplotlib.figure import Figure
+    fig = Figure(**kwargs)
+    FigureCanvasAgg(fig)
+    return fig
+
+
+def _ndarray_to_fig(img):
+    """Convert to MPL figure, adapted from matplotlib.image.imsave."""
+    dpi = 100
+    figsize = np.array(img.shape[:2][::-1]) / dpi
+    fig = _figure_agg(dpi=dpi, figsize=figsize, frameon=False)
+    fig.figimage(img, resize=True)
+    return fig
+
+
 def concatenate_images(images, axis=0, bgcolor='black', centered=True):
     """Concatenate a list of images.
 
@@ -2314,21 +2330,4 @@
         dec += ((ret_shape - shape) // 2) * (1 - sec) if centered else 0
         ret[dec[0]:dec[0] + shape[0], dec[1]:dec[1] + shape[1], :] = image
         ptr += shape * sec
-    return ret
-=======
-def _figure_agg(**kwargs):
-    from matplotlib.backends.backend_agg import FigureCanvasAgg
-    from matplotlib.figure import Figure
-    fig = Figure(**kwargs)
-    FigureCanvasAgg(fig)
-    return fig
-
-
-def _ndarray_to_fig(img):
-    """Convert to MPL figure, adapted from matplotlib.image.imsave."""
-    dpi = 100
-    figsize = np.array(img.shape[:2][::-1]) / dpi
-    fig = _figure_agg(dpi=dpi, figsize=figsize, frameon=False)
-    fig.figimage(img, resize=True)
-    return fig
->>>>>>> f394bbd6
+    return ret