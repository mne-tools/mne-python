#!/bin/bash -ef

if [ "$CIRCLE_BRANCH" == "main" ] || [[ $(cat gitlog.txt) == *"[circle full]"* ]]; then
    echo "Doing a full dev build";
    echo html_dev-memory > build.txt;
    python -c "import mne; mne.datasets._download_all_example_data()";
<<<<<<< HEAD
elif [ "$CIRCLE_BRANCH" == "maint/0.22" ]; then
=======
elif [ "$CIRCLE_BRANCH" == "maint/0.23" ]; then
>>>>>>> ce6e61c2
    echo "Doing a full stable build";
    echo html_stable-memory > build.txt;
    python -c "import mne; mne.datasets._download_all_example_data()";
else
    echo "Doing a partial build";
<<<<<<< HEAD
    if ! git remote -v | grep upstream ; then git remote add upstream git://github.com/mne-tools/mne-python.git; fi
    git fetch upstream
=======
>>>>>>> ce6e61c2
    FNAMES=$(git diff --name-only $(git merge-base $CIRCLE_BRANCH upstream/main) $CIRCLE_BRANCH);
    if [[ $(cat gitlog.txt) == *"[circle front]"* ]]; then
        FNAMES="tutorials/inverse/30_mne_dspm_loreta.py tutorials/machine-learning/30_strf.py examples/connectivity/mne_inverse_label_connectivity.py tutorials/machine-learning/50_decoding.py tutorials/stats-source-space/20_cluster_1samp_spatiotemporal.py tutorials/evoked/20_visualize_evoked.py "${FNAMES};
        python -c "import mne; print(mne.datasets.testing.data_path(update_path=True))";
    fi;
    echo FNAMES="$FNAMES";
    for FNAME in $FNAMES; do
        if [[ $(echo "$FNAME" | grep -P '^(tutorials|examples)(/.*)?/((?!sgskip).)*\.py$') ]] ; then
            echo "Checking example $FNAME ...";
            PATTERN=$(basename $FNAME)"\\|"$PATTERN;
            if [[ $(cat $FNAME | grep -x ".*datasets.*sample.*" | wc -l) -gt 0 ]]; then
                python -c "import mne; print(mne.datasets.sample.data_path(update_path=True))";
            fi;
            if [[ $(cat $FNAME | grep -x ".*datasets.*fetch_fsaverage.*" | wc -l) -gt 0 ]]; then
                python -c "import mne; print(mne.datasets.fetch_fsaverage(verbose=True))";
            fi;
            if [[ $(cat $FNAME | grep -x ".*datasets.*spm_face.*" | wc -l) -gt 0 ]]; then
                python -c "import mne; print(mne.datasets.spm_face.data_path(update_path=True))";
            fi;
            if [[ $(cat $FNAME | grep -x ".*datasets.*somato.*" | wc -l) -gt 0 ]]; then
                python -c "import mne; print(mne.datasets.somato.data_path(update_path=True))";
            fi;
            if [[ $(cat $FNAME | grep -x ".*datasets.*eegbci.*" | wc -l) -gt 0 ]]; then
                python -c "import mne; print(mne.datasets.eegbci.load_data(1, [3, 6, 10, 14], update_path=True))";
                python -c "import mne; print(mne.datasets.eegbci.load_data(2, [3], update_path=True))";
                python -c "import mne; print(mne.datasets.eegbci.load_data(3, [3], update_path=True))";
                python -c "import mne; print(mne.datasets.eegbci.load_data(4, [3], update_path=True))";
            fi;
            if [[ $(cat $FNAME | grep -x ".*datasets.*sleep_physionet.*" | wc -l) -gt 0 ]]; then
                python -c "import mne; print(mne.datasets.sleep_physionet.age.fetch_data([0, 1], recording=[1], update_path=True))";
            fi;
            if [[ $(cat $FNAME | grep -x ".*datasets.*hf_sef.*" | wc -l) -gt 0 ]]; then
                python -c "import mne; print(mne.datasets.hf_sef.data_path(update_path=True))";
            fi;
            if [[ $(cat $FNAME | grep -x ".*brainstorm.*bst_auditory.*" | wc -l) -gt 0 ]]; then
                python -c "import mne; print(mne.datasets.brainstorm.bst_auditory.data_path(update_path=True, accept=True))";
            fi;
            if [[ $(cat $FNAME | grep -x ".*brainstorm.*bst_resting.*" | wc -l) -gt 0 ]]; then
                python -c "import mne; print(mne.datasets.brainstorm.bst_resting.data_path(update_path=True, accept=True))";
            fi;
            if [[ $(cat $FNAME | grep -x ".*brainstorm.*bst_raw.*" | wc -l) -gt 0 ]]; then
                python -c "import mne; print(mne.datasets.brainstorm.bst_raw.data_path(update_path=True, accept=True))";
            fi;
            if [[ $(cat $FNAME | grep -x ".*brainstorm.*bst_phantom_ctf.*" | wc -l) -gt 0 ]]; then
                python -c "import mne; print(mne.datasets.brainstorm.bst_phantom_ctf.data_path(update_path=True, accept=True))";
            fi;
            if [[ $(cat $FNAME | grep -x ".*brainstorm.*bst_phantom_elekta.*" | wc -l) -gt 0 ]]; then
                python -c "import mne; print(mne.datasets.brainstorm.bst_phantom_elekta.data_path(update_path=True, accept=True))";
            fi;
            if [[ $(cat $FNAME | grep -x ".*datasets.*hcp_mmp_parcellation.*" | wc -l) -gt 0 ]]; then
                python -c "import mne; print(mne.datasets.sample.data_path(update_path=True))";
                python -c "import mne; print(mne.datasets.fetch_hcp_mmp_parcellation(subjects_dir=mne.datasets.sample.data_path() + '/subjects', accept=True))";
            fi;
            if [[ $(cat $FNAME | grep -x ".*datasets.*misc.*" | wc -l) -gt 0 ]]; then
                python -c "import mne; print(mne.datasets.misc.data_path(update_path=True))";
            fi;
            if [[ $(cat $FNAME | grep -x ".*datasets.*testing.*" | wc -l) -gt 0 ]]; then
                python -c "import mne; print(mne.datasets.testing.data_path(update_path=True))";
            fi;
            if [[ $(cat $FNAME | grep -x ".*datasets.*kiloword.*" | wc -l) -gt 0 ]]; then
                python -c "import mne; print(mne.datasets.kiloword.data_path(update_path=True))";
            fi;
            if [[ $(cat $FNAME | grep -x ".*datasets.*mtrf.*" | wc -l) -gt 0 ]]; then
                python -c "import mne; print(mne.datasets.mtrf.data_path(update_path=True))";
            fi;
            if [[ $(cat $FNAME | grep -x ".*datasets.*fieldtrip_cmc.*" | wc -l) -gt 0 ]]; then
                python -c "import mne; print(mne.datasets.fieldtrip_cmc.data_path(update_path=True))";
            fi;
            if [[ $(cat $FNAME | grep -x ".*datasets.*multimodal.*" | wc -l) -gt 0 ]]; then
                python -c "import mne; print(mne.datasets.multimodal.data_path(update_path=True))";
            fi;
            if [[ $(cat $FNAME | grep -x ".*datasets.*fnirs_motor.*" | wc -l) -gt 0 ]]; then
                python -c "import mne; print(mne.datasets.fnirs_motor.data_path(update_path=True))";
            fi;
            if [[ $(cat $FNAME | grep -x ".*datasets.*opm.*" | wc -l) -gt 0 ]]; then
                python -c "import mne; print(mne.datasets.opm.data_path(update_path=True))";
            fi;
            if [[ $(cat $FNAME | grep -x ".*datasets.*phantom_4dbti.*" | wc -l) -gt 0 ]]; then
                python -c "import mne; print(mne.datasets.phantom_4dbti.data_path(update_path=True))";
            fi;
            if [[ $(cat $FNAME | grep -x ".*datasets.*limo.*" | wc -l) -gt 0 ]]; then
                python -c "import mne; print(mne.datasets.limo.data_path(subject=1, update_path=True))";
            fi;
            if [[ $(cat $FNAME | grep -x ".*datasets.*refmeg_noise.*" | wc -l) -gt 0 ]]; then
                python -c "import mne; print(mne.datasets.refmeg_noise.data_path(update_path=True))";
            fi;
            if [[ $(cat $FNAME | grep -x ".*datasets.*ssvep.*" | wc -l) -gt 0 ]]; then
                python -c "import mne; print(mne.datasets.ssvep.data_path(update_path=True))";
            fi;
            if [[ $(cat $FNAME | grep -x ".*datasets.*epilepsy_ecog.*" | wc -l) -gt 0 ]]; then
                python -c "import mne; print(mne.datasets.epilepsy_ecog.data_path(update_path=True))";
            fi;
            if [[ $(cat $FNAME | grep -x ".*datasets.*erp_core.*" | wc -l) -gt 0 ]]; then
                python -c "import mne; print(mne.datasets.erp_core.data_path(update_path=True))";
            fi;
        fi;
    done;
    echo PATTERN="$PATTERN";
    if [[ $PATTERN ]]; then
        PATTERN="\(${PATTERN::-2}\)";
        echo html_dev-pattern-memory > build.txt;
    else
        echo html_dev-noplot > build.txt;
    fi;
fi;
echo "$PATTERN" > pattern.txt;<|MERGE_RESOLUTION|>--- conflicted
+++ resolved
@@ -4,21 +4,12 @@
     echo "Doing a full dev build";
     echo html_dev-memory > build.txt;
     python -c "import mne; mne.datasets._download_all_example_data()";
-<<<<<<< HEAD
-elif [ "$CIRCLE_BRANCH" == "maint/0.22" ]; then
-=======
 elif [ "$CIRCLE_BRANCH" == "maint/0.23" ]; then
->>>>>>> ce6e61c2
     echo "Doing a full stable build";
     echo html_stable-memory > build.txt;
     python -c "import mne; mne.datasets._download_all_example_data()";
 else
     echo "Doing a partial build";
-<<<<<<< HEAD
-    if ! git remote -v | grep upstream ; then git remote add upstream git://github.com/mne-tools/mne-python.git; fi
-    git fetch upstream
-=======
->>>>>>> ce6e61c2
     FNAMES=$(git diff --name-only $(git merge-base $CIRCLE_BRANCH upstream/main) $CIRCLE_BRANCH);
     if [[ $(cat gitlog.txt) == *"[circle front]"* ]]; then
         FNAMES="tutorials/inverse/30_mne_dspm_loreta.py tutorials/machine-learning/30_strf.py examples/connectivity/mne_inverse_label_connectivity.py tutorials/machine-learning/50_decoding.py tutorials/stats-source-space/20_cluster_1samp_spatiotemporal.py tutorials/evoked/20_visualize_evoked.py "${FNAMES};
