.. NOTE: we are now using links to highlight new functions and classes.
   Please follow the examples below like :func:`mne.stats.f_mway_rm`, so the
   whats_new page will have a link to the function/class documentation.

.. NOTE: there are 3 separate sections for changes, based on type:
   - "Enhancements" for new features
   - "Bugs" for bug fixes
   - "API changes" for backward-incompatible changes

.. NOTE: changes from first-time contributors should be added to the TOP of
   the relevant section (Enhancements / Bugs / API changes), and should look
   like this (where xxxx is the pull request number):
   - description of enhancement/bugfix/API change (:gh:`xxxx` **by new contributor** |Firstname Lastname|_)

.. _current:

Current (1.0.dev0)
-------------------

.. |New Contributor| replace:: **New Contributor**

.. |Jan Zerfowski| replace:: **Jan Zerfowski**
.. |Senwen Deng| replace:: **Senwen Deng**

Enhancements
~~~~~~~~~~~~
.. - Add something cool (:gh:`9192` **by new contributor** |New Contributor|_)

- Speed up :func:`mne.preprocessing.annotate_muscle_zscore`, :func:`mne.preprocessing.annotate_movement`, and :func:`mne.preprocessing.annotate_nan` through better annotation creation (:gh:`10089` **by new contributor** |Senwen Deng|_)

- Fix some unused variables in time_frequency_erds.py example (:gh:`10076` **by new contributor** |Jan Zerfowski|_)

- Add show local maxima toggling button to :func:`mne.gui.locate_ieeg` (:gh:`9952` by `Alex Rockhill`_)

- Improve docstring of :class:`mne.Info` and add attributes that were not covered (:gh:`9922` by `Mathieu Scheltienne`_)

- Add an alternate, manual procedure for aligning a CT to an MR procedure to :ref:`tut-ieeg-localize` (:gh:`9978` by `Alex Rockhill`_)

- Improve docstring of export functions :func:`mne.export.export_raw`, :func:`mne.export.export_epochs`, :func:`mne.export.export_evokeds`, :func:`mne.export.export_evokeds_mff` and issue a warning when there are unapplied projectors (:gh:`9994` by `Mathieu Scheltienne`_)

- Add support for reading haemoglobin fNIRS data to :func:`mne.io.read_raw_snirf` (:gh:`9929` by `Robert Luke`_)

- Add ``fill_hole_size`` keyword argument to :func:`mne.viz.Brain.add_volume_labels` to close holes in the mesh (:gh:`10024` by `Alex Rockhill`_)

- Changed :class:`mne.Epochs` and :class:`mne.Evoked` to have a more concise ``__repr__`` to improve interactive MNE usage in Python Interactive Console, IDEs, and debuggers when many events are handled. (:gh:`10042` by `Jan Sosulski`_)

- Improve docstring of ``events`` arguments and cross-referencing to :term:`events` (:gh:`10056` by `Mathieu Scheltienne`_)

- Speed up repeated surface-smoothing operation (e.g., in repeated calls to :meth:`stc.plot() <mne.SourceEstimate.plot>`) (:gh:`10077` by `Eric Larson`_)

- Add ``verbose`` parameter to :func:`mne.io.Raw.load_bad_channels` and log information on how bad channels are updated (:gh:`10102` by `Stefan Appelhoff`_)

- Add ``infer_type`` argument to :func:`mne.io.read_raw_edf` and :func:`mne.io.read_raw_bdf` to automatically infer channel types from channel labels (:gh:`10058` by `Clemens Brunner`_)

- Reduce the time it takes to generate a :class:`mne.io.Raw`, :class:`~mne.Epochs`, or :class:`~mne.preprocessing.ICA` figure if a ``scalings`` parameter is provided (:gh:`10109` by `Richard Höchenberger`_ and `Eric Larson`_)

- :meth:`mne.Report.add_raw` gained a new ``scalings`` parameter to provide custom data scalings for the butterfly plots (:gh:`10109` by `Richard Höchenberger`_)

<<<<<<< HEAD
- The ``psd`` parameter of :meth:`mne.Report.add_epochs` now also accepts numbers to specify the signal duration used for PSD calculation (:gh:`10119` by `Richard Höchenberger`_)
=======
- The ``butterfly`` parameter of :meth:`mne.Report.add_raw` now also accepts numbers to specify how many segments to plot (:gh:`10115` by `Richard Höchenberger`_)
>>>>>>> 9917316f

- Drastically speed up butterfly plot generation in :meth:`mne.Report.add_raw`. We now don't plot annotations anymore; however, we feel that the speed improvements justify this change, also considering the annotations were of limited use in the displayed one-second time slices anyway (:gh:`10114`, :gh:`10116` by `Richard Höchenberger`_)

Bugs
~~~~

.. |Adina Wagner| replace:: **Adina Wagner**

- Teach :func:`mne.io.read_raw_bti` to use its ``eog_ch`` parameter (:gh:`10093` **by new contributor** |Adina Wagner|_)

- Fix default of :func:`mne.io.Raw.plot` to be ``use_opengl=None``, which will act like False unless ``MNE_BROWSER_USE_OPENGL=true`` is set in the user configuration (:gh:`9957` by `Eric Larson`_)

- Fix bug with :class:`mne.Report` where figures were saved with ``bbox_inches='tight'``, which led to inconsistent sizes in sliders (:gh:`9966` by `Eric Larson`_)

- When opening a saved report and saving it to a different filename again, don't change ``Report.fname`` to avoid a regression when using :func:`~mne.open_report` as a context manager (:gh:`9998` by `Marijn van Vliet`_)

- Fix bug in :func:`mne.make_forward_solution` where sensor-sphere geometry check was incorrect (:gh:`9968` by `Eric Larson`_)

- Use single char alphanumeric suffix when renaming long channel names (over 15-characters) when writing to FIF format. (:gh:`10002` by `Luke Bloy`_)

- Add argument ``overwrite`` to :func:`mne.export.export_raw`, :func:`mne.export.export_epochs`, :func:`mne.export.export_evokeds` and :func:`mne.export.export_evokeds_mff` (:gh:`9975` by `Mathieu Scheltienne`_)

- :func:`mne.gui.coregistration` and the ``mne coreg`` command didn't respect the ``inspect`` parameter (:gh:`9972` by `Richard Höchenberger`_)

- Fix incorrect projection of source space onto white matter surface instead of pial in :ref:`tut-working-with-ecog` (:gh:`9980` by `Alex Rockhill`_)

- Fix channel type support when reading from EEGLAB ``.set`` format with :func:`mne.io.read_raw_eeglab` and :func:`mne.read_epochs_eeglab` (:gh:`9990` by `Mathieu Scheltienne`_)

- Fix suboptimal alignment using :func:`mne.transforms.compute_volume_registration` (:gh:`9991` by `Alex Rockhill`_)

- Only warn if header is missing in BrainVision files instead of raising an error (:gh:`10001` by `Clemens Brunner`_)

- Add argument ``overwrite`` to `mne.preprocessing.ICA.save` to check for existing file (:gh:`10004` by `Mathieu Scheltienne`_)

- :class:`mne.Report` now raises an exception if invalid tags were passed (:gh:`9970` by `Richard Höchenberger`_)

- Fix bug in :func:`mne.get_montage_volume_labels` that set the maximum number of voxels to be included too low causing unwanted capping of the included voxel labels (:gh:`10021` by `Alex Rockhill`_)

- :func:`~mne.sys_info` output now contains the installed version of ``pooch``, too; this output had been accidentally removed previously (:gh:`10047` by `Richard Höchenberger`_)

- Fix automatic channel type detection from channel labels in :func:`mne.io.read_raw_edf` and :func:`mne.io.read_raw_bdf` (and disable this functionality from :func:`mne.io.read_raw_gdf`) (:gh:`10058` by `Clemens Brunner`_)

- Fix :func:`~mne.stats.permutation_cluster_1samp_test` to properly handle 2-dimensional data in combination with TFCE (:gh:`10073` by `Richard Höchenberger`_)

- Fix channel grouping error when using "butterfly mode" with :meth:`mne.io.Raw.plot` (:gh:`10087` by `Daniel McCloy`_)

- Fix inconsistent behavior of ``mne.preprocessing.annotate_*`` functions by making them all return :class:`mne.Annotations` objects with the ``orig_time`` attribute set to ``raw.info["meas_time"]`` (:gh:`10067` by `Stefan Appelhoff`_)

- Fix bug that appears during automatic calculation of the colormap of `mne.viz.Brain` when data values of ``fmin`` and ``fmax`` are too close (:gh:`10074` by `Guillaume Favelier`_)

- We now display a scrollbar in the tags dropdown of a `~mne.Report` if many tags have been added, granting access to all tags instead of "hiding" them below the bottom of the page (:gh:`10082` by `Richard Höchenberger`_)

- Remove repeated logging output when overwriting an existing `~mne.io.Raw` file (:gh:`10095` by `Richard Höchenberger`_ and `Stefan Appelhoff`_)

API changes
~~~~~~~~~~~
- ``mne.Info.pick_channels`` has been deprecated. Use ``inst.pick_channels`` to pick channels from Raw|Epochs|Evoked. Use :func:`mne.pick_info` to pick channels from :class:`mne.Info` (:gh:`10039` by `Mathieu Scheltienne`_)

- Argument ``event_list`` has been deprecated in favor of ``events`` in :func:`mne.write_events` (:gh:`10056` by `Mathieu Scheltienne`_)<|MERGE_RESOLUTION|>--- conflicted
+++ resolved
@@ -56,11 +56,9 @@
 
 - :meth:`mne.Report.add_raw` gained a new ``scalings`` parameter to provide custom data scalings for the butterfly plots (:gh:`10109` by `Richard Höchenberger`_)
 
-<<<<<<< HEAD
+- The ``butterfly`` parameter of :meth:`mne.Report.add_raw` now also accepts numbers to specify how many segments to plot (:gh:`10115` by `Richard Höchenberger`_)
+
 - The ``psd`` parameter of :meth:`mne.Report.add_epochs` now also accepts numbers to specify the signal duration used for PSD calculation (:gh:`10119` by `Richard Höchenberger`_)
-=======
-- The ``butterfly`` parameter of :meth:`mne.Report.add_raw` now also accepts numbers to specify how many segments to plot (:gh:`10115` by `Richard Höchenberger`_)
->>>>>>> 9917316f
 
 - Drastically speed up butterfly plot generation in :meth:`mne.Report.add_raw`. We now don't plot annotations anymore; however, we feel that the speed improvements justify this change, also considering the annotations were of limited use in the displayed one-second time slices anyway (:gh:`10114`, :gh:`10116` by `Richard Höchenberger`_)
 
