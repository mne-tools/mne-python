# By default, for PRs CircleCI will build only examples that have changed.
# For main commits, builds are skipped entirely, as we only do full builds
# scheduled for one time daily.
#
# Tagging a commit with the following overrides these behaviors:
# - [circle front] will run the front page examples and perform test-doc
# - [circle full] will run all examples and perform test-doc
# - [circle linkcheck] will run our linkcheck job
# - [circle deploy] on a main or maint/* commit will try to immediately build
#   and deploy docs rather than waiting for the nightly build

version: 2.1

_check_skip: &check_skip
  name: Check-skip
  command: |
    set -e
    export COMMIT_MESSAGE=$(git log --format=oneline -n 1);
    if [[ "$CIRCLE_PULL_REQUEST" != "" ]] && ([[ "$COMMIT_MESSAGE" == *"[skip circle]"* ]] || [[ "$COMMIT_MESSAGE" == *"[circle skip]"* ]]); then
      echo "Skip detected, exiting job ${CIRCLE_JOB} for PR ${CIRCLE_PULL_REQUEST}."
      circleci-agent step halt;
    fi

jobs:
    pytest-macos-arm64:
      parameters:
        scheduled:
          type: string
          default: "false"
      macos:
        xcode: "14.2.0"
      resource_class: macos.m1.medium.gen1
      environment:
        HOMEBREW_NO_AUTO_UPDATE: 1
      steps:
        - checkout
        - run:
            <<: *check_skip
        - run:
            name: Install Python and dependencies
            command: |
              set -eo pipefail
              brew install python@3.11
              which python
              which pip
              pip install --upgrade pip setuptools wheel
              pip install --upgrade --only-binary "numpy,scipy,dipy,statsmodels" -ve . -r requirements.txt -r requirements_testing.txt -r requirements_testing_extra.txt PyQt6
<<<<<<< HEAD
              pip uninstall -y vtk pyvista pyvistaqt  # too slow on Apple's software renderer!
              pip uninstall -y numba  # creates weird segfaults :(
=======
              # 3D too slow on Apple's software renderer, and numba causes us problems
              pip uninstall -y vtk pyvista pyvistaqt numba
>>>>>>> 86dd11d9
              mkdir -p test-results
              echo "set -eo pipefail" >> $BASH_ENV
        - run:
            command: mne sys_info
        - run:
            command: ./tools/get_testing_version.sh && cat testing_version.txt
        - restore_cache:
            keys:
              - data-cache-testing-{{ checksum "testing_version.txt" }}
        - run:
            command: python -c "import mne; mne.datasets.testing.data_path(verbose=True)"
        - save_cache:
            key: data-cache-testing-{{ checksum "testing_version.txt" }}
            paths:
              - ~/mne_data/MNE-testing-data  # (2.5 G)
        - run:
            command: pytest -m "not slowtest" --tb=short --cov=mne --cov-report xml -vv mne
        - run:
            name: Prepare test data upload
            command: cp -av junit-results.xml test-results/junit.xml
        - store_test_results:
            path: ./test-results
        # Codecov orb has bugs on macOS (gpg issues)
        # - codecov/upload
        - run:
            command: bash <(curl -s https://codecov.io/bash)

    build_docs:
      parameters:
        scheduled:
          type: string
          default: "false"
      docker:
        - image: cimg/base:current-22.04
      # large 4 vCPUs 15GB mem
      # https://discuss.circleci.com/t/changes-to-remote-docker-reporting-pricing/47759
      resource_class: large
      steps:
        - restore_cache:
            keys:
              - source-cache
        - checkout
        - run:
            name: Complete checkout
            command: |
              set -e
              if ! git remote -v | grep upstream; then
                git remote add upstream https://github.com/mne-tools/mne-python.git
              fi
              git remote set-url upstream https://github.com/mne-tools/mne-python.git
              git fetch upstream
        - save_cache:
            key: source-cache
            paths:
              - ".git"
        - run:
            <<: *check_skip
        - run:
            name: Merge with upstream and triage run
            command: |
              set -e
              echo $(git log -1 --pretty=%B) | tee gitlog.txt
              echo ${CI_PULL_REQUEST//*pull\//} | tee merge.txt
              if [[ $(cat merge.txt) != "" ]]; then
                echo "Merging $(cat merge.txt)";
                git pull --ff-only upstream "refs/pull/$(cat merge.txt)/merge";
              else
                if [[ "$CIRCLE_BRANCH" == "main" ]]; then
                  KIND=dev
                else
                  KIND=stable
                fi
                export COMMIT_MESSAGE=$(git log --format=oneline -n 1);
                if [[ "<< parameters.scheduled >>" == "true" ]]; then
                  echo "Scheduled full build detected, checking if it's required."
                  wget https://mne.tools/${KIND}/_version.txt;
                  REMOTE_VERSION=$(cat _version.txt)
                  THIS_VERSION=$(git rev-parse HEAD)
                  echo "Current ${KIND} SHA: ${REMOTE_VERSION}"
                  echo "This    ${KIND} SHA: ${THIS_VERSION}"
                  if [[ "${THIS_VERSION}" != "${REMOTE_VERSION}" ]]; then
                    echo "Rebuild required."
                  else
                    echo "Rebuild skipped."
                    circleci-agent step halt;
                  fi
                elif [[ "$COMMIT_MESSAGE" == *"[circle deploy]"* ]]; then
                  echo "Forced deployed build detected, building and deploying docs";
                else
                  echo "Waiting until scheduled run to build ${KIND} docs, exiting job ${CIRCLE_JOB}."
                  circleci-agent step halt;
                fi
              fi

        - run:
            name: Set BASH_ENV
            command: ./tools/circleci_bash_env.sh

        - run:
            name: check neuromag2ft
            command: |
              neuromag2ft --version

        - run:
            name: Install fonts needed for diagrams
            command: |
              mkdir -p $HOME/.fonts
              echo "Source Code Pro"
              curl https://codeload.github.com/adobe-fonts/source-code-pro/tar.gz/2.038R-ro/1.058R-it/1.018R-VAR | tar xz -C $HOME/.fonts
              echo "Source Sans Pro"
              curl https://codeload.github.com/adobe-fonts/source-sans/tar.gz/3.028R | tar xz -C $HOME/.fonts
              fc-cache -f

        # Load pip cache
        - restore_cache:
            keys:
              - pip-cache
        - restore_cache:
            keys:
              - user-install-bin-cache-310

        # Hack in uninstalls of libraries as necessary if pip doesn't do the right thing in upgrading for us...
        - run:
            name: Get Python running
            command: |
              ./tools/circleci_dependencies.sh

        - save_cache:
            key: pip-cache
            paths:
              - ~/.cache/pip
        - save_cache:
            key: user-install-bin-cache-310
            paths:
              - ~/.local/lib/python3.10/site-packages
              - ~/.local/bin

        - run:
            name: Check Qt
            command: |
              ./tools/check_qt_import.sh PyQt6
        # Load tiny cache so that ~/.mne does not need to be created below
        - restore_cache:
            keys:
              - data-cache-tiny-0

        # Look at what we have and fail early if there is some library conflict
        - run:
            name: Check installation
            command: |
               which python
               QT_DEBUG_PLUGINS=1 mne sys_info -pd
               python -c "import numpy; numpy.show_config()"
               LIBGL_DEBUG=verbose python -c "import pyvistaqt; pyvistaqt.BackgroundPlotter(show=True)"
               python -c "import mne; mne.set_config('MNE_USE_CUDA', 'false')"  # this is needed for the config tutorial
               python -c "import mne; mne.set_config('MNE_LOGGING_LEVEL', 'info')"
               python -c "import mne; level = mne.get_config('MNE_LOGGING_LEVEL'); assert level.lower() == 'info', repr(level)"
        - run:
            name: List packages
            command: python -m pip list

        # Figure out if we should run a full, pattern, or noplot version
        - restore_cache:
            keys:
              - data-cache-tiny-1
        - restore_cache:
            keys:
              - data-cache-multimodal
        - restore_cache:
            keys:
              - data-cache-limo
        - restore_cache:
            keys:
              - data-cache-fsaverage
        - restore_cache:
            keys:
              - data-cache-bst-phantom-ctf
        - restore_cache:
            keys:
              - data-cache-bst-raw
        - restore_cache:
            keys:
              - data-cache-bst-phantom-elekta
        - restore_cache:
            keys:
              - data-cache-bst-auditory
        - restore_cache:
            keys:
              - data-cache-bst-resting
        - restore_cache:
            keys:
              - data-cache-fieldtrip
        - restore_cache:
            keys:
              - data-cache-somato
        - restore_cache:
            keys:
              - data-cache-hf-sef
        - restore_cache:
            keys:
              - data-cache-opm
        - restore_cache:
            keys:
              - data-cache-sample
        - restore_cache:
            keys:
              - data-cache-spm-face
        - restore_cache:
            keys:
              - data-cache-testing
        - restore_cache:
            keys:
              - data-cache-visual
        - restore_cache:
            keys:
              - data-cache-ucl-opm-auditory
        - run:
            name: Get data
            # This limit could be increased, but this is helpful for finding slow ones
            # (even ~2GB datasets should be downloadable in this time from good
            # providers)
            no_output_timeout: 10m
            command: |
              ./tools/circleci_download.sh
        - run:
            name: Verify build type
            command: |
              echo "PATTERN=$(cat pattern.txt)"
              echo "BUILD=$(cat build.txt)"
              ls -al ~/mne_data;

        # Run doctest (if it's full or front) before building the docs
        - run:
            name: make test-doc
            command: |
              if [[ $(cat gitlog.txt) == *"[circle front]"* ]] || [[ $(cat build.txt) == "html-memory" ]] ; then
                make test-doc;
                mkdir -p doc/_build/test-results/test-doc;
                cp junit-results.xml doc/_build/test-results/test-doc/junit.xml;
              fi;
        # Build docs
        - run:
            name: make html
            command: |
              PATTERN=$(cat pattern.txt) make -C doc $(cat build.txt);
        - run:
            name: Show profiling output
            when: always
            command: |
              if compgen -G "doc/*.dat" > /dev/null; then
                mkdir -p doc/generated
                mprof plot doc/*.dat --output doc/generated/memory.png
              else
                echo "No profile data found in doc/"
              fi
        - run:
            name: Sanity check system state
            command: |
              python -c "import mne; level = mne.get_config('MNE_LOGGING_LEVEL'); assert level.lower() == 'info', repr(level)"

        # Reduce upload time of artifacts we will (almost) never look at
        - run:
            name: Reduce artifact upload time
            command: |
              if grep -q html-pattern-memory build.txt || grep -q html-noplot build.txt; then
                zip -rm doc/_build/html/_downloads.zip doc/_build/html/_downloads
              fi
              for NAME in generated auto_tutorials auto_examples; do
                zip -rm doc/${NAME}.zip doc/${NAME}
              done

        # Save the JUnit file
        - store_test_results:
            path: doc/_build/test-results
        - store_artifacts:
            path: doc/_build/test-results
            destination: test-results
        # Save the SG RST
        - store_artifacts:
            path: doc/auto_examples.zip
        - store_artifacts:
            path: doc/auto_tutorials.zip
        - store_artifacts:
            path: doc/generated.zip
        # Save the HTML
        - store_artifacts:
            path: doc/_build/html/
            destination: html
        - persist_to_workspace:
            root: doc/_build
            paths:
              - html

        # Keep these separate, maybe better in terms of size limitations (?)
        - save_cache:
            key: data-cache-tiny-0  # < 100 M, might as well combine
            paths:
              - ~/.mne
              - ~/mne_data/MNE-kiloword-data  # (28 M)
              - ~/mne_data/MNE-eegbci-data  # (35 M)
              - ~/mne_data/MNE-misc-data  # (39 M)
              - ~/mne_data/mTRF_1.5  # (56 M)
              - ~/mne_data/MNE-phantom-4DBTi  # (77 M)
        - save_cache:
            key: data-cache-tiny-1  # more to combine
            paths:
              - ~/mne_data/MNE-fNIRS-motor-data  # (71 M)
              - ~/mne_data/MNE-refmeg-noise-data  # (93 M)
              - ~/mne_data/physionet-sleep-data  # (95 M)
        - save_cache:
            key: data-cache-multimodal
            paths:
              - ~/mne_data/MNE-multimodal-data  # (240 M)
        - save_cache:
            key: data-cache-limo
            paths:
              - ~/mne_data/MNE-limo-data  # (244 M)
        - save_cache:
            key: data-cache-fsaverage
            paths:
              - ~/mne_data/MNE-fsaverage-data  # (762 M)
        - save_cache:
            key: data-cache-bst-phantom-ctf
            paths:
              - ~/mne_data/MNE-brainstorm-data/bst_phantom_ctf  # (177 M)
        - save_cache:
            key: data-cache-bst-raw
            paths:
              - ~/mne_data/MNE-brainstorm-data/bst_raw  # (830 M)
        - save_cache:
            key: data-cache-bst-phantom-elekta
            paths:
              - ~/mne_data/MNE-brainstorm-data/bst_phantom_elekta  # (1.4 G)
        - save_cache:
            key: data-cache-bst-auditory
            paths:
              - ~/mne_data/MNE-brainstorm-data/bst_auditory  # (2.9 G)
        - save_cache:
            key: data-cache-bst-resting
            paths:
              - ~/mne_data/MNE-brainstorm-data/bst_resting  # (4.5 G)
        - save_cache:
            key: data-cache-fieldtrip
            paths:
              - ~/mne_data/MNE-fieldtrip_cmc-data  # (699 M)
        - save_cache:
            key: data-cache-somato
            paths:
              - ~/mne_data/MNE-somato-data  # (750 M)
        - save_cache:
            key: data-cache-hf-sef
            paths:
              - ~/mne_data/HF_SEF  # (1.3 G)
        - save_cache:
            key: data-cache-opm
            paths:
              - ~/mne_data/MNE-OPM-data  # (1.9 G)
        - save_cache:
            key: data-cache-sample
            paths:
              - ~/mne_data/MNE-sample-data  # (3.2 G)
        - save_cache:
            key: data-cache-spm-face
            paths:
              - ~/mne_data/MNE-spm-face  # (1.5 G)
        - save_cache:
            key: data-cache-testing
            paths:
              - ~/mne_data/MNE-testing-data  # (2.5 G)
        - save_cache:
            key: data-cache-visual
            paths:
              - ~/mne_data/MNE-visual_92_categories-data  # (6 G)
        - save_cache:
            key: data-cache-ucl-opm-auditory
            paths:
              - ~/mne_data/auditory_OPM_stationary  # (4 G)


    linkcheck:
      # there are a few files excluded from this for expediency, see Makefile
      parameters:
        scheduled:
          type: string
          default: "false"
      docker:
        - image: cimg/base:current-22.04
      steps:
        - restore_cache:
            keys:
              - source-cache
        - checkout
        - run:
            name: Check-skip
            command: |
              export COMMIT_MESSAGE=$(git log --format=oneline -n 1);
              if [[ "$COMMIT_MESSAGE" != *"[circle linkcheck]"* ]] && [ "<< parameters.scheduled >>" != "true" ]; then
                echo "Skip detected, exiting job ${CIRCLE_JOB}."
                circleci-agent step halt;
              fi
        - run:
            name: Set BASH_ENV
            command: ./tools/circleci_bash_env.sh
        - restore_cache:
            keys:
              - pip-cache
        - run:
            name: Get Python running
            command: |
              ./tools/circleci_dependencies.sh
        - run:
            name: Check installation
            command: |
              mne sys_info -pd
        - run:
            name: make linkcheck
            command: |
              make -C doc linkcheck
        - run:
            name: make linkcheck-grep
            when: always
            command: |
              make -C doc linkcheck-grep
        - store_artifacts:
            path: doc/_build/linkcheck
            destination: linkcheck


    deploy:
      machine:
        image: ubuntu-2004:202111-01
      steps:
        - attach_workspace:
            at: /tmp/build
        - restore_cache:
            keys:
              - website-cache
        - run:
            name: Set BASH_ENV
            command: |
              set -e
              echo "set -e" >> $BASH_ENV
        # Don't try to deploy if nothing is there or not on the right branch
        - run:
            name: Check docs
            command: |
              if [ ! -f /tmp/build/html/index.html ] ; then
                echo "No files found to upload (build: ${CIRCLE_BRANCH}).";
                circleci-agent step halt;
              fi;
        - run:
            name: Fetch docs
            command: |
              mkdir -p ~/.ssh
              echo -e "Host *\nStrictHostKeyChecking no" > ~/.ssh/config
              chmod og= ~/.ssh/config
              if [ ! -d ~/mne-tools.github.io ]; then
                git clone git@github.com:/mne-tools/mne-tools.github.io.git ~/mne-tools.github.io --depth=1
              fi
        - run:
            name: Deploy docs
            command: |
              git config --global user.email "circle@mne.tools";
              git config --global user.name "Circle CI";
              cd ~/mne-tools.github.io;
              git checkout main
              git remote -v
              git fetch origin
              git reset --hard origin/main
              git clean -xdf
              if [ "${CIRCLE_BRANCH}" == "main" ]; then
                echo "Deploying dev docs for ${CIRCLE_BRANCH}.";
                rm -Rf dev;
                cp -a /tmp/build/html dev;
                git add -A;
                git commit -m "CircleCI update of dev docs (${CIRCLE_BUILD_NUM}).";
              else
                echo "Deploying stable docs for ${CIRCLE_BRANCH}.";
                rm -Rf stable;
                cp -a /tmp/build/html stable;
                git add -A;
                git commit -m "CircleCI update of stable docs (${CIRCLE_BUILD_NUM}).";
              fi;
              git push origin main;
        - save_cache:
            key: website-cache
            paths:
              - ~/mne_data/MNE-visual_92_categories-data

workflows:
  default:
    jobs:
      - pytest-macos-arm64:
          name: pytest-macos-arm64
      - build_docs:
          name: build_docs
      - linkcheck:
          name: linkcheck
      - deploy:
          name: deploy
          requires:
            - build_docs
          filters:
            branches:
              only:
                - main
                - /maint\/.*/

  main:
    jobs:
      - build_docs:
          scheduled: "true"
          name: build_docs_main
      - deploy:
          name: deploy_main
          requires:
            - build_docs_main
    triggers:
      - schedule:
          # "At 6:00 AM GMT every day"
          cron: "0 6 * * *"
          filters:
            branches:
              only:
                - main

  weekly:
    jobs:
      - linkcheck:
          name: linkcheck_weekly
          scheduled: "true"
    triggers:
      - schedule:
          # "At 6:00 AM GMT on the first day of each month" is often enough
          cron: "0 6 1 * *"
          filters:
            branches:
              only:
                - main<|MERGE_RESOLUTION|>--- conflicted
+++ resolved
@@ -45,13 +45,8 @@
               which pip
               pip install --upgrade pip setuptools wheel
               pip install --upgrade --only-binary "numpy,scipy,dipy,statsmodels" -ve . -r requirements.txt -r requirements_testing.txt -r requirements_testing_extra.txt PyQt6
-<<<<<<< HEAD
-              pip uninstall -y vtk pyvista pyvistaqt  # too slow on Apple's software renderer!
-              pip uninstall -y numba  # creates weird segfaults :(
-=======
               # 3D too slow on Apple's software renderer, and numba causes us problems
               pip uninstall -y vtk pyvista pyvistaqt numba
->>>>>>> 86dd11d9
               mkdir -p test-results
               echo "set -eo pipefail" >> $BASH_ENV
         - run:
