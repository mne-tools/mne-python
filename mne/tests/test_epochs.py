--- conflicted
+++ resolved
@@ -42,10 +42,7 @@
                        catch_logging, _FakeNoPandas,
                        assert_meg_snr, check_version, _dt_to_stamp)
 from mne.filter import filter_data
-<<<<<<< HEAD
-=======
 from mne.time_frequency import psd_array_welch
->>>>>>> cf9a0d22
 
 data_path = testing.data_path(download=False)
 fname_raw_testing = op.join(data_path, 'MEG', 'sample',
@@ -3363,58 +3360,27 @@
     tmin, tmax, baseline = -0.2, 0.5, None
     BaseEpochs(info, None, None, event_id, tmin, tmax, baseline)
 
-<<<<<<< HEAD
-=======
-
->>>>>>> cf9a0d22
+
 def fun(data_epochs):
     """Auxilary function to test_apply function."""
     matrix = np.random.rand(10, 10)
     return matrix @ data_epochs
 
-<<<<<<< HEAD
+
 def test_apply_function():
     """Test epochs takes into account repeated events."""
-    
-=======
-
-def test_apply_function():
-    """Test epochs takes into account repeated events."""
->>>>>>> cf9a0d22
     data = np.random.rand(2, 10, 1000)
     events = np.array([[0, 0, 1], [INT32_MAX, 0, 2]])
     info = mne.create_info(10, 1000., 'eeg')
     epochs = mne.EpochsArray(data, info, events)
-<<<<<<< HEAD
-    
-    data_epochs = epochs.get_data()
-    # check apply_function in all channels at the time
-    res = epochs.apply_function(fun, channel_wise=False)   
-    assert np.shape(res) == np.shape(data_epochs)
-    
-=======
     data_epochs = epochs.get_data()
     # check apply_function in all channels at the time
     out = epochs.apply_function(fun, channel_wise=False)
     assert np.shape(out) == np.shape(data_epochs)
->>>>>>> cf9a0d22
     # check apply_function channel-wise
     # let's gonna filter each channel
     filter_params = dict(sfreq=info['sfreq'], l_freq=10, h_freq=12,
                          l_trans_bandwidth=4, h_trans_bandwidth=4)
-<<<<<<< HEAD
-    res_ch = epochs.apply_function(filter_data, channel_wise=True,
-                                  **filter_params)
-    res_ch_data = res_ch._data
-    # checking if the filtering was correctly applied
-    psd_out, freqs = psd_array_welch(res_ch_data[0, 0, :], sfreq=info['sfreq'])
-    freqs_up = freqs[psd_out>1e-6]
-    psd_out, freqs = psd_array_welch(data[0, 0, :], sfreq=info['sfreq'])
-    freqs_up_raw = freqs[psd_out>1e-6]
-    assert len(freqs_up) < len(freqs_up_raw)
-
-    
-=======
     out_ch = epochs.apply_function(filter_data, channel_wise=True,
                                    **filter_params)
     out_ch_data = out_ch._data
@@ -3423,5 +3389,4 @@
     freqs_up_out = freqs[psd_out > 1e-6]
     psd_out_raw, freqs = psd_array_welch(data[0, 0, :], sfreq=info['sfreq'])
     freqs_up_raw = freqs[psd_out_raw > 1e-6]
-    assert len(freqs_up_out) < len(freqs_up_raw)
->>>>>>> cf9a0d22
+    assert len(freqs_up_out) < len(freqs_up_raw)