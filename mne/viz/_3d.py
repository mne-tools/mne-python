--- conflicted
+++ resolved
@@ -2329,16 +2329,20 @@
                 kwargs["fmax"] = scale_pts[2]
                 kwargs["glyph"] = glyph
             with warnings.catch_warnings(record=True):  # traits warnings
-<<<<<<< HEAD
                 brain.add_data(**kwargs)
-            if get_3d_backend() == "mayavi":
-                # Retrieve the current hemi
-                for b in brain._brain_list:
-                    if b['hemi'] == hemi:
-                        found_hemi = b['brain']
-                layer_id = brain.data['layer_id']
-                glyphs = found_hemi.data[layer_id]['glyphs']
-
+        brain.scale_data_colormap(fmin=scale_pts[0], fmid=scale_pts[1],
+                                  fmax=scale_pts[2], **sd_kwargs)
+
+    if get_3d_backend() == "mayavi":
+        for hemi in hemis:
+            # Retrieve the current hemi
+            for b in brain._brain_list:
+                if b['hemi'] == hemi:
+                    found_hemi = b['brain']
+
+            # Update the glyph type
+            for layer in found_hemi.data.values():
+                glyphs = layer['glyphs']
                 glyph_source = glyphs.glyph.glyph_source
                 if glyph == 'arrow2d':
                     source = glyph_source.glyph_dict['glyph_source2d']
@@ -2346,52 +2350,23 @@
                     source = glyph_source.glyph_dict['arrow_source']
                 glyph_source.glyph_source = source
 
-                if scale_factor is None:
-                    # Compute the width of the brain
-                    width = np.ptp(brain.geo[hemi].coords[:, 1])
-                    # Configure the glyphs scale directly
+            if scale_factor is None:
+                # Compute the width of the brain
+                width = np.mean([np.ptp(brain.geo[hemi].coords[:, 1])
+                                 for hemi in hemis])
+                # Configure the glyphs scale directly
+                for layer in found_hemi.data.values():
+                    glyphs = layer['glyphs']
                     glyphs.glyph.glyph.scale_factor = width * 0.1
-
-                # depth peeling patch
-                if brain_alpha < 1.0:
-                    for ff in brain._figures:
-                        for f in ff:
-                            if f.scene is not None:
-                                f.scene.renderer.use_depth_peeling = True
-            else:
-                if brain_alpha < 1.0:
-                    brain.enable_depth_peeling()
-=======
-                brain.add_data(data, colormap=colormap, vertices=vertices,
-                               smoothing_steps=smoothing_steps, time=times,
-                               time_label=time_label, alpha=overlay_alpha,
-                               hemi=hemi, colorbar=colorbar,
-                               vector_alpha=vector_alpha,
-                               scale_factor=scale_factor,
-                               min=scale_pts[0], max=scale_pts[2],
-                               **ad_kwargs)
-            # depth peeling patch
-            if brain_alpha < 1.0:
-                for ff in brain._figures:
-                    for f in ff:
-                        if f.scene is not None:
-                            f.scene.renderer.use_depth_peeling = True
->>>>>>> ec6df570
-        brain.scale_data_colormap(fmin=scale_pts[0], fmid=scale_pts[1],
-                                  fmax=scale_pts[2], **sd_kwargs)
-    if scale_factor is None:
-        # Compute the width of the brain
-        width = np.mean([np.ptp(brain.geo[hemi].coords[:, 1])
-                         for hemi in hemis])
-        for hemi in hemis:
-            # Retrieve the current hemi
-            for b in brain._brain_list:
-                if b['hemi'] == hemi:
-                    found_hemi = b['brain']
-            # Configure the glyphs scale directly
-            for layer in found_hemi.data.values():
-                glyphs = layer['glyphs']
-                glyphs.glyph.glyph.scale_factor = width * 0.1
+        # depth peeling patch
+        if brain_alpha < 1.0:
+            for ff in brain._figures:
+                for f in ff:
+                    if f.scene is not None:
+                        f.scene.renderer.use_depth_peeling = True
+    else:
+        if brain_alpha < 1.0:
+            brain.enable_depth_peeling()
 
     if time_viewer:
         TimeViewer(brain)
