--- conflicted
+++ resolved
@@ -38,10 +38,7 @@
 def test_notebook_interactive(renderer_notebook, brain_gc, nbexec):
     """Test interactive modes."""
     import os
-<<<<<<< HEAD
-=======
     import tempfile
->>>>>>> 176680a2
     from contextlib import contextmanager
     from numpy.testing import assert_allclose
     from ipywidgets import Button
@@ -76,14 +73,11 @@
         assert brain._renderer.figure.notebook
         assert brain._renderer.figure.display is not None
         brain._renderer._update()
-<<<<<<< HEAD
-=======
         tmp_path = tempfile.mkdtemp()
         movie_path = os.path.join(tmp_path, 'test.gif')
         screenshot_path = os.path.join(tmp_path, 'test.png')
         brain._renderer.actions['movie_field'].value = movie_path
         brain._renderer.actions['screenshot_field'].value = screenshot_path
->>>>>>> 176680a2
         total_number_of_buttons = sum(
             '_field' not in k for k in brain._renderer.actions.keys())
         number_of_buttons = 0
@@ -92,11 +86,8 @@
                 action.click()
                 number_of_buttons += 1
         assert number_of_buttons == total_number_of_buttons
-<<<<<<< HEAD
-=======
         assert os.path.isfile(movie_path)
         assert os.path.isfile(screenshot_path)
->>>>>>> 176680a2
         img_nv = brain.screenshot()
         assert img_nv.shape == (300, 300, 3), img_nv.shape
         img_v = brain.screenshot(time_viewer=True)
