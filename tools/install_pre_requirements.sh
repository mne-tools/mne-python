#!/bin/bash

set -eo pipefail

SCRIPT_DIR=$( cd -- "$( dirname -- "${BASH_SOURCE[0]}" )" &> /dev/null && pwd )
PLATFORM=$(python -c 'import platform; print(platform.system())')

echo "Installing pip-pre dependencies on ${PLATFORM}"
STD_ARGS="--progress-bar off --upgrade --pre"
QT_BINDING="PySide6"

# Dependencies of scientific-python-nightly-wheels are installed here so that
# we can use strict --index-url (instead of --extra-index-url) below
set -x
echo "::group::Prerequisites"
python -m pip install $STD_ARGS pip setuptools packaging \
	threadpoolctl cycler fonttools kiwisolver pyparsing pillow python-dateutil \
	patsy pytz tzdata nibabel tqdm trx-python joblib numexpr \
	"$QT_BINDING!=6.9.1" \
	py-cpuinfo blosc2 hatchling "formulaic>=1.1.0" \
	matplotlib
python -m pip uninstall -yq numpy
echo "::endgroup::"
echo "::group::Scientific Python Nightly Wheels"
python -m pip install $STD_ARGS --only-binary ":all:" --default-timeout=60 \
	--index-url "https://pypi.anaconda.org/scientific-python-nightly-wheels/simple" \
	"numpy>=2.1.0.dev0" \
	"scipy>=1.15.0.dev0" \
	"scikit-learn>=1.6.dev0" \
	"pandas>=3.0.0.dev0" \
	"dipy>=1.10.0.dev0" \
	"tables>=3.10.3.dev0" \
	"statsmodels>=0.15.0.dev697" \
	"pyarrow>=22.0.0.dev0" \
	"h5py>=3.13.0"
echo "::endgroup::"
# https://github.com/matplotlib/matplotlib/issues/30575
# "matplotlib>=3.11.0.dev0" \
# No Numba because it forces an old NumPy version

echo "::group::VTK"
python -m pip install $STD_ARGS --only-binary ":all:" --extra-index-url "https://wheels.vtk.org" vtk
python -c "import vtk"
echo "::endgroup::"

echo "::group::Everything else"
python -m pip install $STD_ARGS \
    "git+https://github.com/pyvista/pyvista" \
	"git+https://github.com/pyvista/pyvistaqt" \
	"git+https://github.com/nilearn/nilearn" \
	"git+https://github.com/pierreablin/picard" \
	https://gitlab.com/obob/pymatreader/-/archive/master/pymatreader-master.zip \
    git+https://github.com/mne-tools/mne-qt-browser \
    git+https://github.com/mne-tools/mne-bids \
    git+https://github.com/nipy/nibabel \
    git+https://github.com/joblib/joblib \
	git+https://github.com/h5io/h5io \
	git+https://github.com/BUNPC/pysnirf2 \
	git+https://github.com/the-siesta-group/edfio \
	trame trame-vtk trame-vuetify jupyter ipyevents ipympl openmeeg \
<<<<<<< HEAD
	imageio-ffmpeg xlrd mffpy traitlets pybv eeglabio defusedxml antio \
	curryreader
=======
	imageio-ffmpeg xlrd mffpy traitlets pybv eeglabio defusedxml \
	antio
>>>>>>> 523f221b
echo "::endgroup::"

echo "::group::Make sure we're on a NumPy 2.0 variant"
python -c "import numpy as np; assert np.__version__[0] == '2', np.__version__"
echo "::endgroup::"

echo "::group::Check Qt import"
${SCRIPT_DIR}/check_qt_import.sh "$QT_BINDING"
echo "::endgroup::"<|MERGE_RESOLUTION|>--- conflicted
+++ resolved
@@ -58,13 +58,8 @@
 	git+https://github.com/BUNPC/pysnirf2 \
 	git+https://github.com/the-siesta-group/edfio \
 	trame trame-vtk trame-vuetify jupyter ipyevents ipympl openmeeg \
-<<<<<<< HEAD
-	imageio-ffmpeg xlrd mffpy traitlets pybv eeglabio defusedxml antio \
-	curryreader
-=======
 	imageio-ffmpeg xlrd mffpy traitlets pybv eeglabio defusedxml \
-	antio
->>>>>>> 523f221b
+	antio curryreader
 echo "::endgroup::"
 
 echo "::group::Make sure we're on a NumPy 2.0 variant"
