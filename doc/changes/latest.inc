.. NOTE: we use cross-references to highlight new functions and classes.
   Please follow the examples below like :func:`mne.stats.f_mway_rm`, so the
   whats_new page will have a link to the function/class documentation.

.. NOTE: there are 3 separate sections for changes, based on type:
   - "Enhancements" for new features
   - "Bugs" for bug fixes
   - "API changes" for backward-incompatible changes

.. NOTE: changes from first-time contributors should be added to the TOP of
   the relevant section (Enhancements / Bugs / API changes), and should look
   like this (where xxxx is the pull request number):

       - description of enhancement/bugfix/API change (:gh:`xxxx` by
         :newcontrib:`Firstname Lastname`)

   Also add a corresponding entry for yourself in doc/changes/names.inc

.. _current:

Current (1.4.dev0)
------------------

Enhancements
~~~~~~~~~~~~
- Add ``:unit:`` Sphinx directive to enable use of uniform non-breaking spaces throughout the documentation (:gh:`11469` by :newcontrib:`Sawradip Saha`)
- Adjusted the algorithm used in :class:`mne.decoding.SSD` to support non-full rank data (:gh:`11458` by :newcontrib:`Thomas Binns`)
- Changed suggested type for ``ch_groups``` in `mne.viz.plot_sensors` from array to list of list(s) (arrays are still supported). (:gh:`11465` by `Hyonyoung Shin`_)
- Add support for UCL/FIL OPM data using :func:`mne.io.read_raw_fil` (:gh:`11366` by :newcontrib:`George O'Neill` and `Robert Seymour`_)
- Forward argument ``axes`` from `mne.viz.plot_sensors` to `mne.channels.DigMontage.plot` (:gh:`11470` by :newcontrib:`Jan Ebert` and `Mathieu Scheltienne`_)
- Add forward IIR filtering, using parameters ``method='iir', phase='forward'`` (:gh:`11078` by :newcontrib:`Quentin Barthélemy`)
- Added ability to read stimulus durations from SNIRF files when using :func:`mne.io.read_raw_snirf` (:gh:`11397` by `Robert Luke`_)
- Add :meth:`mne.Info.save` to save an :class:`mne.Info` object to a fif file (:gh:`11401` by `Alex Rockhill`_)
- Improved error message when downloads are corrupted for :func:`mne.datasets.sample.data_path` and related functions (:gh:`11407` by `Eric Larson`_)
- Add support for ``skip_by_annotation`` in :func:`mne.io.Raw.notch_filter` (:gh:`11388` by `Mainak Jas`_)
- Add support for ``output='complex'`` to :func:`mne.time_frequency.psd_array_welch` and when using ``method='welch'`` with :meth:`mne.Epochs.compute_psd` (:gh:`11556` by `Eric Larson`_)
- Slightly adjusted the window title for :func:`mne.Epochs.plot` (:gh:`11419` by `Richard Höchenberger`_ and `Daniel McCloy`_)
- Add :func:`mne.count_events` to count unique event types in a given event array (:gh:`11430` by `Clemens Brunner`_)
- Add a video to :ref:`tut-freesurfer-mne` of a brain inflating from the pial surface to aid in understanding the inflated brain (:gh:`11440` by `Alex Rockhill`_)
- Add automatic projection of sEEG contact onto the inflated surface for :meth:`mne.viz.Brain.add_sensors` (:gh:`11436` by `Alex Rockhill`_)
- Allow an image with intracranial electrode contacts (e.g. computed tomography) to be used without the freesurfer recon-all surfaces to locate contacts so that it doesn't have to be downsampled to freesurfer dimensions (for microelectrodes) and show an example :ref:`ex-ieeg-micro` with :func:`mne.transforms.apply_volume_registration_points` added to aid this transform (:gh:`11567` by `Alex Rockhill`_)
- Use new :meth:`dipy.workflows.align.DiffeomorphicMap.transform_points` to transform a montage of intracranial contacts more efficiently (:gh:`11572` by `Alex Rockhill`_)
- Improve performance of raw data browsing with many annotations (:gh:`11614` by `Eric Larson`_)
- Add support for :func:`mne.preprocessing.maxwell_filter` with gradient-compensated CTF data, e.g., for tSSS-only mode (:gh:`10554` by `Eric Larson`_)
- Add support for eyetracking data using :func:`mne.io.read_raw_eyelink` (:gh:`11152` by `Dominik Welke`_ and `Scott Huberty`_)

Bugs
~~~~
- Fix :func:`mne.time_frequency.psd_array_multitaper` docstring where argument ``bandwidth`` incorrectly reported argument as half-bandwidth and gave wrong explanation of default value (:gh:`11479` by :newcontrib: `Tom Stone`_)
- Fix bug where installation of a package depending on ``mne`` will error when done in an environment where ``setuptools`` is not present (:gh:`11454` by :newcontrib: `Arne Pelzer`_)
- Fix bug where :func:`mne.preprocessing.regress_artifact` and :class:`mne.preprocessing.EOGRegression` incorrectly tracked ``picks`` (:gh:`11366` by `Eric Larson`_)
- Fix bug where channel names were not properly sanitized in :func:`mne.write_evokeds` and related functions (:gh:`11399` by `Eric Larson`_)
- Fix bug where splash screen would not always disappear (:gh:`11398` by `Eric Larson`_)
- Fix bug where having a different combination of volumes loaded into ``freeview`` caused different affines to be returned by :func:`mne.read_lta` for the same Linear Transform Array (LTA) (:gh:`11402` by `Alex Rockhill`_)
- Fix how :class:`mne.channels.DigMontage` is set when using ``mne.gui.locate_ieeg`` so that :func:`mne.Info.get_montage` works and does not return ``None`` (:gh:`11421` by `Alex Rockhill`_)
- Fix :func:`mne.io.read_raw_edf` when reading EDF data with different sampling rates and a mix of data channels when using ``infer_types=True`` (:gh:`11427` by `Alex Gramfort`_)
- Fix how :class:`mne.channels.DigMontage` is set when using :func:`mne.preprocessing.ieeg.project_sensors_onto_brain` so that :func:`mne.Info.get_montage` works and does not return ``None`` (:gh:`11436` by `Alex Rockhill`_)
- Fix configuration folder discovery on Windows, which would fail in certain edge cases; and produce a helpful error message if discovery still fails (:gh:`11441` by `Richard Höchenberger`_)
- Fix :func:`mne.time_frequency.spectrum.to_data_frame`'s docstring to reflect the correct name for the appended frequencies column (:gh:`11457` by :newcontrib:`Zvi Baratz`)
- Make :class:`~mne.decoding.SlidingEstimator` and :class:`~mne.decoding.GeneralizingEstimator` respect the ``verbose`` argument. Now with ``verbose=False``, the progress bar is not shown during fitting, scoring, etc. (:gh:`11450` by `Mikołaj Magnuski`_)
- Fix bug with ``mne.gui.locate_ieeg`` where Freesurfer ``?h.pial.T1`` was not recognized and suppress excess logging (:gh:`11489` by `Alex Rockhill`_)
- All functions accepting paths can now correctly handle :class:`~pathlib.Path` as input. Historically, we expected strings (instead of "proper" path objects), and only added :class:`~pathlib.Path` support in a few select places, leading to inconsistent behavior. (:gh:`11473` and :gh:`11499` by `Mathieu Scheltienne`_)
- Fix visualization dialog compatibility with matplotlib 3.7 (:gh:`11409` by `Daniel McCloy`_ and `Eric Larson`_)
- Expand tilde (user directory) in config keys (:gh:`11537` by `Clemens Brunner`_)
- Fix bug in :func:`mne.preprocessing.compute_maxwell_basis` where using ``int_order=0`` would raise an error (:gh:`11562` by `Eric Larson`_)
- In the legacy function :func:`mne.viz.plot_epochs_psd_topomap`, the parameter ``names`` now works again (:gh:`11563` by `Daniel McCloy`_)
- Fix :func:`mne.io.read_raw` for file names containing multiple dots (:gh:`11521` by `Clemens Brunner`_)
- Fix bug in :func:`mne.export.export_raw` when exporting to EDF with a physical range set smaller than the data range (:gh:`11569` by `Mathieu Scheltienne`_)
- Fix bug in :func:`mne.concatenate_raws` where two raws could not be merged if the order of the bad channel lists did not match (:gh:`11502` by `Moritz Gerster`_)
<<<<<<< HEAD
=======
- Fix bug where :meth:`mne.Evoked.plot_topomap` opened an extra figure (:gh:`11607` by `Alex Rockhill`_)
- Fix bug where :func:`mne.transforms.apply_volume_registration_points` modified info in place (:gh:`11612` by `Alex Rockhill`_)
- In :class:`~mne.Report`, custom figures now show up correctly when ``image_format='svg'`` is requested (:gh:`11623` by `Richard Höchenberger`_)
>>>>>>> 1c301417

API changes
~~~~~~~~~~~
- Deprecate ``mne.gui.locate_ieeg`` in favor of :func:`mne-gui-addons:mne_gui_addons.locate_ieeg` (:gh:`11616` by `Alex Rockhill`_)
- Deprecate arguments ``kind`` and ``path`` from :func:`mne.channels.read_layout` in favor of a common argument ``fname`` (:gh:`11500` by `Mathieu Scheltienne`_)
- Change ``aligned_ct`` positional argument in ``mne.gui.locate_ieeg`` to ``base_image`` to reflect that this can now be used with unaligned images (:gh:`11567` by `Alex Rockhill`_)
- ``mne.warp_montage_volume`` was deprecated in favor of :func:`mne.preprocessing.ieeg.warp_montage` (acts directly on points instead of using an intermediate volume) and :func:`mne.preprocessing.ieeg.make_montage_volume` (which makes a volume of ieeg contact locations which can still be useful) (:gh:`11572` by `Alex Rockhill`_)<|MERGE_RESOLUTION|>--- conflicted
+++ resolved
@@ -67,12 +67,9 @@
 - Fix :func:`mne.io.read_raw` for file names containing multiple dots (:gh:`11521` by `Clemens Brunner`_)
 - Fix bug in :func:`mne.export.export_raw` when exporting to EDF with a physical range set smaller than the data range (:gh:`11569` by `Mathieu Scheltienne`_)
 - Fix bug in :func:`mne.concatenate_raws` where two raws could not be merged if the order of the bad channel lists did not match (:gh:`11502` by `Moritz Gerster`_)
-<<<<<<< HEAD
-=======
 - Fix bug where :meth:`mne.Evoked.plot_topomap` opened an extra figure (:gh:`11607` by `Alex Rockhill`_)
 - Fix bug where :func:`mne.transforms.apply_volume_registration_points` modified info in place (:gh:`11612` by `Alex Rockhill`_)
 - In :class:`~mne.Report`, custom figures now show up correctly when ``image_format='svg'`` is requested (:gh:`11623` by `Richard Höchenberger`_)
->>>>>>> 1c301417
 
 API changes
 ~~~~~~~~~~~
