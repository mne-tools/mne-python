--- conflicted
+++ resolved
@@ -25,13 +25,10 @@
 
 if MNE_3D_BACKEND == Backends3D.mayavi:
     from ._pysurfer_mayavi import _Renderer, _Projection  # lgtm # noqa: F401
-<<<<<<< HEAD
 elif MNE_3D_BACKEND == Backends3D.ipyvolume:
     from ._ipyvolume import _Renderer  # lgtm # noqa: F401
-=======
-elif MNE_3D_BACKEND == 'vtki':
+elif MNE_3D_BACKEND == Backends3D.vtki:
     from ._vtki import _Renderer, _Projection  # lgtm # noqa: F401
->>>>>>> 2e7b05d4
 
 
 def set_3d_backend(backend_name):
@@ -89,6 +86,6 @@
     """
     with use_3d_backend(backend_name):
         global MNE_3D_BACKEND_TEST_DATA
-        if backend_name == 'vtki':
+        if backend_name == Backends3D.vtki:
             MNE_3D_BACKEND_TEST_DATA = True
         yield