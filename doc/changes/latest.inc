.. NOTE: we are now using links to highlight new functions and classes.
   Please follow the examples below like :func:`mne.stats.f_mway_rm`, so the
   whats_new page will have a link to the function/class documentation.

.. NOTE: there are 3 separate sections for changes, based on type:
   - "Enhancements" for new features
   - "Bugs" for bug fixes
   - "API changes" for backward-incompatible changes

.. NOTE: changes from first-time contributors should be added to the TOP of
   the relevant section (Enhancements / Bugs / API changes), and should look
   like this (where xxxx is the pull request number):
   - description of enhancement/bugfix/API change (:gh:`xxxx` **by new contributor** |Firstname Lastname|_)

.. _current:

Current (0.24.dev0)
-------------------

.. |New Contributor| replace:: **New Contributor**

.. |David Julien| replace:: **David Julien**

.. |Romain Derollepot| replace:: **Romain Derollepot**

.. |Jan Sosulski| replace:: **Jan Sosulski**

.. |Xiaokai Xia| replace:: **Xiaokai Xia**

.. |Marian Dovgialo| replace:: **Marian Dovgialo**

.. |Pierre-Antoine Bannier| replace:: **Pierre-Antoine Bannier**

.. |Darin Erat Sleiter| replace:: **Darin Erat Sleiter**

.. |Mathieu Scheltienne| replace:: **Mathieu Scheltienne**

.. |Timothy Gates| replace:: **Timothy Gates**

.. |Reza Shoorangiz| replace:: **Reza Shoorangiz**

.. |Evgeny Goldstein| replace:: **Evgeny Goldstein**

.. |Joshua Teves| replace:: **Joshua Teves**

Enhancements
~~~~~~~~~~~~
.. - Add something cool (:gh:`9192` **by new contributor** |New Contributor|_)

- Add `pooch` to system information reports (:gh:`9801` **by new contributor** |Joshua Teves|_)

- Get annotation descriptions from the name field of SNIRF stimulus groups when reading SNIRF files via `mne.io.read_raw_snirf` (:gh:`9575` **by new contributor** |Darin Erat Sleiter|_)

- Add support for NIRSport and NIRSport2 devices to `mne.io.read_raw_nirx` (:gh:`9348` and :gh:`9401` **by new contributor** |David Julien|_, **new contributor** |Romain Derollepot|_, `Robert Luke`_, and `Eric Larson`_)

- New function :func:`mne.Dipole.to_volume_labels` to get atlas label for MRI coordinates.  (:gh:`9376` by **new contributor** |Marian Dovgialo|_)

- Add support for SURE parameter selection in :func:`mne.inverse_sparse.mixed_norm` and make ``alpha`` parameter now default to ``'sure'`` (:gh:`9430` by **new contributor** |Pierre-Antoine Bannier|_ and `Alex Gramfort`_)

- Speed up BCD solver in :func:`mne.inverse_sparse.mixed_norm` by adding Anderson acceleration (:gh:`9481` by **new contributor** |Pierre-Antoine Bannier|_ and `Alex Gramfort`_)

- Add support for list of channel types for EEG/sEEG/ECoG/DBS referencing (:gh:`9637` **by new contributor** |Mathieu Scheltienne|_)

- Add support for changing the default event id used by :func:`mne.make_fixed_length_epochs` (:gh:`9782` **by new contributor** |Mathieu Scheltienne|_)

- Add support for more than 3 source estimates in :func:`mne.viz.plot_sparse_source_estimates` (:gh:`9640` **by new contributor** |Pierre-Antoine Bannier|_ and `Alex Gramfort`_)

- Show all good channel types and counts when printing a :class:`mne.Info` in the notebook (:gh:`9725` by `Valerii Chirkov`_ and `Eric Larson`_)

- Speed up point decimation in :func:`mne.io.read_raw_kit` by vectorization and use of :class:`scipy.spatial.cKDTree` (:gh:`9568` by `Jean-Remi King`_ and `Eric Larson`_)

- Add ability to export EDF+ files using :func:`mne.export.export_raw` (:gh:`9643` by `Adam Li`_)

- New function :func:`mne.chpi.get_chpi_info` to retrieve basic information about the cHPI system used when recording MEG data (:gh:`9369` by `Richard Höchenberger`_)

- New namespace `mne.export` created to contain functions (such as `mne.export.export_raw` and `mne.export.export_epochs`) for exporting data to non-FIF formats (:gh:`9427` by `Eric Larson`_)

- Add support for Hitachi fNIRS devices in `mne.io.read_raw_hitachi` (:gh:`9391` by `Eric Larson`_)

- Add support for ``picks`` in :func:`mne.stc_near_sensors` (:gh:`9396` by `Eric Larson`_)

- Add label methods `mne.Label.compute_area` and `mne.Label.distances_to_outside` (:gh:`9424` by `Eric Larson`_)

- Add projections when printing a :class:`mne.Info` in the notebook (:gh:`9403` by `Alex Gramfort`_)

- Add new function :func:`mne.bem.make_scalp_surfaces` to compute scalp surfaces for coregistration (:gh:`9463` by `Alex Gramfort`_)

- Add support for interpolating oxy and deoxyhaemoglobin data types (:gh:`9431` by `Robert Luke`_)

- Add support for SNIRF files in :class:`mne.Report` (:gh:`9443` by `Robert Luke`_)

- Add support for exporting MFF evoked files using `mne.export.export_evokeds` and `mne.export.export_evokeds_mff` (:gh:`9406` by `Evan Hathaway`_)

- :func:`mne.concatenate_raws`, :func:`mne.concatenate_epochs`, and :func:`mne.write_evokeds` gained a new parameter ``on_mismatch``, which controls behavior in case not all of the supplied instances share the same device-to-head transformation (:gh:`9438` by `Richard Höchenberger`_)

- Add support for multiple datablocks (acquistions with pauses) in :func:`mne.io.read_raw_nihon` (:gh:`9437` by `Federico Raimondo`_)

- Add new function :func:`mne.preprocessing.annotate_break` to automatically detect and mark "break" periods without any marked experimental events in the continuous data (:gh:`9445` by `Richard Höchenberger`_)

- Add "time_format" to :meth:`mne.io.Raw.plot` and :meth:`mne.preprocessing.ICA.plot_sources` to display acquisition time on x-axis (:gh:`9419` by `Martin Schulz`_)

- Speed up :meth:`mne.decoding.TimeDelayingRidge.predict` by switching to FFT-based convolution (:gh:`9458` by `Ross Maddox`_)

- Show multiple colors and linestyles for excluded components with :class:`mne.Evoked` in :meth:`mne.preprocessing.ICA.plot_sources` (:gh:`9444` by `Martin Schulz`_)

- Add functions for aligning MRI and CT data `mne.transforms.compute_volume_registration` and `mne.transforms.apply_volume_registration` (:gh:`9503` by `Alex Rockhill`_ and `Eric Larson`_)

- Add tutorial for how to processes image (CT and MR) files in order to localize electrode contacts for intracranial recordings :ref:`tut-ieeg-localize` (:gh:`9484` by `Alex Rockhill`_)

- Add vertex number in source space for :meth:`mne.VolSourceEstimate.plot` and :func:`mne.viz.plot_volume_source_estimates` (:gh:`9697` by `Eric Larson`_)

- Add support for colormap normalization in :func:`mne.viz.plot_topomap` (:gh:`9468` by `Clemens Brunner`_)

- Update :func:`mne.preprocessing.realign_raw` with Numpy-recommended polynomial fitting method (:gh:`9514` by `Erica Peterson`_)

- Add a warning to `mne.preprocessing.nirs.beer_lambert_law` when source-detector distances are zero (:gh:`9541` by `Eric Larson`_)

- Add ``exclude`` parameter to :meth:`mne.io.Raw.plot_psd` and :meth:`mne.Epochs.plot_psd` (:gh:`9519` by `Clemens Brunner`_)

- Add `mne.Annotations.rename` to rename annotation descriptions (:gh:`9525` by `Robert Luke`_)

- Add `mne.Annotations.set_durations` to set annotation durations (:gh:`9529` by `Robert Luke`_)

- The ``exclude`` parameter in `mne.io.read_raw_edf`, `mne.io.read_raw_bdf`, and `mne.io.read_raw_gdf` now also accepts a regular expression (:gh:`9558` by `Clemens Brunner`_)

- Add :meth:`mne.Evoked.get_data` method to :class:`mne.Evoked` (:gh:`9555` by `Stefan Appelhoff`_)

- The :meth:`mne.Epochs.get_data` method now has a ``units`` parameter (:gh:`9553` by `Stefan Appelhoff`_)

- Add :func:`mne.warp_montage_volume` to use an anatomical volume with channel locations at high or low insensities to apply a symmetric diffeomorphic registration to a template (e.g. fsaverage) space (:gh:`9544` by `Alex Rockhill`_)

- :meth:`mne.io.Raw.get_data`, :meth:`mne.Epochs.get_data`, and :meth:`mne.Evoked.get_data` methods now have ``tmin`` and ``tmax`` parameters to specify data window in seconds to get (:gh:`9556` by `Stefan Appelhoff`_)

- The :meth:`mne.Evoked.get_data` method now has a ``units`` parameter (:gh:`9578` by `Stefan Appelhoff`_)

- Add `mne.chpi.compute_chpi_snr` and `mne.viz.plot_chpi_snr` for computing and plotting the time-varying SNR of continuously-active HPI coils (:gh:`9570` by `Daniel McCloy`_ and `Jussi Nurminen`_)

- Add :func:`mne.get_montage_volume_labels` to find the regions of interest in a Freesurfer atlas anatomical segmentation for an intracranial electrode montage and :func:`mne.viz.plot_channel_labels_circle` to plot them (:gh:`9545` by `Alex Rockhill`_)

- Add :func:`mne.viz.Brain.add_volume_labels` to plot subcortical surfaces and other regions of interest (:gh:`9540` by `Alex Rockhill`_ and `Eric Larson`_)

- Add custom cortex curvature colors in :class:`mne.viz.Brain` via the ``cortex`` argument (:gh:`9750` by `Eric Larson`_)

- Add :meth:`mne.channels.DigMontage.apply_trans` to apply a transform directly to a montage (:gh:`9601` by `Alex Rockhill`_)

- :meth:`mne.preprocessing.ICA.fit` now emits a warning if any of the ``start``, ``stop``, ``reject``, and ``flat`` parameters are passed when performing ICA on `~mne.Epochs`. These parameters only have an effect on `~mne.io.Raw` data and were previously silently ignored in the case of `~mne.Epochs` (:gh:`9605` by `Richard Höchenberger`_)

- :func:`mne.viz.plot_alignment` now emits a warning (instead of aborting with an exception) if the surfaces contain topological defects (:gh:`9614` by `Richard Höchenberger`_)

- The coregistration GUI can now display the head surface even if there are topological defects. Previously, a low-resolution standard head unsuitable for individualized coregistration was displayed (:gh:`9614` by `Richard Höchenberger`_)

- New :class:`mne.coreg.Coregistration` object to allow coregistration scripting without a dependency on mayavi (:gh:`9516` by `Guillaume Favelier`_).

- Add :meth:`mne.viz.Brain.add_head` to plot the head surface (:gh:`9618` by `Alex Rockhill`_)

- Add :func:`mne.channels.read_dig_localite` to read Localite electrode location files (:gh:`9658` by `Clemens Brunner`_)

- Add :meth:`mne.viz.Brain.add_sensors` to plot sensor locations (:gh:`9585` by `Alex Rockhill`_)

- Add :func:`mne.coreg.estimate_head_mri_t` to estimate the head->mri transform from fsaverage fiducials (:gh:`9585` by `Alex Rockhill`_)

- Add :meth:`mne.channels.DigMontage.add_mni_fiducials` to add fiducials to a montage in MNI coordinates (:gh:`9682` by `Alex Rockhill`_)

- Add :meth:`mne.channels.DigMontage.remove_fiducials` to remove fiducials under rare circumstances when the coordinate frame should not be set to "head" (:gh:`9684` by `Alex Rockhill`_)

- Add remove methods for mesh objects in :class:`mne.viz.Brain` (:gh:`9688` by `Alex Rockhill`_)

- Add ``--show-paths`` and ``--developer`` options to :ref:`mne sys_info` (:gh:`9789` by `Eric Larson`_)

- Add ability to export EDF+ files using :func:`mne.export.export_raw` (:gh:`9643` by `Adam Li`_)

- Reading EDF files via :func:`mne.io.read_raw_edf` now can infer channel type from the signal label in the EDF header (:gh:`9694` by `Adam Li`_)

- Add :func:`mne.gui.locate_ieeg` to locate intracranial electrode contacts from a CT, an MRI (with Freesurfer ``recon-all``) and the channel names from an :class:`mne.Info` object (:gh:`9586` by `Alex Rockhill`_)

- All data fetching code now relies on ``pooch``, which is an added optional requirement for dataset fetchers (:gh:`9742` by `Adam Li`_ and `Daniel McCloy`_)

- Add phantom FreeSurfer subject fetcher :func:`mne.datasets.fetch_phantom` to allow fetching the Otaniemi phantom (:gh:`9796` by `Eric Larson`_)

- Add :func:`mne.datasets.fetch_dataset` to allow packages to fetch datasets in a similar fashion to MNE (:gh:`9763` by `Adam Li`_)

- Add full ECoG dataset to MNE-misc-data and demonstrate its use in :ref:`ex-electrode-pos-2d` and :ref:`tut-ieeg-localize` (:gh:`9784` by `Alex Rockhill`_)

- Add options ``tol`` and ``accuracy`` to :func:`mne.fit_dipole` to control optimization (:gh:`9810` by `Eric Larson`_)

- Completely revamp the `~mne.Report` experience: new HTML layout, many new methods, more flexibility; the functionality is demonstrated in :ref:`tut-report` (:gh:`9754` by `Richard Höchenberger`_, `Eric Larson`_, and `Alex Gramfort`_)

- Add basic HTML representations of `~mne.Forward` and `~mne.minimum_norm.InverseOperator` instances for a nicer Jupyter experience (:gh:`9754` by `Richard Höchenberger`_)

- `mne.io.read_raw_brainvision` now handles ASCII data with comma-separated values, as may be exported from BrainVision Analyzer (:gh:`9795` by `Richard Höchenberger`_)

- Add :func:`mne.preprocessing.ieeg.project_sensors_onto_brain` to project ECoG sensors onto the pial surface to compensate for brain shift (:gh:`9800` by `Alex Rockhill`_)

- All functions for reading and writing files should now automatically handle ``~`` (the tilde character) and expand it to the user's home directory. Should you come across any function that doesn't do it, please do let us know! (:gh:`9613` by `Richard Höchenberger`_)

- All functions accepting a FreeSurfer subjects directory via a ``subjects_dir`` parameter can now consume :py:class:`pathlib.Path` objects too (used to be only strings) (:gh:`9613` by `Richard Höchenberger`_)

Bugs
~~~~
- Fix bug in :meth:`mne.io.Raw.pick` and related functions when parameter list contains channels which are not in info instance (:gh:`9708` **by new contributor** |Evgeny Goldstein|_)

- Fix a few typos (:gh:`9706` **by new contributor** |Timothy Gates|_)

- Fix bug with :meth:`mne.Epochs.crop` and :meth:`mne.Evoked.crop` when ``include_tmax=False``, where the last sample was always cut off, even when ``tmax > epo.times[-1]`` (:gh:`9378` **by new contributor** |Jan Sosulski|_)

- Fix bug with `mne.io.read_raw_curry` to allow reading Curry 7 and 8 event files with '.ceo' and '.cdt.ceo' extensions (:gh:`9381`, :gh:`9712` by **new contributor** |Xiaokai Xia|_, `Daniel McCloy`_, and **by new contributor** |Reza Shoorangiz|_)

- Fix bug with `mne.compute_rank`, `mne.cov.compute_whitener` and `mne.preprocessing.ICA.fit` when explicit picks including bad channels are provided (:gh:`9719` **by new contributor** |Mathieu Scheltienne|_)

- Fix bug with :func:`mne.concatenate_epochs` where the concatenated events could end up in non-chronological order. (:gh:`9765` **by new contributor** |Jan Sosulski|_)

- Fix bug with :func:`mne.io.read_raw_nihon` where latin-1 annotations could not be read (:gh:`9384` by `Alex Gramfort`_)

- Fix bug when printing a :class:`mne.io.RawArray` in the notebook (:gh:`9404` by `Alex Gramfort`_)

- Fix bug when computing rank from info for SSS data with only gradiometers or magnetometers (:gh:`9435` by `Alex Gramfort`_)

- Fix bug with `mne.preprocessing.find_bad_channels_maxwell` where all-flat segments could lead to an error (:gh:`9531` by `Eric Larson`_)

- Fix bug with `mne.io.Raw.set_montage` and related functions where the channel coordinate frame was not properly set to head (:gh:`9447` by `Eric Larson`_)

- Fix bug with `mne.io.read_raw_fieldtrip` and `mne.read_epochs_fieldtrip` where channel positions were not set properly (:gh:`9447` by `Eric Larson`_)

- Fix bug with :func:`mne.io.read_raw_kit` where omitting HPI coils could lead to an :exc:`python:AssertionError` on reading (:gh:`9612` by `Eric Larson`_)

- Fix bug with `mne.preprocessing.nirs.optical_density` where protection against zero values was not guaranteed (:gh:`9522` by `Eric Larson`_)

- :func:`mne.concatenate_raws` now raises an exception if ``raw.info['dev_head_t']`` differs between files. This behavior can be controlled using the new ``on_mismatch`` parameter (:gh:`9438` by `Richard Höchenberger`_)

- Fixed bug in :meth:`mne.Epochs.drop_bad` where subsequent rejections failed if they only specified thresholds for a subset of the channel types used in a previous rejection (:gh:`9485` by `Richard Höchenberger`_).

- Fix bug with `mne.simulation.simulate_evoked`, `mne.apply_forward`, and `mne.apply_forward_raw` where systems with EEG channels that come before MEG channels would have them mixed up in the output evoked or raw object (:gh:`#9513` by `Eric Larson`_)

- In :func:`mne.viz.plot_ica_scores` and :meth:`mne.preprocessing.ICA.plot_scores`, the figure and axis titles no longer overlap when plotting only a single EOG or ECG channel (:gh:`9489` by `Richard Höchenberger`_).

- Ensure `mne.io.Raw.get_montage` works with SNIRF data (:gh:`9524` by `Robert Luke`_)

- Fix bug in :func:`mne.setup_volume_source_space` where non-finite positions could be used in a discrete source space (:gh:`9603` by `Eric Larson`_)

- Fix bug in :func:`mne.viz.plot_topomap` (and related methods like :meth:`mne.Evoked.plot_topomap`) where large distances between electrodes (higher than head radius) would lead to an error (:gh:`9528` by `Mikołaj Magnuski`_).

- Fix bug in `mne.viz.plot_topomap` (and related methods) where passing ``axes`` that are part of a matplotlib figure that uses a constrained layout would emit warnings (:gh:`9558` by `Eric Larson`_)

- Fix bug in :func:`mne.concatenate_epochs` when concatenating :class:`mne.Epochs` objects with 0 events (:gh:`9535` by `Marijn van Vliet`_)

- Fix bug in :func:`mne.viz.Brain.screenshot` where the RGBA mode was not supported (:gh:`9564` by `Guillaume Favelier`_).

- Fix bug in :func:`mne.io.read_raw_egi` where reading data from a data segment that is part of an acquisition skip would lead to an error (:gh:`9565` by `Eric Larson`_)

- Prevent :meth:`mne.io.Raw.plot` windows from spawning at sizes too small to properly render (:gh:`9629` by `Daniel McCloy`_)

- Fix bug where :meth:`mne.io.Raw.plot` raised an error when plotting raw dipole data (:gh:`9771` by `Eric Larson`_)

- Fix bug in ::meth:`mne.preprocessing.ICA.find_bads_ecg` where passing ``start`` and ``stop`` lead to erroneous data windows depending on the combination of Raw, Epochs, Evoked, and the type (int, float, None) of ``start`` and ``stop`` (:gh:`9556` by `Stefan Appelhoff`_)

- Fix bug in :func:`mne.viz.set_3d_backend` and :func:`mne.viz.get_3d_backend` where the PyVistaQt-based backend was ambiguously named ``'pyvista'`` instead of ``'pyvistaqt'``; use ``set_3d_backend('pyvistaqt')`` and expect ``'pyvistaqt'`` as the output of :func:`mne.viz.get_3d_backend` instead of ``'pyvista'``, and consider using ``get_3d_backend().startswith('pyvista')`` for example for backward-compatible conditionals (:gh:`9607` by `Guillaume Favelier`_)

- Fix bug in :func:`mne.viz.plot_compare_evokeds` where confidence bands were not drawn if only one condition was plotted (:gh:`9663` by `Daniel McCloy`_)

- Fix bug where setting of a montage with fNIRS data got set to "unknown" coordinate frame when it should have been in "head" (:gh:`9630` by `Alex Rockhill`_)

- Fix bug where "seeg", "ecog", "dbs" and "fnirs" data had coordinate frame unknown upon loading from a file when it should have been in "head" (:gh:`9580` by `Alex Rockhill`_)

- Raise error when no ``trans`` is provided to :func:`mne.viz.plot_alignment` when required instead of assuming identitiy head->mri transform (:gh:`9585` by `Alex Rockhill`_)

- Fix bug where :meth:`mne.Epochs.equalize_event_counts` failed when only one good epoch existed for one of the event types (:gh:`9758` by `Daniel McCloy`_)

- Fix bug where channels with a dollar sign ($) were not being labeled "misc" in :func:`mne.io.read_raw_nihon` (:gh:`9695` by `Adam Li`_)

- Fix bug where :func:`mne.io.read_raw_persyst` was lower-casing events it found in the ``.lay`` file (:gh:`9746` by `Adam Li`_)

- Fix bug with Qhull when plotting OPM sensors in :func:`mne.viz.plot_alignment` (:gh:`9799` and :gh:`9804` by `Eric Larson`_)

- Fix bug where :func:`mne.io.read_raw_snirf` was including the landmark index as a spatial coordinate (:gh:`9777` by `Robert luke`_)

- Fix bug where `mne.Annotations` were not appending channel names when being added together (:gh:`9780` by `Adam Li`_)

- `mne.viz.plot_evoked_joint` now correctly handles a ``times='peaks'`` parameter value (:gh:`9754` by `Richard Höchenberger`_)

- In `mne.viz.plot_compare_evokeds`, slightly adjust the x-axis limit calculation to avoid drawing an axis that is too short (:gh:`9754` by `Richard Höchenberger`_)

API changes
~~~~~~~~~~~
- In `mne.compute_source_morph`, the ``niter_affine`` and ``niter_sdr`` parameters have been replaced by ``niter`` and ``pipeline`` parameters for more consistent and finer-grained control of registration/warping steps and iteration (:gh:`9505` by `Alex Rockhill`_ and `Eric Larson`_)

- Split :func:`mne.viz.Brain.show_view` argument ``view`` into ``azimuth``, ``elevation`` and ``focalpoint`` for clearer view setting and make the default for ``row`` and ``col`` apply to all rows and columns (:gh:`9596` by `Alex Rockhill`_)

- Deprecate ``solver='prox'`` in :func:`mne.inverse_sparse.mixed_norm` in favor of ``solver='cd'`` and ``solver='bcd'`` as coordinate descent solvers consistently outperform proximal gradient descent (:gh:`9608` by `Pierre-Antoine Bannier`_)

- All ``mne.connectivity`` functions have moved to the ``mne-connectivity`` package; they are deprecated in MNE-Python and will be removed in version 0.25 (:gh:`9493` by `Adam Li`_).

- :func:`mne.inverse_sparse.mixed_norm` now simply warns when source estimates contain no dipole, e.g. if data are too noisy and alpha is based on SURE (:gh:`9685` by `Alex Gramfort`_)

<<<<<<< HEAD
- deprecate functions :samp:`mne.datasets.{DATASET_NAME}.has_{DATASET_NAME}_data()` for these datsets: ``epilepsy_ecog``, ``fnirs_motor``, ``multimodal``, ``opm``, ``phantom_4dbti``, ``refmeg_noise``, ``sample``, ``somato``, and ``ssvep``. Use the generic :func:`mne.datasets.has_dataset` instead (:gh:`9781` by `Daniel McCloy`_ and `Adam Li`_)
=======
- :class:`mne.Report` modernization has led to multiple deprecations (:gh:`9754` by `Richard Höchenberger`_):

  - :meth:`mne.Report.add_figs_to_section` and :meth:`mne.Report.add_slider_to_section` have been deprecated in favor of :meth:`mne.Report.add_figure`

  - :meth:`mne.Report.add_images_to_section` has been deprecated in favor of :meth:`mne.Report.add_image`

  - :meth:`mne.Report.add_bem_to_section` has been deprecated in favor of :meth:`mne.Report.add_bem`

  - :meth:`mne.Report.add_htmls_to_section` has been deprecated in favor of :meth:`mne.Report.add_html`

  - In :meth:`mne.Report.parse_folder`, the ``sort_sections`` parameter has been deprecated in favor of ``sort_content``

  - In :meth:`mne.Report.remove`, the ``caption`` and ``section`` parameters have been deprecated in favor of ``title`` and ``tags``, respectively

  - The ``mne.Report.sections`` attribute has been deprecated in favor of ``mne.Report.tags``

  - The ``mne.Report.fnames`` attribute has been deprecated without replacement

- :meth:`mne.Epochs.plot` and :func:`mne.viz.plot_epochs` gained parameter ``show_scalebars`` analogous to :meth:`mne.viz.plot_raw` (:gh:`9815` by `Daniel McCloy`_)
>>>>>>> 4f74ee2a

- The output folder name for HF_SEF datasets is now ``hf_sef`` instead of ``HF_SEF`` (:gh:`9763` by `Adam Li`_)<|MERGE_RESOLUTION|>--- conflicted
+++ resolved
@@ -291,9 +291,8 @@
 
 - :func:`mne.inverse_sparse.mixed_norm` now simply warns when source estimates contain no dipole, e.g. if data are too noisy and alpha is based on SURE (:gh:`9685` by `Alex Gramfort`_)
 
-<<<<<<< HEAD
 - deprecate functions :samp:`mne.datasets.{DATASET_NAME}.has_{DATASET_NAME}_data()` for these datsets: ``epilepsy_ecog``, ``fnirs_motor``, ``multimodal``, ``opm``, ``phantom_4dbti``, ``refmeg_noise``, ``sample``, ``somato``, and ``ssvep``. Use the generic :func:`mne.datasets.has_dataset` instead (:gh:`9781` by `Daniel McCloy`_ and `Adam Li`_)
-=======
+
 - :class:`mne.Report` modernization has led to multiple deprecations (:gh:`9754` by `Richard Höchenberger`_):
 
   - :meth:`mne.Report.add_figs_to_section` and :meth:`mne.Report.add_slider_to_section` have been deprecated in favor of :meth:`mne.Report.add_figure`
@@ -313,6 +312,5 @@
   - The ``mne.Report.fnames`` attribute has been deprecated without replacement
 
 - :meth:`mne.Epochs.plot` and :func:`mne.viz.plot_epochs` gained parameter ``show_scalebars`` analogous to :meth:`mne.viz.plot_raw` (:gh:`9815` by `Daniel McCloy`_)
->>>>>>> 4f74ee2a
 
 - The output folder name for HF_SEF datasets is now ``hf_sef`` instead of ``HF_SEF`` (:gh:`9763` by `Adam Li`_)