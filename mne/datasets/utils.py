--- conflicted
+++ resolved
@@ -252,15 +252,9 @@
              'datasets/foo.tgz',
         misc='https://codeload.github.com/mne-tools/mne-misc-data/'
              'tar.gz/%s' % releases['misc'],
-<<<<<<< HEAD
-        sample="https://osf.io/j4ms3/download",
-        somato='https://osf.io/tp4sg/download',
-        spm='https://osf.io/je4s8/download',
-=======
         sample="https://osf.io/86qa2/download?version=4",
         somato='https://osf.io/tp4sg/download?version=2',
         spm='https://osf.io/je4s8/download?version=2',
->>>>>>> 2c215d8f
         testing='https://codeload.github.com/mne-tools/mne-testing-data/'
                 'tar.gz/%s' % releases['testing'],
         multimodal='https://ndownloader.figshare.com/files/5999598',
