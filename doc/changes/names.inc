.. _Alex Gramfort: http://alexandre.gramfort.net

.. _Martin Luessi: https://github.com/mluessi

.. _Yaroslav Halchenko: http://www.onerussian.com/

.. _Daniel Strohmeier: https://github.com/joewalter

.. _Eric Larson: http://larsoner.com

.. _Denis Engemann: http://denis-engemann.de

.. _Christian Brodbeck: https://github.com/christianbrodbeck

.. _Simon Kornblith: http://simonster.com

.. _Teon Brooks: https://teonbrooks.com

.. _Mainak Jas: https://jasmainak.github.io

.. _Roman Goj: http://romanmne.blogspot.co.uk

.. _Andrew Dykstra: https://github.com/adykstra

.. _Romain Trachel: https://fr.linkedin.com/in/trachelr

.. _Christopher Dinh: https://github.com/chdinh

.. _Nick Ward: http://www.ucl.ac.uk/ion/departments/sobell/Research/NWard

.. _Tal Linzen: http://tallinzen.net/

.. _Roan LaPlante: https://github.com/aestrivex

.. _Mads Jensen: https://github.com/MadsJensen

.. _Dan Wakeman: https://github.com/dgwakeman

.. _Qunxi Dong: https://github.com/dongqunxi

.. _Martin Billinger: https://github.com/mbillingr

.. _Federico Raimondo: https://github.com/fraimondo

.. _Cathy Nangini: https://github.com/KatiRG

.. _Jean-Remi King: https://github.com/kingjr

.. _Juergen Dammers: https://github.com/jdammers

.. _Olaf Hauk: http://www.neuroscience.cam.ac.uk/directory/profile.php?olafhauk

.. _Lukas Breuer: http://www.researchgate.net/profile/Lukas_Breuer

.. _Alan Leggitt: https://github.com/leggitta

.. _Marijn van Vliet: https://github.com/wmvanvliet

.. _Marmaduke Woodman: https://github.com/maedoc

.. _Jona Sassenhagen: https://github.com/jona-sassenhagen

.. _Hari Bharadwaj: http://www.haribharadwaj.com

.. _Chris Holdgraf: https://chrisholdgraf.com

.. _Jaakko Leppakangas: https://github.com/jaeilepp

.. _Yousra Bekhti: https://www.linkedin.com/pub/yousra-bekhti/56/886/421

.. _Mark Wronkiewicz: https://ml.jpl.nasa.gov/people/wronkiewicz/wronkiewicz.html

.. _Sébastien Marti: http://www.researchgate.net/profile/Sebastien_Marti

.. _Chris Bailey: https://github.com/cjayb

.. _Ross Maddox: https://www.urmc.rochester.edu/labs/maddox-lab.aspx

.. _Alexandre Barachant: http://alexandre.barachant.org

.. _Daniel McCloy: http://dan.mccloy.info

.. _Jair Montoya Martinez: https://github.com/jmontoyam

.. _Samu Taulu: https://phys.washington.edu/people/samu-taulu

.. _Lorenzo Desantis: https://github.com/lorenzo-desantis/

.. _Jukka Nenonen: https://www.linkedin.com/pub/jukka-nenonen/28/b5a/684

.. _Jussi Nurminen: https://github.com/jjnurminen

.. _Clemens Brunner: https://github.com/cbrnr

.. _Asish Panda: https://github.com/kaichogami

.. _Natalie Klein: https://github.com/natalieklein

.. _Jon Houck: https://www.mrn.org/people/jon-m.-houck/principal-investigators

.. _Pablo-Arias: https://github.com/Pablo-Arias

.. _Alexander Rudiuk: https://github.com/ARudiuk

.. _Mikołaj Magnuski: https://github.com/mmagnuski

.. _Felix Raimundo: https://github.com/gamazeps

.. _Nick Foti: http://nfoti.github.io

.. _Guillaume Dumas: http://www.extrospection.eu

.. _Chris Mullins: http://crmullins.com

.. _Phillip Alday: https://palday.bitbucket.io

.. _Andreas Hojlund: https://github.com/ahoejlund

.. _Johannes Niediek: https://github.com/jniediek

.. _Sheraz Khan: https://github.com/SherazKhan

.. _John Samuelsson: https://github.com/johnsam7

.. _Antti Rantala: https://github.com/Odingod

.. _Keith Doelling: https://github.com/kdoelling1919

.. _Paul Pasler: https://github.com/ppasler

.. _Niklas Wilming: https://github.com/nwilming

.. _Annalisa Pascarella: http://www.iac.rm.cnr.it/~pasca/

.. _Luke Bloy: https://imaging.research.chop.edu/people/dr-luke-bloy

.. _Leonardo Barbosa: https://github.com/noreun

.. _Erkka Heinila: https://github.com/Teekuningas

.. _Andrea Brovelli: https://andrea-brovelli.net

.. _Richard Höchenberger: https://github.com/hoechenberger

.. _Matt Boggess: https://github.com/mattboggess

.. _Jean-Baptiste Schiratti: https://github.com/jbschiratti

.. _Laura Gwilliams: http://lauragwilliams.github.io

.. _Jesper Duemose Nielsen: https://github.com/jdue

.. _Mathurin Massias: https://mathurinm.github.io/

.. _ramonapariciog: https://github.com/ramonapariciog

.. _Britta Westner: https://github.com/britta-wstnr

.. _Lukáš Hejtmánek: https://github.com/hejtmy

.. _Stefan Repplinger: https://github.com/stfnrpplngr

.. _Okba Bekhelifi: https://github.com/okbalefthanded

.. _Matthias Eberlein: https://github.com/MatthiasEb

.. _Nicolas Barascud: https://github.com/nbara

.. _Alejandro Weinstein: http://ocam.cl

.. _Emily Stephen: http://github.com/emilyps14

.. _Nathalie Gayraud: https://github.com/ngayraud

.. _Anne-Sophie Dubarry: https://github.com/annesodub

.. _Stefan Appelhoff: http://stefanappelhoff.com

.. _Tommy Clausner: https://github.com/TommyClausner

.. _Pierre Ablin: https://pierreablin.com

.. _Oleh Kozynets: https://github.com/OlehKSS

.. _Susanna Aro: https://www.linkedin.com/in/susanna-aro

.. _Joan Massich: https://github.com/massich

.. _Henrich Kolkhorst: https://github.com/hekolk

.. _Steven Bethard: https://github.com/bethard

.. _Thomas Hartmann: https://github.com/thht

.. _Steven Gutstein: https://github.com/smgutstein

.. _Peter Molfese: https://github.com/pmolfese

.. _Dirk Gütlin: https://github.com/DiGyt

.. _Jasper van den Bosch: https://github.com/ilogue

.. _Ezequiel Mikulan: https://github.com/ezemikulan

.. _Rasmus Zetter: https://people.aalto.fi/rasmus.zetter

.. _Marcin Koculak: https://github.com/mkoculak

.. _David Sabbagh: https://github.com/DavidSabbagh

.. _Hubert Banville: https://github.com/hubertjb

.. _buildqa: https://github.com/buildqa

.. _jeythekey: https://github.com/jeythekey

.. _Sara Sommariva: http://www.dima.unige.it/~sommariva/

.. _Cristóbal Moënne-Loccoz: https://github.com/cmmoenne

.. _David Haslacher: https://github.com/davidhaslacher

.. _Larry Eisenman:  https://github.com/lneisenman

.. _Stanislas Chambon: https://github.com/Slasnista

.. _Jeff Hanna: https://github.com/jshanna100

.. _kalenkovich: https://github.com/kalenkovich

.. _Antoine Gauthier: https://github.com/Okamille

.. _Samuel Deslauriers-Gauthier: https://github.com/sdeslauriers

.. _Sebastian Castano: https://github.com/jscastanoc

.. _Guillaume Favelier: https://github.com/GuillaumeFavelier

.. _Katarina Slama: https://github.com/katarinaslama

.. _Bruno Nicenboim: https://bnicenboim.github.io

.. _Ivana Kojcic: https://github.com/ikojcic

.. _Nikolas Chalas: https://github.com/Nichalas

.. _Quentin Bertrand: https://github.com/QB3

.. _Kostiantyn Maksymenko: https://github.com/makkostya

.. _Thomas Radman: https://github.com/tradman

.. _Paul Roujansky: https://github.com/paulroujansky

.. _Theodore Papadopoulo: https://github.com/papadop

.. _Milan Rybář: http://milanrybar.cz

.. _Joshua Bear: https://github.com/joshbear

.. _Eberhard Eich: https://github.com/ebeich

.. _Abram Hindle: http://softwareprocess.es

.. _Kaisu Lankinen: http://bishoplab.berkeley.edu/Kaisu.html

.. _Padma Sundaram: https://www.nmr.mgh.harvard.edu/user/8071

.. _Robert Luke: https://github.com/rob-luke

.. _Robert Seymour: https://neurofractal.github.io

.. _Matt Sanderson: https://github.com/monkeyman192

.. _Mohammad Daneshzand: https://github.com/mdaneshzand

.. _Fahimeh Mamashli: https://github.com/fmamashli

.. _Jose Alanis: https://github.com/JoseAlanis

.. _Adonay Nunes: https://github.com/AdoNunes

.. _Victor Ferat: https://github.com/vferat

.. _Dmitrii Altukhov: https://github.com/dmalt

.. _Demetres Kostas: https://github.com/kostasde

.. _Alex Rockhill: https://github.com/alexrockhill/

.. _Chun-Hui Li: https://github.com/iamsc

.. _Christian O'Reilly: https://github.com/christian-oreilly

.. _Yu-Han Luo: https://github.com/yh-luo

.. _Fu-Te Wong: https://github.com/zuxfoucault

.. _Sebastian Major: https://github.com/major-s

.. _Geoff Brookshire: https://github.com/gbrookshire

.. _Sophie Herbst: https://github.com/SophieHerbst

.. _Adam Li: http://github.com/adam2392

.. _Simeon Wong: https://github.com/dtxe

.. _Ramiro Gatti: https://github.com/ragatti

.. _Liberty Hamilton: https://github.com/libertyh

.. _Svea Marie Meyer: https://github.com/SveaMeyer13

.. _Lx37: https://github.com/Lx37

.. _Kyle Mathewson: https://github.com/kylemath

.. _Ezequiel Mikulan: https://github.com/ezemikulan

.. _Jan Sedivy: https://github.com/honzaseda

.. _Johann Benerradi: https://github.com/HanBnrd

.. _Rahul Nadkarni: https://github.com/rahuln

.. _Jonathan Kuziek:  https://github.com/kuziekj

.. _Lau Møller Andersen: https://github.com/ualsbombe

.. _Martin Schulz: https://github.com/marsipu

.. _Jeroen Van Der Donckt: https://github.com/jvdd

.. _Steven Bierer: https://github.com/neurolaunch

.. _Eduard Ort: https://github.com/eort

.. _Aniket Pradhan: https://github.com/Aniket-Pradhan

.. _Tod Flak: https://github.com/todflak

.. _Austin Hurst: https://github.com/a-hurst

.. _Victoria Peterson: https://github.com/vpeterson

.. _Evan Hathaway: https://github.com/ephathaway

.. _Hongjiang Ye: https://github.com/rubyyhj

.. _Jeff Stout: https://megcore.nih.gov/index.php/Staff

.. _Qianliang Li: https://www.dtu.dk/english/service/phonebook/person?id=126774

.. _Richard Koehler: https://github.com/richardkoehler

.. _Tristan Stenner: https://github.com/tstenner/

.. _Anna Padee: https://github.com/apadee/

.. _Andres Rodriguez: https://github.com/infinitejest/

.. _Rotem Falach: https://github.com/Falach

.. _Zhi Zhang: https://github.com/tczhangzhi/

.. _Enrico Varano: https://github.com/enricovara/

.. _Dominik Welke: https://github.com/dominikwelke/

.. _Dominique Makowski: https://dominiquemakowski.github.io/

.. _Judy D Zhu: https://github.com/JD-Zhu

.. _Valerii Chirkov: https://github.com/vagechirkov

.. _Maggie Clarke: https://github.com/mdclarke

.. _Apoorva Karekal: https://github.com/apoorva6262

.. _Matteo Anelli: https://github.com/matteoanelli

.. _Cora Kim: https://github.com/kimcoco

.. _Silvia Cotroneo: https://github.com/sfc-neuro

.. _Ram Pari: https://github.com/ramkpari

.. _Erica Peterson: https://github.com/nordme

.. _Sumalyo Datta: https://github.com/Sumalyo

.. _Jack Zhang: https://github.com/jackz314

.. _Felix Klotzsche: https://github.com/eioe

.. _Jan Sosulski: https://jan-sosulski.de

.. _David Julien: https://github.com/Swy7ch

.. _Romain Derollepot: https://github.com/rderollepot

.. _Xiaokai Xia: https://github.com/dddd1007

.. _Marian Dovgialo: https://github.com/mdovgialo

.. _Pierre-Antoine Bannier: https://github.com/PABannier

.. _Darin Erat Sleiter: https://github.com/dsleiter

.. _Mathieu Scheltienne: https://github.com/mscheltienne

.. _Timothy Gates: https://au.linkedin.com/in/tim-gates-0528a4199

.. _Reza Shoorangiz: https://github.com/rezashr

.. _Evgeny Goldstein: https://github.com/evgenygoldstein

.. _Joshua Teves: https://github.com/jbteves

.. _Riessarius Stargardsky: https://github.com/Riessarius

.. _Jan Zerfowski: https://github.com/jzerfowski

.. _Adina Wagner: https://github.com/adswa

.. _Senwen Deng: https://snwn.de

.. _Alessandro Tonin: https://wysscenter.ch/team/alessandro-tonin

.. _Michiru Kaneda: https://github.com/rcmdnk

.. _Scott Huberty:  https://orcid.org/0000-0003-2637-031X

.. _Etienne de Montalivet: https://github.com/etiennedemontalivet

.. _Federico Zamberlan: https://github.com/fzamberlan

.. _John Veillette: https://psychology.uchicago.edu/directory/john-veillette

.. _Nikolai Chapochnikov: https://github.com/chapochn

.. _Matthias Dold: https://matthiasdold.de

.. _T. Wang: https://github.com/twang5

.. _Samuel Powell: https://github.com/samuelpowell

.. _Matt Courtemanche: https://github.com/mjcourte

.. _Matti Toivonen: https://github.com/mattitoi

<<<<<<< HEAD
.. _Moritz Gerster: https://github.com/moritz-gerster
=======
.. _Simon Kern: https://github.com/skjerns
>>>>>>> 85bca4cc
<|MERGE_RESOLUTION|>--- conflicted
+++ resolved
@@ -450,8 +450,6 @@
 
 .. _Matti Toivonen: https://github.com/mattitoi
 
-<<<<<<< HEAD
 .. _Moritz Gerster: https://github.com/moritz-gerster
-=======
-.. _Simon Kern: https://github.com/skjerns
->>>>>>> 85bca4cc
+
+.. _Simon Kern: https://github.com/skjerns