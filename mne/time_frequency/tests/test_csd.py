--- conflicted
+++ resolved
@@ -567,11 +567,6 @@
     epochs_tfr = tfr_morlet(epochs, freqs, n_cycles=7,
                             average=False, return_itc=False,
                             output='complex')
-<<<<<<< HEAD
     csd = csd_tfr(epochs_tfr)
-    assert_allclose(csd._data, csd_test._data, atol=1e-16)
-=======
-    csd = compute_csd(epochs_tfr)
     assert_allclose(csd._data, csd_test._data)
->>>>>>> f6238a79
     assert_array_equal(csd.frequencies, freqs)