--- conflicted
+++ resolved
@@ -102,7 +102,6 @@
             self.widget.set_value(value)
 
 
-<<<<<<< HEAD
 class UpdateFieldVmax(object):
     def __init__(self, brain, type):
         self.brain = brain
@@ -131,10 +130,7 @@
                     self.brain.set_field_vmax(curr_max, type=type)
 
 
-class SmartCallBack(object):
-=======
 class SmartCallBack:
->>>>>>> da3823f9
     """Class to manage smart slider.
 
     It stores it's own slider representation for efficiency
