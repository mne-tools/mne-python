--- conflicted
+++ resolved
@@ -533,12 +533,8 @@
     pytest.importorskip("nibabel")
 
     # tests on 'sample'
-<<<<<<< HEAD
     subject = 'sample'
     subjects_dir = testing.data_path(download=False)
-=======
-    subject = "sample"
->>>>>>> de52cf3c
     with pytest.raises(OSError, match="use --overwrite to overwrite it"):
         make_scalp_surfaces(
             subject, subjects_dir, force=False, verbose=True, overwrite=False
