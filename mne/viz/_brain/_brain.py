--- conflicted
+++ resolved
@@ -473,16 +473,7 @@
                                        shape=shape,
                                        fig=figure)
 
-<<<<<<< HEAD
-        if self.notebook:
-            self.window = None
-        else:
-            self.window = self._renderer.figure.plotter._window
-            self.window.signal_close.connect(self._clean)
-=======
         self._renderer._window_initialize(self._clean)
-        self.plotter = self._renderer.plotter
->>>>>>> 9e5916e6
 
         self._setup_canonical_rotation()
         for h in self._hemis:
@@ -622,21 +613,6 @@
         self.widgets = dict()
         self.keys = ('fmin', 'fmid', 'fmax')
 
-<<<<<<< HEAD
-        # Direct access parameters:
-        self.tool_bar = None
-        if self.notebook:
-            self.main_menu = None
-            self.status_bar = None
-            self.interactor = None
-        else:
-            self.status_bar = self.window.statusBar()
-            # XXX:WIP
-            # self.main_menu = self.plotter.main_menu
-            # self.interactor = self.plotter.interactor
-
-=======
->>>>>>> 9e5916e6
         # Derived parameters:
         self.playback_speed = self.default_playback_speed_value
         _validate_type(show_traces, (bool, str, 'numeric'), 'show_traces')
@@ -678,20 +654,6 @@
         self._configure_playback()
         # show everything at the end
         self.toggle_interface()
-<<<<<<< HEAD
-        if not self.notebook:
-            # XXX:WIP
-            # self._configure_playback()
-            # self._configure_menu()
-            self._configure_status_bar()
-            
-            # XXX:WIP
-            # # show everything at the end
-            # with _qt_disable_paint(self.plotter):
-            #     with self._ensure_minimum_sizes():
-            #         self.show()
-            self._update()
-=======
         self._renderer._window_show(self._size)
 
         # sizes could change, update views
@@ -704,7 +666,6 @@
         # finally, show the MplCanvas
         if self.show_traces:
             self.mpl_canvas.show()
->>>>>>> 9e5916e6
 
     @safe_event
     def _clean(self):
@@ -742,49 +703,6 @@
                     'actions', 'widgets', 'geo', '_data'):
             setattr(self, key, None)
 
-<<<<<<< HEAD
-    # XXX:WIP
-    # @contextlib.contextmanager
-    # def _ensure_minimum_sizes(self):
-    #     """Ensure that widgets respect the windows size."""
-    #     sz = self._size
-    #     adjust_mpl = (self.show_traces and
-    #                   not self.separate_canvas and
-    #                   not self.notebook)
-    #     if not adjust_mpl:
-    #         yield
-    #     else:
-    #         mpl_h = int(round((sz[1] * self.interactor_fraction) /
-    #                           (1 - self.interactor_fraction)))
-    #         self.mpl_canvas.canvas.setMinimumSize(sz[0], mpl_h)
-    #         try:
-    #             yield
-    #         finally:
-    #             self.splitter.setSizes([sz[1], mpl_h])
-    #             # 1. Process events
-    #             self._renderer._process_events()
-    #             self._renderer._process_events()
-    #             # 2. Get the window size that accommodates the size
-    #             sz = self.plotter.app_window.size()
-    #             # 3. Call app_window.setBaseSize and resize (in pyvistaqt)
-    #             self.plotter.window_size = (sz.width(), sz.height())
-    #             # 4. Undo the min size setting and process events
-    #             self.plotter.interactor.setMinimumSize(0, 0)
-    #             self._renderer._process_events()
-    #             self._renderer._process_events()
-    #             # 5. Resize the window (again!) to the correct size
-    #             #    (not sure why, but this is required on macOS at least)
-    #             self.plotter.window_size = (sz.width(), sz.height())
-    #         self._renderer._process_events()
-    #         self._renderer._process_events()
-    #         # sizes could change, update views
-    #         for hemi in ('lh', 'rh'):
-    #             for ri, ci, v in self._iter_views(hemi):
-    #                 self.show_view(view=v, row=ri, col=ci)
-    #         self._renderer._process_events()
-
-=======
->>>>>>> 9e5916e6
     def toggle_interface(self, value=None):
         """Toggle the interface.
 
@@ -800,19 +718,6 @@
         else:
             self.visibility = value
 
-<<<<<<< HEAD
-        # XXX:WIP
-        # # update tool bar and dock
-        # with self._ensure_minimum_sizes():
-        #     if self.visibility:
-        #         self._renderer._dock_show()
-        #         self._renderer._tool_bar_update_button_icon(
-        #             name="visibility", icon_name="visibility_on")
-        #     else:
-        #         self._renderer._dock_hide()
-        #         self._renderer._tool_bar_update_button_icon(
-        #             name="visibility", icon_name="visibility_off")
-=======
         # update tool bar and dock
         with self._renderer._window_ensure_minimum_sizes(self._size):
             if self.visibility:
@@ -823,7 +728,6 @@
                 self._renderer._dock_hide()
                 self._renderer._tool_bar_update_button_icon(
                     name="visibility", icon_name="visibility_off")
->>>>>>> 9e5916e6
 
         self._renderer._update()
 
@@ -1217,48 +1121,6 @@
 
         self._renderer._dock_finalize()
 
-<<<<<<< HEAD
-    # XXX:WIP
-    # def _configure_playback(self):
-    #     self.plotter.add_callback(self._play, self.refresh_rate_ms)
-
-    # XXX:WIP
-    # def _configure_mplcanvas(self):
-    #     ratio = (1 - self.interactor_fraction) / self.interactor_fraction
-    #     if self.notebook:
-    #         dpi = 96
-    #         w, h = self.plotter.window_size
-    #     else:
-    #         dpi = self.window.windowHandle().screen().logicalDotsPerInch()
-    #         w = self.interactor.geometry().width()
-    #         h = self.interactor.geometry().height()
-    #     h /= ratio
-    #     # Get the fractional components for the brain and mpl
-    #     self.mpl_canvas = MplCanvas(self, w / dpi, h / dpi, dpi,
-    #                                 self.notebook)
-    #     xlim = [np.min(self._data['time']),
-    #             np.max(self._data['time'])]
-    #     with warnings.catch_warnings():
-    #         warnings.filterwarnings("ignore", category=UserWarning)
-    #         self.mpl_canvas.axes.set(xlim=xlim)
-    #     if not self.notebook and not self.separate_canvas:
-    #         from PyQt5.QtWidgets import QSplitter
-    #         from PyQt5.QtCore import Qt
-    #         canvas = self.mpl_canvas.canvas
-    #         vlayout = self.plotter.frame.layout()
-    #         vlayout.removeWidget(self.interactor)
-    #         self.splitter = splitter = QSplitter(
-    #             orientation=Qt.Vertical, parent=self.plotter.frame)
-    #         vlayout.addWidget(splitter)
-    #         splitter.addWidget(self.interactor)
-    #         splitter.addWidget(canvas)
-    #     self.mpl_canvas.set_color(
-    #         bg_color=self._bg_color,
-    #         fg_color=self._fg_color,
-    #     )
-    #     if not self.notebook:
-    #         self.mpl_canvas.show()
-=======
     def _configure_playback(self):
         self._renderer._playback_initialize(self._play, self.refresh_rate_ms)
 
@@ -1281,7 +1143,6 @@
             bg_color=self._bg_color,
             fg_color=self._fg_color,
         )
->>>>>>> 9e5916e6
 
     def _configure_vertex_time_course(self):
         if not self.show_traces:
@@ -1362,30 +1223,6 @@
     def _save_movie_noname(self):
         return self.save_movie(None)
 
-<<<<<<< HEAD
-    def _screenshot(self):
-        from PIL import Image
-        img = self.screenshot(time_viewer=True)
-
-        def _save_image(fname, img):
-            Image.fromarray(img).save(fname)
-        if self.notebook:
-            fname = self._renderer.actions.get("screenshot_field").value
-            fname = self._renderer._get_screenshot_filename() \
-                if len(fname) == 0 else fname
-            _save_image(fname, img)
-        else:
-            try:
-                from pyvista.plotting.qt_plotting import FileDialog
-            except ImportError:
-                from pyvistaqt.plotting import FileDialog
-            FileDialog(
-                self.window,
-                callback=partial(_save_image, img=img)
-            )
-
-=======
->>>>>>> 9e5916e6
     def _configure_tool_bar(self):
         self._renderer._tool_bar_load_icons()
         self._renderer._tool_bar_initialize()
@@ -1470,24 +1307,7 @@
                                 ("Right", self._rotate_azimuth, -1),
                                 ("Up", self._rotate_elevation, 1),
                                 ("Down", self._rotate_elevation, -1)):
-<<<<<<< HEAD
             self._renderer.figure.viewer.add_key_event(key, partial(func, sign * _ARROW_MOVE))
-
-    # XXX:WIP
-    # def _configure_menu(self):
-    #     # remove default picking menu
-    #     to_remove = list()
-    #     for action in self.main_menu.actions():
-    #         if action.text() == "Tools":
-    #             to_remove.append(action)
-    #     for action in to_remove:
-    #         self.main_menu.removeAction(action)
-
-    #     # add help menu
-    #     menu = self.main_menu.addMenu('Help')
-    #     menu.addAction('Show MNE key bindings\t?', self.help)
-=======
-            self.plotter.add_key_event(key, partial(func, sign * _ARROW_MOVE))
 
     def _configure_menu(self):
         self._renderer._menu_initialize()
@@ -1501,7 +1321,6 @@
             desc="Show MNE key bindings\t?",
             func=self.help,
         )
->>>>>>> 9e5916e6
 
     def _configure_status_bar(self):
         self._renderer._status_bar_initialize()
@@ -3163,133 +2982,6 @@
             kwargs['bitrate'] = bitrate
         imageio.mimwrite(filename, images, **kwargs)
 
-<<<<<<< HEAD
-    # XXX:WIP
-    # @fill_doc
-    # def save_movie(self, filename, time_dilation=4., tmin=None, tmax=None,
-    #                framerate=24, interpolation=None, codec=None,
-    #                bitrate=None, callback=None, time_viewer=False, **kwargs):
-    #     """Save a movie (for data with a time axis).
-
-    #     The movie is created through the :mod:`imageio` module. The format is
-    #     determined by the extension, and additional options can be specified
-    #     through keyword arguments that depend on the format. For available
-    #     formats and corresponding parameters see the imageio documentation:
-    #     http://imageio.readthedocs.io/en/latest/formats.html#multiple-images
-
-    #     .. Warning::
-    #         This method assumes that time is specified in seconds when adding
-    #         data. If time is specified in milliseconds this will result in
-    #         movies 1000 times longer than expected.
-
-    #     Parameters
-    #     ----------
-    #     filename : str
-    #         Path at which to save the movie. The extension determines the
-    #         format (e.g., ``'*.mov'``, ``'*.gif'``, ...; see the :mod:`imageio`
-    #         documentation for available formats).
-    #     time_dilation : float
-    #         Factor by which to stretch time (default 4). For example, an epoch
-    #         from -100 to 600 ms lasts 700 ms. With ``time_dilation=4`` this
-    #         would result in a 2.8 s long movie.
-    #     tmin : float
-    #         First time point to include (default: all data).
-    #     tmax : float
-    #         Last time point to include (default: all data).
-    #     framerate : float
-    #         Framerate of the movie (frames per second, default 24).
-    #     %(brain_time_interpolation)s
-    #         If None, it uses the current ``brain.interpolation``,
-    #         which defaults to ``'nearest'``. Defaults to None.
-    #     codec : str | None
-    #         The codec to use.
-    #     bitrate : float | None
-    #         The bitrate to use.
-    #     callback : callable | None
-    #         A function to call on each iteration. Useful for status message
-    #         updates. It will be passed keyword arguments ``frame`` and
-    #         ``n_frames``.
-    #     %(brain_screenshot_time_viewer)s
-    #     **kwargs : dict
-    #         Specify additional options for :mod:`imageio`.
-
-    #     Returns
-    #     -------
-    #     dialog : object
-    #         The opened dialog is returned for testing purpose only.
-    #     """
-    #     if self.time_viewer:
-    #         try:
-    #             from pyvista.plotting.qt_plotting import FileDialog
-    #         except ImportError:
-    #             from pyvistaqt.plotting import FileDialog
-
-    #         if filename is None:
-    #             self.status_msg.setText("Choose movie path ...")
-    #             self.status_msg.show()
-    #             self.status_progress.setValue(0)
-
-    #             def _post_setup(unused):
-    #                 del unused
-    #                 self.status_msg.hide()
-    #                 self.status_progress.hide()
-
-    #             dialog = FileDialog(
-    #                 self.plotter.app_window,
-    #                 callback=partial(self._save_movie, **kwargs)
-    #             )
-    #             dialog.setDirectory(os.getcwd())
-    #             dialog.finished.connect(_post_setup)
-    #             return dialog
-    #         else:
-    #             from PyQt5.QtCore import Qt
-    #             from PyQt5.QtGui import QCursor
-
-    #             def frame_callback(frame, n_frames):
-    #                 if frame == n_frames:
-    #                     # On the ImageIO step
-    #                     self.status_msg.setText(
-    #                         "Saving with ImageIO: %s"
-    #                         % filename
-    #                     )
-    #                     self.status_msg.show()
-    #                     self.status_progress.hide()
-    #                     self.status_bar.layout().update()
-    #                 else:
-    #                     self.status_msg.setText(
-    #                         "Rendering images (frame %d / %d) ..."
-    #                         % (frame + 1, n_frames)
-    #                     )
-    #                     self.status_msg.show()
-    #                     self.status_progress.show()
-    #                     self.status_progress.setRange(0, n_frames - 1)
-    #                     self.status_progress.setValue(frame)
-    #                     self.status_progress.update()
-    #                     self.status_progress.repaint()
-    #                 self.status_msg.update()
-    #                 self.status_msg.parent().update()
-    #                 self.status_msg.repaint()
-
-    #             # set cursor to busy
-    #             default_cursor = self.interactor.cursor()
-    #             self.interactor.setCursor(QCursor(Qt.WaitCursor))
-
-    #             try:
-    #                 self._save_movie(
-    #                     filename=filename,
-    #                     time_dilation=(1. / self.playback_speed),
-    #                     callback=frame_callback,
-    #                     **kwargs
-    #                 )
-    #             except (Exception, KeyboardInterrupt):
-    #                 warn('Movie saving aborted:\n' + traceback.format_exc())
-    #             finally:
-    #                 self.interactor.setCursor(default_cursor)
-    #     else:
-    #         self._save_movie(filename, time_dilation, tmin, tmax,
-    #                          framerate, interpolation, codec,
-    #                          bitrate, callback, time_viewer, **kwargs)
-=======
     @fill_doc
     def save_movie(self, filename, time_dilation=4., tmin=None, tmax=None,
                    framerate=24, interpolation=None, codec=None,
@@ -3414,7 +3106,6 @@
             self._save_movie(filename, time_dilation, tmin, tmax,
                              framerate, interpolation, codec,
                              bitrate, callback, time_viewer, **kwargs)
->>>>>>> 9e5916e6
 
     def _make_movie_frames(self, time_dilation, tmin, tmax, framerate,
                            interpolation, callback, time_viewer):
@@ -3581,17 +3272,6 @@
         """Enable depth peeling."""
         self._renderer.enable_depth_peeling()
 
-<<<<<<< HEAD
-    def _update(self):
-        from ..backends import renderer
-        if renderer.get_3d_backend() in ['pyvista', 'notebook']:
-            if self.notebook and self._renderer.figure.display is not None:
-                self._renderer.figure.display.update_canvas()
-            else:
-                self._renderer._update()
-
-=======
->>>>>>> 9e5916e6
     def get_picked_points(self):
         """Return the vertices of the picked points.
 
