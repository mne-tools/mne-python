--- conflicted
+++ resolved
@@ -30,11 +30,8 @@
 - Add support for ``skip_by_annotation`` in :func:`mne.io.Raw.notch_filter` (:gh:`11388` by `Mainak Jas`_)
 - Slightly adjusted the window title for :func:`mne.Epochs.plot` (:gh:`11419` by `Richard Höchenberger`_ and `Daniel McCloy`_)
 - Add :func:`mne.count_events` to count unique event types in a given event array (:gh:`11430` by `Clemens Brunner`_)
-<<<<<<< HEAD
+- Add a video to :ref:`tut-freesurfer-mne` of a brain inflating from the pial surface to aid in understanding the inflated brain (:gh:`11440` by `Alex Rockhill`_)
 - Add to :ref:`ex-source-loc-methods` how how to apply inverse methods to time-frequency resolved epochs and use :func:`mne.gui.view_vol_stc` to view the output (:gh:`10920` by `Alex Rockhill`_)
-=======
-- Add a video to :ref:`tut-freesurfer-mne` of a brain inflating from the pial surface to aid in understanding the inflated brain (:gh:`11440` by `Alex Rockhill`_)
->>>>>>> 9ca938ea
 
 Bugs
 ~~~~
