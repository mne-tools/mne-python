# -*- coding: utf-8 -*-
# Authors: Alexandre Gramfort <alexandre.gramfort@inria.fr>
#          Joan Massich <mailsik@gmail.com>
#
# License: BSD Style.

import os
import os.path as op
import numpy as np
from distutils.version import LooseVersion

from ...utils import (verbose, _TempDir, _check_pandas_installed,
                      _on_missing)
from ...utils.check import _soft_import
from ..utils import _get_path


# import pooch library for handling the dataset downloading
pooch = _soft_import('pooch', 'dataset downloading', strict=True)

AGE_SLEEP_RECORDS = op.join(op.dirname(__file__), 'age_records.csv')
TEMAZEPAM_SLEEP_RECORDS = op.join(op.dirname(__file__),
                                  'temazepam_records.csv')

TEMAZEPAM_RECORDS_URL = 'https://physionet.org/physiobank/database/sleep-edfx/ST-subjects.xls'  # noqa: E501
TEMAZEPAM_RECORDS_URL_SHA1 = 'f52fffe5c18826a2bd4c5d5cb375bb4a9008c885'

AGE_RECORDS_URL = 'https://physionet.org/physiobank/database/sleep-edfx/SC-subjects.xls'  # noqa: E501
AGE_RECORDS_URL_SHA1 = '0ba6650892c5d33a8e2b3f62ce1cc9f30438c54f'

sha1sums_fname = op.join(op.dirname(__file__), 'SHA1SUMS')


def _fetch_one(fname, hashsum, path, force_update, base_url):
    # Fetch the file
    url = base_url + '/' + fname
    destination = op.join(path, fname)
    if not op.isfile(destination) or force_update:
        if op.isfile(destination):
            os.remove(destination)
        if not op.isdir(op.dirname(destination)):
            os.makedirs(op.dirname(destination))
<<<<<<< HEAD
        # _fetch_file(url, destination, print_destination=False,
            # hash_=hashsum, hash_type='sha1')
=======
>>>>>>> bbd7ca8c
        pooch.retrieve(
            url=url,
            known_hash=f"sha1:{hashsum}",
            path=path,
            fname=fname
        )
    return destination


@verbose
def _data_path(path=None, verbose=None):
    """Get path to local copy of EEG Physionet age Polysomnography dataset URL.

    This is a low-level function useful for getting a local copy of a
    remote Polysomnography dataset :footcite:`KempEtAl2000` which is available
    at PhysioNet :footcite:`GoldbergerEtAl2000`.

    Parameters
    ----------
    path : None | str
        Location of where to look for the data storing location.
        If None, the environment variable or config parameter
        ``PHYSIONET_SLEEP_PATH`` is used. If it doesn't exist, the "~/mne_data"
        directory is used. If the dataset is not found under the given path,
        the data will be automatically downloaded to the specified folder.
    %(verbose)s

    Returns
    -------
    path : list of str
        Local path to the given data file. This path is contained inside a list
        of length one, for compatibility.

    References
    ----------
    .. footbibliography::
    """  # noqa: E501
    key = 'PHYSIONET_SLEEP_PATH'
    name = 'PHYSIONET_SLEEP'
    path = _get_path(path, key, name)
    return op.join(path, 'physionet-sleep-data')


def _update_sleep_temazepam_records(fname=TEMAZEPAM_SLEEP_RECORDS):
    """Help function to download Physionet's temazepam dataset records."""
    pd = _check_pandas_installed()
    tmp = _TempDir()

    # Download subjects info.
    fname = 'ST-subjects.xls'
    subjects_fname = op.join(tmp, fname)
<<<<<<< HEAD
    # _fetch_file(url=TEMAZEPAM_RECORDS_URL,
    #             file_name=subjects_fname,
    #             hash_=TEMAZEPAM_RECORDS_URL_SHA1,
    #             hash_type='sha1')
=======
>>>>>>> bbd7ca8c
    pooch.retrieve(
        url=TEMAZEPAM_RECORDS_URL,
        known_hash=f"sha1:{TEMAZEPAM_RECORDS_URL_SHA1}",
        path=tmp,
        # fname=fname
    )

    # Load and Massage the checksums.
    sha1_df = pd.read_csv(sha1sums_fname, sep='  ', header=None,
                          names=['sha', 'fname'], engine='python')
    select_age_records = (sha1_df.fname.str.startswith('ST') &
                          sha1_df.fname.str.endswith('edf'))
    sha1_df = sha1_df[select_age_records]
    sha1_df['id'] = [name[:6] for name in sha1_df.fname]

    # Load and massage the data.
    data = pd.read_excel(subjects_fname, header=[0, 1])
    if LooseVersion(pd.__version__) >= LooseVersion('0.24.0'):
        data = data.set_index(('Subject - age - sex', 'Nr'))
    data.index.name = 'subject'
    data.columns.names = [None, None]
    data = (data.set_index([('Subject - age - sex', 'Age'),
                            ('Subject - age - sex', 'M1/F2')], append=True)
            .stack(level=0).reset_index())

    data = data.rename(columns={('Subject - age - sex', 'Age'): 'age',
                                ('Subject - age - sex', 'M1/F2'): 'sex',
                                'level_3': 'drug'})
    data['id'] = ['ST7{:02d}{:1d}'.format(s, n)
                  for s, n in zip(data.subject, data['night nr'])]

    data = pd.merge(sha1_df, data, how='outer', on='id')
    data['record type'] = (data.fname.str.split('-', expand=True)[1]
                                     .str.split('.', expand=True)[0]
                                     .astype('category'))

    data = data.set_index(['id', 'subject', 'age', 'sex', 'drug',
                           'lights off', 'night nr', 'record type']).unstack()
    data.columns = [l1 + '_' + l2 for l1, l2 in data.columns]
    if LooseVersion(pd.__version__) < LooseVersion('0.21.0'):
        data = data.reset_index().drop(labels=['id'], axis=1)
    else:
        data = data.reset_index().drop(columns=['id'])

    data['sex'] = (data.sex.astype('category')
                       .cat.rename_categories({1: 'male', 2: 'female'}))

    data['drug'] = data['drug'].str.split(expand=True)[0]
    data['subject_orig'] = data['subject']
    data['subject'] = data.index // 2  # to make sure index is from 0 to 21

    # Save the data.
    data.to_csv(fname, index=False)


def _update_sleep_age_records(fname=AGE_SLEEP_RECORDS):
    """Help function to download Physionet's age dataset records."""
    pd = _check_pandas_installed()
    tmp = _TempDir()

    # Download subjects info.
    fname = 'SC-subjects.xls'
    subjects_fname = op.join(tmp, fname)
<<<<<<< HEAD
    # _fetch_file(url=AGE_RECORDS_URL,
    #             file_name=subjects_fname,
    #             hash_=AGE_RECORDS_URL_SHA1,
    #             hash_type='sha1')
=======
>>>>>>> bbd7ca8c
    pooch.retrieve(
        url=AGE_RECORDS_URL,
        known_hash=f"sha1:{AGE_RECORDS_URL_SHA1}",
        path=tmp,
        fname=fname
    )

    # Load and Massage the checksums.
    sha1_df = pd.read_csv(sha1sums_fname, sep='  ', header=None,
                          names=['sha', 'fname'], engine='python')
    select_age_records = (sha1_df.fname.str.startswith('SC') &
                          sha1_df.fname.str.endswith('edf'))
    sha1_df = sha1_df[select_age_records]
    sha1_df['id'] = [name[:6] for name in sha1_df.fname]

    # Load and massage the data.
    data = pd.read_excel(subjects_fname)
    data = data.rename(index=str, columns={'sex (F=1)': 'sex',
                                           'LightsOff': 'lights off'})
    data['sex'] = (data.sex.astype('category')
                       .cat.rename_categories({1: 'female', 2: 'male'}))

    data['id'] = ['SC4{:02d}{:1d}'.format(s, n)
                  for s, n in zip(data.subject, data.night)]

    data = data.set_index('id').join(sha1_df.set_index('id')).dropna()

    data['record type'] = (data.fname.str.split('-', expand=True)[1]
                                     .str.split('.', expand=True)[0]
                                     .astype('category'))

    if LooseVersion(pd.__version__) < LooseVersion('0.21.0'):
        data = data.reset_index().drop(labels=['id'], axis=1)
    else:
        data = data.reset_index().drop(columns=['id'])
    data = data[['subject', 'night', 'record type', 'age', 'sex', 'lights off',
                 'sha', 'fname']]

    # Save the data.
    data.to_csv(fname, index=False)


def _check_subjects(subjects, n_subjects, missing=None, on_missing='raise'):
    """Check whether subjects are available.

    Parameters
    ----------
    subjects : list
        Subject numbers to be checked.
    n_subjects : int
        Number of subjects available.
    missing : list | None
        Subject numbers that are missing.
    on_missing : 'raise' | 'warn' | 'ignore'
        What to do if one or several subjects are not available. Valid keys
        are 'raise' | 'warn' | 'ignore'. Default is 'error'. If on_missing
        is 'warn' it will proceed but warn, if 'ignore' it will proceed
        silently.
    """
    valid_subjects = np.arange(n_subjects)
    if missing is not None:
        valid_subjects = np.setdiff1d(valid_subjects, missing)
    unknown_subjects = np.setdiff1d(subjects, valid_subjects)
    if unknown_subjects.size > 0:
        subjects_list = ', '.join([str(s) for s in unknown_subjects])
        msg = (f'This dataset contains subjects 0 to {n_subjects - 1} with '
               f'missing subjects {missing}. Unknown subjects: '
               f'{subjects_list}.')
        _on_missing(on_missing, msg)<|MERGE_RESOLUTION|>--- conflicted
+++ resolved
@@ -40,11 +40,6 @@
             os.remove(destination)
         if not op.isdir(op.dirname(destination)):
             os.makedirs(op.dirname(destination))
-<<<<<<< HEAD
-        # _fetch_file(url, destination, print_destination=False,
-            # hash_=hashsum, hash_type='sha1')
-=======
->>>>>>> bbd7ca8c
         pooch.retrieve(
             url=url,
             known_hash=f"sha1:{hashsum}",
@@ -96,18 +91,11 @@
     # Download subjects info.
     fname = 'ST-subjects.xls'
     subjects_fname = op.join(tmp, fname)
-<<<<<<< HEAD
-    # _fetch_file(url=TEMAZEPAM_RECORDS_URL,
-    #             file_name=subjects_fname,
-    #             hash_=TEMAZEPAM_RECORDS_URL_SHA1,
-    #             hash_type='sha1')
-=======
->>>>>>> bbd7ca8c
     pooch.retrieve(
         url=TEMAZEPAM_RECORDS_URL,
         known_hash=f"sha1:{TEMAZEPAM_RECORDS_URL_SHA1}",
         path=tmp,
-        # fname=fname
+        fname=fname
     )
 
     # Load and Massage the checksums.
@@ -166,13 +154,6 @@
     # Download subjects info.
     fname = 'SC-subjects.xls'
     subjects_fname = op.join(tmp, fname)
-<<<<<<< HEAD
-    # _fetch_file(url=AGE_RECORDS_URL,
-    #             file_name=subjects_fname,
-    #             hash_=AGE_RECORDS_URL_SHA1,
-    #             hash_type='sha1')
-=======
->>>>>>> bbd7ca8c
     pooch.retrieve(
         url=AGE_RECORDS_URL,
         known_hash=f"sha1:{AGE_RECORDS_URL_SHA1}",
