--- conflicted
+++ resolved
@@ -85,10 +85,6 @@
             path=destination,
             fname=fname
         )
-<<<<<<< HEAD
-        # _fetch_file(url, destination, print_destination=False)
-=======
->>>>>>> bbd7ca8c
 
     # Offer to update the path
     _do_path_update(path, update_path, key, name)
