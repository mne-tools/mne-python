% Encoding: UTF-8
<<<<<<< HEAD

=======
%
% If available, include a DOI (preferred) *or* a URL for a given reference, but
# not both, as the DOI turns into a link which is redundant with the URL.

% MNE-C reference
@article{GramfortEtAl2014,
  title = {{{MNE}} Software for Processing {{MEG}} and {{EEG}} Data},
  author = {Gramfort, Alexandre and Luessi, Martin and Larson, Eric and Engemann, Denis A. and Strohmeier, Daniel and Brodbeck, Christian and Parkkonen, Lauri and H{\"a}m{\"a}l{\"a}inen, Matti S.},
  year = {2014},
  volume = {86},
  pages = {446--460},
  doi = {10.1016/j.neuroimage.2013.10.027},
  journal = {NeuroImage},
}
% MNE-Python reference
@article{GramfortEtAl2013a,
  title = {{{MEG}} and {{EEG}} Data Analysis with {{MNE}}-{{Python}}},
  author = {Gramfort, Alexandre and Luessi, Martin and Larson, Eric and Engemann, Denis A. and Strohmeier, Daniel and Brodbeck, Christian and Goj, Roman and Jas, Mainak and Brooks, Teon and Parkkonen, Lauri and H{\"a}m{\"a}l{\"a}inen, Matti S.},
  year = {2013},
  volume = {7},
  pages = {1--13},
  doi = {10.3389/fnins.2013.00267},
  journal = {Frontiers in Neuroscience},
  number = {267}
}
% everything else
>>>>>>> ce6e61c2
@article{AblinEtAl2018,
  author = {Ablin, Pierre and Cardoso, Jean-Francois and Gramfort, Alexandre},
  doi = {10.1109/TSP.2018.2844203},
  journal = {IEEE Transactions on Signal Processing},
  number = {15},
  pages = {4040-4049},
  title = {Faster {{Independent Component Analysis}} by Preconditioning with Hessian Approximations},
  volume = {66},
  year = {2018}
}

@article{AcunzoEtAl2012,
  author = {Acunzo, David J. and MacKenzie, Graham and {van Rossum}, Mark C.W.},
  doi = {10.1016/j.jneumeth.2012.06.011},
  journal = {Journal of Neuroscience Methods},
  number = {1},
  pages = {212-218},
  title = {Systematic Biases in Early {{ERP}} and {{ERF}} Components as a Result of High-Pass Filtering},
  volume = {209},
  year = {2012}
}

@article{ArtoniEtAl2018,
  author = {Artoni, Fiorenzo and Delorme, Arnaud and Makeig, Scott},
  doi = {10.1016/j.neuroimage.2018.03.016},
  journal = {NeuroImage},
  pages = {176-187},
  title = {Applying Dimension Reduction to {{EEG}} Data by {{Principal Component Analysis}} Reduces the Quality of Its Subsequent {{Independent Component}} Decomposition},
  volume = {175},
  year = {2018}
}

@article{AvantsEtAl2008,
  author = {Avants, Brian B. and Epstein, Charles L. and Grossman, Murray C. and Gee, James C.},
  doi = {10.1016/j.media.2007.06.004},
  journal = {Medical Image Analysis},
  number = {1},
  pages = {26-41},
  shorttitle = {Symmetric Diffeomorphic Image Registration with Cross-Correlation},
  title = {Symmetric Diffeomorphic Image Registration with Cross-Correlation: Evaluating Automated Labeling of Elderly and Neurodegenerative Brain},
  volume = {12},
  year = {2008}
}

@article{BailletEtAl2001,
  author = {Baillet, Sylvain and Mosher, John C. and Leahy, Richard M.},
  doi = {10.1109/79.962275},
  journal = {IEEE Signal Processing Magazine},
  number = {6},
  pages = {14-30},
  title = {Electromagnetic Brain Mapping},
  volume = {18},
  year = {2001}
}

@inproceedings{BarachantEtAl2010,
  author = {Barachant, Alexandre and Bonnet, Stephane and Congedo, Marco and Jutten, Christian},
  booktitle = {2010 IEEE International Workshop on Multimedia Signal Processing},
  title = {Common Spatial Pattern revisited by {Riemannian} geometry},
  year = {2010},
  pages={472-476},
  doi = {10.1109/MMSP.2010.5662067}
}

@book{Barber2012,
  address = {{Cambridge}},
  author = {Barber, David},
  isbn = {978-0-521-51814-7},
  publisher = {{Cambridge University Press}},
  title = {Bayesian Reasoning and Machine Learning},
  url = {http://www.cs.ucl.ac.uk/staff/d.barber/brml/},
  year = {2012}
}

@inproceedings{BekhtiEtAl2016,
  address = {{Trento}},
  author = {Bekhti, Yousra and Strohmeiery, Daniel and Jas, Mainak and Badeau, Roland and Gramfort, Alexandre},
  booktitle = {Proceedings of {{PRNI}}-2016},
  doi = {10.1109/PRNI.2016.7552337},
  isbn = {978-1-4673-6530-7},
  pages = {1-4},
  publisher = {{IEEE}},
  title = {M/{{EEG}} Source Localization with Multi-Scale Time-Frequency Dictionaries},
  year = {2016}
}

@article{BellSejnowski1995,
  author = {Bell, Anthony J. and Sejnowski, Terrence J.},
  doi = {10.1162/neco.1995.7.6.1129},
  journal = {Neural Computation},
  number = {6},
  pages = {1129-1159},
  title = {An Information-Maximization Approach to Blind Separation and Blind Deconvolution},
  volume = {7},
  year = {1995}
}

@article{BentivoglioEtAl1997,
  author = {Bentivoglio, Anna Rita and Bressman, Susan B. and Cassetta, Emanuele and Carretta, Donatella and Tonali, Pietro and Albanese, Alberto},
  doi = {10.1002/mds.870120629},
  journal = {Movement Disorders},
  number = {6},
  pages = {1028-1034},
  title = {Analysis of Blink Rate Patterns in Normal Subjects},
  volume = {12},
  year = {1997}
}

@article{BergScherg1994,
  author = {Berg, Patrick and Scherg, Michael},
  doi = {10.1016/0013-4694(94)90113-9},
  journal = {Electroencephalography and Clinical Neurophysiology},
  number = {1},
  pages = {58-64},
  title = {A Fast Method for Forward Computation of Multiple-Shell Spherical Head Models},
  volume = {90},
  year = {1994}
}

@inproceedings{BigdelyShamloEtAl2013,
  author = {Bigdely-Shamlo, Nima and Kreutz-Delgado, Kenneth and Robbins, Kay and Miyakoshi, Makoto and Westerfield, Marissa and Bel-Bahar, Tarik and Kothe, Christian and Hsi, Jessica and Makeig, Scott},
  doi = {10.1109/GlobalSIP.2013.6736796},
  booktitle = {2013 IEEE Global Conference on Signal and Information Processing},
  pages = {1--4},
  title = {Hierarchical event descriptor {(HED)} tags for analysis of event-related {EEG} studies},
  organization = {IEEE},
  year = {2013},
}

@article{BlankertzEtAl2008,
  author = {Blankertz, Benjamin and Tomioka, Ryota and Lemm, Steven and Kawanabe, Motoaki and Müller, Klaus-Robert},
  doi = {10.1109/MSP.2008.4408441},
  journal = {IEEE Signal Processing Magazine},
  number = {1},
  pages = {41-56},
  title = {Optimizing Spatial Filters for Robust {{EEG}} Single-Trial Analysis},
  volume = {25},
  year = {2008}
}

@article{Bookstein1989,
  author = {Bookstein, Fred L.},
  doi = {10.1109/34.24792},
  journal = {IEEE Transactions on Pattern Analysis and Machine Intelligence},
  number = {6},
  pages = {567-585},
  shorttitle = {Principal Warps},
  title = {Principal Warps: Thin-Plate Splines and the Decomposition of Deformations},
  volume = {11},
  year = {1989}
}

@article{BrookesEtAl2008,
  author = {Brookes, Matthew J. and Vrba, Jiri and Robinson, Stephen E. and Stevenson, Claire M. and Peters, Andrew M. and Barnes, Gareth R. and Hillebrand, Arjan and Morris, Peter G.},
  doi = {10.1016/j.neuroimage.2007.09.050},
  journal = {NeuroImage},
  number = {4},
  pages = {1788-1802},
  title = {Optimising Experimental Design for {{MEG}} Beamformer Imaging},
  volume = {39},
  year = {2008}
}

@article{BrunaEtAl2018,
  doi = {10.1088/1741-2552/aacfe4},
  year = {2018},
  publisher = {{IOP} Publishing},
  volume = {15},
  number = {5},
  pages = {056011},
  author = {Ricardo Bru{\~{n}}a, Fernando Maest{\'{u}}, Ernesto Pereda},
  title = {Phase locking value revisited: teaching new tricks to an old dog},
  journal = {Journal of Neural Engineering},
}

@techreport{BurdakovMerkulov2001,
  title={On a new norm for data fitting and optimization problems},
  author={Burdakov, Oleg and Merkulov, Boris},
  number={LiTH-MAT-R-2001-29},
  address={Link{\"o}ping},
  institution={Link{\"o}ping University},
  type = {Technical {{Report}}},
  year={2001}
}

@article{CamposViolaEtAl2009,
  author = {Campos Viola, Filipa and Thorne, Jeremy and Edmonds, Barrie and Schneider, Till and Eichele, Tom and Debener, Stefan},
  doi = {10.1016/j.clinph.2009.01.015},
  journal = {Clinical Neurophysiology},
  number = {5},
  pages = {868-877},
  title = {Semi-Automatic Identification of Independent Components Representing {{EEG}} Artifact},
  volume = {120},
  year = {2009}
}

@article{ChambonEtAl2018,
  author = {Chambon, Stanislas and Galtier, Mathieu N. and Arnal, Pierrick J. and Wainrib, Gilles and Gramfort, Alexandre},
  doi = {10.1109/TNSRE.2018.2813138},
  journal = {IEEE Transactions on Neural Systems and Rehabilitation Engineering},
  number = {4},
  pages = {758-769},
  title = {A Deep Learning Architecture for Temporal Sleep Stage Classification Using Multivariate and Multimodal Time Series},
  volume = {26},
  year = {2018}
}

@article{ChenEtAl2010,
  author = {Chen, Yilun and Wiesel, Ami and Eldar, Yonina C. and Hero, Alfred O.},
  doi = {10.1109/TSP.2010.2053029},
  journal = {IEEE Transactions on Signal Processing},
  number = {10},
  pages = {5016-5029},
  title = {Shrinkage Algorithms for {{MMSE}} Covariance Estimation},
  volume = {58},
  year = {2010}
}

@article{CichyEtAl2014,
  author = {Cichy, Radoslaw Martin and Pantazis, Dimitrios and Oliva, Aude},
  doi = {10.1038/nn.3635},
  journal = {Nature Neuroscience},
  number = {3},
  pages = {455-462},
  title = {Resolving Human Object Recognition in Space and Time},
  volume = {17},
  year = {2014}
}

@book{Cohen2014,
  place={Cambridge, MA},
  title={Analyzing Neural Time Series Data: Theory and Practice},
  publisher={MIT Press},
  author={Cohen, Mike X.},
  year={2014}
}

@article{CohenHosaka1976,
  author = {Cohen, David and Hosaka, Hidehiro},
  doi = {10.1016/S0022-0736(76)80041-6},
  journal = {Journal of Electrocardiology},
  number = {4},
  pages = {409-417},
  title = {Part {{II}} Magnetic Field Produced by a Current Dipole},
  volume = {9},
  year = {1976}
}

@article{CrosseEtAl2016,
  author = {Crosse, Michael J. and Di Liberto, Giovanni M. and Bednar, Adam and Lalor, Edmund C.},
  doi = {10.3389/fnhum.2016.00604},
  journal = {Frontiers in Human Neuroscience},
  shorttitle = {The Multivariate Temporal Response Function ({{mTRF}}) Toolbox},
  title = {The Multivariate Temporal Response Function ({{mTRF}}) Toolbox: A {{MATLAB}} Toolbox for Relating Neural Signals to Continuous Stimuli},
  volume = {10},
  year = {2016}
}

@article{DahneEtAl2014,
  author = {Dähne, Sven and Meinecke, Frank C. and Haufe, Stefan and Höhne, Johannes and Tangermann, Michael and Müller, Klaus-Robert and Nikulin, Vadim V.},
  doi = {10.1016/j.neuroimage.2013.07.079},
  journal = {NeuroImage},
  pages = {111-122},
  shorttitle = {{{SPoC}}},
  title = {{{SPoC}}: A Novel Framework for Relating the Amplitude of Neuronal Oscillations to Behaviorally Relevant Parameters},
  volume = {86},
  year = {2014}
}

@article{DalalEtAl2008,
  author = {Dalal, Sarang S. and Guggisberg, Adrian G. and Edwards, Erik and Sekihara, Kensuke and Findlay, Anne M. and Canolty, Ryan T. and Berger, Mitchel S. and Knight, Robert T. and Barbaro, Nicholas M. and Kirsch, Heidi E. and Nagarajan, Srikantan S.},
  doi = {10.1016/j.neuroimage.2008.01.023},
  journal = {NeuroImage},
  number = {4},
  pages = {1686-1700},
  shorttitle = {Five-Dimensional Neuroimaging},
  title = {Five-Dimensional Neuroimaging: Localization of the Time–Frequency Dynamics of Cortical Activity},
  volume = {40},
  year = {2008}
}

@article{DaleEtAl1999,
  author = {Dale, Anders M. and Fischl, Bruce and Sereno, Martin I.},
  doi = {10.1006/nimg.1998.0395},
  journal = {NeuroImage},
  number = {2},
  pages = {179-194},
  title = {Cortical Surface-Based Analysis: {{I}}. Segmentation and Surface Reconstruction},
  volume = {9},
  year = {1999}
}

@article{DaleEtAl2000,
  author = {Dale, Anders M. and Liu, Arthur K. and Fischl, Bruce R. and Buckner, Randy L. and Belliveau, John W. and Lewine, Jeffrey D. and Halgren, Eric},
  doi = {10.1016/S0896-6273(00)81138-1},
  journal = {Neuron},
  number = {1},
  pages = {55-67},
  title = {Dynamic Statistical Parametric Mapping: Combining {{fMRI}} and {{MEG}} for High-Resolution Imaging of Cortical Activity},
  volume = {26},
  year = {2000}
}

@article{DaleSereno1993,
  author = {Dale, Anders M. and Sereno, Martin I.},
  doi = {10.1162/jocn.1993.5.2.162},
  journal = {Journal of Cognitive Neuroscience},
  number = {2},
  pages = {162-176},
  shorttitle = {Improved Localization of Cortical Activity by Combining {{EEG}} and {{MEG}} with {{MRI}} Cortical Surface Reconstruction},
  title = {Improved Localization of Cortical Activity by Combining {{EEG}} and {{MEG}} with {{MRI}} Cortical Surface Reconstruction: A Linear Approach},
  volume = {5},
  year = {1993}
}

@article{DammersEtAl2008,
  author = {Dammers, Jürgen and Schiek, Michael and Boers, Frank and Silex, Carmen and Zvyagintsev, Mikhail and Pietrzyk, Uwe and Mathiak, Klaus},
  doi = {10.1109/TBME.2008.926677},
  journal = {IEEE Transactions on Biomedical Engineering},
  number = {10},
  pages = {2353-2362},
  title = {Integration of Amplitude and Phase Statistics for Complete Artifact Removal in Independent Components of Neuromagnetic Recordings},
  volume = {55},
  year = {2008}
}

@article{DarvasEtAl2006,
  author = {Darvas, Felix and Ermer, John J. and Mosher, John C. and Leahy, Richard M.},
  doi = {10.1002/hbm.20171},
  journal = {Human Brain Mapping},
  number = {2},
  pages = {129-143},
  title = {Generic Head Models for Atlas-Based {{EEG}} Source Analysis},
  volume = {27},
  year = {2006}
}

@article{DestrieuxEtAl2010,
  author = {Destrieux, Christophe and Fischl, Bruce and Dale, Anders and Halgren, Eric},
  doi = {10.1016/j.neuroimage.2010.06.010},
  journal = {NeuroImage},
  number = {1},
  pages = {1-15},
  title = {Automatic Parcellation of Human Cortical Gyri and Sulci Using Standard Anatomical Nomenclature},
  volume = {53},
  year = {2010}
}

@article{DufauEtAl2015,
  author = {Dufau, Stéphane and Grainger, Jonathan and Midgley, Katherine J. and Holcomb, Phillip J.},
  doi = {10.1177/0956797615603934},
  journal = {Psychological Science},
  number = {12},
  pages = {1887-1897},
  shorttitle = {A Thousand Words Are Worth a Picture},
  title = {A Thousand Words Are Worth a Picture: Snapshots of Printed-Word Processing in an Event-Related Potential Megastudy},
  volume = {26},
  year = {2015}
}

@book{EfronHastie2016,
  address = {{New York}},
  author = {Efron, Bradley and Hastie, Trevor},
  isbn = {978-1-107-14989-2},
  number = {5},
  publisher = {{Cambridge University Press}},
  series = {Institute of {{Mathematical Statistics}} Monographs},
  shorttitle = {Computer Age Statistical Inference},
  title = {Computer Age Statistical Inference: Algorithms, Evidence, and Data Science},
  url = {https://web.stanford.edu/~hastie/CASI/},
  year = {2016}
}

@article{EngemannGramfort2015,
  author = {Engemann, Denis A. and Gramfort, Alexandre},
  doi = {10.1016/j.neuroimage.2014.12.040},
  journal = {NeuroImage},
  pages = {328-342},
  title = {Automated Model Selection in Covariance Estimation and Spatial Whitening of {{MEG}} and {{EEG}} Signals},
  volume = {108},
  year = {2015}
}

@article{FischlEtAl1999,
  author = {Fischl, Bruce and Sereno, Martin I. and Dale, Anders M.},
  doi = {10.1006/nimg.1998.0396},
  journal = {NeuroImage},
  number = {2},
  pages = {195-207},
  title = {Cortical Surface-Based Analysis: {{II}}. Inflation, Flattening, and a Surface-Based Coordinate System},
  volume = {9},
  year = {1999}
}

@article{FischlEtAl1999a,
  author = {Fischl, Bruce and Sereno, Martin I. and Tootell, Roger B.H. and Dale, Anders M.},
  doi = {10.1002/(SICI)1097-0193(1999)8:4<272::AID-HBM10>3.0.CO;2-4},
  journal = {Human Brain Mapping},
  number = {4},
  pages = {272-284},
  title = {High-Resolution Intersubject Averaging and a Coordinate System for the Cortical Surface},
  volume = {8},
  year = {1999}
}

@article{FischlEtAl2004,
  author = {Fischl, Bruce and Salat, David H. and {van der Kouwe}, André J.W. and Makris, Nikos and Ségonne, Florent and Quinn, Brian T. and Dale, Anders M.},
  doi = {10.1016/j.neuroimage.2004.07.016},
  journal = {NeuroImage},
  pages = {S69-S84},
  title = {Sequence-Independent Segmentation of Magnetic Resonance Images},
  volume = {23},
  year = {2004}
}

@article{FishburnEtAl2019,
  title={Temporal derivative distribution repair (TDDR): a motion correction method for {fNIRS}},
  doi = {10.1016/j.neuroimage.2018.09.025},
  author={Fishburn, Frank A and Ludlum, Ruth S and Vaidya, Chandan J and Medvedev, Andrei V},
  journal={NeuroImage},
  volume={184},
  pages={171--179},
  year={2019},
  publisher={Elsevier}
}

@article{GlasserEtAl2016,
  author = {Glasser, Matthew F. and Coalson, Timothy S. and Robinson, Emma C. and Hacker, Carl D. and Harwell, John and Yacoub, Essa and Ugurbil, Kamil and Andersson, Jesper and Beckmann, Christian F. and Jenkinson, Mark and Smith, Stephen M. and Van Essen, David C.},
  doi = {10.1038/nature18933},
  journal = {Nature},
  number = {7615},
  pages = {171-178},
  title = {A multi-modal parcellation of human cerebral cortex},
  volume = {536},
  year = {2016}
}

@article{GlasserEtAl2016supp,
  author = {Glasser, Matthew F. and Coalson, Timothy S. and Robinson, Emma C. and Hacker, Carl D. and Harwell, John and Yacoub, Essa and Ugurbil, Kamil and Andersson, Jesper and Beckmann, Christian F. and Jenkinson, Mark and Smith, Stephen M. and Van Essen, David C.},
  url = {https://static-content.springer.com/esm/art%3A10.1038%2Fnature18933/MediaObjects/41586_2016_BFnature18933_MOESM330_ESM.pdf#page=2},
  journal = {Nature},
  number = {7615},
  title = {Supplementary neuroanatomical results for “{A} multi-modal parcellation of human cerebral cortex”},
  volume = {536},
  year = {2016}
}

@article{GoldbergerEtAl2000,
  author = {Goldberger, Ary L. and Amaral, Luis A. N. and Glass, Leon and Hausdorff, Jeffrey M. and Ivanov, Plamen Ch. and Mark, Roger G. and Mietus, Joseph E. and Moody, George B. and Peng, Chung-Kang and Stanley, H. Eugene},
  doi = {10.1161/01.CIR.101.23.e215},
  journal = {Circulation},
  number = {23},
  shorttitle = {{{PhysioBank}}, {{PhysioToolkit}}, and {{PhysioNet}}},
  title = {{{PhysioBank}}, {{PhysioToolkit}}, and {{PhysioNet}}: {{Components}} of a New Research Resource for Complex Physiologic Signals},
  volume = {101},
  year = {2000}
}

@article{GoldenholzEtAl2009,
  author = {Goldenholz, Daniel M. and Ahlfors, Seppo P. and Hämäläinen, Matti S. and Sharon, Dahlia and Ishitobi, Mamiko and Vaina, Lucia M. and Stufflebeam, Steven M.},
  doi = {10.1002/hbm.20571},
  journal = {Human Brain Mapping},
  number = {4},
  pages = {1077-1086},
  title = {Mapping the Signal-to-Noise-Ratios of Cortical Sources in Magnetoencephalography and Electroencephalography},
  volume = {30},
  year = {2009}
}

@article{GoncalvesEtAl2003,
  author = {Gonçalves, Sónia I. and {de Munck}, Jan Casper and Verbunt, Jeroen P. A. and Bijma, Fetsje and Heethaar, Rob M. and {Lopes da Silva}, Fernando},
  doi = {10.1109/TBME.2003.812164},
  journal = {IEEE Transactions on Biomedical Engineering},
  number = {6},
  pages = {754-767},
  title = {In Vivo Measurement of the Brain and Skull Resistivities Using an {{EIT}}-Based Method and Realistic Models for the Head},
  volume = {50},
  year = {2003}
}

@article{GraimannEtAl2002,
  author = {Graimann, Bernhard and Huggins, Jane E. and Levine, Simon P. and Pfurtscheller, Gert},
  doi = {10.1016/S1388-2457(01)00697-6},
  journal = {Clinical Neurophysiology},
  number = {1},
  pages = {43-47},
  title = {Visualization of Significant {{ERD}}/{{ERS}} Patterns in Multichannel {{EEG}} and {{ECoG}} Data},
  volume = {113},
  year = {2002}
}

@article{GramfortEtAl2010,
  author = {Alexandre Gramfort and Renaud Keriven and Maureen Clerc},
  title = {Graph-Based Variability Estimation in Single-Trial Event-Related Neural Responses},
  journal = {{IEEE} Transactions on Biomedical Engineering},
  doi = {10.1109/tbme.2009.2037139},
  year = {2010},
  publisher = {Institute of Electrical and Electronics Engineers ({IEEE})},
  volume = {57},
  number = {5},
  pages = {1051--1061},
}

@incollection{GramfortEtAl2011,
  address = {{Berlin; Heidelberg}},
  author = {Gramfort, Alexandre and Strohmeier, Daniel and Haueisen, Jens and Hämäläinen, Matti S. and Kowalski, Matthieu},
  booktitle = {Information {{Processing}} in {{Medical Imaging}}},
  doi = {10.1007/978-3-642-22092-0_49},
  editor = {Székely, Gábor and Hahn, Horst K.},
  isbn = {978-3-642-22091-3 978-3-642-22092-0},
  pages = {600-611},
  publisher = {Springer},
  title = {Functional Brain Imaging with {M/EEG} Using Structured Sparsity in Time-Frequency Dictionaries},
  volume = {6801},
  year = {2011}
}

@article{GramfortEtAl2012,
  author = {Gramfort, Alexandre and Kowalski, Matthieu and Hämäläinen, Matti S.},
  doi = {10.1088/0031-9155/57/7/1937},
  journal = {Physics in Medicine and Biology},
  number = {7},
  pages = {1937-1961},
  title = {Mixed-Norm Estimates for the {M/EEG} Inverse Problem Using Accelerated Gradient Methods},
  volume = {57},
  year = {2012}
}

@article{GramfortEtAl2013b,
  author = {Gramfort, Alexandre and Strohmeier, Daniel T. and Haueisen, Jens and Hämäläinen, Matti S. and Kowalski, Matthieu},
  doi = {10.1016/j.neuroimage.2012.12.051},
  journal = {NeuroImage},
  pages = {410-422},
  shorttitle = {Time-Frequency Mixed-Norm Estimates},
  title = {Time-Frequency Mixed-Norm Estimates: Sparse {M/EEG} Imaging with Non-Stationary Source Activations},
  volume = {70},
  year = {2013}
}

@article{GreveEtAl2013,
  author = {Greve, Douglas N. and {Van der Haegen}, Lise and Cai, Qing and Stufflebeam, Steven and Sabuncu, Mert R. and Fischl, Bruce and Brysbaert, Marc},
  doi = {10.1162/jocn_a_00405},
  journal = {Journal of Cognitive Neuroscience},
  number = {9},
  pages = {1477-1492},
  title = {A Surface-Based Analysis of Language Lateralization and Cortical Asymmetry},
  volume = {25},
  year = {2013}
}

@article{Grosse-WentrupBuss2008,
  author = {{Grosse-Wentrup}, Moritz and Buss, Martin},
  doi = {10.1109/TBME.2008.921154},
  journal = {IEEE Transactions on Biomedical Engineering},
  number = {8},
  pages = {1991-2000},
  title = {Multiclass Common Spatial Patterns and Information Theoretic Feature Extraction},
  volume = {55},
  year = {2008}
}

@article{GrossEtAl2001,
  author = {Groß, Joachim and Kujala, Jan and Hämäläinen, Matti S. and Timmermann, Lars and Schnitzler, Alfons and Salmelin, Riitta},
  doi = {10.1073/pnas.98.2.694},
  journal = {Proceedings of the National Academy of Sciences},
  number = {2},
  pages = {694-699},
  shorttitle = {Dynamic Imaging of Coherent Sources},
  title = {Dynamic Imaging of Coherent Sources: Studying Neural Interactions in the Human Brain},
  volume = {98},
  year = {2001}
}

@article{HamalainenEtAl1993,
  author = {Hämäläinen, Matti S. and Hari, Riitta and Ilmoniemi, Risto J. and Knuutila, Jukka and Lounasmaa, Olli V.},
  doi = {10.1103/RevModPhys.65.413},
  journal = {Reviews of Modern Physics},
  number = {2},
  pages = {413-497},
  title = {Magnetoencephalography—Theory, Instrumentation, and Applications to Noninvasive Studies of the Working Human Brain},
  volume = {65},
  year = {1993}
}

@incollection{HamalainenHari2002,
  address = {{San Diego}},
  author = {Hämäläinen, Matti S. and Hari, Riitta},
  booktitle = {Brain Mapping: The Methods},
  doi = {10.1016/B978-012693019-1/50012-5},
  edition = {2},
  editor = {Toga, Arthur W. and Mazziotta, John C.},
  isbn = {978-0-12-693019-1},
  pages = {227 - 253},
  publisher = {{Academic Press}},
  title = {Magnetoencephalographic Characterization of Dynamic Brain Activation: Basic Principles and Methods of Data Collection and Source Analysis},
  year = {2002}
}

@techreport{HamalainenIlmoniemi1984,
  address = {{Helsinki}},
  author = {Hämäläinen, Matti S. and Ilmoniemi, Risto J.},
  number = {TKK-F-A559},
  title = {Interpreting Measured Magnetic Fields of the Brain: Estimates of Current Distributions},
  type = {Technical {{Report}}},
  institution = {Helsinki University of Technology},
  year = {1984}
}

@article{HamalainenIlmoniemi1994,
  author = {Hämäläinen, Matti S. and Ilmoniemi, Risto J., Ilmoniemi},
  doi = {10.1007/BF02512476},
  journal = {Medical \& Biological Engineering \& Computing},
  number = {1},
  pages = {35-42},
  shorttitle = {Interpreting Magnetic Fields of the Brain},
  title = {Interpreting Magnetic Fields of the Brain: Minimum Norm Estimates},
  volume = {32},
  year = {1994}
}

@article{HamalainenSarvas1989,
  author = {Hämäläinen, Matti S. and Sarvas, Jukka},
  doi = {10.1109/10.16463},
  journal = {IEEE Transactions on Biomedical Engineering},
  number = {2},
  pages = {165-171},
  title = {Realistic Conductivity Geometry Model of the Human Head for Interpretation of Neuromagnetic Data},
  volume = {36},
  year = {1989}
}

@article{HannaEtAl2020,
  author = {Hanna, Jeff and Kim, Cora and Müller-Voggel, Nadia},
  doi = {10.1016/j.jneumeth.2020.108592},
  journal = {Journal of Neuroscience Methods},
  title = {External noise removed from magnetoencephalographic signal using Independent Component Analysis of reference channels},
  year = {2020}
}

@article{HariSalmelin1997,
  author = {Hari, Riitta and Salmelin, Riitta},
  doi = {10.1016/S0166-2236(96)10065-5},
  journal = {Trends in Neurosciences},
  number = {1},
  pages = {44-49},
  shorttitle = {Human Cortical Oscillations},
  title = {Human Cortical Oscillations: A Neuromagnetic View through the Skull},
  volume = {20},
  year = {1997}
}

@article{HaufeEtAl2014,
  author = {Haufe, Stefan and Meinecke, Frank and Görgen, Kai and Dähne, Sven and Haynes, John-Dylan and Blankertz, Benjamin and Bießmann, Felix},
  doi = {10.1016/j.neuroimage.2013.10.067},
  journal = {NeuroImage},
  pages = {96-110},
  title = {On the Interpretation of Weight Vectors of Linear Models in Multivariate Neuroimaging},
  volume = {87},
  year = {2014}
}

@article{HaufeEtAl2014b,
  author = {Haufe, Stefan and D{\"a}hne, Sven and Nikulin, Vadim V},
  doi = {https://doi.org/10.1016/j.neuroimage.2014.06.073},
  journal = {NeuroImage},
  pages = {583-597},
  title = {Dimensionality reduction for the analysis of brain oscillations},
  volume = {101},
  year = {2014}
}

@article{HaukEtAl2006,
  author = {Hauk, Olaf and Davis, Matt H. and Ford, Michael A. and Pulvermüller, Friedmann and {Marslen-Wilson}, William D.},
  doi = {10.1016/j.neuroimage.2005.11.048},
  journal = {NeuroImage},
  number = {4},
  pages = {1383-1400},
  title = {The Time Course of Visual Word Recognition as Revealed by Linear Regression Analysis of {{ERP}} Data},
  volume = {30},
  year = {2006}
}

@article {HaukEtAl2019,
  author = {Hauk, Olaf and Stenroos, Matti and Treder, Matthias},
  title = {Towards an Objective Evaluation of {EEG/MEG} Source Estimation Methods: The Linear Tool Kit},
  year = {2019},
  doi = {10.1101/672956},
  publisher = {Cold Spring Harbor Laboratory},
  journal = {bioRxiv}
}

@book{Heiman2002,
  address = {{Boston}},
  author = {Heiman, Gary W.},
  edition = {3},
  isbn = {978-0-618-17028-9},
  publisher = {{Houghton Mifflin Company}},
  title = {Research Methods in Psychology},
  year = {2002}
}

@article{HippEtAl2011,
  author = {Hipp, Joerg F. and Engel, Andreas K. and Siegel, Markus},
  doi = {10.1016/j.neuron.2010.12.027},
  journal = {Neuron},
  number = {2},
  pages = {387-396},
  title = {Oscillatory Synchronization in Large-Scale Cortical Networks Predicts Perception},
  volume = {69},
  year = {2011}
}

@article{HippEtAl2012,
  author = {Hipp, Joerg F and Hawellek, David J and Corbetta, Maurizio and Siegel, Markus and Engel, Andreas K},
  doi = {10.1038/nn.3101},
  journal = {Nature Neuroscience},
  number = {6},
  pages = {884-890},
  title = {Large-Scale Cortical Correlation Structure of Spontaneous Oscillatory Activity},
  volume = {15},
  year = {2012}
}

@article{HoldgrafEtAl2016,
  author = {Holdgraf, Christopher R. and {de Heer}, Wendy and Pasley, Brian and Rieger, Jochem and Crone, Nathan and Lin, Jack J. and Knight, Robert T. and Theunissen, Frédéric E.},
  doi = {10.1038/ncomms13654},
  journal = {Nature Communications},
  number = {1},
  title = {Rapid Tuning Shifts in Human Auditory Cortex Enhance Speech Intelligibility},
  volume = {7},
  year = {2016}
}

@article{Hyvarinen1999,
  author = {Hyvärinen, Aapo},
  doi = {10.1109/72.761722},
  journal = {IEEE Transactions on Neural Networks},
  number = {3},
  pages = {626-634},
  title = {Fast and Robust Fixed-Point Algorithms for Independent Component Analysis},
  volume = {10},
  year = {1999}
}

@book{IfeachorJervis2002,
  author = {Ifeachor, Emmanuel C. and Jervis, Barrie W.},
  edition = {2},
  publisher = {{Pearson}},
  shorttitle = {Digital Signal Processing},
  title = {Digital Signal Processing: A Practical Approach},
  year = {2002}
}

@article{JonesEtAl2006,
  author = {Jones, Kevin A. and Porjesz, Bernice and Chorlian, David and Rangaswamy, Madhavi and Kamarajan, Chella and Padmanabhapillai, Ajayan and Stimus, Arthur and Begleiter, Henri},
  doi = {10.1016/j.clinph.2006.02.028},
  journal = {Clinical Neurophysiology},
  number = {10},
  pages = {2128-2143},
  title = {S-Transform Time-Frequency Analysis of {{P300}} Reveals Deficits in Individuals Diagnosed with Alcoholism},
  volume = {117},
  year = {2006}
}

@article{JovicichEtAl2006,
  author = {Jovicich, Jorge and Czanner, Silvester and Greve, Douglas and Haley, Elizabeth and {van der Kouwe}, Andre and Gollub, Randy and Kennedy, David and Schmitt, Franz and Brown, Gregory and MacFall, James and Fischl, Bruce and Dale, Anders},
  doi = {10.1016/j.neuroimage.2005.09.046},
  journal = {NeuroImage},
  number = {2},
  pages = {436-443},
  shorttitle = {Reliability in Multi-Site Structural {{MRI}} Studies},
  title = {Reliability in Multi-Site Structural {{MRI}} Studies: Effects of Gradient Non-Linearity Correction on Phantom and Human Data},
  volume = {30},
  year = {2006}
}

@article{KappenmanLuck2010,
  author = {Kappenman, Emily S. and Luck, Steven J.},
  doi = {10.1111/j.1469-8986.2010.01009.x},
  journal = {Psychophysiology},
  title = {The Effects of Electrode Impedance on Data Quality and Statistical Significance in {{ERP}} Recordings},
  year = {2010}
}

@article{KempEtAl2000,
  author = {Kemp, B. and Zwinderman, A. H. and Tuk, B. and Kamphuisen, H. A. C. and Oberyé, J. J. L.},
  doi = {10.1109/10.867928},
  journal = {IEEE Transactions on Biomedical Engineering},
  number = {9},
  pages = {1185-1194},
  shorttitle = {Analysis of a Sleep-Dependent Neuronal Feedback Loop},
  title = {Analysis of a Sleep-Dependent Neuronal Feedback Loop: The Slow-Wave Microcontinuity of the {{EEG}}},
  volume = {47},
  year = {2000}
}

@article{KhanCohen2013,
  author = {Khan, Sheraz and Cohen, David},
  doi = {10.1063/1.4802845},
  journal = {Review of Scientific Instruments},
  number = {5},
  pages = {056101},
  shorttitle = {Magnetic Noise from the Inner Wall of a Magnetically Shielded Room},
  title = {Note: Magnetic Noise from the Inner Wall of a Magnetically Shielded Room},
  volume = {84},
  year = {2013}
}

@article{KhanEtAl2018,
  author = {Khan, Sheraz and Hashmi, Javeria A. and Mamashli, Fahimeh and Michmizos, Konstantinos and Kitzbichler, Manfred G. and Bharadwaj, Hari and Bekhti, Yousra and Ganesan, Santosh and Garel, Keri-Lee A. and {Whitfield-Gabrieli}, Susan and Gollub, Randy L. and Kong, Jian and Vaina, Lucia M. and Rana, Kunjan D. and Stufflebeam, Steven M. and Hämäläinen, Matti S. and Kenet, Tal},
  doi = {10.1016/j.neuroimage.2018.02.018},
  journal = {NeuroImage},
  pages = {57-68},
  title = {Maturation Trajectories of Cortical Resting-State Networks Depend on the Mediating Frequency Band},
  volume = {174},
  year = {2018}
}

@article{KingDehaene2014,
  author = {King, Jean-Rémi and Dehaene, Stanislas},
  doi = {10.1016/j.tics.2014.01.002},
  journal = {Trends in Cognitive Sciences},
  number = {4},
  pages = {203-210},
  shorttitle = {Characterizing the Dynamics of Mental Representations},
  title = {Characterizing the Dynamics of Mental Representations: The Temporal Generalization Method},
  volume = {18},
  year = {2014}
}

@article{KingEtAl2014,
  author = {King, Jean-Rémi and Gramfort, Alexandre and Schurger, Aaron and Naccache, Lionel and Dehaene, Stanislas},
  doi = {10.1371/journal.pone.0085791},
  editor = {Kiebel, Stefan},
  journal = {PLoS ONE},
  number = {1},
  pages = {e85791},
  title = {Two Distinct Dynamic Modes Subtend the Detection of Unexpected Sounds},
  volume = {9},
  year = {2014}
}

@unpublished{KingEtAl2018,
  author = {King, Jean-Rémi and Gwilliams, Laura and Holdgraf, Chris and Sassenhagen, Jona and Barachant, Alexandre and Engemann, Denis and Larson, Eric and Gramfort, Alexandre},
  title = {Encoding and Decoding Neuronal Dynamics: Methodological Framework to Uncover the Algorithms of Cognition},
  url = {https://hal.archives-ouvertes.fr/hal-01848442},
  year = {2018},
  note = {hal-01848442}
}

@article{KnuutilaEtAl1993,
  author = {Knuutila, Jukka E. T. and Ahonen, Antti I. and Hämäläinen, Matti S. and Kajola, Matti J. and Laine, P. P. and Lounasmaa, Olli V. and Parkkonen, Lauri T. and Simola, Juha T. A. and Tesche, Claudia D.},
  doi = {10.1109/20.281163},
  journal = {IEEE Transactions on Magnetics},
  number = {6},
  pages = {3315-3320},
  title = {A 122-Channel Whole-Cortex {{SQUID}} System for Measuring the Brain's Magnetic Fields},
  volume = {29},
  year = {1993}
}

@article{Koles1991,
  author = {Koles, Zoltan J.},
  doi = {10.1016/0013-4694(91)90163-X},
  journal = {Electroencephalography and Clinical Neurophysiology},
  number = {6},
  pages = {440-447},
  title = {The Quantitative Extraction and Topographic Mapping of the Abnormal Components in the Clinical {{EEG}}},
  volume = {79},
  year = {1991}
}

@article{KolesEtAl1990,
  author = {Koles, Zoltan J. and Lazar, Michael S. and Zhou, Steven Z.},
  doi = {10.1007/BF01129656},
  journal = {Brain Topography},
  number = {4},
  pages = {275-284},
  title = {Spatial Patterns Underlying Population Differences in the Background {{EEG}}},
  volume = {2},
  year = {1990}
}

@article{KriegeskorteEtAl2008,
  author = {Kriegeskorte, Nikolaus and Mur, Marieke and Bandettini, Peter},
  doi = {10.3389/neuro.06.004.2008},
  journal = {Frontiers in Systems Neuroscience},
  pages = {4},
  pmcid = {PMC2605405},
  pmid = {19104670},
  title = {Representational Similarity Analysis – Connecting the Branches of Systems Neuroscience},
  volume = {2},
  year = {2008}
}

@article{LaaksoCottrell2000,
  author = {Laakso, Aarre and Cottrell, Garrison},
  doi = {10.1080/09515080050002726},
  journal = {Philosophical Psychology},
  number = {1},
  pages = {47-76},
  shorttitle = {Content and Cluster Analysis},
  title = {Content and Cluster Analysis: Assessing Representational Similarity in Neural Systems},
  volume = {13},
  year = {2000}
}

@article{LachauxEtAl1999,
  author = {Lachaux, Jean-Philippe and Rodriguez, Eugenio and Martinerie, Jacques and Varela, Francisco J.},
  doi = {10.1002/(SICI)1097-0193(1999)8:4<194::AID-HBM4>3.0.CO;2-C},
  journal = {Human Brain Mapping},
  number = {4},
  pages = {194-208},
  title = {Measuring Phase Synchrony in Brain Signals},
  volume = {8},
  year = {1999}
}

@article{LarsonLee2013,
  author = {Larson, Eric and Lee, Adrian K.C.},
  doi = {10.1016/j.neuroimage.2012.09.006},
  journal = {NeuroImage},
  pages = {365-370},
  title = {The Cortical Dynamics Underlying Effective Switching of Auditory Spatial Attention},
  volume = {64},
  year = {2013}
}

@article{LarsonTaulu2017,
  author = {Larson, Eric and Taulu, Samu},
  doi = {10.1007/s10548-016-0523-1},
  journal = {Brain Topography},
  number = {2},
  pages = {172-181},
  title = {The Importance of Properly Compensating for Head Movements during {{MEG}} Acquisition across Different Age Groups},
  volume = {30},
  year = {2017}
}

@article{LarsonTaulu2018,
  author = {Larson, Eric and Taulu, Samu},
  doi = {10.1109/TBME.2017.2734641},
  journal = {IEEE Transactions on Biomedical Engineering},
  number = {5},
  pages = {1002-1013},
  title = {Reducing Sensor Noise in {{MEG}} and {{EEG}} Recordings Using Oversampled Temporal Projection},
  volume = {65},
  year = {2018}
}

@article{LedoitWolf2004,
  author = {Ledoit, Olivier and Wolf, Michael},
  doi = {10.1016/S0047-259X(03)00096-4},
  journal = {Journal of Multivariate Analysis},
  number = {2},
  pages = {365-411},
  title = {A Well-Conditioned Estimator for Large-Dimensional Covariance Matrices},
  volume = {88},
  year = {2004}
}

@article{LeeEtAl1999,
  author = {Lee, Te-Won and Girolami, Mark and Sejnowski, Terrence J.},
  doi = {10.1162/089976699300016719},
  journal = {Neural Computation},
  number = {2},
  pages = {417-441},
  title = {Independent Component Analysis Using an Extended Infomax Algorithm for Mixed Subgaussian and Supergaussian Sources},
  volume = {11},
  year = {1999}
}

@article{LewEtAl2009,
  author = {Lew, Seok and Wolters, Carsten H. and Anwander, Alfred and Makeig, Scott and MacLeod, Rob S.},
  doi = {10.1002/hbm.20714},
  journal = {Human Brain Mapping},
  number = {9},
  pages = {2862-2878},
  title = {Improved {{EEG}} Source Analysis Using Low-Resolution Conductivity Estimation in a Four-Compartment Finite Element Head Model},
  volume = {30},
  year = {2009}
}

@article{LinEtAl2004,
  author = {Lin, Fa-Hsuan and Witzel, Thomas and Hämäläinen, Matti S. and Dale, Anders M. and Belliveau, John W. and Stufflebeam, Steven M.},
  doi = {10.1016/j.neuroimage.2004.04.027},
  journal = {NeuroImage},
  number = {2},
  pages = {582-595},
  title = {Spectral Spatiotemporal Imaging of Cortical Oscillations and Interactions in the Human Brain},
  volume = {23},
  year = {2004}
}

@article{LinEtAl2006,
  author = {Lin, Fa-Hsuan and Belliveau, John W. and Dale, Anders M. and Hämäläinen, Matti S.},
  doi = {10.1002/hbm.20155},
  journal = {Human Brain Mapping},
  number = {1},
  pages = {1-13},
  title = {Distributed Current Estimates Using Cortical Orientation Constraints},
  volume = {27},
  year = {2006}
}

@article{LinEtAl2006a,
  title = {Assessing and improving the spatial accuracy in {MEG} source localization by depth-weighted minimum-norm estimates},
  volume = {31},
  issn = {1053-8119},
  doi = {10.1016/j.neuroimage.2005.11.054},
  number = {1},
  urldate = {2021-01-28},
  journal = {NeuroImage},
  author = {Lin, Fa-Hsuan and Witzel, Thomas and Ahlfors, Seppo P. and Stufflebeam, Steven M. and Belliveau, John W. and Hämäläinen, Matti S.},
  year = {2006},
  pages = {160--171}
}

@article{LiuEtAl1998,
  author = {Liu, Arthur K. and Belliveau, John W. and Dale, Anders M.},
  doi = {10.1073/pnas.95.15.8945},
  journal = {Proceedings of the National Academy of Sciences},
  number = {15},
  pages = {8945-8950},
  shorttitle = {Spatiotemporal Imaging of Human Brain Activity Using Functional {{MRI}} Constrained Magnetoencephalography Data},
  title = {Spatiotemporal Imaging of Human Brain Activity Using Functional {{MRI}} Constrained Magnetoencephalography Data: {{Monte Carlo}} Simulations},
  volume = {95},
  year = {1998}
}

@article{LiuEtAl2002,
  author = {Liu, Arthur K. and Dale, Anders M. and Belliveau, John W.},
  doi = {10.1002/hbm.10024},
  journal = {Human Brain Mapping},
  number = {1},
  pages = {47-62},
  title = {Monte {{Carlo}} Simulation Studies of {{EEG}} and {{MEG}} Localization Accuracy},
  volume = {16},
  year = {2002}
}

@misc{Lowry2014,
  author = {Lowry, Richard},
  journal = {Concepts and applications of inferential statistics},
  title = {One-Way Analysis of Variance for Independent Samples},
  url = {http://vassarstats.net/textbook/},
  year = {2014}
}

@article{MaessEtAl2016,
  author = {Maess, Burkhard and Schröger, Erich and Widmann, Andreas},
  doi = {10.1016/j.jneumeth.2015.12.003},
  journal = {Journal of Neuroscience Methods},
  pages = {164-165},
  shorttitle = {High-Pass Filters and Baseline Correction in {{M}}/{{EEG}} Analysis},
  title = {High-Pass Filters and Baseline Correction in {{M}}/{{EEG}} Analysis. {{Commentary}} on: “{{How}} Inappropriate High-Pass Filters Can Produce Artefacts and Incorrect Conclusions in {{ERP}} Studies of Language and Cognition”},
  volume = {266},
  year = {2016}
}

@article{MaessEtAl2016a,
  author = {Maess, Burkhard and Schröger, Erich and Widmann, Andreas},
  doi = {10.1016/j.jneumeth.2016.01.016},
  journal = {Journal of Neuroscience Methods},
  pages = {171-172},
  title = {High-Pass Filters and Baseline Correction in {{M}}/{{EEG}} Analysis-Continued Discussion},
  volume = {266},
  year = {2016}
}

@article{Makeig1993,
  author = {Makeig, Scott},
  doi = {10.1016/0013-4694(93)90110-H},
  journal = {Electroencephalography and Clinical Neurophysiology},
  number = {4},
  pages = {283-293},
  title = {Auditory Event-Related Dynamics of the {{EEG}} Spectrum and Effects of Exposure to Tones},
  volume = {86},
  year = {1993}
}

@article{MarisOostenveld2007,
  author = {Maris, Eric and Oostenveld, Robert},
  doi = {10.1016/j.jneumeth.2007.03.024},
  journal = {Journal of Neuroscience Methods},
  number = {1},
  pages = {177-190},
  title = {Nonparametric Statistical Testing of {{EEG}}- and {{MEG}}-Data},
  volume = {164},
  year = {2007}
}

@misc{Mills2016,
  author = {Mills, Kathryn},
  doi = {10.6084/m9.figshare.3498446.v2},
  publisher = {{Figshare}},
  title = {{{HCP-MMP1.0}} Projected on {{fsaverage}}},
  year = {2016}
}

@article{MolinsEtAl2008,
  author = {Molins A, and Stufflebeam S. M., and Brown E. N., and Hämäläinen M. S.},
  doi = {10.1016/j.neuroimage.2008.05.064},
  journal = {Neuroimage},
  number = {3},
  pages = {1069-1077},
  title = {Quantification of the benefit from integrating {MEG} and {EEG} data in
           minimum l2-norm estimation},
  volume = {42},
  year = {2008}
}

@incollection{Montoya-MartinezEtAl2017,
  address = {{Cham}},
  author = {{Montoya-Martínez}, Jair and Cardoso, Jean-François and Gramfort, Alexandre},
  booktitle = {Latent Variable Analysis and Signal Separation},
  doi = {10.1007/978-3-319-53547-0_27},
  editor = {Tichavský, Petr and {Babaie-Zadeh}, Massoud and Michel, Olivier J.J. and {Thirion-Moreau}, Nadège},
  isbn = {978-3-319-53546-3 978-3-319-53547-0},
  number = {10169},
  pages = {279-289},
  publisher = {{Springer International Publishing}},
  series = {Lecture {{Notes}} in {{Computer Science}}},
  title = {Caveats with Stochastic Gradient and Maximum Likelihood Based {{ICA}} for {{EEG}}},
  year = {2017}
}

@article{MosherEtAl1999,
  author = {Mosher, John C. and Leahy, Richard M. and Lewis, Paul S.},
  doi = {10.1109/10.748978},
  journal = {IEEE Transactions on Biomedical Engineering},
  number = {3},
  pages = {245-259},
  shorttitle = {{{EEG}} and {{MEG}}},
  title = {{{EEG}} and {{MEG}}: Forward Solutions for Inverse Methods},
  volume = {46},
  year = {1999}
}

@article{MosherLeahy1999,
  author = {Mosher, John C. and Leahy, Richard M.},
  doi = {10.1109/78.740118},
  journal = {IEEE Transactions on Signal Processing},
  number = {2},
  pages = {332-340},
  title = {Source Localization Using Recursively Applied and Projected ({{RAP}}) {{MUSIC}}},
  volume = {47},
  year = {1999}
}

@inproceedings{MoukademEtAl2014,
  address = {{Lisbon}},
  author = {Moukadem, Ali and Bouguila, Zied and Abdeslam, Djaffar Ould and Dieterlen, Alain},
  booktitle = {Proceedings of {{EUSIPCO}}-2014},
  pages = {2015-2019},
  publisher = {{IEEE}},
  title = {Stockwell Transform Optimization Applied on the Detection of Split in Heart Sounds},
  url = {https://ieeexplore.ieee.org/document/6952743},
  year = {2014}
}

@article{MourtazaevEtAl1995,
  author = {Mourtazaev, M. S. and Kemp, B. and Zwinderman, A. H. and Kamphuisen, H. A. C.},
  doi = {10.1093/sleep/18.7.557},
  journal = {Sleep},
  number = {7},
  pages = {557-564},
  title = {Age and Gender Affect Different Characteristics of Slow Waves in the Sleep {{EEG}}},
  volume = {18},
  year = {1995}
}

@article{Muthukumaraswamy2013,
  author = {Muthukumaraswamy, Suresh},
  doi = {10.3389/fnhum.2013.00138},
  journal = {Frontiers in Human Neuroscience},
  pages = {138},
  title = {High-frequency brain activity and muscle artifacts in {{MEG}}/{{EEG}}: A review and recommendations},
  volume = {7},
  year = {2013}
}

@inproceedings{NdiayeEtAl2016,
  author = {Ndiaye, Eugene and Fercoq, Olivier and Gramfort, Alexandre and Salmon, Joseph},
  booktitle = {Advances in Neural Information Processing Systems 29},
  editor = {Lee, D. D. and Sugiyama, M. and Luxburg, U. V. and Guyon, I. and Garnett, R.},
  pages = {388-396},
  publisher = {{Curran Associates, Inc.}},
  title = {{{GAP}} Safe Screening Rules for Sparse-Group Lasso},
  url = {http://papers.nips.cc/paper/6405-gap-safe-screening-rules-for-sparse-group-lasso.pdf},
  year = {2016}
}

@article{NicholsHolmes2002,
  author = {Nichols, Thomas E. and Holmes, Andrew P.},
  doi = {10.1002/hbm.1058},
  journal = {Human Brain Mapping},
  number = {1},
  pages = {1-25},
  shorttitle = {Nonparametric Permutation Tests for Functional Neuroimaging},
  title = {Nonparametric Permutation Tests for Functional Neuroimaging: A Primer with Examples},
  volume = {15},
  year = {2002}
}

@article{NikulinEtAl2011,
  author = {Nikulin, Vadim V and Nolte, Guido and Curio, Gabriel},
  doi = {10.1016/j.neuroimage.2011.01.057},
  journal={NeuroImage},
  title = {A novel method for reliable and fast extraction of neuronal {EEG/MEG} oscillations on the basis of spatio-spectral decomposition},
  pages={1528-1535},
  volume={55},
  number={4},
  year={2011}
}

@article{NolteEtAl2004,
  author = {Nolte, Guido and Bai, Ou and Wheaton, Lewis and Mari, Zoltan and Vorbach, Sherry and Hallett, Mark},
  doi = {10.1016/j.clinph.2004.04.029},
  journal = {Clinical Neurophysiology},
  number = {10},
  pages = {2292-2307},
  title = {Identifying True Brain Interaction from {{EEG}} Data Using the Imaginary Part of Coherency},
  volume = {115},
  year = {2004}
}

@article{NolteEtAl2008,
  author = {Nolte, Guido and Ziehe, Andreas and Nikulin, Vadim V. and Schlögl, Alois and Krämer, Nicole and Brismar, Tom and Müller, Klaus-Robert},
  doi = {10.1103/PhysRevLett.100.234101},
  journal = {Physical Review Letters},
  number = {23},
  title = {Robustly Estimating the Flow Direction of Information in Complex Physical Systems},
  volume = {100},
  year = {2008}
}

@misc{NurminenEtAl2017,
  author = {Nurminen, Jussi and Paananen, Hilla and Mäkelä, Jyrki},
  doi = {10.5281/zenodo.889234},
  publisher = {{Zenodo}},
  shorttitle = {High Frequency Somatosensory {{MEG}}},
  title = {High Frequency Somatosensory {{MEG}}: Evoked Responses, Freesurfer Reconstruction},
  year = {2017}
}

@article{OostendorpEtAl2000,
  author = {Oostendorp, Thom F. and Delbeke, Jean and Stegeman, Dick F.},
  doi = {10.1109/TBME.2000.880100},
  journal = {IEEE Transactions on Biomedical Engineering},
  number = {11},
  pages = {1487-1492},
  shorttitle = {The Conductivity of the Human Skull},
  title = {The Conductivity of the Human Skull: Results of in Vivo and in Vitro Measurements},
  volume = {47},
  year = {2000}
}

@book{ParksBurrus1987,
  address = {{New York}},
  author = {Parks, Thomas W. and Burrus, C. Sidney S.},
  isbn = {978-0-471-82896-9},
  publisher = {{Wiley}},
  series = {Topics in Digital Signal Processing},
  title = {Digital Filter Design},
  year = {1987}
}

@article{Pascual-Marqui2002,
  author = {{Pascual-Marqui}, Roberto D.},
  journal = {Methods and Findings in Experimental and Clinical Pharmacology},
  number = {D},
  pages = {5-12},
  pmid = {12575463},
  shorttitle = {Standardized Low-Resolution Brain Electromagnetic Tomography ({{sLORETA}})},
  title = {Standardized Low-Resolution Brain Electromagnetic Tomography ({{sLORETA}}): Technical Details},
  volume = {24},
  year = {2002}
}

@article{Pascual-Marqui2011,
  title = {Assessing interactions in the brain with exact low-resolution electromagnetic tomography},
  volume = {369},
  doi = {10.1098/rsta.2011.0081},
  number = {1952},
  journal = {Philosophical Transactions of the Royal Society A: Mathematical, Physical and Engineering Sciences},
  author = {Pascual-Marqui, Roberto D. and Lehmann, Dietrich and Koukkou, Martha and Kochi, Kieko and Anderer, Peter and Saletu, Bernd and Tanaka, Hideaki and Hirata, Koichi and John, E. Roy and Prichep, Leslie and Biscay-Lirio, Rolando and Kinoshita, Toshihiko},
  year = {2011},
  pages = {3768--3784}
}

@book{PercivalWalden1993,
  address = {{Cambridge; New York}},
  author = {Percival, Donald B. and Walden, Andrew T.},
  isbn = {978-0-521-35532-2},
  publisher = {{Cambridge University Press}},
  shorttitle = {Spectral Analysis for Physical Applications},
  title = {Spectral Analysis for Physical Applications: Multitaper and Conventional Univariate Techniques},
  url = {https://www.cambridge.org/us/academic/subjects/physics/mathematical-methods/spectral-analysis-physical-applications},
  year = {1993}
}

@article{PerrinEtAl1987,
  title = {Scalp {Current} {Density} {Mapping}: {Value} and {Estimation} from {Potential} {Data}},
  volume = {BME-34},
  issn = {1558-2531},
  shorttitle = {Scalp {Current} {Density} {Mapping}},
  doi = {10.1109/TBME.1987.326089},
  number = {4},
  journal = {IEEE Transactions on Biomedical Engineering},
  author = {Perrin, F. and Bertrand, O. and Pernier, J.},
  year = {1987},
  pages = {283--288}
}

@article{PerrinEtAl1989,
  author = {Perrin, François M. and Pernier, Jacques and Bertrand, Olivier M. and Echallier, Jean Franćois},
  doi = {10.1016/0013-4694(89)90180-6},
  journal = {Electroencephalography and Clinical Neurophysiology},
  number = {2},
  pages = {184-187},
  title = {Spherical Splines for Scalp Potential and Current Density Mapping},
  volume = {72},
  year = {1989}
}

@article{PfurtschellerLopesdaSilva1999,
  author = {Pfurtscheller, Gert and {Lopes da Silva}, Fernando H.},
  doi = {10.1016/S1388-2457(99)00141-8},
  journal = {Clinical Neurophysiology},
  number = {11},
  pages = {1842-1857},
  shorttitle = {Event-Related {{EEG}}/{{MEG}} Synchronization and Desynchronization},
  title = {Event-Related {{EEG}}/{{MEG}} Synchronization and Desynchronization: Basic Principles},
  volume = {110},
  year = {1999}
}

@article{Pham2001,
  author = {Pham, Dinh Tuan},
  doi = {10.1137/S089547980035689X},
  journal = {SIAM Journal on Matrix Analysis and Applications},
  number = {4},
  pages = {1136-1152},
  title = {Joint Approximate Diagonalization of Positive Definite Hermitian Matrices},
  volume = {22},
  year = {2001}
}

@article{pollonini2014auditory,
  title={Auditory cortex activation to natural speech and simulated cochlear implant speech measured with functional near-infrared spectroscopy},
  author={Pollonini, Luca and Olds, Cristen and Abaya, Homer and Bortfeld, Heather and Beauchamp, Michael S and Oghalai, John S},
  journal={Hearing research},
  volume={309},
  pages={84--93},
  year={2014},
  publisher={Elsevier}
}

@article{RidgwayEtAl2012,
  author = {Ridgway, Gerard R. and Litvak, Vladimir and Flandin, Guillaume and Friston, Karl J. and Penny, Will D.},
  doi = {10.1016/j.neuroimage.2011.10.027},
  journal = {NeuroImage},
  number = {3},
  pages = {2131-2141},
  title = {The Problem of Low Variance Voxels in Statistical Parametric Mapping; a New Hat Avoids a ‘Haircut’},
  volume = {59},
  year = {2012}
}

@article{RivetEtAl2009,
  author = {Rivet, Bertrand and Souloumiac, Antoine and Attina, Virginie and Gibert, Guillaume},
  doi = {10.1109/TBME.2009.2012869},
  journal = {IEEE Transactions on Biomedical Engineering},
  number = {8},
  pages = {2035-2043},
  shorttitle = {{{xDAWN}} Algorithm to Enhance Evoked Potentials},
  title = {{{xDAWN}} Algorithm to Enhance Evoked Potentials: Application to Brain–Computer Interface},
  volume = {56},
  year = {2009}
}

@inproceedings{RivetEtAl2011,
  address = {{Barcelona}},
  author = {Rivet, Bertrand and Cecotti, Hubert and Souloumiac, Antoine and Maby, Emmanuel and Mattout, Jérémie},
  booktitle = {Proceedings of {{EUSIPCO}}-2011},
  pages = {1382-1386},
  publisher = {{IEEE}},
  title = {Theoretical Analysis of {{xDAWN}} Algorithm: Application to an Efficient Sensor Selection in a {{P300}} {{BCI}}},
  url = {https://ieeexplore.ieee.org/document/7073970},
  year = {2011}
}

@article{Rousselet2012,
  author = {Rousselet, Guillaume A.},
  doi = {10.3389/fpsyg.2012.00131},
  journal = {Frontiers in Psychology},
  title = {Does Filtering Preclude Us from Studying {{ERP}} Time-Courses?},
  volume = {3},
  year = {2012}
}

@misc{Rousselet2016,
  author = {Rousselet, Guillaume A.},
  doi = {10.7488/ds/1556},
  publisher = {{University of Edinburgh, Centre for Clinical Brain Sciences}},
  title = {{{LIMO EEG}} Dataset},
  year = {2016}
}

@article{RousseletEtAl2010,
  author = {Rousselet, Guillaume A. and Gaspar, Carl M. and Pernet, Cyril R. and Husk, Jesse S. and Bennett, Patrick J. and Sekuler, Allison B.},
  doi = {10.3389/fpsyg.2010.00019},
  journal = {Frontiers in Psychology},
  number = {19},
  pages = {1-14},
  title = {Healthy Aging Delays Scalp {{EEG}} Sensitivity to Noise in a Face Discrimination Task},
  volume = {1},
  year = {2010}
}

@article{RousseletEtAl2008,
  title = {Parametric Study of {{EEG}} Sensitivity to Phase Noise during Face Processing},
  author = {Rousselet, Guillaume A. and Pernet, Cyril R. and Bennett, Patrick J. and Sekuler, Allison B.},
  year = {2008},
  volume = {9},
  pages = {98},
  doi = {10.1186/1471-2202-9-98},
  journal = {BMC Neuroscience},
  number = {1}
}

@article{Sabbagh2020,
  author = {Sabbagh, David and Ablin, Pierre and Varoquaux, Gaël and Gramfort, Alexandre and Engemann, Denis A.},
  title = {Predictive regression modeling with MEG/EEG: from source power to signals and cognitive states},
  journal = {NeuroImage},
  year = {2020},
  doi = {10.1016/j.neuroimage.2020.116893}
}

@article{Sarvas1987,
  author = {Sarvas, Jukka},
  doi = {10.1088/0031-9155/32/1/004},
  journal = {Physics in Medicine and Biology},
  number = {1},
  pages = {11-22},
  publisher = {{IOP Publishing}},
  title = {Basic Mathematical and Electromagnetic Concepts of the Biomagnetic Inverse Problem},
  volume = {32},
  year = {1987}
}

@article{SavitzkyGolay1964,
  author = {Savitzky, Abraham and Golay, Marcel J. E.},
  doi = {10.1021/ac60214a047},
  journal = {Analytical Chemistry},
  number = {8},
  pages = {1627-1639},
  title = {Smoothing and Differentiation of Data by Simplified Least Squares Procedures},
  volume = {36},
  year = {1964}
}

@article{SchalkEtAl2004,
  author = {Schalk, Gerwin and McFarland, Dennis J. and Hinterberger, Thilo and Birbaumer, Niels and Wolpaw, Jonathan R.},
  doi = {10.1109/TBME.2004.827072},
  journal = {IEEE Transactions on Biomedical Engineering},
  number = {6},
  pages = {1034-1043},
  shorttitle = {{{BCI2000}}},
  title = {{{BCI2000}}: A General-Purpose Brain-Computer Interface ({{BCI}}) System},
  volume = {51},
  year = {2004}
}

@article{SchurgerEtAl2013,
  author = {Schurger, Aaron and Marti, Sebastien and Dehaene, Stanislas},
  doi = {10.1186/1471-2202-14-122},
  journal = {BMC Neuroscience},
  number = {1},
  title = {Reducing Multi-Sensor Data to a Single Time Course That Reveals Experimental Effects},
  volume = {14},
  year = {2013}
}

@article{SegonneEtAl2004,
  author = {Ségonne, Florent and Dale, Anders M. and Busa, Evelina and Glessner, Maureen and Salat, David and Hahn, Horst Karl and Fischl, Bruce R.},
  doi = {10.1016/j.neuroimage.2004.03.032},
  journal = {NeuroImage},
  number = {3},
  pages = {1060-1075},
  title = {A Hybrid Approach to the Skull Stripping Problem in {{MRI}}},
  volume = {22},
  year = {2004}
}

@book{SekiharaNagarajan2008,
  address = {{Berlin; Heidelberg}},
  author = {Sekihara, Kensuke and Nagarajan, Srikantan S.},
  doi = {10.1007/978-3-540-79370-0},
  editor = {Nagel, Joachim H.},
  isbn = {978-3-540-79369-4 978-3-540-79370-0},
  publisher = {Springer},
  series = {Series in {{Biomedical Engineering}}},
  title = {Adaptive Spatial Filters for Electromagnetic Brain Imaging},
  year = {2008}
}

@article{Shepard1980,
  author = {Shepard, Roger N.},
  doi = {10.1126/science.210.4468.390},
  journal = {Science},
  number = {4468},
  pages = {390-398},
  title = {Multidimensional Scaling, Tree-Fitting, and Clustering},
  volume = {210},
  year = {1980}
}

@article{Slepian1978,
  author = {Slepian, David S.},
  doi = {10.1002/j.1538-7305.1978.tb02104.x},
  journal = {Bell System Technical Journal},
  number = {5},
  pages = {1371-1430},
  shorttitle = {Prolate Spheroidal Wave Functions, Fourier Analysis, and Uncertainty-{{V}}},
  title = {Prolate Spheroidal Wave Functions, Fourier Analysis, and Uncertainty-{{V}}: The Discrete Case},
  volume = {57},
  year = {1978}
}

@article{SmithKutas2015,
  author = {Smith, Nathaniel J. and Kutas, Marta},
  doi = {10.1111/psyp.12320},
  journal = {Psychophysiology},
  number = {2},
  pages = {169-181},
  shorttitle = {Regression-Based Estimation of {{ERP}} Waveforms},
  title = {Regression-Based Estimation of {{ERP}} Waveforms: {{II}}. {{Nonlinear}} Effects, Overlap Correction, and Practical Considerations: {{rERPS II}}},
  volume = {52},
  year = {2015}
}

@article{SmithNichols2009,
  author = {Smith, Stephen M. and Nichols, Thomas E.},
  doi = {10.1016/j.neuroimage.2008.03.061},
  journal = {NeuroImage},
  number = {1},
  pages = {83-98},
  shorttitle = {Threshold-Free Cluster Enhancement},
  title = {Threshold-Free Cluster Enhancement: Addressing Problems of Smoothing, Threshold Dependence and Localisation in Cluster Inference},
  volume = {44},
  year = {2009}
}

@article{StamEtAl2007,
  author = {Stam, Cornelis J. and Nolte, Guido and Daffertshofer, Andreas},
  doi = {10.1002/hbm.20346},
  journal = {Human Brain Mapping},
  number = {11},
  pages = {1178-1193},
  shorttitle = {Phase Lag Index},
  title = {Phase Lag Index: Assessment of Functional Connectivity from Multi Channel {{EEG}} and {{MEG}} with Diminished Bias from Common Sources},
  volume = {28},
  year = {2007}
}

@incollection{Stockwell2007,
  address = {{Providence, RI}},
  author = {Stockwell, R. G.},
  booktitle = {Pseudo-{{Differential Operators}}: {{Partial Differential Equations}} and {{Time}}-{{Frequency Analysis}}},
  doi = {10.1090/fic/052},
  editor = {Rodino, Luigi and Schulze, Bert-Wolfgang and Wong, M. W.},
  isbn = {978-0-8218-4276-8 978-1-4704-3086-3},
  number = {52},
  pages = {279-309},
  publisher = {{American Mathematical Society}},
  series = {Fields {{Institute Communications}}},
  title = {Why Use the {{S}}-Transform?},
  year = {2007}
}

@inproceedings{StrohmeierEtAl2014,
  address = {{Tübingen}},
  author = {Strohmeier, Daniel and Haueisen, Jens and Gramfort, Alexandre},
  booktitle = {Proceedings of {{PRNI}}-2014},
  doi = {10.1109/PRNI.2014.6858545},
  isbn = {978-1-4799-4149-0 978-1-4799-4150-6},
  pages = {1-4},
  publisher = {{IEEE}},
  title = {Improved {{MEG}}/{{EEG}} Source Localization with Reweighted Mixed-Norms},
  year = {2014}
}

@article{StrohmeierEtAl2016,
  author = {Strohmeier, Daniel and Bekhti, Yousra and Haueisen, Jens and Gramfort, Alexandre},
  doi = {10.1109/TMI.2016.2553445},
  journal = {IEEE Transactions on Medical Imaging},
  number = {10},
  pages = {2218-2228},
  title = {The Iterative Reweighted Mixed-Norm Estimate for Spatio-Temporal {{MEG}}/{{EEG}} Source Reconstruction},
  volume = {35},
  year = {2016}
}

@article{TadelEtAl2011,
  author = {Tadel, François and Baillet, Sylvain and Mosher, John C. and Pantazis, Dimitrios and Leahy, Richard M.},
  doi = {10.1155/2011/879716},
  journal = {Computational Intelligence and Neuroscience},
  pages = {1-13},
  shorttitle = {Brainstorm},
  title = {Brainstorm: A User-Friendly Application for {{MEG}}/{{EEG}} Analysis},
  volume = {2011},
  year = {2011}
}

@article{TannerEtAl2015,
  author = {Tanner, Darren and {Morgan-Short}, Kara and Luck, Steven J.},
  doi = {10.1111/psyp.12437},
  journal = {Psychophysiology},
  number = {8},
  pages = {997-1009},
  shorttitle = {How Inappropriate High-Pass Filters Can Produce Artifactual Effects and Incorrect Conclusions in {{ERP}} Studies of Language and Cognition},
  title = {How Inappropriate High-Pass Filters Can Produce Artifactual Effects and Incorrect Conclusions in {{ERP}} Studies of Language and Cognition: High-Pass Filtering and Artifactual {{ERP}} Effects},
  volume = {52},
  year = {2015}
}

@article{TannerEtAl2016,
  author = {Tanner, Darren and Norton, James J.S. and {Morgan-Short}, Kara and Luck, Steven J.},
  doi = {10.1016/j.jneumeth.2016.01.002},
  journal = {Journal of Neuroscience Methods},
  pages = {166-170},
  title = {On High-Pass Filter Artifacts (They’re Real) and Baseline Correction (It's a Good Idea) in {{ERP}}/{{ERMF}} Analysis},
  volume = {266},
  year = {2016}
}

@article{TauluEtAl2005,
  author = {Taulu, Samu and Simola, Juha and Kajola, Matti J.},
  doi = {10.1109/TSP.2005.853302},
  journal = {IEEE Transactions on Signal Processing},
  number = {9},
  pages = {3359-3372},
  title = {Applications of the Signal Space Separation Method},
  volume = {53},
  year = {2005}
}

@article{TauluKajola2005,
  author = {Taulu, Samu and Kajola, Matti},
  doi = {10.1063/1.1935742},
  journal = {Journal of Applied Physics},
  number = {12},
  pages = {124905},
  shorttitle = {Presentation of Electromagnetic Multichannel Data},
  title = {Presentation of Electromagnetic Multichannel Data: The Signal Space Separation Method},
  volume = {97},
  year = {2005}
}

@article{TauluSimola2006,
  author = {Taulu, Samu and Simola, Juha},
  doi = {10.1088/0031-9155/51/7/008},
  journal = {Physics in Medicine and Biology},
  number = {7},
  pages = {1759-1768},
  title = {Spatiotemporal Signal Space Separation Method for Rejecting Nearby Interference in {{MEG}} Measurements},
  volume = {51},
  year = {2006}
}

@article{TescheEtAl1995,
  author = {Tesche, Claudia D. and Uusitalo, Mikko A. and Ilmoniemi, Risto J. and Huotilainen, Minna and Kajola, Matti J. and Salonen, Oili L. M.},
  doi = {10.1016/0013-4694(95)00064-6},
  journal = {Electroencephalography and Clinical Neurophysiology},
  number = {3},
  pages = {189-200},
  title = {Signal-Space Projections of {{MEG}} Data Characterize Both Distributed and Well-Localized Neuronal Sources},
  volume = {95},
  year = {1995}
}

@article{TheunissenEtAl2001,
  author = {Theunissen, Frédéric E. and David, Stephen V. and Singh, Nandini C. and Hsu, Ann and Vinje, William E. and Gallant, Jack L.},
  doi = {10.1080/net.12.3.289.316},
  journal = {Network: Computation in Neural Systems},
  number = {3},
  pages = {289-316},
  title = {Estimating Spatio-Temporal Receptive Fields of Auditory and Visual Neurons from Their Responses to Natural Stimuli},
  volume = {12},
  year = {2001}
}

@article{TippingBishop1999,
  author = {Tipping, Michael E. and Bishop, Christopher M.},
  doi = {10.1111/1467-9868.00196},
  journal = {Journal of the Royal Statistical Society: Series B (Statistical Methodology)},
  number = {3},
  pages = {611-622},
  title = {Probabilistic Principal Component Analysis},
  volume = {61},
  year = {1999}
}

@article{UusitaloIlmoniemi1997,
  author = {Uusitalo, Mikko A. and Ilmoniemi, Risto J.},
  doi = {10.1007/BF02534144},
  journal = {Medical \& Biological Engineering \& Computing},
  number = {2},
  pages = {135-140},
  title = {Signal-Space Projection Method for Separating {{MEG}} or {{EEG}} into Components},
  volume = {35},
  year = {1997}
}

@article{VanRullen2011,
  author = {VanRullen, Rufin},
  doi = {10.3389/fpsyg.2011.00365},
  journal = {Frontiers in Psychology},
  title = {Four Common Conceptual Fallacies in Mapping the Time Course of Recognition},
  volume = {2},
  year = {2011}
}

@article{VanVeenEtAl1997,
  author = {Van Veen, Barry D. and {van Drongelen}, Wim and Yuchtman, Moshe and Suzuki, Akifumi},
  doi = {10.1109/10.623056},
  journal = {IEEE Transactions on Biomedical Engineering},
  number = {9},
  pages = {867-880},
  title = {Localization of Brain Electrical Activity via Linearly Constrained Minimum Variance Spatial Filtering},
  volume = {44},
  year = {1997}
}

@article{vanVlietEtAl2018,
  author = {{van Vliet}, Marijn and Liljeström, Mia and Aro, Susanna and Salmelin, Riitta and Kujala, Jan},
  doi = {10.1101/245530},
  journal = {bioRxiv},
  shorttitle = {Analysis of Functional Connectivity and Oscillatory Power Using {{DICS}}},
  title = {Analysis of Functional Connectivity and Oscillatory Power Using {{DICS}}: From Raw {{MEG}} Data to Group-Level Statistics in {{Python}}},
  year = {2018}
}

@article{VinckEtAl2010,
  author = {Vinck, Martin and {van Wingerden}, Marijn and Womelsdorf, Thilo and Fries, Pascal and Pennartz, Cyriel M.A.},
  doi = {10.1016/j.neuroimage.2010.01.073},
  journal = {NeuroImage},
  number = {1},
  pages = {112-122},
  shorttitle = {The Pairwise Phase Consistency},
  title = {The Pairwise Phase Consistency: A Bias-Free Measure of Rhythmic Neuronal Synchronization},
  volume = {51},
  year = {2010}
}

@article{VinckEtAl2011,
  author = {Vinck, Martin and Oostenveld, Robert and {van Wingerden}, Marijn and Battaglia, Franscesco and Pennartz, Cyriel M.A.},
  doi = {10.1016/j.neuroimage.2011.01.055},
  journal = {NeuroImage},
  number = {4},
  pages = {1548-1565},
  title = {An Improved Index of Phase-Synchronization for Electrophysiological Data in the Presence of Volume-Conduction, Noise and Sample-Size Bias},
  volume = {55},
  year = {2011}
}

@article{WehnerEtAl2008,
  author = {Wehner, Daniel T. and Hämäläinen, Matti S. and Mody, Maria and Ahlfors, Seppo P.},
  doi = {10.1016/j.neuroimage.2007.12.026},
  journal = {NeuroImage},
  number = {2},
  pages = {541-550},
  shorttitle = {Head Movements of Children in {{MEG}}},
  title = {Head Movements of Children in {{MEG}}: Quantification, Effects on Source Estimation, and Compensation},
  volume = {40},
  year = {2008}
}

@article{WheatEtAl2010,
  author = {Wheat, Katherine L. and Cornelissen, Piers L. and Frost, Stephen J. and Hansen, Peter C.},
  doi = {10.1523/JNEUROSCI.4448-09.2010},
  journal = {Journal of Neuroscience},
  number = {15},
  pages = {5229-5233},
  shorttitle = {During Visual Word Recognition, Phonology Is Accessed within {{100 ms}} and May Be Mediated by a Speech Production Code},
  title = {During Visual Word Recognition, Phonology Is Accessed within {{100 ms}} and May Be Mediated by a Speech Production Code: Evidence from Magnetoencephalography},
  volume = {30},
  year = {2010}
}

@article{WidmannEtAl2015,
  author = {Widmann, Andreas and Schröger, Erich and Maess, Burkhard},
  doi = {10.1016/j.jneumeth.2014.08.002},
  journal = {Journal of Neuroscience Methods},
  pages = {34-46},
  title = {Digital Filter Design for Electrophysiological Data – a Practical Approach},
  volume = {250},
  year = {2015}
}

@article{WidmannSchroger2012,
  author = {Widmann, Andreas and Schröger, Erich},
  doi = {10.3389/fpsyg.2012.00233},
  journal = {Frontiers in Psychology},
  title = {Filter Effects and Filter Artifacts in the Analysis of Electrophysiological Data},
  volume = {3},
  year = {2012}
}

@article{WillmoreSmyth2003,
  author = {Willmore, Ben and Smyth, Darragh},
  doi = {10.1088/0954-898X_14_3_309},
  journal = {Network: Computation in Neural Systems},
  number = {3},
  pages = {553-577},
  shorttitle = {Methods for First-Order Kernel Estimation},
  title = {Methods for First-Order Kernel Estimation: Simple-Cell Receptive Fields from Responses to Natural Scenes},
  volume = {14},
  year = {2003}
}

@inproceedings{WinklerEtAl2015,
  address = {{Milan}},
  author = {Winkler, Irene and Debener, Stefan and Müller, Klaus-Robert and Tangermann, Michael},
  booktitle = {Proceedings of {{EMBC}}-2015},
  doi = {10.1109/EMBC.2015.7319296},
  isbn = {978-1-4244-9271-8},
  pages = {4101-4105},
  publisher = {{IEEE}},
  title = {On the Influence of High-Pass Filtering on {{ICA}}-Based Artifact Reduction in {{EEG}}-{{ERP}}},
  year = {2015}
}

@inproceedings{WipfEtAl2007,
  author = {Wipf, David P. and Ramírez, Rey and Palmer, Jason and Makeig, Scott and Rao, Bhaskar D.},
  booktitle = {Advances in Neural Information Processing Systems 19},
  editor = {Schölkopf, Bernhard and Platt, John C. and Hoffman, T.},
  pages = {1505-1512},
  publisher = {{MIT Press}},
  title = {Analysis of Empirical Bayesian Methods for Neuroelectromagnetic Source Localization},
  url = {http://papers.nips.cc/paper/3089-analysis-of-empirical-bayesian-methods-for-neuroelectromagnetic-source-localization.pdf},
  year = {2007}
}

@article{WipfNagarajan2009,
  author = {Wipf, David and Nagarajan, Srikantan},
  doi = {10.1016/j.neuroimage.2008.02.059},
  journal = {NeuroImage},
  number = {3},
  pages = {947-966},
  title = {A Unified {{Bayesian}} Framework for {{MEG}}/{{EEG}} Source Imaging},
  volume = {44},
  year = {2009}
}

@article{Zhang1995,
  author = {Zhang, Zhi},
  doi = {10.1088/0031-9155/40/3/001},
  journal = {Physics in Medicine and Biology},
  number = {3},
  pages = {335-349},
  title = {A Fast Method to Compute Surface Potentials Generated by Dipoles within Multilayer Anisotropic Spheres},
  volume = {40},
  year = {1995}
}

@article{KayserTenke2015,
  title = {On the benefits of using surface {Laplacian} ({Current} {Source} {Density}) methodology in electrophysiology},
  volume = {97},
  issn = {0167-8760},
  doi = {10.1016/j.ijpsycho.2015.06.001},
  number = {3},
  journal = {International journal of psychophysiology : official journal of the International Organization of Psychophysiology},
  author = {Kayser, Jürgen and Tenke, Craig E.},
  year = {2015},
  pmid = {26071227},
  pmcid = {PMC4610715},
  pages = {171--173}
}

@article{GrattonEtAl1983,
  title = {A new method for off-line removal of ocular artifact},
  volume = {55},
  issn = {0013-4694},
  doi = {10.1016/0013-4694(83)90135-9},
  number = {4},
  urldate = {2020-08-03},
  journal = {Electroencephalography and Clinical Neurophysiology},
  author = {Gratton, Gabriele and Coles, Michael G. H and Donchin, Emanuel},
  year = {1983},
  pages = {468--484}
}

@book{OppenheimEtAl1999,
  address = {Upper Saddle River, NJ},
  edition = {2 edition},
  title = {Discrete-{Time} {Signal} {Processing}},
  isbn = {978-0-13-754920-7},
  publisher = {Prentice Hall},
  author = {Oppenheim, Alan V. and Schafer, Ronald W. and Buck, John R.},
  year = {1999}
}

@book{CrochiereRabiner1983,
  address = {Englewood Cliffs, NJ},
  edition = {1 edition},
  title = {Multirate {Digital} {Signal} {Processing}},
  isbn = {978-0-13-605162-6},
  publisher = {Pearson},
  author = {Crochiere, Ronald E. and Rabiner, Lawrence R.},
  year = {1983}
}

@article{Yao2001,
  title = {A method to standardize a reference of scalp {EEG} recordings to a point at infinity},
  volume = {22},
  issn = {0967-3334},
  doi = {10.1088/0967-3334/22/4/305},
  number = {4},
  journal = {Physiological Measurement},
  author = {Yao, D.},
  year = {2001},
  pmid = {11761077},
  pages = {693--711}
}

@inproceedings{StrohmeierEtAl2015,
  title = {{MEG}/{EEG} {Source} {Imaging} with a {Non}-{Convex} {Penalty} in the {Time}-{Frequency} {Domain}},
  doi = {10.1109/PRNI.2015.14},
  booktitle = {2015 {International} {Workshop} on {Pattern} {Recognition} in {NeuroImaging}},
  author = {Strohmeier, Daniel and Gramfort, Alexandre and Haueisen, Jens},
  year = {2015},
  pages = {21--24}
}

@misc{WikipediaSI,
    author = "{Wikipedia contributors}",
    title = "International System of Units — {Wikipedia}{,} The Free Encyclopedia",
    year = "2020",
    url = "https://en.wikipedia.org/w/index.php?title=International_System_of_Units&oldid=982683558",
    urldate = "12-October-2020"
}

@misc{BIDSdocs,
    author = "{BIDS} contributors",
    title = {Brain Imaging Data Structure — Specification},
    url = {https://bids-specification.readthedocs.io/en/stable/},
    urldate = "12-October-2020"
}

<<<<<<< HEAD
=======
@article{OReillyEtAl2021,
  title = {Structural templates for imaging {EEG} cortical sources in infants},
  volume = {227},
  issn = {1053-8119},
  doi = {10.1016/j.neuroimage.2020.117682},
  urldate = {2021-01-12},
  journal = {NeuroImage},
  author = {O'Reilly, Christian and Larson, Eric and Richards, John E. and Elsabbagh, Mayada},
  year = {2021},
  pages = {117682}
}

@article{RichardsEtAl2016,
  series = {Sharing the wealth: {Brain} {Imaging} {Repositories} in 2015},
  title = {A database of age-appropriate average {MRI} templates},
  volume = {124},
  issn = {1053-8119},
  doi = {10.1016/j.neuroimage.2015.04.055},
  journal = {NeuroImage},
  author = {Richards, John E. and Sanchez, Carmen and Phillips-Meek, Michelle and Xie, Wanze},
  year = {2016},
  pages = {1254--1259}
}

>>>>>>> ce6e61c2
@Article{Lehmann1980,
  author    = {Dietrich Lehmann and Wolfgang Skrandies},
  journal   = {Electroencephalography and Clinical Neurophysiology},
  title     = {Reference-free identification of components of checkerboard-evoked multichannel potential fields},
  year      = {1980},
  issn      = {0013-4694},
<<<<<<< HEAD
  month     = {jun},
=======
>>>>>>> ce6e61c2
  number    = {6},
  pages     = {609--621},
  volume    = {48},
  doi       = {10.1016/0013-4694(80)90419-8},
  publisher = {Elsevier {BV}},
}

@Article{Lehmann1984,
  author    = {Dietrich Lehmann and Wolfgang Skrandies},
  journal   = {Progress in Neurobiology},
  title     = {Spatial analysis of evoked potentials in man—a review},
  year      = {1984},
  issn      = {0301-0082},
<<<<<<< HEAD
  month     = {jan},
=======
>>>>>>> ce6e61c2
  number    = {3},
  pages     = {227--250},
  volume    = {23},
  doi       = {10.1016/0301-0082(84)90003-0},
  publisher = {Elsevier {BV}},
}

@Article{Murray2008,
  author    = {Micah M. Murray and Denis Brunet and Christoph M. Michel},
  journal   = {Brain Topography},
  title     = {Topographic {ERP} Analyses: {A} Step-by-Step Tutorial Review},
  year      = {2008},
  issn      = {0896-0267},
<<<<<<< HEAD
  month     = {mar},
=======
>>>>>>> ce6e61c2
  number    = {4},
  pages     = {249--264},
  volume    = {20},
  doi       = {10.1007/s10548-008-0054-5},
  publisher = {Springer Science and Business Media {LLC}},
}

<<<<<<< HEAD
@Comment{jabref-meta: databaseType:bibtex;}
=======
@Article{Kappenman2021,
  author    = {Emily S. Kappenman and Jaclyn L. Farrens and Wendy Zhang and Andrew X. Stewart and Steven J. Luck},
  journal   = {{NeuroImage}},
  title     = {{ERP} {CORE}: An open resource for human event-related potential research},
  year      = {2021},
  issn      = {1053-8119},
  pages     = {117465},
  volume    = {225},
  doi       = {10.1016/j.neuroimage.2020.117465},
  publisher = {Elsevier {BV}},
}

@article{GenoveseEtAl2002,
  title = {Thresholding of Statistical Maps in Functional Neuroimaging Using the False Discovery Rate},
  journal = {NeuroImage},
  volume = {15},
  number = {4},
  pages = {870-878},
  year = {2002},
  issn = {1053-8119},
  doi = {https://doi.org/10.1006/nimg.2001.1037},
  author = {Christopher R. Genovese and Nicole A. Lazar and Thomas Nichols},
}

@article{YaoEtAl2019,
  title={Which reference should we use for {EEG} and {ERP} practice?},
  author={Yao, Dezhong and Qin, Yun and Hu, Shiang and Dong, Li and Vega, Maria L Bringas and Sosa, Pedro A Vald{\'e}s},
  journal={Brain topography},
  volume={32},
  number={4},
  pages={530--549},
  year={2019},
  doi = {10.1007/s10548-019-00707-x},
  publisher={Springer}
}

@article{PolonenkoMaddox2019,
  title = {The {Parallel} {Auditory} {Brainstem} {Response}},
  volume = {23},
  issn = {2331-2165},
  doi = {10.1177/2331216519871395},
  language = {en},
  journal = {Trends in Hearing},
  author = {Polonenko, Melissa J. and Maddox, Ross K.},
  year = {2019},
  pages = {2331216519871395}
}
>>>>>>> ce6e61c2
<|MERGE_RESOLUTION|>--- conflicted
+++ resolved
@@ -1,7 +1,4 @@
 % Encoding: UTF-8
-<<<<<<< HEAD
-
-=======
 %
 % If available, include a DOI (preferred) *or* a URL for a given reference, but
 # not both, as the DOI turns into a link which is redundant with the URL.
@@ -28,7 +25,6 @@
   number = {267}
 }
 % everything else
->>>>>>> ce6e61c2
 @article{AblinEtAl2018,
   author = {Ablin, Pierre and Cardoso, Jean-Francois and Gramfort, Alexandre},
   doi = {10.1109/TSP.2018.2844203},
@@ -1981,8 +1977,6 @@
     urldate = "12-October-2020"
 }
 
-<<<<<<< HEAD
-=======
 @article{OReillyEtAl2021,
   title = {Structural templates for imaging {EEG} cortical sources in infants},
   volume = {227},
@@ -2007,17 +2001,12 @@
   pages = {1254--1259}
 }
 
->>>>>>> ce6e61c2
 @Article{Lehmann1980,
   author    = {Dietrich Lehmann and Wolfgang Skrandies},
   journal   = {Electroencephalography and Clinical Neurophysiology},
   title     = {Reference-free identification of components of checkerboard-evoked multichannel potential fields},
   year      = {1980},
   issn      = {0013-4694},
-<<<<<<< HEAD
-  month     = {jun},
-=======
->>>>>>> ce6e61c2
   number    = {6},
   pages     = {609--621},
   volume    = {48},
@@ -2031,10 +2020,6 @@
   title     = {Spatial analysis of evoked potentials in man—a review},
   year      = {1984},
   issn      = {0301-0082},
-<<<<<<< HEAD
-  month     = {jan},
-=======
->>>>>>> ce6e61c2
   number    = {3},
   pages     = {227--250},
   volume    = {23},
@@ -2048,10 +2033,6 @@
   title     = {Topographic {ERP} Analyses: {A} Step-by-Step Tutorial Review},
   year      = {2008},
   issn      = {0896-0267},
-<<<<<<< HEAD
-  month     = {mar},
-=======
->>>>>>> ce6e61c2
   number    = {4},
   pages     = {249--264},
   volume    = {20},
@@ -2059,9 +2040,6 @@
   publisher = {Springer Science and Business Media {LLC}},
 }
 
-<<<<<<< HEAD
-@Comment{jabref-meta: databaseType:bibtex;}
-=======
 @Article{Kappenman2021,
   author    = {Emily S. Kappenman and Jaclyn L. Farrens and Wendy Zhang and Andrew X. Stewart and Steven J. Luck},
   journal   = {{NeuroImage}},
@@ -2108,5 +2086,4 @@
   author = {Polonenko, Melissa J. and Maddox, Ross K.},
   year = {2019},
   pages = {2331216519871395}
-}
->>>>>>> ce6e61c2
+}