# -*- coding: utf-8 -*-

"""Tools for working with epoched data."""

# Authors: Alexandre Gramfort <alexandre.gramfort@telecom-paristech.fr>
#          Matti Hamalainen <msh@nmr.mgh.harvard.edu>
#          Daniel Strohmeier <daniel.strohmeier@tu-ilmenau.de>
#          Denis Engemann <denis.engemann@gmail.com>
#          Mainak Jas <mainak@neuro.hut.fi>
#
# License: BSD (3-clause)

from collections import OrderedDict, Counter
from copy import deepcopy
import json
import operator
import os.path as op
from distutils.version import LooseVersion

import numpy as np
import scipy

from .io.write import (start_file, start_block, end_file, end_block,
                       write_int, write_float, write_float_matrix,
                       write_double_matrix, write_complex_float_matrix,
                       write_complex_double_matrix, write_id, write_string,
                       _get_split_size)
from .io.meas_info import read_meas_info, write_meas_info, _merge_info
from .io.open import fiff_open, _get_next_fname
from .io.tree import dir_tree_find
from .io.tag import read_tag, read_tag_info
from .io.constants import FIFF
from .io.pick import (pick_types, channel_indices_by_type, channel_type,
                      pick_channels, pick_info, _pick_data_channels,
                      _pick_aux_channels, _DATA_CH_TYPES_SPLIT)
from .io.proj import setup_proj, ProjMixin, _proj_equal
from .io.base import BaseRaw, ToDataFrameMixin, TimeMixin
from .bem import _check_origin
from .evoked import EvokedArray, _check_decim
from .baseline import rescale, _log_rescale
from .channels.channels import (ContainsMixin, UpdateChannelsMixin,
                                SetChannelsMixin, InterpolationMixin)
from .filter import detrend, FilterMixin
from .event import _read_events_fif, make_fixed_length_events
from .fixes import _get_args
from .viz import (plot_epochs, plot_epochs_psd, plot_epochs_psd_topomap,
                  plot_epochs_image, plot_topo_image_epochs, plot_drop_log)
from .utils import (check_fname, logger, verbose, _check_type_picks,
                    _time_mask, check_random_state, warn, _pl, _ensure_int,
                    sizeof_fmt, SizeMixin, copy_function_doc_to_method_doc,
<<<<<<< HEAD
                    _check_pandas_installed, _check_preload, _hid_match,
                    GetEpochsMixin)
=======
                    _check_pandas_installed, _check_preload, GetEpochsMixin)
>>>>>>> 87c0563c


def _save_split(epochs, fname, part_idx, n_parts, fmt):
    """Split epochs."""
    # insert index in filename
    path, base = op.split(fname)
    idx = base.find('.')
    if part_idx > 0:
        fname = op.join(path, '%s-%d.%s' % (base[:idx], part_idx,
                                            base[idx + 1:]))

    next_fname = None
    if part_idx < n_parts - 1:
        next_fname = op.join(path, '%s-%d.%s' % (base[:idx], part_idx + 1,
                                                 base[idx + 1:]))
        next_idx = part_idx + 1

    fid = start_file(fname)

    info = epochs.info
    meas_id = info['meas_id']

    start_block(fid, FIFF.FIFFB_MEAS)
    write_id(fid, FIFF.FIFF_BLOCK_ID)
    if info['meas_id'] is not None:
        write_id(fid, FIFF.FIFF_PARENT_BLOCK_ID, info['meas_id'])

    # Write measurement info
    write_meas_info(fid, info)

    # One or more evoked data sets
    start_block(fid, FIFF.FIFFB_PROCESSED_DATA)
    start_block(fid, FIFF.FIFFB_MNE_EPOCHS)

    # write events out after getting data to ensure bad events are dropped
    data = epochs.get_data()

    if fmt not in ['single', 'double']:
        raise ValueError('fmt must be "single" or "double". Got (%s)' % fmt)

    if np.iscomplexobj(data):
        if fmt == 'single':
            write_function = write_complex_float_matrix
        elif fmt == 'double':
            write_function = write_complex_double_matrix
    else:
        if fmt == 'single':
            write_function = write_float_matrix
        elif fmt == 'double':
            write_function = write_double_matrix

    start_block(fid, FIFF.FIFFB_MNE_EVENTS)
    write_int(fid, FIFF.FIFF_MNE_EVENT_LIST, epochs.events.T)
    mapping_ = ';'.join([k + ':' + str(v) for k, v in
                         epochs.event_id.items()])

    write_string(fid, FIFF.FIFF_DESCRIPTION, mapping_)
    end_block(fid, FIFF.FIFFB_MNE_EVENTS)

    # Metadata
    if epochs.metadata is not None:
        start_block(fid, FIFF.FIFFB_MNE_METADATA)
        metadata = epochs.metadata
        if not isinstance(metadata, list):
            metadata = metadata.to_json(orient='records')
        else:  # Pandas DataFrame
            metadata = json.dumps(metadata)
        assert isinstance(metadata, str)
        write_string(fid, FIFF.FIFF_DESCRIPTION, metadata)
        end_block(fid, FIFF.FIFFB_MNE_METADATA)

    # First and last sample
    first = int(round(epochs.tmin * info['sfreq']))  # round just to be safe
    last = first + len(epochs.times) - 1
    write_int(fid, FIFF.FIFF_FIRST_SAMPLE, first)
    write_int(fid, FIFF.FIFF_LAST_SAMPLE, last)

    # save baseline
    if epochs.baseline is not None:
        bmin, bmax = epochs.baseline
        bmin = epochs.times[0] if bmin is None else bmin
        bmax = epochs.times[-1] if bmax is None else bmax
        write_float(fid, FIFF.FIFF_MNE_BASELINE_MIN, bmin)
        write_float(fid, FIFF.FIFF_MNE_BASELINE_MAX, bmax)

    # The epochs itself
    decal = np.empty(info['nchan'])
    for k in range(info['nchan']):
        decal[k] = 1.0 / (info['chs'][k]['cal'] *
                          info['chs'][k].get('scale', 1.0))

    data *= decal[np.newaxis, :, np.newaxis]

    write_function(fid, FIFF.FIFF_EPOCH, data)

    # undo modifications to data
    data /= decal[np.newaxis, :, np.newaxis]

    write_string(fid, FIFF.FIFF_MNE_EPOCHS_DROP_LOG,
                 json.dumps(epochs.drop_log))

    write_int(fid, FIFF.FIFF_MNE_EPOCHS_SELECTION,
              epochs.selection)

    # And now write the next file info in case epochs are split on disk
    if next_fname is not None and n_parts > 1:
        start_block(fid, FIFF.FIFFB_REF)
        write_int(fid, FIFF.FIFF_REF_ROLE, FIFF.FIFFV_ROLE_NEXT_FILE)
        write_string(fid, FIFF.FIFF_REF_FILE_NAME, op.basename(next_fname))
        if meas_id is not None:
            write_id(fid, FIFF.FIFF_REF_FILE_ID, meas_id)
        write_int(fid, FIFF.FIFF_REF_FILE_NUM, next_idx)
        end_block(fid, FIFF.FIFFB_REF)

    end_block(fid, FIFF.FIFFB_MNE_EPOCHS)
    end_block(fid, FIFF.FIFFB_PROCESSED_DATA)
    end_block(fid, FIFF.FIFFB_MEAS)
    end_file(fid)


class BaseEpochs(ProjMixin, ContainsMixin, UpdateChannelsMixin,
                 SetChannelsMixin, InterpolationMixin, FilterMixin,
                 ToDataFrameMixin, TimeMixin, SizeMixin, GetEpochsMixin):
    """Abstract base class for Epochs-type classes.

    This class provides basic functionality and should never be instantiated
    directly. See Epochs below for an explanation of the parameters.

    Parameters
    ----------
    info : dict
        A copy of the info dict from the raw object.
    data : ndarray | None
        If ``None``, data will be read from the Raw object. If ndarray, must be
        of shape (n_epochs, n_channels, n_times).
    events : array of int, shape (n_events, 3)
        See `Epochs` docstring.
    event_id : int | list of int | dict | None
        See `Epochs` docstring.
    tmin : float
        See `Epochs` docstring.
    tmax : float
        See `Epochs` docstring.
    baseline : None or tuple of length 2 (default (None, 0))
        See `Epochs` docstring.
    raw : Raw object
        An instance of Raw.
    picks : array-like of int | None (default)
        See `Epochs` docstring.
    reject : dict | None
        See `Epochs` docstring.
    flat : dict | None
        See `Epochs` docstring.
    decim : int
        See `Epochs` docstring.
    reject_tmin : scalar | None
        See `Epochs` docstring.
    reject_tmax : scalar | None
        See `Epochs` docstring.
    detrend : int | None
        See `Epochs` docstring.
    proj : bool | 'delayed'
        See `Epochs` docstring.
    on_missing : str
        See `Epochs` docstring.
    preload_at_end : bool
        Load all epochs from disk when creating the object
        or wait before accessing each epoch (more memory
        efficient but can be slower).
    selection : iterable | None
        Iterable of indices of selected epochs. If ``None``, will be
        automatically generated, corresponding to all non-zero events.
    drop_log : list | None
        List of lists of strings indicating which epochs have been marked to be
        ignored.
    filename : str | None
        The filename (if the epochs are read from disk).
    metadata : instance of pandas.DataFrame | None
        See :class:`mne.Epochs` docstring.

        .. versionadded:: 0.16
    verbose : bool, str, int, or None
        If not None, override default verbose level (see :func:`mne.verbose`
        and :ref:`Logging documentation <tut_logging>` for more). Defaults to
        raw.verbose.

    Notes
    -----
    The ``BaseEpochs`` class is public to allow for stable type-checking in
    user code (i.e., ``isinstance(my_epochs, BaseEpochs)``) but should not be
    used as a constructor for Epochs objects (use instead :class:`mne.Epochs`).
    """

    def __init__(self, info, data, events, event_id=None, tmin=-0.2, tmax=0.5,
                 baseline=(None, 0), raw=None, picks=None, reject=None,
                 flat=None, decim=1, reject_tmin=None, reject_tmax=None,
                 detrend=None, proj=True, on_missing='error',
                 preload_at_end=False, selection=None, drop_log=None,
                 filename=None, metadata=None, verbose=None):  # noqa: D102
        self.verbose = verbose

        if on_missing not in ['error', 'warning', 'ignore']:
            raise ValueError('on_missing must be one of: error, '
                             'warning, ignore. Got: %s' % on_missing)

        if events is not None:  # RtEpochs can have events=None
            events = np.asarray(events)

        # check out event_id dict
        if event_id is None:  # convert to int to make typing-checks happy
            event_id = list(np.unique(events[:, 2]))
        if isinstance(event_id, dict):
            for key in event_id.keys():
                if not isinstance(key, str):
                    raise TypeError('Event names must be of type str, '
                                    'got %s (%s)' % (key, type(key)))
            event_id = dict((key, _ensure_int(val, 'event_id[%s]' % key))
                            for key, val in event_id.items())
        elif isinstance(event_id, list):
            event_id = [_ensure_int(v, 'event_id[%s]' % vi)
                        for vi, v in enumerate(event_id)]
            event_id = dict(zip((str(i) for i in event_id), event_id))
        else:
            event_id = _ensure_int(event_id, 'event_id')
            event_id = {str(event_id): event_id}
        self.event_id = event_id
        del event_id

        if events is not None:  # RtEpochs can have events=None
            if events.dtype.kind not in ['i', 'u']:
                raise ValueError('events must be an array of type int, got '
                                 'type %s' % (events.dtype))
            events = events.astype(int)
            if events.ndim != 2 or events.shape[1] != 3:
                raise ValueError('events must be 2D with 3 columns')
            for key, val in self.event_id.items():
                if val not in events[:, 2]:
                    msg = ('No matching events found for %s '
                           '(event id %i)' % (key, val))
                    if on_missing == 'error':
                        raise ValueError(msg)
                    elif on_missing == 'warning':
                        warn(msg)
                    else:  # on_missing == 'ignore':
                        pass

            values = list(self.event_id.values())
            selected = np.where(np.in1d(events[:, 2], values))[0]
            if selection is None:
                selection = selected
            else:
                selection = np.array(selection, int)
            if selection.shape != (len(selected),):
                raise ValueError('selection must be shape %s got shape %s'
                                 % (selected.shape, selection.shape))
            self.selection = selection
            if drop_log is None:
                self.drop_log = [list() if k in self.selection else ['IGNORED']
                                 for k in range(max(len(events),
                                                    max(self.selection) + 1))]
            else:
                self.drop_log = drop_log
            events = events[selected]
            if len(np.unique(events[:, 0])) != len(events):
                raise RuntimeError('Event time samples were not unique')
            n_events = len(events)
            if n_events > 1:
                if np.diff(events.astype(np.int64)[:, 0]).min() <= 0:
                    warn('The events passed to the Epochs constructor are not '
                         'chronologically ordered.', RuntimeWarning)

            if n_events > 0:
                logger.info('%d matching events found' % n_events)
            else:
                raise ValueError('No desired events found.')
            self.events = events
            del events
        else:
            self.drop_log = list()
            self.selection = np.array([], int)
            # do not set self.events here, let subclass do it

        # check reject_tmin and reject_tmax
        if (reject_tmin is not None) and (reject_tmin < tmin):
            raise ValueError("reject_tmin needs to be None or >= tmin")
        if (reject_tmax is not None) and (reject_tmax > tmax):
            raise ValueError("reject_tmax needs to be None or <= tmax")
        if (reject_tmin is not None) and (reject_tmax is not None):
            if reject_tmin >= reject_tmax:
                raise ValueError('reject_tmin needs to be < reject_tmax')
        if (detrend not in [None, 0, 1]) or isinstance(detrend, bool):
            raise ValueError('detrend must be None, 0, or 1')

        # check that baseline is in available data
        if tmin > tmax:
            raise ValueError('tmin has to be less than or equal to tmax')
        _check_baseline(baseline, tmin, tmax, info['sfreq'])
        logger.info(_log_rescale(baseline))
        self.baseline = baseline
        self.reject_tmin = reject_tmin
        self.reject_tmax = reject_tmax
        self.detrend = detrend
        self._raw = raw
        info._check_consistency()
        self.info = info
        del info
        self.metadata = metadata
        self._current = 0

        if picks is None:
            picks = list(range(len(self.info['ch_names'])))
        else:
            self.info = pick_info(self.info, picks)
        self.picks = _check_type_picks(picks)
        if len(picks) == 0:
            raise ValueError("Picks cannot be empty.")

        if data is None:
            self.preload = False
            self._data = None
        else:
            assert decim == 1
            if data.ndim != 3 or data.shape[2] != \
                    round((tmax - tmin) * self.info['sfreq']) + 1:
                raise RuntimeError('bad data shape')
            self.preload = True
            self._data = data
        self._offset = None

        # Handle times
        sfreq = float(self.info['sfreq'])
        start_idx = int(round(tmin * sfreq))
        self._raw_times = np.arange(start_idx,
                                    int(round(tmax * sfreq)) + 1) / sfreq
        self._set_times(self._raw_times)
        self._decim = 1
        self.decimate(decim)

        # setup epoch rejection
        self.reject = None
        self.flat = None
        self._reject_setup(reject, flat)

        # do the rest
        valid_proj = [True, 'delayed', False]
        if proj not in valid_proj:
            raise ValueError('"proj" must be one of %s, not %s'
                             % (valid_proj, proj))
        if proj == 'delayed':
            self._do_delayed_proj = True
            logger.info('Entering delayed SSP mode.')
        else:
            self._do_delayed_proj = False
        activate = False if self._do_delayed_proj else proj
        self._projector, self.info = setup_proj(self.info, False,
                                                activate=activate)
        if preload_at_end:
            assert self._data is None
            assert self.preload is False
            self.load_data()  # this will do the projection
        elif proj is True and self._projector is not None and data is not None:
            # let's make sure we project if data was provided and proj
            # requested
            # we could do this with np.einsum, but iteration should be
            # more memory safe in most instances
            for ii, epoch in enumerate(self._data):
                self._data[ii] = np.dot(self._projector, epoch)
        self._filename = str(filename) if filename is not None else filename
        self._check_consistency()

    def _check_consistency(self):
        """Check invariants of epochs object."""
        assert len(self.selection) == len(self.events)
        assert len(self.selection) == sum(
            (len(dl) == 0 for dl in self.drop_log))
        assert len(self.drop_log) >= len(self.events)
        assert hasattr(self, '_times_readonly')
        assert not self.times.flags['WRITEABLE']

    def load_data(self):
        """Load the data if not already preloaded.

        Returns
        -------
        epochs : instance of Epochs
            The epochs object.

        Notes
        -----
        This function operates in-place.

        .. versionadded:: 0.10.0
        """
        if self.preload:
            return self
        self._data = self._get_data()
        self.preload = True
        self._decim_slice = slice(None, None, None)
        self._decim = 1
        self._raw_times = self.times
        assert self._data.shape[-1] == len(self.times)
        self._raw = None  # shouldn't need it anymore
        return self

    @verbose
    def decimate(self, decim, offset=0, verbose=None):
        """Decimate the epochs.

        .. note:: No filtering is performed. To avoid aliasing, ensure
                  your data are properly lowpassed.

        Parameters
        ----------
        decim : int
            The amount to decimate data.
        offset : int
            Apply an offset to where the decimation starts relative to the
            sample corresponding to t=0. The offset is in samples at the
            current sampling rate.

            .. versionadded:: 0.12

        verbose : bool, str, int, or None
            If not None, override default verbose level (see
            :func:`mne.verbose` and :ref:`Logging documentation <tut_logging>`
            for more).

        Returns
        -------
        epochs : instance of Epochs
            The decimated Epochs object.

        See Also
        --------
        mne.Evoked.decimate
        mne.Epochs.resample
        mne.io.Raw.resample

        Notes
        -----
        Decimation can be done multiple times. For example,
        ``epochs.decimate(2).decimate(2)`` will be the same as
        ``epochs.decimate(4)``.
        If `decim` is 1, this method does not copy the underlying data.

        .. versionadded:: 0.10.0
        """
        decim, offset, new_sfreq = _check_decim(self.info, decim, offset)
        start_idx = int(round(-self._raw_times[0] * (self.info['sfreq'] *
                                                     self._decim)))
        self._decim *= decim
        i_start = start_idx % self._decim + offset
        decim_slice = slice(i_start, None, self._decim)
        self.info['sfreq'] = new_sfreq
        if self.preload:
            if decim != 1:
                self._data = self._data[:, :, decim_slice].copy()
                self._raw_times = self._raw_times[decim_slice].copy()
            else:
                self._data = np.ascontiguousarray(self._data)
            self._decim_slice = slice(None)
            self._decim = 1
        else:
            self._decim_slice = decim_slice
        self._set_times(self._raw_times[self._decim_slice])
        return self

    @verbose
    def apply_baseline(self, baseline=(None, 0), verbose=None):
        """Baseline correct epochs.

        Parameters
        ----------
        baseline : tuple of length 2
            The time interval to apply baseline correction. If None do not
            apply it. If baseline is (a, b) the interval is between "a (s)" and
            "b (s)". If a is None the beginning of the data is used and if b is
            None then b is set to the end of the interval. If baseline is equal
            to (None, None) all the time interval is used. Correction is
            applied by computing mean of the baseline period and subtracting it
            from the data. The baseline (a, b) includes both endpoints, i.e.
            all timepoints t such that a <= t <= b.
        verbose : bool, str, int, or None
            If not None, override default verbose level (see
            :func:`mne.verbose` and :ref:`Logging documentation <tut_logging>`
            for more).

        Returns
        -------
        epochs : instance of Epochs
            The baseline-corrected Epochs object.

        Notes
        -----
        Baseline correction can be done multiple times.

        .. versionadded:: 0.10.0
        """
        _check_baseline(baseline, self.tmin, self.tmax, self.info['sfreq'])
        if self.preload:
            picks = _pick_data_channels(self.info, exclude=[],
                                        with_ref_meg=True)
            picks_aux = _pick_aux_channels(self.info, exclude=[])
            picks = np.sort(np.concatenate((picks, picks_aux)))
            rescale(self._data, self.times, baseline, copy=False, picks=picks)
        else:  # logging happens in "rescale" in "if" branch
            logger.info(_log_rescale(baseline))
        self.baseline = baseline
        return self

    def _reject_setup(self, reject, flat):
        """Set self._reject_time and self._channel_type_idx."""
        idx = channel_indices_by_type(self.info)
        reject = deepcopy(reject) if reject is not None else dict()
        flat = deepcopy(flat) if flat is not None else dict()
        for rej, kind in zip((reject, flat), ('reject', 'flat')):
            if not isinstance(rej, dict):
                raise TypeError('reject and flat must be dict or None, not %s'
                                % type(rej))
            bads = set(rej.keys()) - set(idx.keys())
            if len(bads) > 0:
                raise KeyError('Unknown channel types found in %s: %s'
                               % (kind, bads))

        for key in idx.keys():
            # don't throw an error if rejection/flat would do nothing
            if len(idx[key]) == 0 and (np.isfinite(reject.get(key, np.inf)) or
                                       flat.get(key, -1) >= 0):
                # This is where we could eventually add e.g.
                # self.allow_missing_reject_keys check to allow users to
                # provide keys that don't exist in data
                raise ValueError("No %s channel found. Cannot reject based on "
                                 "%s." % (key.upper(), key.upper()))

        # check for invalid values
        for rej, kind in zip((reject, flat), ('Rejection', 'Flat')):
            for key, val in rej.items():
                if val is None or val < 0:
                    raise ValueError('%s value must be a number >= 0, not "%s"'
                                     % (kind, val))

        # now check to see if our rejection and flat are getting more
        # restrictive
        old_reject = self.reject if self.reject is not None else dict()
        old_flat = self.flat if self.flat is not None else dict()
        bad_msg = ('{kind}["{key}"] == {new} {op} {old} (old value), new '
                   '{kind} values must be at least as stringent as '
                   'previous ones')
        for key in set(reject.keys()).union(old_reject.keys()):
            old = old_reject.get(key, np.inf)
            new = reject.get(key, np.inf)
            if new > old:
                raise ValueError(bad_msg.format(kind='reject', key=key,
                                                new=new, old=old, op='>'))
        for key in set(flat.keys()).union(old_flat.keys()):
            old = old_flat.get(key, -np.inf)
            new = flat.get(key, -np.inf)
            if new < old:
                raise ValueError(bad_msg.format(kind='flat', key=key,
                                                new=new, old=old, op='<'))

        # after validation, set parameters
        self._bad_dropped = False
        self._channel_type_idx = idx
        self.reject = reject if len(reject) > 0 else None
        self.flat = flat if len(flat) > 0 else None

        if (self.reject_tmin is None) and (self.reject_tmax is None):
            self._reject_time = None
        else:
            if self.reject_tmin is None:
                reject_imin = None
            else:
                idxs = np.nonzero(self.times >= self.reject_tmin)[0]
                reject_imin = idxs[0]
            if self.reject_tmax is None:
                reject_imax = None
            else:
                idxs = np.nonzero(self.times <= self.reject_tmax)[0]
                reject_imax = idxs[-1]
            self._reject_time = slice(reject_imin, reject_imax)

    @verbose
    def _is_good_epoch(self, data, verbose=None):
        """Determine if epoch is good."""
        if isinstance(data, str):
            return False, [data]
        if data is None:
            return False, ['NO_DATA']
        n_times = len(self.times)
        if data.shape[1] < n_times:
            # epoch is too short ie at the end of the data
            return False, ['TOO_SHORT']
        if self.reject is None and self.flat is None:
            return True, None
        else:
            if self._reject_time is not None:
                data = data[:, self._reject_time]

            return _is_good(data, self.ch_names, self._channel_type_idx,
                            self.reject, self.flat, full_report=True,
                            ignore_chs=self.info['bads'])

    @verbose
    def _detrend_offset_decim(self, epoch, verbose=None):
        """Aux Function: detrend, baseline correct, offset, decim.

        Note: operates inplace
        """
        if (epoch is None) or isinstance(epoch, str):
            return epoch

        # Detrend
        if self.detrend is not None:
            picks = _pick_data_channels(self.info, exclude=[])
            epoch[picks] = detrend(epoch[picks], self.detrend, axis=1)

        # Baseline correct
        picks = pick_types(self.info, meg=True, eeg=True, stim=False,
                           ref_meg=True, eog=True, ecg=True, seeg=True,
                           emg=True, bio=True, ecog=True, fnirs=True,
                           exclude=[])
        epoch[picks] = rescale(epoch[picks], self._raw_times, self.baseline,
                               copy=False, verbose=False)

        # handle offset
        if self._offset is not None:
            epoch += self._offset

        # Decimate if necessary (i.e., epoch not preloaded)
        epoch = epoch[:, self._decim_slice]
        return epoch

    def iter_evoked(self):
        """Iterate over epochs as a sequence of Evoked objects.

        The Evoked objects yielded will each contain a single epoch (i.e., no
        averaging is performed).

        This method resets the object iteration state to the first epoch.
        """
        self._current = 0

        while True:
            out = self.next(True)
            if out is None:
                return  # properly signal the end of iteration
            data, event_id = out
            tmin = self.times[0]
            info = deepcopy(self.info)

            yield EvokedArray(data, info, tmin, comment=str(event_id))

    def subtract_evoked(self, evoked=None):
        """Subtract an evoked response from each epoch.

        Can be used to exclude the evoked response when analyzing induced
        activity, see e.g. [1].

        References
        ----------
        [1] David et al. "Mechanisms of evoked and induced responses in
        MEG/EEG", NeuroImage, vol. 31, no. 4, pp. 1580-1591, July 2006.

        Parameters
        ----------
        evoked : instance of Evoked | None
            The evoked response to subtract. If None, the evoked response
            is computed from Epochs itself.

        Returns
        -------
        self : instance of Epochs
            The modified instance (instance is also modified inplace).
        """
        logger.info('Subtracting Evoked from Epochs')
        if evoked is None:
            picks = _pick_data_channels(self.info, exclude=[])
            evoked = self.average(picks)

        # find the indices of the channels to use
        picks = pick_channels(evoked.ch_names, include=self.ch_names)

        # make sure the omitted channels are not data channels
        if len(picks) < len(self.ch_names):
            sel_ch = [evoked.ch_names[ii] for ii in picks]
            diff_ch = list(set(self.ch_names).difference(sel_ch))
            diff_idx = [self.ch_names.index(ch) for ch in diff_ch]
            diff_types = [channel_type(self.info, idx) for idx in diff_idx]
            bad_idx = [diff_types.index(t) for t in diff_types if t in
                       _DATA_CH_TYPES_SPLIT]
            if len(bad_idx) > 0:
                bad_str = ', '.join([diff_ch[ii] for ii in bad_idx])
                raise ValueError('The following data channels are missing '
                                 'in the evoked response: %s' % bad_str)
            logger.info('    The following channels are not included in the '
                        'subtraction: %s' % ', '.join(diff_ch))

        # make sure the times match
        if (len(self.times) != len(evoked.times) or
                np.max(np.abs(self.times - evoked.times)) >= 1e-7):
            raise ValueError('Epochs and Evoked object do not contain '
                             'the same time points.')

        # handle SSPs
        if not self.proj and evoked.proj:
            warn('Evoked has SSP applied while Epochs has not.')
        if self.proj and not evoked.proj:
            evoked = evoked.copy().apply_proj()

        # find the indices of the channels to use in Epochs
        ep_picks = [self.ch_names.index(evoked.ch_names[ii]) for ii in picks]

        # do the subtraction
        if self.preload:
            self._data[:, ep_picks, :] -= evoked.data[picks][None, :, :]
        else:
            if self._offset is None:
                self._offset = np.zeros((len(self.ch_names), len(self.times)),
                                        dtype=np.float)
            self._offset[ep_picks] -= evoked.data[picks]
        logger.info('[done]')

        return self

    def average(self, picks=None, method="mean"):
        """Compute an average over epochs.

        Parameters
        ----------
        picks : array-like of int | None
            If None only MEG, EEG, SEEG, ECoG, and fNIRS channels are kept
            otherwise the channels indices in picks are kept.
        method : str | callable
            How to combine the data. If "mean"/"median", the mean/median
            are returned.
            Otherwise, must be a callable which, when passed an array of shape
            (n_epochs, n_channels, n_time) returns an array of shape
            (n_channels, n_time).
            Note that due to file type limitations, the kind for all
            these will be "average".

        Returns
        -------
        evoked : instance of Evoked | dict of Evoked
            The averaged epochs.

        Notes
        -----
        Computes an average of all epochs in the instance, even if
        they correspond to different conditions. To average by condition,
        do ``epochs[condition].average()`` for each condition separately.

        When picks is None and epochs contain only ICA channels, no channels
        are selected, resulting in an error. This is because ICA channels
        are not considered data channels (they are of misc type) and only data
        channels are selected when picks is None.

        The `method` parameter allows e.g. robust averaging.
        For example, one could do:

            >>> from scipy.stats import trim_mean  # doctest:+SKIP
            >>> trim = lambda x: trim_mean(x, 10, axis=0)  # doctest:+SKIP
            >>> epochs.average(method=trim)  # doctest:+SKIP

        This would compute the trimmed mean.

        """
        return self._compute_aggregate(picks=picks, mode=method)

    def standard_error(self, picks=None):
        """Compute standard error over epochs.

        Parameters
        ----------
        picks : array-like of int | None
            If None only MEG, EEG, SEEG, ECoG, and fNIRS channels are kept
            otherwise the channels indices in picks are kept.

        Returns
        -------
        evoked : instance of Evoked
            The standard error over epochs.
        """
        return self._compute_aggregate(picks, "std")

    def _compute_aggregate(self, picks, mode='mean'):
        """Compute the mean or std over epochs and return Evoked."""
        # if instance contains ICA channels they won't be included unless picks
        # is specified
        if picks is None:
            check_ICA = [x.startswith('ICA') for x in self.ch_names]
            if np.all(check_ICA):
                raise TypeError('picks must be specified (i.e. not None) for '
                                'ICA channel data')
            elif np.any(check_ICA):
                warn('ICA channels will not be included unless explicitly '
                     'selected in picks')

        n_channels = len(self.ch_names)
        n_times = len(self.times)

        if self.preload:
            n_events = len(self.events)

            if mode == "mean":
                def fun(data):
                    return np.mean(data, axis=0)
            elif mode == "median":
                def fun(data):
                    return np.median(data, axis=0)
            elif mode == "std":
                def fun(data):
                    return np.std(data, axis=0)
            elif callable(mode):
                fun = mode
            else:
                raise ValueError("mode must be mean, median, std, or callable"
                                 ", got %s (type %s)." % (mode, type(mode)))
            data = fun(self._data)
            assert len(self.events) == len(self._data)
            if data.shape != self._data.shape[1:]:
                    raise RuntimeError("You passed a function that resulted "
                                       "in data of shape {}, but it should be "
                                       "{}.".format(data.shape,
                                                    self._data.shape[1:]))
        else:
            if mode not in {"mean", "std"}:
                raise ValueError("If data are not preloaded, can only compute "
                                 "mean or standard deviation.")
            data = np.zeros((n_channels, n_times))
            n_events = 0
            for e in self:
                data += e
                n_events += 1

            if n_events > 0:
                data /= n_events
            else:
                data.fill(np.nan)

            # convert to stderr if requested, could do in one pass but do in
            # two (slower) in case there are large numbers
            if mode == "std":
                data_mean = data.copy()
                data.fill(0.)
                for e in self:
                    data += (e - data_mean) ** 2
                data = np.sqrt(data / n_events)

        if mode == "std":
            kind = 'standard_error'
            data /= np.sqrt(n_events)
        else:
            kind = "average"

        return self._evoked_from_epoch_data(data, self.info, picks, n_events,
                                            kind, self._name)

    @property
    def _name(self):
        """Give a nice string representation based on event ids."""
        if len(self.event_id) == 1:
            comment = next(iter(self.event_id.keys()))
        else:
            count = Counter(self.events[:, 2])
            comments = list()
            for key, value in self.event_id.items():
                comments.append('%.2f * %s' % (
                    float(count[value]) / len(self.events), key))
            comment = ' + '.join(comments)
        return comment

    def _evoked_from_epoch_data(self, data, info, picks, n_events, kind,
                                comment):
        """Create an evoked object from epoch data."""
        info = deepcopy(info)
        evoked = EvokedArray(data, info, tmin=self.times[0], comment=comment,
                             nave=n_events, kind=kind, verbose=self.verbose)
        # XXX: above constructor doesn't recreate the times object precisely
        evoked.times = self.times.copy()

        # pick channels
        if picks is None:
            picks = _pick_data_channels(evoked.info, exclude=[])

        ch_names = [evoked.ch_names[p] for p in picks]
        evoked.pick_channels(ch_names)

        if len(evoked.info['ch_names']) == 0:
            raise ValueError('No data channel found when averaging.')

        if evoked.nave < 1:
            warn('evoked object is empty (based on less than 1 epoch)')

        return evoked

    @property
    def ch_names(self):
        """Channel names."""
        return self.info['ch_names']

    @copy_function_doc_to_method_doc(plot_epochs)
    def plot(self, picks=None, scalings=None, n_epochs=20, n_channels=20,
             title=None, events=None, event_colors=None, show=True,
             block=False, decim='auto', noise_cov=None):
        return plot_epochs(self, picks=picks, scalings=scalings,
                           n_epochs=n_epochs, n_channels=n_channels,
                           title=title, events=events,
                           event_colors=event_colors, show=show, block=block,
                           decim=decim, noise_cov=noise_cov)

    @copy_function_doc_to_method_doc(plot_epochs_psd)
    def plot_psd(self, fmin=0, fmax=np.inf, tmin=None, tmax=None, proj=False,
                 bandwidth=None, adaptive=False, low_bias=True,
                 normalization='length', picks=None, ax=None, color='black',
                 area_mode='std', area_alpha=0.33, dB=True, n_jobs=1,
                 show=True, verbose=None):
        return plot_epochs_psd(self, fmin=fmin, fmax=fmax, tmin=tmin,
                               tmax=tmax, proj=proj, bandwidth=bandwidth,
                               adaptive=adaptive, low_bias=low_bias,
                               normalization=normalization, picks=picks, ax=ax,
                               color=color, area_mode=area_mode,
                               area_alpha=area_alpha, dB=dB, n_jobs=n_jobs,
                               show=show, verbose=verbose)

    @copy_function_doc_to_method_doc(plot_epochs_psd_topomap)
    def plot_psd_topomap(self, bands=None, vmin=None, vmax=None, tmin=None,
                         tmax=None, proj=False, bandwidth=None, adaptive=False,
                         low_bias=True, normalization='length', ch_type=None,
                         layout=None, cmap='RdBu_r', agg_fun=None, dB=True,
                         n_jobs=1, normalize=False, cbar_fmt='%0.3f',
                         outlines='head', axes=None, show=True, verbose=None):
        return plot_epochs_psd_topomap(
            self, bands=bands, vmin=vmin, vmax=vmax, tmin=tmin, tmax=tmax,
            proj=proj, bandwidth=bandwidth, adaptive=adaptive,
            low_bias=low_bias, normalization=normalization, ch_type=ch_type,
            layout=layout, cmap=cmap, agg_fun=agg_fun, dB=dB, n_jobs=n_jobs,
            normalize=normalize, cbar_fmt=cbar_fmt, outlines=outlines,
            axes=axes, show=show, verbose=verbose)

    @copy_function_doc_to_method_doc(plot_topo_image_epochs)
    def plot_topo_image(self, layout=None, sigma=0., vmin=None, vmax=None,
                        colorbar=True, order=None, cmap='RdBu_r',
                        layout_scale=.95, title=None, scalings=None,
                        border='none', fig_facecolor='k', fig_background=None,
                        font_color='w', show=True):
        return plot_topo_image_epochs(
            self, layout=layout, sigma=sigma, vmin=vmin, vmax=vmax,
            colorbar=colorbar, order=order, cmap=cmap,
            layout_scale=layout_scale, title=title, scalings=scalings,
            border=border, fig_facecolor=fig_facecolor,
            fig_background=fig_background, font_color=font_color, show=show)

    @verbose
    def drop_bad(self, reject='existing', flat='existing', verbose=None):
        """Drop bad epochs without retaining the epochs data.

        Should be used before slicing operations.

        .. warning:: This operation is slow since all epochs have to be read
                     from disk. To avoid reading epochs from disk multiple
                     times, use :func:`mne.Epochs.load_data()`.

        Parameters
        ----------
        reject : dict | str | None
            Rejection parameters based on peak-to-peak amplitude.
            Valid keys are 'grad' | 'mag' | 'eeg' | 'eog' | 'ecg'.
            If reject is None then no rejection is done. If 'existing',
            then the rejection parameters set at instantiation are used.
        flat : dict | str | None
            Rejection parameters based on flatness of signal.
            Valid keys are 'grad' | 'mag' | 'eeg' | 'eog' | 'ecg', and values
            are floats that set the minimum acceptable peak-to-peak amplitude.
            If flat is None then no rejection is done. If 'existing',
            then the flat parameters set at instantiation are used.
        verbose : bool, str, int, or None
            If not None, override default verbose level (see
            :func:`mne.verbose` and :ref:`Logging documentation <tut_logging>`
            for more). Defaults to self.verbose.

        Returns
        -------
        epochs : instance of Epochs
            The epochs with bad epochs dropped. Operates in-place.

        Notes
        -----
        Dropping bad epochs can be done multiple times with different
        ``reject`` and ``flat`` parameters. However, once an epoch is
        dropped, it is dropped forever, so if more lenient thresholds may
        subsequently be applied, `epochs.copy` should be used.
        """
        if reject == 'existing':
            if flat == 'existing' and self._bad_dropped:
                return
            reject = self.reject
        if flat == 'existing':
            flat = self.flat
        if any(isinstance(rej, str) and rej != 'existing' for
               rej in (reject, flat)):
            raise ValueError('reject and flat, if strings, must be "existing"')
        self._reject_setup(reject, flat)
        self._get_data(out=False)
        return self

    def drop_log_stats(self, ignore=('IGNORED',)):
        """Compute the channel stats based on a drop_log from Epochs.

        Parameters
        ----------
        ignore : list
            The drop reasons to ignore.

        Returns
        -------
        perc : float
            Total percentage of epochs dropped.

        See Also
        --------
        plot_drop_log
        """
        return _drop_log_stats(self.drop_log, ignore)

    @copy_function_doc_to_method_doc(plot_drop_log)
    def plot_drop_log(self, threshold=0, n_max_plot=20, subject='Unknown',
                      color=(0.9, 0.9, 0.9), width=0.8, ignore=('IGNORED',),
                      show=True):
        if not self._bad_dropped:
            raise ValueError("You cannot use plot_drop_log since bad "
                             "epochs have not yet been dropped. "
                             "Use epochs.drop_bad().")
        return plot_drop_log(self.drop_log, threshold, n_max_plot, subject,
                             color=color, width=width, ignore=ignore,
                             show=show)

    @copy_function_doc_to_method_doc(plot_epochs_image)
    def plot_image(self, picks=None, sigma=0., vmin=None, vmax=None,
                   colorbar=True, order=None, show=True, units=None,
                   scalings=None, cmap=None, fig=None, axes=None,
                   overlay_times=None, combine=None, group_by=None,
                   evoked=True, ts_args=dict(), title=None):
        return plot_epochs_image(self, picks=picks, sigma=sigma, vmin=vmin,
                                 vmax=vmax, colorbar=colorbar, order=order,
                                 show=show, units=units, scalings=scalings,
                                 cmap=cmap, fig=fig, axes=axes,
                                 overlay_times=overlay_times, combine=combine,
                                 group_by=group_by, evoked=evoked,
                                 ts_args=ts_args, title=title)

    @verbose
    def drop(self, indices, reason='USER', verbose=None):
        """Drop epochs based on indices or boolean mask.

        .. note:: The indices refer to the current set of undropped epochs
                  rather than the complete set of dropped and undropped epochs.
                  They are therefore not necessarily consistent with any
                  external indices (e.g., behavioral logs). To drop epochs
                  based on external criteria, do not use the ``preload=True``
                  flag when constructing an Epochs object, and call this
                  method before calling the :func:`mne.Epochs.drop_bad` or
                  :func:`mne.Epochs.load_data` methods.

        Parameters
        ----------
        indices : array of ints or bools
            Set epochs to remove by specifying indices to remove or a boolean
            mask to apply (where True values get removed). Events are
            correspondingly modified.
        reason : str
            Reason for dropping the epochs ('ECG', 'timeout', 'blink' etc).
            Default: 'USER'.
        verbose : bool, str, int, or None
            If not None, override default verbose level (see
            :func:`mne.verbose` and :ref:`Logging documentation <tut_logging>`
            for more). Defaults to self.verbose.

        Returns
        -------
        epochs : instance of Epochs
            The epochs with indices dropped. Operates in-place.
        """
        indices = np.atleast_1d(indices)

        if indices.ndim > 1:
            raise ValueError("indices must be a scalar or a 1-d array")

        if indices.dtype == bool:
            indices = np.where(indices)[0]
        try_idx = np.where(indices < 0, indices + len(self.events), indices)

        out_of_bounds = (try_idx < 0) | (try_idx >= len(self.events))
        if out_of_bounds.any():
            first = indices[out_of_bounds][0]
            raise IndexError("Epoch index %d is out of bounds" % first)
        keep = np.setdiff1d(np.arange(len(self.events)), try_idx)
        self._getitem(keep, reason, copy=False, drop_event_id=False)
        count = len(try_idx)
        logger.info('Dropped %d epoch%s' % (count, _pl(count)))
        return self

    def _get_epoch_from_raw(self, idx, verbose=None):
        """Get a given epoch from disk."""
        raise NotImplementedError

    def _project_epoch(self, epoch):
        """Process a raw epoch based on the delayed param."""
        # whenever requested, the first epoch is being projected.
        if (epoch is None) or isinstance(epoch, str):
            # can happen if t < 0 or reject based on annotations
            return epoch
        proj = self._do_delayed_proj or self.proj
        if self._projector is not None and proj is True:
            epoch = np.dot(self._projector, epoch)
        return epoch

    @verbose
    def _get_data(self, out=True, verbose=None):
        """Load all data, dropping bad epochs along the way.

        Parameters
        ----------
        out : bool
            Return the data. Setting this to False is used to reject bad
            epochs without caching all the data, which saves memory.
        verbose : bool, str, int, or None
            If not None, override default verbose level (see
            :func:`mne.verbose` and :ref:`Logging documentation <tut_logging>`
            for more). Defaults to self.verbose.
        """
        n_events = len(self.events)
        # in case there are no good events
        if self.preload:
            # we will store our result in our existing array
            data = self._data
        else:
            # we start out with an empty array, allocate only if necessary
            data = np.empty((0, len(self.info['ch_names']), len(self.times)))
            logger.info('Loading data for %s events and %s original time '
                        'points ...' % (n_events, len(self._raw_times)))
        if self._bad_dropped:
            if not out:
                return
            if self.preload:
                return data

            # we need to load from disk, drop, and return data
            for idx in range(n_events):
                # faster to pre-allocate memory here
                epoch_noproj = self._get_epoch_from_raw(idx)
                epoch_noproj = self._detrend_offset_decim(epoch_noproj)
                if self._do_delayed_proj:
                    epoch_out = epoch_noproj
                else:
                    epoch_out = self._project_epoch(epoch_noproj)
                if idx == 0:
                    data = np.empty((n_events, len(self.ch_names),
                                     len(self.times)), dtype=epoch_out.dtype)
                data[idx] = epoch_out
        else:
            # bads need to be dropped, this might occur after a preload
            # e.g., when calling drop_bad w/new params
            good_idx = []
            n_out = 0
            assert n_events == len(self.selection)
            for idx, sel in enumerate(self.selection):
                if self.preload:  # from memory
                    if self._do_delayed_proj:
                        epoch_noproj = self._data[idx]
                        epoch = self._project_epoch(epoch_noproj)
                    else:
                        epoch_noproj = None
                        epoch = self._data[idx]
                else:  # from disk
                    epoch_noproj = self._get_epoch_from_raw(idx)
                    epoch_noproj = self._detrend_offset_decim(epoch_noproj)
                    epoch = self._project_epoch(epoch_noproj)

                epoch_out = epoch_noproj if self._do_delayed_proj else epoch
                is_good, offending_reason = self._is_good_epoch(epoch)
                if not is_good:
                    self.drop_log[sel] += offending_reason
                    continue
                good_idx.append(idx)

                # store the epoch if there is a reason to (output or update)
                if out or self.preload:
                    # faster to pre-allocate, then trim as necessary
                    if n_out == 0 and not self.preload:
                        data = np.empty((n_events, epoch_out.shape[0],
                                         epoch_out.shape[1]),
                                        dtype=epoch_out.dtype, order='C')
                    data[n_out] = epoch_out
                    n_out += 1

            self._bad_dropped = True
            logger.info("%d bad epochs dropped" % (n_events - len(good_idx)))

            # Now update our properties
            self._getitem(good_idx, None, copy=False, drop_event_id=False)

            # adjust the data size if there is a reason to (output or update)
            if out or self.preload:
                if data.flags['OWNDATA'] and data.flags['C_CONTIGUOUS']:
                    data.resize((n_out,) + data.shape[1:], refcheck=False)
                else:
                    data = data[:n_out]
                    if self.preload:
                        self._data = data

        return data if out else None

    def get_data(self):
        """Get all epochs as a 3D array.

        Returns
        -------
        data : array of shape (n_epochs, n_channels, n_times)
            A view on epochs data.
        """
        return self._get_data()

    @property
    def times(self):
        """Time vector in seconds."""
        return self._times_readonly

    def _set_times(self, times):
        """Set self._times_readonly (and make it read only)."""
        # naming used to indicate that it shouldn't be
        # changed directly, but rather via this method
        self._times_readonly = times.copy()
        self._times_readonly.flags['WRITEABLE'] = False

    @property
    def tmin(self):
        """First time point."""
        return self.times[0]

    @property
    def filename(self):
        """The filename."""
        return self._filename

    @property
    def tmax(self):
        """Last time point."""
        return self.times[-1]

    def __repr__(self):
        """Build string representation."""
        s = ' %s events ' % len(self.events)
        s += '(all good)' if self._bad_dropped else '(good & bad)'
        s += ', %g - %g sec' % (self.tmin, self.tmax)
        s += ', baseline '
        if self.baseline is None:
            s += 'off'
        else:
            s += '[%s, %s]' % tuple(['None' if b is None else ('%g' % b)
                                     for b in self.baseline])
        s += ', ~%s' % (sizeof_fmt(self._size),)
        s += ', data%s loaded' % ('' if self.preload else ' not')
        s += ', with metadata' if self.metadata is not None else ''
        counts = ['%r: %i' % (k, sum(self.events[:, 2] == v))
                  for k, v in sorted(self.event_id.items())]
        if len(self.event_id) > 0:
            s += ',' + '\n '.join([''] + counts)
        class_name = self.__class__.__name__
        class_name = 'Epochs' if class_name == 'BaseEpochs' else class_name
        return '<%s  |  %s>' % (class_name, s)

    def crop(self, tmin=None, tmax=None):
        """Crop a time interval from the epochs.

        Parameters
        ----------
        tmin : float | None
            Start time of selection in seconds.
        tmax : float | None
            End time of selection in seconds.

        Returns
        -------
        epochs : instance of Epochs
            The cropped epochs.

        Notes
        -----
        Unlike Python slices, MNE time intervals include both their end points;
        crop(tmin, tmax) returns the interval tmin <= t <= tmax.

        Note that the object is modified in place.
        """
        # XXX this could be made to work on non-preloaded data...
        _check_preload(self, 'Modifying data of epochs')

        if tmin is None:
            tmin = self.tmin
        elif tmin < self.tmin:
            warn('tmin is not in epochs time interval. tmin is set to '
                 'epochs.tmin')
            tmin = self.tmin

        if tmax is None:
            tmax = self.tmax
        elif tmax > self.tmax:
            warn('tmax is not in epochs time interval. tmax is set to '
                 'epochs.tmax')
            tmax = self.tmax

        tmask = _time_mask(self.times, tmin, tmax, sfreq=self.info['sfreq'])
        self._set_times(self.times[tmask])
        self._raw_times = self._raw_times[tmask]
        self._data = self._data[:, :, tmask]
        return self

    def copy(self):
        """Return copy of Epochs instance."""
        raw = self._raw
        del self._raw
        new = deepcopy(self)
        self._raw = raw
        new._raw = raw
        new._set_times(new.times)  # sets RO
        return new

    @verbose
    def save(self, fname, split_size='2GB', fmt='single', verbose=True):
        """Save epochs in a fif file.

        Parameters
        ----------
        fname : str
            The name of the file, which should end with -epo.fif or
            -epo.fif.gz.
        split_size : string | int
            Large raw files are automatically split into multiple pieces. This
            parameter specifies the maximum size of each piece. If the
            parameter is an integer, it specifies the size in Bytes. It is
            also possible to pass a human-readable string, e.g., 100MB.
            Note: Due to FIFF file limitations, the maximum split size is 2GB.

            .. versionadded:: 0.10.0
        fmt : str
            Format to save data. Valid options are 'double' or
            'single' for 64- or 32-bit float, or for 128- or
            64-bit complex numbers respectively. Note: Data are processed with
            double precision. Choosing single-precision, the saved data
            will slightly differ due to the reduction in precision.

            .. versionadded:: 0.17
        verbose : bool, str, int, or None
            If not None, override default verbose level (see
            :func:`mne.verbose` and :ref:`Logging documentation <tut_logging>`
            for more).

        Notes
        -----
        Bad epochs will be dropped before saving the epochs to disk.
        """
        check_fname(fname, 'epochs', ('-epo.fif', '-epo.fif.gz',
                                      '_epo.fif', '_epo.fif.gz'))
        split_size = _get_split_size(split_size)

        if fmt not in ('single', 'double'):
            raise ValueError('fmt must be "single" or "double". Got (%s).' %
                             fmt)

        # to know the length accurately. The get_data() call would drop
        # bad epochs anyway
        self.drop_bad()
        if len(self) == 0:
            warn('Saving epochs with no data')
            total_size = 0
        else:
            d = self[0].get_data()
            # this should be guaranteed by subclasses
            assert d.dtype in ('>f8', '<f8', '>c16', '<c16')
            total_size = d.nbytes * len(self)
        self._check_consistency()
        if fmt == "single":
            total_size //= 2  # 64bit data converted to 32bit before writing.
        n_parts = max(int(np.ceil(total_size / float(split_size))), 1)
        epoch_idxs = np.array_split(np.arange(len(self)), n_parts)

        for part_idx, epoch_idx in enumerate(epoch_idxs):
            this_epochs = self[epoch_idx] if n_parts > 1 else self
            # avoid missing event_ids in splits
            this_epochs.event_id = self.event_id
            _save_split(this_epochs, fname, part_idx, n_parts, fmt)

    def equalize_event_counts(self, event_ids, method='mintime'):
        """Equalize the number of trials in each condition.

        It tries to make the remaining epochs occurring as close as possible in
        time. This method works based on the idea that if there happened to be
        some time-varying (like on the scale of minutes) noise characteristics
        during a recording, they could be compensated for (to some extent) in
        the equalization process. This method thus seeks to reduce any of
        those effects by minimizing the differences in the times of the events
        in the two sets of epochs. For example, if one had event times
        [1, 2, 3, 4, 120, 121] and the other one had [3.5, 4.5, 120.5, 121.5],
        it would remove events at times [1, 2] in the first epochs and not
        [20, 21].

        Parameters
        ----------
        event_ids : list
            The event types to equalize. Each entry in the list can either be
            a str (single event) or a list of str. In the case where one of
            the entries is a list of str, event_ids in that list will be
            grouped together before equalizing trial counts across conditions.
            In the case where partial matching is used (using '/' in
            `event_ids`), `event_ids` will be matched according to the
            provided tags, that is, processing works as if the event_ids
            matched by the provided tags had been supplied instead.
            The event_ids must identify nonoverlapping subsets of the epochs.
        method : str
            If 'truncate', events will be truncated from the end of each event
            list. If 'mintime', timing differences between each event list
            will be minimized.

        Returns
        -------
        epochs : instance of Epochs
            The modified Epochs instance.
        indices : array of int
            Indices from the original events list that were dropped.

        Notes
        -----
        For example (if epochs.event_id was {'Left': 1, 'Right': 2,
        'Nonspatial':3}:

            epochs.equalize_event_counts([['Left', 'Right'], 'Nonspatial'])

        would equalize the number of trials in the 'Nonspatial' condition with
        the total number of trials in the 'Left' and 'Right' conditions.

        If multiple indices are provided (e.g. 'Left' and 'Right' in the
        example above), it is not guaranteed that after equalization, the
        conditions will contribute evenly. E.g., it is possible to end up
        with 70 'Nonspatial' trials, 69 'Left' and 1 'Right'.
        """
        if len(event_ids) == 0:
            raise ValueError('event_ids must have at least one element')
        if not self._bad_dropped:
            self.drop_bad()
        # figure out how to equalize
        eq_inds = list()

        # deal with hierarchical tags
        ids = self.event_id
        orig_ids = list(event_ids)
        tagging = False
        if "/" in "".join(ids):
            # make string inputs a list of length 1
            event_ids = [[x] if isinstance(x, str) else x
                         for x in event_ids]
            for ids_ in event_ids:  # check if tagging is attempted
                if any([id_ not in ids for id_ in ids_]):
                    tagging = True
            # 1. treat everything that's not in event_id as a tag
            # 2a. for tags, find all the event_ids matched by the tags
            # 2b. for non-tag ids, just pass them directly
            # 3. do this for every input
            event_ids = [[k for k in ids if all((tag in k.split("/")
                         for tag in id_))]  # find ids matching all tags
                         if all(id__ not in ids for id__ in id_)
                         else id_  # straight pass for non-tag inputs
                         for id_ in event_ids]
            for ii, id_ in enumerate(event_ids):
                if len(id_) == 0:
                    raise KeyError(orig_ids[ii] + "not found in the "
                                   "epoch object's event_id.")
                elif len(set([sub_id in ids for sub_id in id_])) != 1:
                    err = ("Don't mix hierarchical and regular event_ids"
                           " like in \'%s\'." % ", ".join(id_))
                    raise ValueError(err)

            # raise for non-orthogonal tags
            if tagging is True:
                events_ = [set(self[x].events[:, 0]) for x in event_ids]
                doubles = events_[0].intersection(events_[1])
                if len(doubles):
                    raise ValueError("The two sets of epochs are "
                                     "overlapping. Provide an "
                                     "orthogonal selection.")

        for eq in event_ids:
            eq_inds.append(self._keys_to_idx(eq))

        event_times = [self.events[e, 0] for e in eq_inds]
        indices = _get_drop_indices(event_times, method)
        # need to re-index indices
        indices = np.concatenate([e[idx] for e, idx in zip(eq_inds, indices)])
        self.drop(indices, reason='EQUALIZED_COUNT')
        # actually remove the indices
        return self, indices

    def shift_time(self, tshift, relative=True):
        """Shift time scale in epoched data.

        Parameters
        ----------
        tshift : float
            The amount of time shift to be applied if relative is True
            else the first time point. When relative is True, positive value
            of tshift moves the data forward while negative tshift moves it
            backward.
        relative : bool
            If true, move the time backwards or forwards by specified amount.
            Else, set the starting time point to the value of tshift.

        Notes
        -----
        Maximum accuracy of time shift is 1 / epochs.info['sfreq']
        """
        _check_preload(self, 'shift_time')
        times = self.times
        sfreq = self.info['sfreq']
        old_first = int(self.tmin * sfreq)

        offset = old_first if relative else 0

        first = int(tshift * sfreq) + offset
        last = first + len(times) - 1
        self._set_times(np.arange(first, last + 1, dtype=np.float) / sfreq)


def _check_baseline(baseline, tmin, tmax, sfreq):
    """Check for a valid baseline."""
    if baseline is not None:
        if not isinstance(baseline, tuple) or len(baseline) != 2:
            raise ValueError('`baseline=%s` is an invalid argument, must be '
                             'a tuple of length 2 or None' % str(baseline))
        baseline_tmin, baseline_tmax = baseline
        tstep = 1. / float(sfreq)
        if baseline_tmin is None:
            baseline_tmin = tmin
        baseline_tmin = float(baseline_tmin)
        if baseline_tmax is None:
            baseline_tmax = tmax
        baseline_tmax = float(baseline_tmax)
        if baseline_tmin < tmin - tstep:
            raise ValueError(
                "Baseline interval (tmin = %s) is outside of epoch "
                "data (tmin = %s)" % (baseline_tmin, tmin))
        if baseline_tmax > tmax + tstep:
            raise ValueError(
                "Baseline interval (tmax = %s) is outside of epoch "
                "data (tmax = %s)" % (baseline_tmax, tmax))
        if baseline_tmin > baseline_tmax:
            raise ValueError(
                "Baseline min (%s) must be less than baseline max (%s)"
                % (baseline_tmin, baseline_tmax))


def _drop_log_stats(drop_log, ignore=('IGNORED',)):
    """Compute drop log stats.

    Parameters
    ----------
    drop_log : list of lists
        Epoch drop log from Epochs.drop_log.
    ignore : list
        The drop reasons to ignore.

    Returns
    -------
    perc : float
        Total percentage of epochs dropped.
    """
    if not isinstance(drop_log, list) or not isinstance(drop_log[0], list):
        raise ValueError('drop_log must be a list of lists')
    perc = 100 * np.mean([len(d) > 0 for d in drop_log
                          if not any(r in ignore for r in d)])
    return perc


class Epochs(BaseEpochs):
    """Epochs extracted from a Raw instance.

    Parameters
    ----------
    raw : Raw object
        An instance of Raw.
    events : array of int, shape (n_events, 3)
        The events typically returned by the read_events function.
        If some events don't match the events of interest as specified
        by event_id, they will be marked as 'IGNORED' in the drop log.
    event_id : int | list of int | dict | None
        The id of the event to consider. If dict,
        the keys can later be used to access associated events. Example:
        dict(auditory=1, visual=3). If int, a dict will be created with
        the id as string. If a list, all events with the IDs specified
        in the list are used. If None, all events will be used with
        and a dict is created with string integer names corresponding
        to the event id integers.
    tmin : float
        Start time before event. If nothing is provided, defaults to -0.2
    tmax : float
        End time after event. If nothing is provided, defaults to 0.5
    baseline : None or tuple of length 2 (default (None, 0))
        The time interval to apply baseline correction. If None do not apply
        it. If baseline is (a, b) the interval is between "a (s)" and "b (s)".
        If a is None the beginning of the data is used and if b is None then b
        is set to the end of the interval. If baseline is equal to (None, None)
        all the time interval is used. Correction is applied by computing mean
        of the baseline period and subtracting it from the data. The baseline
        (a, b) includes both endpoints, i.e. all timepoints t such that
        a <= t <= b.
    picks : array-like of int | None (default)
        Indices of channels to include (if None, all channels are used).
    preload : boolean
        Load all epochs from disk when creating the object
        or wait before accessing each epoch (more memory
        efficient but can be slower).
    reject : dict | None
        Rejection parameters based on peak-to-peak amplitude.
        Valid keys are 'grad' | 'mag' | 'eeg' | 'eog' | 'ecg'.
        If reject is None then no rejection is done. Example::

            reject = dict(grad=4000e-13, # T / m (gradiometers)
                          mag=4e-12, # T (magnetometers)
                          eeg=40e-6, # V (EEG channels)
                          eog=250e-6 # V (EOG channels)
                          )

    flat : dict | None
        Rejection parameters based on flatness of signal.
        Valid keys are 'grad' | 'mag' | 'eeg' | 'eog' | 'ecg', and values
        are floats that set the minimum acceptable peak-to-peak amplitude.
        If flat is None then no rejection is done.
    proj : bool | 'delayed'
        Apply SSP projection vectors. If proj is 'delayed' and reject is not
        None the single epochs will be projected before the rejection
        decision, but used in unprojected state if they are kept.
        This way deciding which projection vectors are good can be postponed
        to the evoked stage without resulting in lower epoch counts and
        without producing results different from early SSP application
        given comparable parameters. Note that in this case baselining,
        detrending and temporal decimation will be postponed.
        If proj is False no projections will be applied which is the
        recommended value if SSPs are not used for cleaning the data.
    decim : int
        Factor by which to downsample the data from the raw file upon import.
        Warning: This simply selects every nth sample, data is not filtered
        here. If data is not properly filtered, aliasing artifacts may occur.
    reject_tmin : scalar | None
        Start of the time window used to reject epochs (with the default None,
        the window will start with tmin).
    reject_tmax : scalar | None
        End of the time window used to reject epochs (with the default None,
        the window will end with tmax).
    detrend : int | None
        If 0 or 1, the data channels (MEG and EEG) will be detrended when
        loaded. 0 is a constant (DC) detrend, 1 is a linear detrend. None
        is no detrending. Note that detrending is performed before baseline
        correction. If no DC offset is preferred (zeroth order detrending),
        either turn off baseline correction, as this may introduce a DC
        shift, or set baseline correction to use the entire time interval
        (will yield equivalent results but be slower).
    on_missing : str
        What to do if one or several event ids are not found in the recording.
        Valid keys are 'error' | 'warning' | 'ignore'
        Default is 'error'. If on_missing is 'warning' it will proceed but
        warn, if 'ignore' it will proceed silently. Note.
        If none of the event ids are found in the data, an error will be
        automatically generated irrespective of this parameter.
    reject_by_annotation : bool
        Whether to reject based on annotations. If True (default), epochs
        overlapping with segments whose description begins with ``'bad'`` are
        rejected. If False, no rejection based on annotations is performed.
    metadata : instance of pandas.DataFrame | None
        A :class:`pandas.DataFrame` specifying more complex metadata about
        events. If given, ``len(metadata)`` must equal ``len(events)``.
        The DataFrame may have values of type (str | int | float).
        If metadata is given, then pandas-style queries may be used to select
        subsets of data, see :meth:`mne.Epochs.__getitem__`.
        When a subset of the epochs is created in this (or any other
        supported) manner, the metadata object is subsetted in the same manner.
        MNE will modify the row indices to match ``epochs.selection``.

        .. versionadded:: 0.16
    verbose : bool, str, int, or None
        If not None, override default verbose level (see :func:`mne.verbose`
        and :ref:`Logging documentation <tut_logging>` for more). Defaults to
        raw.verbose.

    Attributes
    ----------
    info : instance of Info
        Measurement info.
    event_id : dict
        Names of conditions corresponding to event_ids.
    ch_names : list of string
        List of channel names.
    selection : array
        List of indices of selected events (not dropped or ignored etc.). For
        example, if the original event array had 4 events and the second event
        has been dropped, this attribute would be np.array([0, 2, 3]).
    preload : bool
        Indicates whether epochs are in memory.
    drop_log : list of lists
        A list of the same length as the event array used to initialize the
        Epochs object. If the i-th original event is still part of the
        selection, drop_log[i] will be an empty list; otherwise it will be
        a list of the reasons the event is not longer in the selection, e.g.:

        'IGNORED' if it isn't part of the current subset defined by the user;
        'NO_DATA' or 'TOO_SHORT' if epoch didn't contain enough data;
        names of channels that exceeded the amplitude threshold;
        'EQUALIZED_COUNTS' (see equalize_event_counts);
        or 'USER' for user-defined reasons (see drop method).
    filename : str
        The filename of the object.
    times :  ndarray
        Time vector in seconds. Goes from `tmin` to `tmax`. Time interval
        between consecutive time samples is equal to the inverse of the
        sampling frequency.
    verbose : bool, str, int, or None
        See above.

    See Also
    --------
    mne.epochs.combine_event_ids
    mne.Epochs.equalize_event_counts

    Notes
    -----
    When accessing data, Epochs are detrended, baseline-corrected, and
    decimated, then projectors are (optionally) applied.

    For indexing and slicing using ``epochs[...]``, see
    :meth:`mne.Epochs.__getitem__`.

    All methods for iteration over objects (using :meth:`mne.Epochs.__iter__`,
    :meth:`mne.Epochs.iter_evoked` or :meth:`mne.Epochs.next`) use the same
    internal state.
    """

    @verbose
    def __init__(self, raw, events, event_id=None, tmin=-0.2, tmax=0.5,
                 baseline=(None, 0), picks=None, preload=False, reject=None,
                 flat=None, proj=True, decim=1, reject_tmin=None,
                 reject_tmax=None, detrend=None, on_missing='error',
                 reject_by_annotation=True, metadata=None,
                 verbose=None):  # noqa: D102
        if not isinstance(raw, BaseRaw):
            raise ValueError('The first argument to `Epochs` must be an '
                             'instance of mne.io.BaseRaw')
        info = deepcopy(raw.info)

        # proj is on when applied in Raw
        proj = proj or raw.proj

        self.reject_by_annotation = reject_by_annotation
        # call BaseEpochs constructor
        super(Epochs, self).__init__(
            info, None, events, event_id, tmin, tmax, metadata=metadata,
            baseline=baseline, raw=raw, picks=picks, reject=reject,
            flat=flat, decim=decim, reject_tmin=reject_tmin,
            reject_tmax=reject_tmax, detrend=detrend,
            proj=proj, on_missing=on_missing, preload_at_end=preload,
            verbose=verbose)

    @verbose
    def _get_epoch_from_raw(self, idx, verbose=None):
        """Load one epoch from disk.

        Returns
        -------
        data : array | str | None
            If string it's details on rejection reason.
            If None it means no data.
        """
        if self._raw is None:
            # This should never happen, as raw=None only if preload=True
            raise ValueError('An error has occurred, no valid raw file found.'
                             ' Please report this to the mne-python '
                             'developers.')
        sfreq = self._raw.info['sfreq']
        event_samp = self.events[idx, 0]
        # Read a data segment
        first_samp = self._raw.first_samp
        start = int(round(event_samp + self._raw_times[0] * sfreq))
        start -= first_samp
        stop = start + len(self._raw_times)
        data = self._raw._check_bad_segment(start, stop, self.picks,
                                            self.reject_by_annotation)
        return data


class EpochsArray(BaseEpochs):
    """Epochs object from numpy array.

    Parameters
    ----------
    data : array, shape (n_epochs, n_channels, n_times)
        The channels' time series for each epoch. See notes for proper units of
        measure.
    info : instance of Info
        Info dictionary. Consider using ``create_info`` to populate
        this structure.
    events : None | array of int, shape (n_events, 3)
        The events typically returned by the read_events function.
        If some events don't match the events of interest as specified
        by event_id, they will be marked as 'IGNORED' in the drop log.
        If None (default), all event values are set to 1 and event time-samples
        are set to range(n_epochs).
    tmin : float
        Start time before event. If nothing provided, defaults to 0.
    event_id : int | list of int | dict | None
        The id of the event to consider. If dict,
        the keys can later be used to access associated events. Example:
        dict(auditory=1, visual=3). If int, a dict will be created with
        the id as string. If a list, all events with the IDs specified
        in the list are used. If None, all events will be used with
        and a dict is created with string integer names corresponding
        to the event id integers.
    reject : dict | None
        Rejection parameters based on peak-to-peak amplitude.
        Valid keys are 'grad' | 'mag' | 'eeg' | 'eog' | 'ecg'.
        If reject is None then no rejection is done. Example::

            reject = dict(grad=4000e-13, # T / m (gradiometers)
                          mag=4e-12, # T (magnetometers)
                          eeg=40e-6, # V (EEG channels)
                          eog=250e-6 # V (EOG channels)
                          )

    flat : dict | None
        Rejection parameters based on flatness of signal.
        Valid keys are 'grad' | 'mag' | 'eeg' | 'eog' | 'ecg', and values
        are floats that set the minimum acceptable peak-to-peak amplitude.
        If flat is None then no rejection is done.
    reject_tmin : scalar | None
        Start of the time window used to reject epochs (with the default None,
        the window will start with tmin).
    reject_tmax : scalar | None
        End of the time window used to reject epochs (with the default None,
        the window will end with tmax).
    baseline : None or tuple of length 2 (default None)
        The time interval to apply baseline correction. If None do not apply
        it. If baseline is (a, b) the interval is between "a (s)" and "b (s)".
        If a is None the beginning of the data is used and if b is None then b
        is set to the end of the interval. If baseline is equal to (None, None)
        all the time interval is used. Correction is applied by computing mean
        of the baseline period and subtracting it from the data. The baseline
        (a, b) includes both endpoints, i.e. all timepoints t such that
        a <= t <= b.
    proj : bool | 'delayed'
        Apply SSP projection vectors. See :class:`mne.Epochs` for details.
    on_missing : str
        See :class:`mne.Epochs` docstring for details.
    metadata : instance of pandas.DataFrame | None
        See :class:`mne.Epochs` docstring for details.

        .. versionadded:: 0.16
    selection : ndarray | None
        The selection compared to the original set of epochs.
        Can be None to use ``np.arange(len(events))``.

        .. versionadded:: 0.16
    verbose : bool, str, int, or None
        If not None, override default verbose level (see :func:`mne.verbose`
        and :ref:`Logging documentation <tut_logging>` for more).

    Notes
    -----
    Proper units of measure:

    * V: eeg, eog, seeg, emg, ecg, bio, ecog
    * T: mag
    * T/m: grad
    * M: hbo, hbr
    * Am: dipole
    * AU: misc

    See Also
    --------
    create_info
    EvokedArray
    io.RawArray
    """

    @verbose
    def __init__(self, data, info, events=None, tmin=0, event_id=None,
                 reject=None, flat=None, reject_tmin=None,
                 reject_tmax=None, baseline=None, proj=True,
                 on_missing='error', metadata=None, selection=None,
                 verbose=None):  # noqa: D102
        dtype = np.complex128 if np.any(np.iscomplex(data)) else np.float64
        data = np.asanyarray(data, dtype=dtype)
        if data.ndim != 3:
            raise ValueError('Data must be a 3D array of shape (n_epochs, '
                             'n_channels, n_samples)')

        if len(info['ch_names']) != data.shape[1]:
            raise ValueError('Info and data must have same number of '
                             'channels.')
        if events is None:
            n_epochs = len(data)
            events = np.c_[np.arange(n_epochs), np.zeros(n_epochs, int),
                           np.ones(n_epochs, int)]
        if data.shape[0] != len(events):
            raise ValueError('The number of epochs and the number of events'
                             'must match')
        info = info.copy()  # do not modify original info
        tmax = (data.shape[2] - 1) / info['sfreq'] + tmin
        if event_id is None:  # convert to int to make typing-checks happy
            event_id = dict((str(e), int(e)) for e in np.unique(events[:, 2]))
        super(EpochsArray, self).__init__(
            info, data, events, event_id, tmin, tmax, baseline, reject=reject,
            flat=flat, reject_tmin=reject_tmin, reject_tmax=reject_tmax,
            decim=1, metadata=metadata, selection=selection, proj=proj,
            on_missing=on_missing)
        if len(events) != np.in1d(self.events[:, 2],
                                  list(self.event_id.values())).sum():
            raise ValueError('The events must only contain event numbers from '
                             'event_id')
        for ii, e in enumerate(self._data):
            # This is safe without assignment b/c there is no decim
            self._detrend_offset_decim(e)
        self.drop_bad()


def combine_event_ids(epochs, old_event_ids, new_event_id, copy=True):
    """Collapse event_ids from an epochs instance into a new event_id.

    Parameters
    ----------
    epochs : instance of Epochs
        The epochs to operate on.
    old_event_ids : str, or list
        Conditions to collapse together.
    new_event_id : dict, or int
        A one-element dict (or a single integer) for the new
        condition. Note that for safety, this cannot be any
        existing id (in epochs.event_id.values()).
    copy : bool
        Whether to return a new instance or modify in place.

    Notes
    -----
    This For example (if epochs.event_id was {'Left': 1, 'Right': 2}:

        combine_event_ids(epochs, ['Left', 'Right'], {'Directional': 12})

    would create a 'Directional' entry in epochs.event_id replacing
    'Left' and 'Right' (combining their trials).
    """
    epochs = epochs.copy() if copy else epochs
    old_event_ids = np.asanyarray(old_event_ids)
    if isinstance(new_event_id, int):
        new_event_id = {str(new_event_id): new_event_id}
    else:
        if not isinstance(new_event_id, dict):
            raise ValueError('new_event_id must be a dict or int')
        if not len(list(new_event_id.keys())) == 1:
            raise ValueError('new_event_id dict must have one entry')
    new_event_num = list(new_event_id.values())[0]
    new_event_num = operator.index(new_event_num)
    if new_event_num in epochs.event_id.values():
        raise ValueError('new_event_id value must not already exist')
    # could use .pop() here, but if a latter one doesn't exist, we're
    # in trouble, so run them all here and pop() later
    old_event_nums = np.array([epochs.event_id[key] for key in old_event_ids])
    # find the ones to replace
    inds = np.any(epochs.events[:, 2][:, np.newaxis] ==
                  old_event_nums[np.newaxis, :], axis=1)
    # replace the event numbers in the events list
    epochs.events[inds, 2] = new_event_num
    # delete old entries
    for key in old_event_ids:
        epochs.event_id.pop(key)
    # add the new entry
    epochs.event_id.update(new_event_id)
    return epochs


def equalize_epoch_counts(epochs_list, method='mintime'):
    """Equalize the number of trials in multiple Epoch instances.

    It tries to make the remaining epochs occurring as close as possible in
    time. This method works based on the idea that if there happened to be some
    time-varying (like on the scale of minutes) noise characteristics during
    a recording, they could be compensated for (to some extent) in the
    equalization process. This method thus seeks to reduce any of those effects
    by minimizing the differences in the times of the events in the two sets of
    epochs. For example, if one had event times [1, 2, 3, 4, 120, 121] and the
    other one had [3.5, 4.5, 120.5, 121.5], it would remove events at times
    [1, 2] in the first epochs and not [120, 121].

    Note that this operates on the Epochs instances in-place.

    Example:

        equalize_epoch_counts(epochs1, epochs2)

    Parameters
    ----------
    epochs_list : list of Epochs instances
        The Epochs instances to equalize trial counts for.
    method : str
        If 'truncate', events will be truncated from the end of each event
        list. If 'mintime', timing differences between each event list will be
        minimized.
    """
    if not all(isinstance(e, BaseEpochs) for e in epochs_list):
        raise ValueError('All inputs must be Epochs instances')

    # make sure bad epochs are dropped
    for e in epochs_list:
        if not e._bad_dropped:
            e.drop_bad()
    event_times = [e.events[:, 0] for e in epochs_list]
    indices = _get_drop_indices(event_times, method)
    for e, inds in zip(epochs_list, indices):
        e.drop(inds, reason='EQUALIZED_COUNT')


def _get_drop_indices(event_times, method):
    """Get indices to drop from multiple event timing lists."""
    small_idx = np.argmin([e.shape[0] for e in event_times])
    small_e_times = event_times[small_idx]
    if method not in ['mintime', 'truncate']:
        raise ValueError('method must be either mintime or truncate, not '
                         '%s' % method)
    indices = list()
    for e in event_times:
        if method == 'mintime':
            mask = _minimize_time_diff(small_e_times, e)
        else:
            mask = np.ones(e.shape[0], dtype=bool)
            mask[small_e_times.shape[0]:] = False
        indices.append(np.where(np.logical_not(mask))[0])

    return indices


def _fix_fill(fill):
    """Fix bug on old scipy."""
    if LooseVersion(scipy.__version__) < LooseVersion('0.12'):
        fill = fill[:, np.newaxis]
    return fill


def _minimize_time_diff(t_shorter, t_longer):
    """Find a boolean mask to minimize timing differences."""
    from scipy.interpolate import interp1d
    keep = np.ones((len(t_longer)), dtype=bool)
    if len(t_shorter) == 0:
        keep.fill(False)
        return keep
    scores = np.ones((len(t_longer)))
    x1 = np.arange(len(t_shorter))
    # The first set of keep masks to test
    kwargs = dict(copy=False, bounds_error=False)
    # this is a speed tweak, only exists for certain versions of scipy
    if 'assume_sorted' in _get_args(interp1d.__init__):
        kwargs['assume_sorted'] = True
    shorter_interp = interp1d(x1, t_shorter, fill_value=t_shorter[-1],
                              **kwargs)
    for ii in range(len(t_longer) - len(t_shorter)):
        scores.fill(np.inf)
        # set up the keep masks to test, eliminating any rows that are already
        # gone
        keep_mask = ~np.eye(len(t_longer), dtype=bool)[keep]
        keep_mask[:, ~keep] = False
        # Check every possible removal to see if it minimizes
        x2 = np.arange(len(t_longer) - ii - 1)
        t_keeps = np.array([t_longer[km] for km in keep_mask])
        longer_interp = interp1d(x2, t_keeps, axis=1,
                                 fill_value=_fix_fill(t_keeps[:, -1]),
                                 **kwargs)
        d1 = longer_interp(x1) - t_shorter
        d2 = shorter_interp(x2) - t_keeps
        scores[keep] = np.abs(d1, d1).sum(axis=1) + np.abs(d2, d2).sum(axis=1)
        keep[np.argmin(scores)] = False
    return keep


@verbose
def _is_good(e, ch_names, channel_type_idx, reject, flat, full_report=False,
             ignore_chs=[], verbose=None):
    """Test if data segment e is good according to reject and flat.

    If full_report=True, it will give True/False as well as a list of all
    offending channels.
    """
    bad_list = list()
    has_printed = False
    checkable = np.ones(len(ch_names), dtype=bool)
    checkable[np.array([c in ignore_chs
                        for c in ch_names], dtype=bool)] = False
    for refl, f, t in zip([reject, flat], [np.greater, np.less], ['', 'flat']):
        if refl is not None:
            for key, thresh in refl.items():
                idx = channel_type_idx[key]
                name = key.upper()
                if len(idx) > 0:
                    e_idx = e[idx]
                    deltas = np.max(e_idx, axis=1) - np.min(e_idx, axis=1)
                    checkable_idx = checkable[idx]
                    idx_deltas = np.where(np.logical_and(f(deltas, thresh),
                                                         checkable_idx))[0]

                    if len(idx_deltas) > 0:
                        ch_name = [ch_names[idx[i]] for i in idx_deltas]
                        if (not has_printed):
                            logger.info('    Rejecting %s epoch based on %s : '
                                        '%s' % (t, name, ch_name))
                            has_printed = True
                        if not full_report:
                            return False
                        else:
                            bad_list.extend(ch_name)

    if not full_report:
        return True
    else:
        if bad_list == []:
            return True, None
        else:
            return False, bad_list


def _read_one_epoch_file(f, tree, preload):
    """Read a single FIF file."""
    with f as fid:
        #   Read the measurement info
        info, meas = read_meas_info(fid, tree, clean_bads=True)

        events, mappings = _read_events_fif(fid, tree)

        #   Metadata
        metadata = None
        metadata_tree = dir_tree_find(tree, FIFF.FIFFB_MNE_METADATA)
        if len(metadata_tree) > 0:
            for dd in metadata_tree[0]['directory']:
                kind = dd.kind
                pos = dd.pos
                if kind == FIFF.FIFF_DESCRIPTION:
                    metadata = read_tag(fid, pos).data
                    pd = _check_pandas_installed(strict=False)
                    # use json.loads because this preserves ordering
                    # (which is necessary for round-trip equivalence)
                    metadata = json.loads(metadata,
                                          object_pairs_hook=OrderedDict)
                    assert isinstance(metadata, list)
                    if pd is not False:
                        metadata = pd.DataFrame.from_records(metadata)
                        assert isinstance(metadata, pd.DataFrame)
                    break

        #   Locate the data of interest
        processed = dir_tree_find(meas, FIFF.FIFFB_PROCESSED_DATA)
        if len(processed) == 0:
            raise ValueError('Could not find processed data')

        epochs_node = dir_tree_find(tree, FIFF.FIFFB_MNE_EPOCHS)
        if len(epochs_node) == 0:
            # before version 0.11 we errantly saved with this tag instead of
            # an MNE tag
            epochs_node = dir_tree_find(tree, FIFF.FIFFB_MNE_EPOCHS)
            if len(epochs_node) == 0:
                epochs_node = dir_tree_find(tree, 122)  # 122 used before v0.11
                if len(epochs_node) == 0:
                    raise ValueError('Could not find epochs data')

        my_epochs = epochs_node[0]

        # Now find the data in the block
        data = None
        data_tag = None
        bmin, bmax = None, None
        baseline = None
        selection = None
        drop_log = None
        for k in range(my_epochs['nent']):
            kind = my_epochs['directory'][k].kind
            pos = my_epochs['directory'][k].pos
            if kind == FIFF.FIFF_FIRST_SAMPLE:
                tag = read_tag(fid, pos)
                first = int(tag.data)
            elif kind == FIFF.FIFF_LAST_SAMPLE:
                tag = read_tag(fid, pos)
                last = int(tag.data)
            elif kind == FIFF.FIFF_EPOCH:
                # delay reading until later
                fid.seek(pos, 0)
                data_tag = read_tag_info(fid)
                data_tag.pos = pos
                data_tag.type = data_tag.type ^ (1 << 30)
            elif kind in [FIFF.FIFF_MNE_BASELINE_MIN, 304]:
                # Constant 304 was used before v0.11
                tag = read_tag(fid, pos)
                bmin = float(tag.data)
            elif kind in [FIFF.FIFF_MNE_BASELINE_MAX, 305]:
                # Constant 305 was used before v0.11
                tag = read_tag(fid, pos)
                bmax = float(tag.data)
            elif kind == FIFF.FIFF_MNE_EPOCHS_SELECTION:
                tag = read_tag(fid, pos)
                selection = np.array(tag.data)
            elif kind == FIFF.FIFF_MNE_EPOCHS_DROP_LOG:
                tag = read_tag(fid, pos)
                drop_log = json.loads(tag.data)

        if bmin is not None or bmax is not None:
            baseline = (bmin, bmax)

        n_samp = last - first + 1
        logger.info('    Found the data of interest:')
        logger.info('        t = %10.2f ... %10.2f ms'
                    % (1000 * first / info['sfreq'],
                       1000 * last / info['sfreq']))
        if info['comps'] is not None:
            logger.info('        %d CTF compensation matrices available'
                        % len(info['comps']))

        # Inspect the data
        if data_tag is None:
            raise ValueError('Epochs data not found')
        epoch_shape = (len(info['ch_names']), n_samp)
        size_expected = len(events) * np.prod(epoch_shape)
        # on read double-precision is always used
        if data_tag.type == FIFF.FIFFT_FLOAT:
            datatype = np.float64
            size_actual = data_tag.size // 4 - 4
        elif data_tag.type == FIFF.FIFFT_DOUBLE:
            datatype = np.float64
            size_actual = data_tag.size // 8 - 2
        elif data_tag.type == FIFF.FIFFT_COMPLEX_FLOAT:
            datatype = np.complex128
            size_actual = data_tag.size // 8 - 2
        elif data_tag.type == FIFF.FIFFT_COMPLEX_DOUBLE:
            datatype = np.complex128
            size_actual = data_tag.size // 16 - 1

        if not size_actual == size_expected:
            raise ValueError('Incorrect number of samples (%d instead of %d)'
                             % (size_actual, size_expected))

        # Calibration factors
        cals = np.array([[info['chs'][k]['cal'] *
                          info['chs'][k].get('scale', 1.0)]
                         for k in range(info['nchan'])], np.float64)

        # Read the data
        if preload:
            data = read_tag(fid, data_tag.pos).data.astype(datatype)
            data *= cals[np.newaxis, :, :]

        # Put it all together
        tmin = first / info['sfreq']
        tmax = last / info['sfreq']
        event_id = (dict((str(e), e) for e in np.unique(events[:, 2]))
                    if mappings is None else mappings)
        # In case epochs didn't have a FIFF.FIFF_MNE_EPOCHS_SELECTION tag
        # (version < 0.8):
        if selection is None:
            selection = np.arange(len(events))
        if drop_log is None:
            drop_log = [[] for _ in range(len(events))]

    return (info, data, data_tag, events, event_id, metadata, tmin, tmax,
            baseline, selection, drop_log, epoch_shape, cals)


@verbose
def read_epochs(fname, proj=True, preload=True, verbose=None):
    """Read epochs from a fif file.

    Parameters
    ----------
    fname : str
        The name of the file, which should end with -epo.fif or -epo.fif.gz.
    proj : bool | 'delayed'
        Apply SSP projection vectors. If proj is 'delayed' and reject is not
        None the single epochs will be projected before the rejection
        decision, but used in unprojected state if they are kept.
        This way deciding which projection vectors are good can be postponed
        to the evoked stage without resulting in lower epoch counts and
        without producing results different from early SSP application
        given comparable parameters. Note that in this case baselining,
        detrending and temporal decimation will be postponed.
        If proj is False no projections will be applied which is the
        recommended value if SSPs are not used for cleaning the data.
    preload : bool
        If True, read all epochs from disk immediately. If False, epochs will
        be read on demand.
    verbose : bool, str, int, or None
        If not None, override default verbose level (see :func:`mne.verbose`
        and :ref:`Logging documentation <tut_logging>` for more).

    Returns
    -------
    epochs : instance of Epochs
        The epochs
    """
    return EpochsFIF(fname, proj, preload, verbose)


class _RawContainer(object):
    """Helper for a raw data container."""

    def __init__(self, fid, data_tag, event_samps, epoch_shape,
                 cals):  # noqa: D102
        self.fid = fid
        self.data_tag = data_tag
        self.event_samps = event_samps
        self.epoch_shape = epoch_shape
        self.cals = cals
        self.proj = False

    def __del__(self):  # noqa: D105
        self.fid.close()


class EpochsFIF(BaseEpochs):
    """Epochs read from disk.

    Parameters
    ----------
    fname : str
        The name of the file, which should end with -epo.fif or -epo.fif.gz.
    proj : bool | 'delayed'
        Apply SSP projection vectors. If proj is 'delayed' and reject is not
        None the single epochs will be projected before the rejection
        decision, but used in unprojected state if they are kept.
        This way deciding which projection vectors are good can be postponed
        to the evoked stage without resulting in lower epoch counts and
        without producing results different from early SSP application
        given comparable parameters. Note that in this case baselining,
        detrending and temporal decimation will be postponed.
        If proj is False no projections will be applied which is the
        recommended value if SSPs are not used for cleaning the data.
    preload : bool
        If True, read all epochs from disk immediately. If False, epochs will
        be read on demand.
    verbose : bool, str, int, or None
        If not None, override default verbose level (see :func:`mne.verbose`
        and :ref:`Logging documentation <tut_logging>` for more). Defaults to
        raw.verbose.

    See Also
    --------
    mne.Epochs
    mne.epochs.combine_event_ids
    mne.Epochs.equalize_event_counts
    """

    @verbose
    def __init__(self, fname, proj=True, preload=True,
                 verbose=None):  # noqa: D102
        check_fname(fname, 'epochs', ('-epo.fif', '-epo.fif.gz',
                                      '_epo.fif', '_epo.fif.gz'))
        fnames = [fname]
        ep_list = list()
        raw = list()
        for fname in fnames:
            logger.info('Reading %s ...' % fname)
            fid, tree, _ = fiff_open(fname)
            next_fname = _get_next_fname(fid, fname, tree)
            (info, data, data_tag, events, event_id, metadata, tmin, tmax,
             baseline, selection, drop_log, epoch_shape, cals) = \
                _read_one_epoch_file(fid, tree, preload)

            # here we ignore missing events, since users should already be
            # aware of missing events if they have saved data that way
            epoch = BaseEpochs(
                info, data, events, event_id, tmin, tmax, baseline,
                metadata=metadata, on_missing='ignore',
                selection=selection, drop_log=drop_log,
                proj=False, verbose=False)
            ep_list.append(epoch)
            if not preload:
                # store everything we need to index back to the original data
                raw.append(_RawContainer(fiff_open(fname)[0], data_tag,
                                         events[:, 0].copy(), epoch_shape,
                                         cals))

            if next_fname is not None:
                fnames.append(next_fname)

        (info, data, events, event_id, tmin, tmax, metadata, baseline,
         selection, drop_log, _) = \
            _concatenate_epochs(ep_list, with_data=preload, add_offset=False)
        # we need this uniqueness for non-preloaded data to work properly
        if len(np.unique(events[:, 0])) != len(events):
            raise RuntimeError('Event time samples were not unique')

        # correct the drop log
        assert len(drop_log) % len(fnames) == 0
        step = len(drop_log) // len(fnames)
        offsets = np.arange(step, len(drop_log) + 1, step)
        for i1, i2 in zip(offsets[:-1], offsets[1:]):
            other_log = drop_log[i1:i2]
            for k, (a, b) in enumerate(zip(drop_log, other_log)):
                    if a == ['IGNORED'] and b != ['IGNORED']:
                        drop_log[k] = b
        drop_log = drop_log[:step]

        # call BaseEpochs constructor
        super(EpochsFIF, self).__init__(
            info, data, events, event_id, tmin, tmax, baseline, raw=raw,
            proj=proj, preload_at_end=False, on_missing='ignore',
            selection=selection, drop_log=drop_log, filename=fname,
            metadata=metadata, verbose=verbose)
        # use the private property instead of drop_bad so that epochs
        # are not all read from disk for preload=False
        self._bad_dropped = True

    @verbose
    def _get_epoch_from_raw(self, idx, verbose=None):
        """Load one epoch from disk."""
        # Find the right file and offset to use
        event_samp = self.events[idx, 0]
        for raw in self._raw:
            idx = np.where(raw.event_samps == event_samp)[0]
            if len(idx) == 1:
                idx = idx[0]
                size = np.prod(raw.epoch_shape) * 4
                offset = idx * size
                break
        else:
            # read the correct subset of the data
            raise RuntimeError('Correct epoch could not be found, please '
                               'contact mne-python developers')
        # the following is equivalent to this, but faster:
        #
        # >>> data = read_tag(raw.fid, raw.data_tag.pos).data.astype(float)
        # >>> data *= raw.cals[np.newaxis, :, :]
        # >>> data = data[idx]
        #
        # Eventually this could be refactored in io/tag.py if other functions
        # could make use of it

        raw.fid.seek(raw.data_tag.pos + offset + 16, 0)  # 16 = Tag header
        data = np.frombuffer(raw.fid.read(size), '>f4').astype(np.float64)
        data.shape = raw.epoch_shape
        data *= raw.cals
        return data


def bootstrap(epochs, random_state=None):
    """Compute epochs selected by bootstrapping.

    Parameters
    ----------
    epochs : Epochs instance
        epochs data to be bootstrapped
    random_state : None | int | np.random.RandomState
        To specify the random generator state

    Returns
    -------
    epochs : Epochs instance
        The bootstrap samples
    """
    if not epochs.preload:
        raise RuntimeError('Modifying data of epochs is only supported '
                           'when preloading is used. Use preload=True '
                           'in the constructor.')

    rng = check_random_state(random_state)
    epochs_bootstrap = epochs.copy()
    n_events = len(epochs_bootstrap.events)
    idx = rng.randint(0, n_events, n_events)
    epochs_bootstrap = epochs_bootstrap[idx]
    return epochs_bootstrap


def _check_merge_epochs(epochs_list):
    """Aux function."""
    if len(set(tuple(epochs.event_id.items()) for epochs in epochs_list)) != 1:
        raise NotImplementedError("Epochs with unequal values for event_id")
    if len(set(epochs.tmin for epochs in epochs_list)) != 1:
        raise NotImplementedError("Epochs with unequal values for tmin")
    if len(set(epochs.tmax for epochs in epochs_list)) != 1:
        raise NotImplementedError("Epochs with unequal values for tmax")
    if len(set(epochs.baseline for epochs in epochs_list)) != 1:
        raise NotImplementedError("Epochs with unequal values for baseline")


@verbose
def add_channels_epochs(epochs_list, verbose=None):
    """Concatenate channels, info and data from two Epochs objects.

    Parameters
    ----------
    epochs_list : list of Epochs
        Epochs object to concatenate.
    verbose : bool, str, int, or None
        If not None, override default verbose level (see :func:`mne.verbose`
        and :ref:`Logging documentation <tut_logging>` for more). Defaults to
        True if any of the input epochs have verbose=True.

    Returns
    -------
    epochs : instance of Epochs
        Concatenated epochs.
    """
    if not all(e.preload for e in epochs_list):
        raise ValueError('All epochs must be preloaded.')

    info = _merge_info([epochs.info for epochs in epochs_list])
    data = [epochs.get_data() for epochs in epochs_list]
    _check_merge_epochs(epochs_list)
    for d in data:
        if len(d) != len(data[0]):
            raise ValueError('all epochs must be of the same length')

    data = np.concatenate(data, axis=1)

    if len(info['chs']) != data.shape[1]:
        err = "Data shape does not match channel number in measurement info"
        raise RuntimeError(err)

    events = epochs_list[0].events.copy()
    all_same = all(np.array_equal(events, epochs.events)
                   for epochs in epochs_list[1:])
    if not all_same:
        raise ValueError('Events must be the same.')

    proj = any(e.proj for e in epochs_list)

    if verbose is None:
        verbose = any(e.verbose for e in epochs_list)

    epochs = epochs_list[0].copy()
    epochs.info = info
    epochs.picks = None
    epochs.verbose = verbose
    epochs.events = events
    epochs.preload = True
    epochs._bad_dropped = True
    epochs._data = data
    epochs._projector, epochs.info = setup_proj(epochs.info, False,
                                                activate=proj)
    return epochs


def _compare_epochs_infos(info1, info2, ind):
    """Compare infos."""
    info1._check_consistency()
    info2._check_consistency()
    if info1['nchan'] != info2['nchan']:
        raise ValueError('epochs[%d][\'info\'][\'nchan\'] must match' % ind)
    if info1['bads'] != info2['bads']:
        raise ValueError('epochs[%d][\'info\'][\'bads\'] must match' % ind)
    if info1['sfreq'] != info2['sfreq']:
        raise ValueError('epochs[%d][\'info\'][\'sfreq\'] must match' % ind)
    if set(info1['ch_names']) != set(info2['ch_names']):
        raise ValueError('epochs[%d][\'info\'][\'ch_names\'] must match' % ind)
    if len(info2['projs']) != len(info1['projs']):
        raise ValueError('SSP projectors in epochs files must be the same')
    if any(not _proj_equal(p1, p2) for p1, p2 in
           zip(info2['projs'], info1['projs'])):
        raise ValueError('SSP projectors in epochs files must be the same')
    if (info1['dev_head_t'] is None) != (info2['dev_head_t'] is None) or \
            (info1['dev_head_t'] is not None and not
             np.allclose(info1['dev_head_t']['trans'],
                         info2['dev_head_t']['trans'], rtol=1e-6)):
        raise ValueError('epochs[%d][\'info\'][\'dev_head_t\'] must match. '
                         'The epochs probably come from different runs, and '
                         'are therefore associated with different head '
                         'positions. Manually change info[\'dev_head_t\'] to '
                         'avoid this message but beware that this means the '
                         'MEG sensors will not be properly spatially aligned. '
                         'See mne.preprocessing.maxwell_filter to realign the '
                         'runs to a common head position.' % ind)


def _concatenate_epochs(epochs_list, with_data=True, add_offset=True):
    """Auxiliary function for concatenating epochs."""
    if not isinstance(epochs_list, (list, tuple)):
        raise TypeError('epochs_list must be a list or tuple, got %s'
                        % (type(epochs_list),))
    for ei, epochs in enumerate(epochs_list):
        if not isinstance(epochs, BaseEpochs):
            raise TypeError('epochs_list[%d] must be an instance of Epochs, '
                            'got %s' % (ei, type(epochs)))
    out = epochs_list[0]
    data = [out.get_data()] if with_data else None
    events = [out.events]
    metadata = [out.metadata]
    baseline, tmin, tmax = out.baseline, out.tmin, out.tmax
    info = deepcopy(out.info)
    verbose = out.verbose
    drop_log = deepcopy(out.drop_log)
    event_id = deepcopy(out.event_id)
    selection = out.selection
    # offset is the last epoch + tmax + 10 second
    events_offset = (np.max(out.events[:, 0]) +
                     int((10 + tmax) * epochs.info['sfreq']))
    for ii, epochs in enumerate(epochs_list[1:]):
        _compare_epochs_infos(epochs.info, info, ii)
        if not np.allclose(epochs.times, epochs_list[0].times):
            raise ValueError('Epochs must have same times')

        if epochs.baseline != baseline:
            raise ValueError('Baseline must be same for all epochs')

        # compare event_id
        common_keys = list(set(event_id).intersection(set(epochs.event_id)))
        for key in common_keys:
            if not event_id[key] == epochs.event_id[key]:
                msg = ('event_id values must be the same for identical keys '
                       'for all concatenated epochs. Key "{}" maps to {} in '
                       'some epochs and to {} in others.')
                raise ValueError(msg.format(key, event_id[key],
                                            epochs.event_id[key]))

        if with_data:
            data.append(epochs.get_data())
        evs = epochs.events.copy()
        # add offset
        if add_offset:
            evs[:, 0] += events_offset
        # Update offset for the next iteration.
        # offset is the last epoch + tmax + 10 second
        events_offset += (np.max(epochs.events[:, 0]) +
                          int((10 + tmax) * epochs.info['sfreq']))
        events.append(evs)
        selection = np.concatenate((selection, epochs.selection))
        drop_log.extend(epochs.drop_log)
        event_id.update(epochs.event_id)
        metadata.append(epochs.metadata)
    events = np.concatenate(events, axis=0)

    # Create metadata object (or make it None)
    n_have = sum(this_meta is not None for this_meta in metadata)
    if n_have == 0:
        metadata = None
    elif n_have != len(metadata):
        raise ValueError('%d of %d epochs instances have metadata, either '
                         'all or none must have metadata'
                         % (n_have, len(metadata)))
    else:
        pd = _check_pandas_installed(strict=False)
        if pd is not False:
            metadata = pd.concat(metadata)
        else:  # dict of dicts
            metadata = sum(metadata, list())
    if with_data:
        data = np.concatenate(data, axis=0)
    return (info, data, events, event_id, tmin, tmax, metadata, baseline,
            selection, drop_log, verbose)


def _finish_concat(info, data, events, event_id, tmin, tmax, metadata,
                   baseline, selection, drop_log, verbose):
    """Finish concatenation for epochs not read from disk."""
    selection = np.where([len(d) == 0 for d in drop_log])[0]
    out = BaseEpochs(
        info, data, events, event_id, tmin, tmax, baseline=baseline,
        selection=selection, drop_log=drop_log, proj=False,
        on_missing='ignore', metadata=metadata, verbose=verbose)
    out.drop_bad()
    return out


def concatenate_epochs(epochs_list, add_offset=True):
    """Concatenate a list of epochs into one epochs object.

    Parameters
    ----------
    epochs_list : list
        list of Epochs instances to concatenate (in order).
    add_offset : bool
        If True, a fixed offset is added to the event times from different
        Epochs sets, such that they are easy to distinguish after the
        concatenation.
        If False, the event times are unaltered during the concatenation.

    Returns
    -------
    epochs : instance of Epochs
        The result of the concatenation (first Epochs instance passed in).

    Notes
    -----
    .. versionadded:: 0.9.0
    """
    return _finish_concat(*_concatenate_epochs(epochs_list,
                                               add_offset=add_offset))


@verbose
def average_movements(epochs, head_pos=None, orig_sfreq=None, picks=None,
                      origin='auto', weight_all=True, int_order=8, ext_order=3,
                      destination=None, ignore_ref=False, return_mapping=False,
                      mag_scale=100., verbose=None):
    u"""Average data using Maxwell filtering, transforming using head positions.

    Parameters
    ----------
    epochs : instance of Epochs
        The epochs to operate on.
    head_pos : array | tuple | None
        The array should be of shape ``(N, 10)``, holding the position
        parameters as returned by e.g. `read_head_pos`. For backward
        compatibility, this can also be a tuple of ``(trans, rot t)``
        as returned by `head_pos_to_trans_rot_t`.
    orig_sfreq : float | None
        The original sample frequency of the data (that matches the
        event sample numbers in ``epochs.events``). Can be ``None``
        if data have not been decimated or resampled.
    picks : array-like of int | None
        If None only MEG, EEG, SEEG, ECoG, and fNIRS channels are kept
        otherwise the channels indices in picks are kept.
    origin : array-like, shape (3,) | str
        Origin of internal and external multipolar moment space in head
        coords and in meters. The default is ``'auto'``, which means
        a head-digitization-based origin fit.
    weight_all : bool
        If True, all channels are weighted by the SSS basis weights.
        If False, only MEG channels are weighted, other channels
        receive uniform weight per epoch.
    int_order : int
        Order of internal component of spherical expansion.
    ext_order : int
        Order of external component of spherical expansion.
    regularize : str | None
        Basis regularization type, must be "in" or None.
        See :func:`mne.preprocessing.maxwell_filter` for details.
        Regularization is chosen based only on the destination position.
    destination : str | array-like, shape (3,) | None
        The destination location for the head. Can be ``None``, which
        will not change the head position, or a string path to a FIF file
        containing a MEG device<->head transformation, or a 3-element array
        giving the coordinates to translate to (with no rotations).
        For example, ``destination=(0, 0, 0.04)`` would translate the bases
        as ``--trans default`` would in MaxFilter™ (i.e., to the default
        head location).

        .. versionadded:: 0.12

    ignore_ref : bool
        If True, do not include reference channels in compensation. This
        option should be True for KIT files, since Maxwell filtering
        with reference channels is not currently supported.
    return_mapping : bool
        If True, return the mapping matrix.
    mag_scale : float | str
        The magenetometer scale-factor used to bring the magnetometers
        to approximately the same order of magnitude as the gradiometers
        (default 100.), as they have different units (T vs T/m).
        Can be ``'auto'`` to use the reciprocal of the physical distance
        between the gradiometer pickup loops (e.g., 0.0168 m yields
        59.5 for VectorView).

        .. versionadded:: 0.13

    verbose : bool, str, int, or None
        If not None, override default verbose level (see :func:`mne.verbose`
        and :ref:`Logging documentation <tut_logging>` for more).

    Returns
    -------
    evoked : instance of Evoked
        The averaged epochs.

    See Also
    --------
    mne.preprocessing.maxwell_filter
    mne.chpi.read_head_pos

    Notes
    -----
    The Maxwell filtering version of this algorithm is described in [1]_,
    in section V.B "Virtual signals and movement correction", equations
    40-44. For additional validation, see [2]_.

    Regularization has not been added because in testing it appears to
    decrease dipole localization accuracy relative to using all components.
    Fine calibration and cross-talk cancellation, however, could be added
    to this algorithm based on user demand.

    .. versionadded:: 0.11

    References
    ----------
    .. [1] Taulu S. and Kajola M. "Presentation of electromagnetic
           multichannel data: The signal space separation method,"
           Journal of Applied Physics, vol. 97, pp. 124905 1-10, 2005.

    .. [2] Wehner DT, Hämäläinen MS, Mody M, Ahlfors SP. "Head movements
           of children in MEG: Quantification, effects on source
           estimation, and compensation. NeuroImage 40:541–550, 2008.
    """  # noqa: E501
    from .preprocessing.maxwell import (_trans_sss_basis, _reset_meg_bads,
                                        _check_usable, _col_norm_pinv,
                                        _get_n_moments, _get_mf_picks,
                                        _prep_mf_coils, _check_destination,
                                        _remove_meg_projs, _get_coil_scale)
    if head_pos is None:
        raise TypeError('head_pos must be provided and cannot be None')
    from .chpi import head_pos_to_trans_rot_t
    if not isinstance(epochs, BaseEpochs):
        raise TypeError('epochs must be an instance of Epochs, not %s'
                        % (type(epochs),))
    orig_sfreq = epochs.info['sfreq'] if orig_sfreq is None else orig_sfreq
    orig_sfreq = float(orig_sfreq)
    if isinstance(head_pos, np.ndarray):
        head_pos = head_pos_to_trans_rot_t(head_pos)
    trn, rot, t = head_pos
    del head_pos
    _check_usable(epochs)
    origin = _check_origin(origin, epochs.info, 'head')
    recon_trans = _check_destination(destination, epochs.info, True)

    logger.info('Aligning and averaging up to %s epochs'
                % (len(epochs.events)))
    if not np.array_equal(epochs.events[:, 0], np.unique(epochs.events[:, 0])):
        raise RuntimeError('Epochs must have monotonically increasing events')
    meg_picks, mag_picks, grad_picks, good_picks, _ = \
        _get_mf_picks(epochs.info, int_order, ext_order, ignore_ref)
    coil_scale, mag_scale = _get_coil_scale(
        meg_picks, mag_picks, grad_picks, mag_scale, epochs.info)
    n_channels, n_times = len(epochs.ch_names), len(epochs.times)
    other_picks = np.setdiff1d(np.arange(n_channels), meg_picks)
    data = np.zeros((n_channels, n_times))
    count = 0
    # keep only MEG w/bad channels marked in "info_from"
    info_from = pick_info(epochs.info, good_picks, copy=True)
    all_coils_recon = _prep_mf_coils(epochs.info, ignore_ref=ignore_ref)
    all_coils = _prep_mf_coils(info_from, ignore_ref=ignore_ref)
    # remove MEG bads in "to" info
    info_to = deepcopy(epochs.info)
    _reset_meg_bads(info_to)
    # set up variables
    w_sum = 0.
    n_in, n_out = _get_n_moments([int_order, ext_order])
    S_decomp = 0.  # this will end up being a weighted average
    last_trans = None
    decomp_coil_scale = coil_scale[good_picks]
    exp = dict(int_order=int_order, ext_order=ext_order, head_frame=True,
               origin=origin)
    for ei, epoch in enumerate(epochs):
        event_time = epochs.events[epochs._current - 1, 0] / orig_sfreq
        use_idx = np.where(t <= event_time)[0]
        if len(use_idx) == 0:
            trans = epochs.info['dev_head_t']['trans']
        else:
            use_idx = use_idx[-1]
            trans = np.vstack([np.hstack([rot[use_idx], trn[[use_idx]].T]),
                               [[0., 0., 0., 1.]]])
        loc_str = ', '.join('%0.1f' % tr for tr in (trans[:3, 3] * 1000))
        if last_trans is None or not np.allclose(last_trans, trans):
            logger.info('    Processing epoch %s (device location: %s mm)'
                        % (ei + 1, loc_str))
            reuse = False
            last_trans = trans
        else:
            logger.info('    Processing epoch %s (device location: same)'
                        % (ei + 1,))
            reuse = True
        epoch = epoch.copy()  # because we operate inplace
        if not reuse:
            S = _trans_sss_basis(exp, all_coils, trans,
                                 coil_scale=decomp_coil_scale)
            # Get the weight from the un-regularized version
            weight = np.sqrt(np.sum(S * S))  # frobenius norm (eq. 44)
            # XXX Eventually we could do cross-talk and fine-cal here
            S *= weight
        S_decomp += S  # eq. 41
        epoch[slice(None) if weight_all else meg_picks] *= weight
        data += epoch  # eq. 42
        w_sum += weight
        count += 1
    del info_from
    mapping = None
    if count == 0:
        data.fill(np.nan)
    else:
        data[meg_picks] /= w_sum
        data[other_picks] /= w_sum if weight_all else count
        # Finalize weighted average decomp matrix
        S_decomp /= w_sum
        # Get recon matrix
        # (We would need to include external here for regularization to work)
        exp['ext_order'] = 0
        S_recon = _trans_sss_basis(exp, all_coils_recon, recon_trans)
        exp['ext_order'] = ext_order
        # We could determine regularization on basis of destination basis
        # matrix, restricted to good channels, as regularizing individual
        # matrices within the loop above does not seem to work. But in
        # testing this seemed to decrease localization quality in most cases,
        # so we do not provide the option here.
        S_recon /= coil_scale
        # Invert
        pS_ave = _col_norm_pinv(S_decomp)[0][:n_in]
        pS_ave *= decomp_coil_scale.T
        # Get mapping matrix
        mapping = np.dot(S_recon, pS_ave)
        # Apply mapping
        data[meg_picks] = np.dot(mapping, data[good_picks])
    info_to['dev_head_t'] = recon_trans  # set the reconstruction transform
    evoked = epochs._evoked_from_epoch_data(data, info_to, picks,
                                            n_events=count, kind='average',
                                            comment=epochs._name)
    _remove_meg_projs(evoked)  # remove MEG projectors, they won't apply now
    logger.info('Created Evoked dataset from %s epochs' % (count,))
    return (evoked, mapping) if return_mapping else evoked


@verbose
def _segment_raw(raw, segment_length=1., verbose=None, **kwargs):
    """Divide continuous raw data into equal-sized consecutive epochs.

    Parameters
    ----------
    raw : instance of Raw
        Raw data to divide into segments.
    segment_length : float
        Length of each segment in seconds. Defaults to 1.
    verbose: bool
        Whether to report what is being done by printing text.
    **kwargs
        Any additional keyword arguments are passed to ``Epochs`` constructor.

    Returns
    -------
    epochs : instance of ``Epochs``
        Segmented data.
    """
    events = make_fixed_length_events(raw, 1, duration=segment_length)
    return Epochs(raw, events, event_id=[1], tmin=0., tmax=segment_length,
                  verbose=verbose, baseline=None, **kwargs)<|MERGE_RESOLUTION|>--- conflicted
+++ resolved
@@ -48,12 +48,7 @@
 from .utils import (check_fname, logger, verbose, _check_type_picks,
                     _time_mask, check_random_state, warn, _pl, _ensure_int,
                     sizeof_fmt, SizeMixin, copy_function_doc_to_method_doc,
-<<<<<<< HEAD
-                    _check_pandas_installed, _check_preload, _hid_match,
-                    GetEpochsMixin)
-=======
                     _check_pandas_installed, _check_preload, GetEpochsMixin)
->>>>>>> 87c0563c
 
 
 def _save_split(epochs, fname, part_idx, n_parts, fmt):
