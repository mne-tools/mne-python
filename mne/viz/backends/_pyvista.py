"""
Core visualization operations based on PyVista.

Actual implementation of _Renderer and _Projection classes.
"""

# Authors: Alexandre Gramfort <alexandre.gramfort@inria.fr>
#          Eric Larson <larson.eric.d@gmail.com>
#          Guillaume Favelier <guillaume.favelier@gmail.com>
#          Joan Massich <mailsik@gmail.com>
#
# License: Simplified BSD

from contextlib import contextmanager
import warnings

import numpy as np
import vtk

from .base_renderer import _BaseRenderer
from ._utils import _get_colormap_from_array
from ...utils import copy_base_doc_to_subclass_doc

with warnings.catch_warnings():
    warnings.filterwarnings("ignore", category=DeprecationWarning)
    import pyvista
    from pyvista import (Plotter, BackgroundPlotter, PolyData,
                         Line, close_all, UnstructuredGrid)
    from pyvista.utilities import try_callback


_FIGURES = dict()


class _Figure(object):
    def __init__(self, plotter=None,
                 plotter_class=None,
                 display=None,
                 title='PyVista Scene',
                 size=(600, 600),
                 shape=(1, 1),
                 background_color='black',
                 smooth_shading=True,
                 off_screen=False,
                 notebook=False):
        self.plotter = plotter
        self.plotter_class = plotter_class
        self.display = display
        self.background_color = background_color
        self.smooth_shading = smooth_shading
        self.notebook = notebook

        self.store = dict()
        self.store['title'] = title
        self.store['window_size'] = size
        self.store['shape'] = shape
        self.store['off_screen'] = off_screen
        self.store['border'] = False
        self.store['auto_update'] = False

    def build(self):
        if self.plotter_class is None:
            self.plotter_class = BackgroundPlotter
        if self.notebook:
            self.plotter_class = Plotter

        if self.plotter_class == Plotter:
            self.store.pop('title', None)
            self.store.pop('auto_update', None)

        if self.plotter is None:
            plotter = self.plotter_class(**self.store)
            plotter.background_color = self.background_color
            self.plotter = plotter
        return self.plotter

    def is_active(self):
        if self.plotter is None:
            return False
        return hasattr(self.plotter, 'ren_win')


class _Projection(object):
    """Class storing projection information.

    Attributes
    ----------
    xy : array
        Result of 2d projection of 3d data.
    pts : None
        Scene sensors handle.
    """

    def __init__(self, xy=None, pts=None):
        """Store input projection information into attributes."""
        self.xy = xy
        self.pts = pts

    def visible(self, state):
        """Modify visibility attribute of the sensors."""
        self.pts.SetVisibility(state)


@copy_base_doc_to_subclass_doc
class _Renderer(_BaseRenderer):
    """Class managing rendering scene.

    Attributes
    ----------
    plotter: Plotter
        Main PyVista access point.
    name: str
        Name of the window.
    """

    def __init__(self, fig=None, size=(600, 600), bgcolor='black',
                 name="PyVista Scene", show=False, shape=(1, 1)):
        from .renderer import MNE_3D_BACKEND_TESTING
        figure = _Figure(title=name, size=size, shape=shape,
                         background_color=bgcolor, notebook=None)
        self.font_family = "arial"
        if isinstance(fig, int):
            saved_fig = _FIGURES.get(fig)
            # Restore only active plotter
            if saved_fig is not None and saved_fig.is_active():
                self.figure = saved_fig
            else:
                self.figure = figure
                _FIGURES[fig] = self.figure
        elif fig is None:
            self.figure = figure
        else:
            self.figure = fig

        # Enable off_screen if sphinx-gallery or testing
        if pyvista.OFF_SCREEN:
            self.figure.store['off_screen'] = True

        with warnings.catch_warnings():
            warnings.filterwarnings("ignore", category=FutureWarning)
            if MNE_3D_BACKEND_TESTING:
                self.figure.plotter_class = Plotter

            self.plotter = self.figure.build()
            self.plotter.hide_axes()
            self.plotter.disable_depth_peeling()

    def subplot(self, x, y):
        with warnings.catch_warnings():
            warnings.filterwarnings("ignore", category=FutureWarning)
            self.plotter.subplot(x, y)
            self.plotter.disable_depth_peeling()

    def scene(self):
        return self.figure

    def set_interactive(self):
        self.plotter.enable_terrain_style()

    def mesh(self, x, y, z, triangles, color, opacity=1.0, shading=False,
             backface_culling=False, scalars=None, colormap=None,
             vmin=None, vmax=None, **kwargs):
        with warnings.catch_warnings():
            warnings.filterwarnings("ignore", category=FutureWarning)
            smooth_shading = self.figure.smooth_shading
            vertices = np.c_[x, y, z]
            n_vertices = len(vertices)
            triangles = np.c_[np.full(len(triangles), 3), triangles]
            pd = PolyData(vertices, triangles)
            rgba = False
            if color is not None and len(color) == n_vertices:
                if color.shape[1] == 3:
                    scalars = np.c_[color, np.ones(n_vertices)]
                else:
                    scalars = color
                scalars = (scalars * 255).astype('ubyte')
                color = None
                # Disabling normal computation for smooth shading
                # is a temporary workaround of:
                # https://github.com/pyvista/pyvista-support/issues/15
                smooth_shading = False
                rgba = True
            if isinstance(colormap, np.ndarray):
                if colormap.dtype == np.uint8:
                    colormap = colormap.astype(np.float) / 255.
                from matplotlib.colors import ListedColormap
                colormap = ListedColormap(colormap)

            actor = self.plotter.add_mesh(
                mesh=pd, color=color, scalars=scalars,
                rgba=rgba, opacity=opacity, cmap=colormap,
                backface_culling=backface_culling,
                rng=[vmin, vmax], show_scalar_bar=False,
                smooth_shading=smooth_shading
            )
<<<<<<< HEAD
            return actor
=======
            return actor, pd
>>>>>>> 963278c1

    def contour(self, surface, scalars, contours, width=1.0, opacity=1.0,
                vmin=None, vmax=None, colormap=None,
                normalized_colormap=False, kind='line', color=None):
        with warnings.catch_warnings():
            warnings.filterwarnings("ignore", category=FutureWarning)
            if colormap is not None:
                colormap = _get_colormap_from_array(colormap,
                                                    normalized_colormap)
            vertices = np.array(surface['rr'])
            triangles = np.array(surface['tris'])
            n_triangles = len(triangles)
            triangles = np.c_[np.full(n_triangles, 3), triangles]
            pd = PolyData(vertices, triangles)
            pd.point_arrays['scalars'] = scalars
            mesh = pd.contour(isosurfaces=contours, rng=(vmin, vmax))
            line_width = width
            if kind == 'tube':
                mesh = mesh.tube(radius=width)
                line_width = 1.0
            self.plotter.add_mesh(mesh,
                                  show_scalar_bar=False,
                                  line_width=line_width,
                                  color=color,
                                  cmap=colormap,
                                  opacity=opacity,
                                  smooth_shading=self.figure.smooth_shading)

    def surface(self, surface, color=None, opacity=1.0,
                vmin=None, vmax=None, colormap=None,
                normalized_colormap=False, scalars=None,
                backface_culling=False):
        with warnings.catch_warnings():
            warnings.filterwarnings("ignore", category=FutureWarning)
            cmap = _get_colormap_from_array(colormap, normalized_colormap)
            vertices = np.array(surface['rr'])
            triangles = np.array(surface['tris'])
            n_triangles = len(triangles)
            triangles = np.c_[np.full(n_triangles, 3), triangles]
            pd = PolyData(vertices, triangles)
            if scalars is not None:
                pd.point_arrays['scalars'] = scalars
            self.plotter.add_mesh(mesh=pd, color=color,
                                  rng=[vmin, vmax],
                                  show_scalar_bar=False,
                                  opacity=opacity,
                                  cmap=cmap,
                                  backface_culling=backface_culling,
                                  smooth_shading=self.figure.smooth_shading)

    def sphere(self, center, color, scale, opacity=1.0,
               resolution=8, backface_culling=False,
               radius=None):
        factor = 1.0 if radius is not None else scale
        with warnings.catch_warnings():
            warnings.filterwarnings("ignore", category=FutureWarning)
            sphere = vtk.vtkSphereSource()
            sphere.SetThetaResolution(resolution)
            sphere.SetPhiResolution(resolution)
            if radius is not None:
                sphere.SetRadius(radius)
            sphere.Update()
            geom = sphere.GetOutput()
            pd = PolyData(center)
            self.plotter.add_mesh(pd.glyph(orient=False, scale=False,
                                           factor=factor, geom=geom),
                                  color=color, opacity=opacity,
                                  backface_culling=backface_culling,
                                  smooth_shading=self.figure.smooth_shading)

    def tube(self, origin, destination, radius=0.001, color='white',
             scalars=None, vmin=None, vmax=None, colormap='RdBu',
             normalized_colormap=False, reverse_lut=False):
        with warnings.catch_warnings():
            warnings.filterwarnings("ignore", category=FutureWarning)
            cmap = _get_colormap_from_array(colormap, normalized_colormap)
            for (pointa, pointb) in zip(origin, destination):
                line = Line(pointa, pointb)
                if scalars is not None:
                    line.point_arrays['scalars'] = scalars[0, :]
                    scalars = 'scalars'
                    color = None
                else:
                    scalars = None
                tube = line.tube(radius)
                self.plotter.add_mesh(mesh=tube,
                                      scalars=scalars,
                                      flip_scalars=reverse_lut,
                                      rng=[vmin, vmax],
                                      color=color,
                                      show_scalar_bar=False,
                                      cmap=cmap,
                                      smooth_shading=self.
                                      figure.smooth_shading)
        return tube

    def quiver3d(self, x, y, z, u, v, w, color, scale, mode="arrow2d",
                 resolution=8, glyph_height=None, glyph_center=None,
                 glyph_resolution=None, opacity=1.0, scale_mode='none',
                 scalars=None, backface_culling=False,
                 colormap=None, vmin=None, vmax=None):
        with warnings.catch_warnings():
            warnings.filterwarnings("ignore", category=FutureWarning)
            factor = scale
            vectors = np.c_[u, v, w]
            points = np.vstack(np.c_[x, y, z])
            n_points = len(points)
            offset = np.arange(n_points) * 3
            cell_type = np.full(n_points, vtk.VTK_VERTEX)
            cells = np.c_[np.full(n_points, 1), range(n_points)]
            grid = UnstructuredGrid(offset, cells, cell_type, points)
            grid.point_arrays['vec'] = vectors
            if vmin is not None and vmax is not None:
                rng = [vmin, vmax]
            else:
                rng = None
            if scale_mode == 'scalar':
                grid.point_arrays['mag'] = np.array(scalars)
                scale = 'mag'
            else:
                scale = False
            if isinstance(colormap, np.ndarray):
                if colormap.dtype == np.uint8:
                    colormap = colormap.astype(np.float) / 255.
                from matplotlib.colors import ListedColormap
                colormap = ListedColormap(colormap)
            if mode == 'arrow2d':
                glyph = vtk.vtkGlyphSource2D()
                glyph.SetGlyphTypeToArrow()
                glyph.FilledOff()
                if glyph_center is not None:
                    glyph.SetCenter(glyph_center)
                glyph.Update()
                geom = glyph.GetOutput()

                actor = self.plotter.add_mesh(
                    grid.glyph(orient='vec',
                               scale=scale,
                               factor=factor,
                               geom=geom,
                               rng=rng,
                               clamping=True),
                    color=color,
                    cmap=colormap,
                    opacity=opacity,
                    show_scalar_bar=False,
                )
                actor.GetProperty().SetLineWidth(2)

            elif mode == 'arrow' or mode == 'arrow3d':
                self.plotter.add_mesh(grid.glyph(orient='vec',
                                                 scale=scale,
                                                 factor=factor,
                                                 rng=rng,
                                                 clamping=True),
                                      color=color,
                                      cmap=colormap,
                                      opacity=opacity,
                                      show_scalar_bar=False,
                                      backface_culling=backface_culling)
            elif mode == 'cone':
                cone = vtk.vtkConeSource()
                if glyph_height is not None:
                    cone.SetHeight(glyph_height)
                if glyph_center is not None:
                    cone.SetCenter(glyph_center)
                if glyph_resolution is not None:
                    cone.SetResolution(glyph_resolution)
                cone.Update()

                geom = cone.GetOutput()
                self.plotter.add_mesh(grid.glyph(orient='vec',
                                                 scale=scale,
                                                 factor=factor,
                                                 geom=geom),
                                      color=color,
                                      opacity=opacity,
                                      backface_culling=backface_culling)

            elif mode == 'cylinder':
                cylinder = vtk.vtkCylinderSource()
                cylinder.SetHeight(glyph_height)
                cylinder.SetRadius(0.15)
                cylinder.SetCenter(glyph_center)
                cylinder.SetResolution(glyph_resolution)
                cylinder.Update()

                # fix orientation
                tr = vtk.vtkTransform()
                tr.RotateWXYZ(90, 0, 0, 1)
                trp = vtk.vtkTransformPolyDataFilter()
                trp.SetInputData(cylinder.GetOutput())
                trp.SetTransform(tr)
                trp.Update()

                geom = trp.GetOutput()
                self.plotter.add_mesh(grid.glyph(orient='vec',
                                                 scale=scale,
                                                 factor=factor,
                                                 geom=geom),
                                      color=color,
                                      opacity=opacity,
                                      backface_culling=backface_culling)

    def text2d(self, x_window, y_window, text, size=14, color='white',
               justification=None):
        size = 14 if size is None else size
        position = (x_window, y_window)
        with warnings.catch_warnings():
            warnings.filterwarnings("ignore", category=FutureWarning)
            actor = self.plotter.add_text(text, position=position,
                                          font_size=size,
                                          font=self.font_family,
                                          color=color,
                                          viewport=True)
            if isinstance(justification, str):
                if justification == 'left':
                    actor.GetTextProperty().SetJustificationToLeft()
                elif justification == 'center':
                    actor.GetTextProperty().SetJustificationToCentered()
                elif justification == 'right':
                    actor.GetTextProperty().SetJustificationToRight()
                else:
                    raise ValueError('Expected values for `justification`'
                                     'are `left`, `center` or `right` but '
                                     'got {} instead.'.format(justification))
        return actor

    def text3d(self, x, y, z, text, scale, color='white'):
        with warnings.catch_warnings():
            warnings.filterwarnings("ignore", category=FutureWarning)
            self.plotter.add_point_labels(points=[x, y, z],
                                          labels=[text],
                                          point_size=scale,
                                          text_color=color,
                                          font_family=self.font_family,
                                          name=text,
                                          shape_opacity=0)

    def scalarbar(self, source, title=None, n_labels=4, bgcolor=None):
        with warnings.catch_warnings():
            warnings.filterwarnings("ignore", category=FutureWarning)
            self.plotter.add_scalar_bar(title=title, n_labels=n_labels,
                                        use_opacity=False, n_colors=256,
                                        position_x=0.15,
                                        position_y=0.05, width=0.7,
                                        label_font_size=22,
                                        font_family=self.font_family,
                                        background_color=bgcolor)

    def show(self):
        self.figure.display = self.plotter.show()
        return self.scene()

    def close(self):
        _close_3d_figure(figure=self.figure)

    def set_camera(self, azimuth=None, elevation=None, distance=None,
                   focalpoint=None):
        _set_3d_view(self.figure, azimuth=azimuth, elevation=elevation,
                     distance=distance, focalpoint=focalpoint)

    def screenshot(self, mode='rgb', filename=None):
        return _take_3d_screenshot(figure=self.figure, mode=mode,
                                   filename=filename)

    def project(self, xyz, ch_names):
        xy = _3d_to_2d(self.plotter, xyz)
        xy = dict(zip(ch_names, xy))
        # pts = self.fig.children[-1]
        pts = self.plotter.renderer.GetActors().GetLastItem()

        return _Projection(xy=xy, pts=pts)

    def enable_depth_peeling(self):
        if not self.figure.store['off_screen']:
            self.plotter.enable_depth_peeling(number_of_peels=1,
                                              occlusion_ratio=1.0)


def _deg2rad(deg):
    return deg * np.pi / 180.


def _rad2deg(rad):
    return rad * 180. / np.pi


def _mat_to_array(vtk_mat):
    e = [vtk_mat.GetElement(i, j) for i in range(4) for j in range(4)]
    arr = np.array(e, dtype=float)
    arr.shape = (4, 4)
    return arr


def _3d_to_2d(plotter, xyz):
    size = plotter.window_size
    xyz = np.column_stack([xyz, np.ones(xyz.shape[0])])

    # Transform points into 'unnormalized' view coordinates
    comb_trans_mat = _get_world_to_view_matrix(plotter)
    view_coords = np.dot(comb_trans_mat, xyz.T).T

    # Divide through by the fourth element for normalized view coords
    norm_view_coords = view_coords / (view_coords[:, 3].reshape(-1, 1))

    # Transform from normalized view coordinates to display coordinates.
    view_to_disp_mat = _get_view_to_display_matrix(size)
    xy = np.dot(view_to_disp_mat, norm_view_coords.T).T

    # Pull the first two columns since they're meaningful for 2d plotting
    xy = xy[:, :2]
    return xy


def _get_world_to_view_matrix(plotter):
    cam = plotter.renderer.camera

    scene_size = plotter.window_size
    clip_range = cam.GetClippingRange()
    aspect_ratio = float(scene_size[0]) / scene_size[1]

    vtk_comb_trans_mat = cam.GetCompositeProjectionTransformMatrix(
        aspect_ratio, clip_range[0], clip_range[1])
    vtk_comb_trans_mat = _mat_to_array(vtk_comb_trans_mat)
    return vtk_comb_trans_mat


def _get_view_to_display_matrix(size):
    x, y = size
    view_to_disp_mat = np.array([[x / 2.0,       0.,   0.,   x / 2.0],  # noqa: E241,E501
                                 [0.,      -y / 2.0,   0.,   y / 2.0],  # noqa: E241,E501
                                 [0.,            0.,   1.,        0.],  # noqa: E241,E501
                                 [0.,            0.,   0.,        1.]])  # noqa: E241,E501
    return view_to_disp_mat


def _close_all():
    with warnings.catch_warnings():
        warnings.filterwarnings("ignore", category=DeprecationWarning)
        close_all()


def _get_camera_direction(focalpoint, position):
    x, y, z = position - focalpoint
    r = np.sqrt(x * x + y * y + z * z)
    theta = np.arccos(z / r)
    phi = np.arctan2(y, x)
    return r, theta, phi, focalpoint


def _set_3d_view(figure, azimuth, elevation, focalpoint, distance):
    position = np.array(figure.plotter.camera_position[0])
    focalpoint = np.array(figure.plotter.camera_position[1])
    r, theta, phi, fp = _get_camera_direction(focalpoint, position)

    if azimuth is not None:
        phi = _deg2rad(azimuth)
    if elevation is not None:
        theta = _deg2rad(elevation)

    renderer = figure.plotter.renderer
    bounds = np.array(renderer.ComputeVisiblePropBounds())
    if distance is not None:
        r = distance
    else:
        r = max(bounds[1::2] - bounds[::2]) * 2.0

    cen = (bounds[1::2] + bounds[::2]) * 0.5
    if focalpoint is not None:
        cen = np.asarray(focalpoint)

    # Now calculate the view_up vector of the camera.  If the view up is
    # close to the 'z' axis, the view plane normal is parallel to the
    # camera which is unacceptable, so we use a different view up.
    if elevation is None or 5. <= abs(elevation) <= 175.:
        view_up = [0, 0, 1]
    else:
        view_up = [np.sin(phi), np.cos(phi), 0]

    position = [
        r * np.cos(phi) * np.sin(theta),
        r * np.sin(phi) * np.sin(theta),
        r * np.cos(theta)]
    figure.plotter.camera_position = [
        position, cen, view_up]


def _set_3d_title(figure, title, size=40):
    with warnings.catch_warnings():
        warnings.filterwarnings("ignore", category=FutureWarning)
        figure.plotter.add_text(title, font_size=size, color='white')


def _check_3d_figure(figure):
    if not isinstance(figure, _Figure):
        raise TypeError('figure must be an instance of _Figure.')


def _close_3d_figure(figure):
    with warnings.catch_warnings():
        warnings.filterwarnings("ignore", category=FutureWarning)
        figure.plotter.close()


def _take_3d_screenshot(figure, mode='rgb', filename=None):
    with warnings.catch_warnings():
        warnings.filterwarnings("ignore", category=FutureWarning)
        return figure.plotter.screenshot(
            transparent_background=(mode == 'rgba'),
            filename=filename)


def _set_colormap_range(actor, ctable, scalar_bar, rng=None):
    from vtk.util.numpy_support import numpy_to_vtk
    mapper = actor.GetMapper()
    lut = mapper.GetLookupTable()
    # Catch:  FutureWarning: Conversion of the second argument of
    # issubdtype from `complex` to `np.complexfloating` is deprecated.
    with warnings.catch_warnings():
        warnings.filterwarnings("ignore", category=FutureWarning)
        lut.SetTable(numpy_to_vtk(ctable))
    if rng is not None:
        mapper.SetScalarRange(rng[0], rng[1])
        lut.SetRange(rng[0], rng[1])
    if scalar_bar is not None:
        scalar_bar.SetLookupTable(actor.GetMapper().GetLookupTable())


def _set_mesh_scalars(mesh, scalars, name):
    # Catch:  FutureWarning: Conversion of the second argument of
    # issubdtype from `complex` to `np.complexfloating` is deprecated.
    with warnings.catch_warnings():
        warnings.filterwarnings("ignore", category=FutureWarning)
        mesh.point_arrays[name] = scalars


def _update_slider_callback(slider, callback, event_type):

    def _the_callback(widget, event):
        value = widget.GetRepresentation().GetValue()
        if hasattr(callback, '__call__'):
            try_callback(callback, value)
        return

    if event_type == 'start':
        event = vtk.vtkCommand.StartInteractionEvent
    elif event_type == 'end':
        event = vtk.vtkCommand.EndInteractionEvent
    elif event_type == 'always':
        event = vtk.vtkCommand.InteractionEvent

    slider.RemoveObserver(event)
    slider.AddObserver(event, _the_callback)


@contextmanager
def _testing_context(interactive):
    from . import renderer
    orig_offscreen = pyvista.OFF_SCREEN
    orig_testing = renderer.MNE_3D_BACKEND_TESTING
    if interactive:
        pyvista.OFF_SCREEN = False
        renderer.MNE_3D_BACKEND_TESTING = False
    else:
        pyvista.OFF_SCREEN = True
    try:
        yield
    finally:
        pyvista.OFF_SCREEN = orig_offscreen
        renderer.MNE_3D_BACKEND_TESTING = orig_testing<|MERGE_RESOLUTION|>--- conflicted
+++ resolved
@@ -193,11 +193,7 @@
                 rng=[vmin, vmax], show_scalar_bar=False,
                 smooth_shading=smooth_shading
             )
-<<<<<<< HEAD
-            return actor
-=======
             return actor, pd
->>>>>>> 963278c1
 
     def contour(self, surface, scalars, contours, width=1.0, opacity=1.0,
                 vmin=None, vmax=None, colormap=None,
@@ -474,8 +470,7 @@
 
     def enable_depth_peeling(self):
         if not self.figure.store['off_screen']:
-            self.plotter.enable_depth_peeling(number_of_peels=1,
-                                              occlusion_ratio=1.0)
+            self.plotter.enable_depth_peeling()
 
 
 def _deg2rad(deg):
