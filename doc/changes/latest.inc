--- conflicted
+++ resolved
@@ -197,11 +197,9 @@
 
 - All functions accepting a FreeSurfer subjects directory via a ``subjects_dir`` parameter can now consume :py:class:`pathlib.Path` objects too (used to be only strings) (:gh:`9613` by `Richard Höchenberger`_)
 
-<<<<<<< HEAD
+- Add support for colormap normalization in :meth:`mne.time_frequency.AverageTFR.plot` (:gh:`9851` by `Clemens Brunner`_)
+
 - Add ``by_event_type`` parameter to :meth:`mne.Epochs.average` to create a list containing an :class:`mne.Evoked` object for each event type (:gh:`9859` by `Marijn van Vliet`_)
-=======
-- Add support for colormap normalization in :meth:`mne.time_frequency.AverageTFR.plot` (:gh:`9851` by `Clemens Brunner`_)
->>>>>>> bf6a510c
 
 Bugs
 ~~~~
