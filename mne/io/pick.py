# Authors: The MNE-Python contributors.
# License: BSD-3-Clause
<<<<<<< HEAD

from copy import deepcopy
import re

import numpy as np

from .constants import FIFF
from ..utils import (logger, verbose, _validate_type, fill_doc, _ensure_int,
                     _check_option, warn)


def get_channel_type_constants(include_defaults=False):
    """Return all known channel types, and associated FIFF constants.

    Parameters
    ----------
    include_defaults : bool
        Whether to include default values for "unit" and "coil_type" for all
        entries (see Notes). Defaults are generally based on values normally
        present for a VectorView MEG system. Defaults to ``False``.

    Returns
    -------
    channel_types : dict
        The keys are channel type strings, and the values are dictionaries of
        FIFF constants for "kind", and possibly "unit" and "coil_type".

    Notes
    -----
    Values which might vary within a channel type across real data
    recordings are excluded unless ``include_defaults=True``. For example,
    "ref_meg" channels may have coil type
    ``FIFFV_COIL_MAGNES_OFFDIAG_REF_GRAD``, ``FIFFV_COIL_VV_MAG_T3``, etc
    (depending on the recording system), so no "coil_type" entry is given
    for "ref_meg" unless ``include_defaults`` is requested.
    """
    base = dict(grad=dict(kind=FIFF.FIFFV_MEG_CH, unit=FIFF.FIFF_UNIT_T_M),
                mag=dict(kind=FIFF.FIFFV_MEG_CH, unit=FIFF.FIFF_UNIT_T),
                ref_meg=dict(kind=FIFF.FIFFV_REF_MEG_CH),
                eeg=dict(kind=FIFF.FIFFV_EEG_CH,
                         unit=FIFF.FIFF_UNIT_V,
                         coil_type=FIFF.FIFFV_COIL_EEG),
                seeg=dict(kind=FIFF.FIFFV_SEEG_CH,
                          unit=FIFF.FIFF_UNIT_V,
                          coil_type=FIFF.FIFFV_COIL_EEG),
                dbs=dict(kind=FIFF.FIFFV_DBS_CH,
                         unit=FIFF.FIFF_UNIT_V,
                         coil_type=FIFF.FIFFV_COIL_EEG),
                ecog=dict(kind=FIFF.FIFFV_ECOG_CH,
                          unit=FIFF.FIFF_UNIT_V,
                          coil_type=FIFF.FIFFV_COIL_EEG),
                eog=dict(kind=FIFF.FIFFV_EOG_CH, unit=FIFF.FIFF_UNIT_V),
                emg=dict(kind=FIFF.FIFFV_EMG_CH, unit=FIFF.FIFF_UNIT_V),
                ecg=dict(kind=FIFF.FIFFV_ECG_CH, unit=FIFF.FIFF_UNIT_V),
                resp=dict(kind=FIFF.FIFFV_RESP_CH, unit=FIFF.FIFF_UNIT_V),
                bio=dict(kind=FIFF.FIFFV_BIO_CH, unit=FIFF.FIFF_UNIT_V),
                misc=dict(kind=FIFF.FIFFV_MISC_CH, unit=FIFF.FIFF_UNIT_V),
                stim=dict(kind=FIFF.FIFFV_STIM_CH),
                exci=dict(kind=FIFF.FIFFV_EXCI_CH),
                syst=dict(kind=FIFF.FIFFV_SYST_CH),
                ias=dict(kind=FIFF.FIFFV_IAS_CH),
                gof=dict(kind=FIFF.FIFFV_GOODNESS_FIT),
                dipole=dict(kind=FIFF.FIFFV_DIPOLE_WAVE),
                chpi=dict(kind=[FIFF.FIFFV_QUAT_0, FIFF.FIFFV_QUAT_1,
                                FIFF.FIFFV_QUAT_2, FIFF.FIFFV_QUAT_3,
                                FIFF.FIFFV_QUAT_4, FIFF.FIFFV_QUAT_5,
                                FIFF.FIFFV_QUAT_6, FIFF.FIFFV_HPI_G,
                                FIFF.FIFFV_HPI_ERR, FIFF.FIFFV_HPI_MOV]),
                fnirs_cw_amplitude=dict(
                    kind=FIFF.FIFFV_FNIRS_CH,
                    unit=FIFF.FIFF_UNIT_V,
                    coil_type=FIFF.FIFFV_COIL_FNIRS_CW_AMPLITUDE),
                fnirs_td_gated_amplitude=dict(
                    kind=FIFF.FIFFV_FNIRS_CH,
                    unit=FIFF.FIFF_UNIT_V,
                    coil_type=FIFF.FIFFV_COIL_FNIRS_TD_GATED_AMPLITUDE),
                fnirs_td_moments_amplitude=dict(
                    kind=FIFF.FIFFV_FNIRS_CH,
                    unit=FIFF.FIFF_UNIT_V,
                    coil_type=FIFF.FIFFV_COIL_FNIRS_TD_MOMENTS_AMPLITUDE),
                fnirs_fd_ac_amplitude=dict(
                    kind=FIFF.FIFFV_FNIRS_CH,
                    unit=FIFF.FIFF_UNIT_V,
                    coil_type=FIFF.FIFFV_COIL_FNIRS_FD_AC_AMPLITUDE),
                fnirs_fd_phase=dict(
                    kind=FIFF.FIFFV_FNIRS_CH,
                    unit=FIFF.FIFF_UNIT_RAD,
                    coil_type=FIFF.FIFFV_COIL_FNIRS_FD_PHASE),
                fnirs_od=dict(kind=FIFF.FIFFV_FNIRS_CH,
                              coil_type=FIFF.FIFFV_COIL_FNIRS_OD),
                hbo=dict(kind=FIFF.FIFFV_FNIRS_CH,
                         unit=FIFF.FIFF_UNIT_MOL,
                         coil_type=FIFF.FIFFV_COIL_FNIRS_HBO),
                hbr=dict(kind=FIFF.FIFFV_FNIRS_CH,
                         unit=FIFF.FIFF_UNIT_MOL,
                         coil_type=FIFF.FIFFV_COIL_FNIRS_HBR),
                csd=dict(kind=FIFF.FIFFV_EEG_CH,
                         unit=FIFF.FIFF_UNIT_V_M2,
                         coil_type=FIFF.FIFFV_COIL_EEG_CSD),
                temperature=dict(kind=FIFF.FIFFV_TEMPERATURE_CH,
                                 unit=FIFF.FIFF_UNIT_CEL),
                gsr=dict(kind=FIFF.FIFFV_GALVANIC_CH,
                         unit=FIFF.FIFF_UNIT_S),
                )
    if include_defaults:
        coil_none = dict(coil_type=FIFF.FIFFV_COIL_NONE)
        unit_none = dict(unit=FIFF.FIFF_UNIT_NONE)
        defaults = dict(
            grad=dict(coil_type=FIFF.FIFFV_COIL_VV_PLANAR_T1),
            mag=dict(coil_type=FIFF.FIFFV_COIL_VV_MAG_T3),
            ref_meg=dict(coil_type=FIFF.FIFFV_COIL_VV_MAG_T3,
                         unit=FIFF.FIFF_UNIT_T),
            misc=dict(**coil_none, **unit_none),  # NB: overwrites UNIT_V
            stim=dict(unit=FIFF.FIFF_UNIT_V, **coil_none),
            eog=coil_none,
            ecg=coil_none,
            emg=coil_none,
            bio=coil_none,
            fnirs_od=unit_none,
        )
        for key, value in defaults.items():
            base[key].update(value)
    return base


_first_rule = {
    FIFF.FIFFV_MEG_CH: 'meg',
    FIFF.FIFFV_REF_MEG_CH: 'ref_meg',
    FIFF.FIFFV_EEG_CH: 'eeg',
    FIFF.FIFFV_STIM_CH: 'stim',
    FIFF.FIFFV_EOG_CH: 'eog',
    FIFF.FIFFV_EMG_CH: 'emg',
    FIFF.FIFFV_ECG_CH: 'ecg',
    FIFF.FIFFV_RESP_CH: 'resp',
    FIFF.FIFFV_MISC_CH: 'misc',
    FIFF.FIFFV_EXCI_CH: 'exci',
    FIFF.FIFFV_IAS_CH: 'ias',
    FIFF.FIFFV_SYST_CH: 'syst',
    FIFF.FIFFV_SEEG_CH: 'seeg',
    FIFF.FIFFV_DBS_CH: 'dbs',
    FIFF.FIFFV_BIO_CH: 'bio',
    FIFF.FIFFV_QUAT_0: 'chpi',
    FIFF.FIFFV_QUAT_1: 'chpi',
    FIFF.FIFFV_QUAT_2: 'chpi',
    FIFF.FIFFV_QUAT_3: 'chpi',
    FIFF.FIFFV_QUAT_4: 'chpi',
    FIFF.FIFFV_QUAT_5: 'chpi',
    FIFF.FIFFV_QUAT_6: 'chpi',
    FIFF.FIFFV_HPI_G: 'chpi',
    FIFF.FIFFV_HPI_ERR: 'chpi',
    FIFF.FIFFV_HPI_MOV: 'chpi',
    FIFF.FIFFV_DIPOLE_WAVE: 'dipole',
    FIFF.FIFFV_GOODNESS_FIT: 'gof',
    FIFF.FIFFV_ECOG_CH: 'ecog',
    FIFF.FIFFV_FNIRS_CH: 'fnirs',
    FIFF.FIFFV_TEMPERATURE_CH: 'temperature',
    FIFF.FIFFV_GALVANIC_CH: 'gsr',
}
# How to reduce our categories in channel_type (originally)
_second_rules = {
    'meg': ('unit', {FIFF.FIFF_UNIT_T_M: 'grad',
                     FIFF.FIFF_UNIT_T: 'mag'}),
    'fnirs': ('coil_type', {FIFF.FIFFV_COIL_FNIRS_HBO: 'hbo',
                            FIFF.FIFFV_COIL_FNIRS_HBR: 'hbr',
                            FIFF.FIFFV_COIL_FNIRS_CW_AMPLITUDE:
                                'fnirs_cw_amplitude',
                            FIFF.FIFFV_COIL_FNIRS_FD_AC_AMPLITUDE:
                                'fnirs_fd_ac_amplitude',
                            FIFF.FIFFV_COIL_FNIRS_FD_PHASE:
                                'fnirs_fd_phase',
                            FIFF.FIFFV_COIL_FNIRS_OD: 'fnirs_od',
                            FIFF.FIFFV_COIL_FNIRS_TD_GATED_AMPLITUDE:
                                'fnirs_td_gated_amplitude',
                            FIFF.FIFFV_COIL_FNIRS_TD_MOMENTS_AMPLITUDE:
                                'fnirs_td_moments_amplitude',
                            }),
    'eeg': ('coil_type', {FIFF.FIFFV_COIL_EEG: 'eeg',
                          FIFF.FIFFV_COIL_EEG_BIPOLAR: 'eeg',
                          FIFF.FIFFV_COIL_NONE: 'eeg',  # MNE-C backward compat
                          FIFF.FIFFV_COIL_EEG_CSD: 'csd',
                          })
}


@fill_doc
def channel_type(info, idx):
    """Get channel type.

    Parameters
    ----------
    %(info_not_none)s
    idx : int
        Index of channel.

    Returns
    -------
    type : str
        Type of channel. Will be one of::

            {'grad', 'mag', 'eeg', 'csd', 'stim', 'eog', 'emg', 'ecg',
             'ref_meg', 'resp', 'exci', 'ias', 'syst', 'misc', 'seeg', 'dbs',
              'bio', 'chpi', 'dipole', 'gof', 'ecog', 'hbo', 'hbr',
              'temperature', 'gsr'}
    """
    # This is faster than the original _channel_type_old now in test_pick.py
    # because it uses (at most!) two dict lookups plus one conditional
    # to get the channel type string.
    ch = info['chs'][idx]
    try:
        first_kind = _first_rule[ch['kind']]
    except KeyError:
        raise ValueError('Unknown channel type (%s) for channel "%s"'
                         % (ch['kind'], ch["ch_name"]))
    if first_kind in _second_rules:
        key, second_rule = _second_rules[first_kind]
        first_kind = second_rule[ch[key]]
    return first_kind


def pick_channels(ch_names, include, exclude=[], ordered=False):
    """Pick channels by names.

    Returns the indices of ``ch_names`` in ``include`` but not in ``exclude``.

    Parameters
    ----------
    ch_names : list of str
        List of channels.
    include : list of str
        List of channels to include (if empty include all available).

        .. note:: This is to be treated as a set. The order of this list
           is not used or maintained in ``sel``.

    exclude : list of str
        List of channels to exclude (if empty do not exclude any channel).
        Defaults to [].
    ordered : bool
        If true (default False), treat ``include`` as an ordered list
        rather than a set, and any channels from ``include`` are missing
        in ``ch_names`` an error will be raised.

        .. versionadded:: 0.18

    Returns
    -------
    sel : array of int
        Indices of good channels.

    See Also
    --------
    pick_channels_regexp, pick_types
    """
    if len(np.unique(ch_names)) != len(ch_names):
        raise RuntimeError('ch_names is not a unique list, picking is unsafe')
    _check_excludes_includes(include)
    _check_excludes_includes(exclude)
    if not ordered:
        if not isinstance(include, set):
            include = set(include)
        if not isinstance(exclude, set):
            exclude = set(exclude)
        sel = []
        for k, name in enumerate(ch_names):
            if (len(include) == 0 or name in include) and name not in exclude:
                sel.append(k)
    else:
        if not isinstance(include, list):
            include = list(include)
        if len(include) == 0:
            include = list(ch_names)
        if not isinstance(exclude, list):
            exclude = list(exclude)
        sel, missing = list(), list()
        for name in include:
            if name in ch_names:
                if name not in exclude:
                    sel.append(ch_names.index(name))
            else:
                missing.append(name)
        if len(missing):
            raise ValueError('Missing channels from ch_names required by '
                             'include:\n%s' % (missing,))
    return np.array(sel, int)


def pick_channels_regexp(ch_names, regexp):
    """Pick channels using regular expression.

    Returns the indices of the good channels in ch_names.

    Parameters
    ----------
    ch_names : list of str
        List of channels.

    regexp : str
        The regular expression. See python standard module for regular
        expressions.

    Returns
    -------
    sel : array of int
        Indices of good channels.

    See Also
    --------
    pick_channels

    Examples
    --------
    >>> pick_channels_regexp(['MEG 2331', 'MEG 2332', 'MEG 2333'], 'MEG ...1')
    [0]
    >>> pick_channels_regexp(['MEG 2331', 'MEG 2332', 'MEG 2333'], 'MEG *')
    [0, 1, 2]
    """
    r = re.compile(regexp)
    return [k for k, name in enumerate(ch_names) if r.match(name)]


def _triage_meg_pick(ch, meg):
    """Triage an MEG pick type."""
    if meg is True:
        return True
    elif ch['unit'] == FIFF.FIFF_UNIT_T_M:
        if meg == 'grad':
            return True
        elif meg == 'planar1' and ch['ch_name'].endswith('2'):
            return True
        elif meg == 'planar2' and ch['ch_name'].endswith('3'):
            return True
    elif (meg == 'mag' and ch['unit'] == FIFF.FIFF_UNIT_T):
        return True
    return False


def _triage_fnirs_pick(ch, fnirs, warned):
    """Triage an fNIRS pick type."""
    if fnirs is True:
        return True
    elif ch['coil_type'] == FIFF.FIFFV_COIL_FNIRS_HBO and 'hbo' in fnirs:
        return True
    elif ch['coil_type'] == FIFF.FIFFV_COIL_FNIRS_HBR and 'hbr' in fnirs:
        return True
    elif ch['coil_type'] == FIFF.FIFFV_COIL_FNIRS_CW_AMPLITUDE and \
            'fnirs_cw_amplitude' in fnirs:
        return True
    elif ch['coil_type'] == FIFF.FIFFV_COIL_FNIRS_FD_AC_AMPLITUDE and \
            'fnirs_fd_ac_amplitude' in fnirs:
        return True
    elif ch['coil_type'] == FIFF.FIFFV_COIL_FNIRS_FD_PHASE and \
            'fnirs_fd_phase' in fnirs:
        return True
    elif ch['coil_type'] == FIFF.FIFFV_COIL_FNIRS_OD and 'fnirs_od' in fnirs:
        return True
    elif ch['coil_type'] == FIFF.FIFFV_COIL_FNIRS_TD_MOMENTS_AMPLITUDE and \
            'fnirs_td_moments_amplitude' in fnirs:
        return True
    elif ch['coil_type'] == FIFF.FIFFV_COIL_FNIRS_TD_GATED_AMPLITUDE and \
            'fnirs_td_gated_amplitude' in fnirs:
        return True
    return False


def _check_meg_type(meg, allow_auto=False):
    """Ensure a valid meg type."""
    if isinstance(meg, str):
        allowed_types = ['grad', 'mag', 'planar1', 'planar2']
        allowed_types += ['auto'] if allow_auto else []
        if meg not in allowed_types:
            raise ValueError('meg value must be one of %s or bool, not %s'
                             % (allowed_types, meg))


def _check_info_exclude(info, exclude):
    _validate_type(info, "info")
    info._check_consistency()
    if exclude is None:
        raise ValueError('exclude must be a list of strings or "bads"')
    elif exclude == 'bads':
        exclude = info.get('bads', [])
    elif not isinstance(exclude, (list, tuple)):
        raise ValueError('exclude must either be "bads" or a list of strings.'
                         ' If only one channel is to be excluded, use '
                         '[ch_name] instead of passing ch_name.')
    return exclude


@fill_doc
def pick_types(info, meg=False, eeg=False, stim=False, eog=False, ecg=False,
               emg=False, ref_meg='auto', *, misc=False, resp=False,
               chpi=False, exci=False, ias=False, syst=False, seeg=False,
               dipole=False, gof=False, bio=False, ecog=False, fnirs=False,
               csd=False, dbs=False, temperature=False, gsr=False,
               include=(), exclude='bads', selection=None):
    """Pick channels by type and names.

    Parameters
    ----------
    %(info_not_none)s
    %(pick_types_params)s

    Returns
    -------
    sel : array of int
        Indices of good channels.
    """
    # NOTE: Changes to this function's signature should also be changed in
    # PickChannelsMixin
    _validate_type(meg, (bool, str), 'meg')

    exclude = _check_info_exclude(info, exclude)
    nchan = info['nchan']
    pick = np.zeros(nchan, dtype=bool)

    _check_meg_type(ref_meg, allow_auto=True)
    _check_meg_type(meg)
    if isinstance(ref_meg, str) and ref_meg == 'auto':
        ref_meg = ('comps' in info and info['comps'] is not None and
                   len(info['comps']) > 0 and meg is not False)

    for param in (eeg, stim, eog, ecg, emg, misc, resp, chpi, exci,
                  ias, syst, seeg, dipole, gof, bio, ecog, csd, dbs,
                  temperature, gsr):
        if not isinstance(param, bool):
            w = ('Parameters for all channel types (with the exception of '
                 '"meg", "ref_meg" and "fnirs") must be of type bool, not {}.')
            raise ValueError(w.format(type(param)))

    param_dict = dict(eeg=eeg, stim=stim, eog=eog, ecg=ecg, emg=emg,
                      misc=misc, resp=resp, chpi=chpi, exci=exci,
                      ias=ias, syst=syst, seeg=seeg, dbs=dbs, dipole=dipole,
                      gof=gof, bio=bio, ecog=ecog, csd=csd,
                      temperature=temperature, gsr=gsr)
    # avoid triage if possible
    if isinstance(meg, bool):
        for key in ('grad', 'mag'):
            param_dict[key] = meg
    if isinstance(fnirs, bool):
        for key in _FNIRS_CH_TYPES_SPLIT:
            param_dict[key] = fnirs
    warned = [False]
    for k in range(nchan):
        ch_type = channel_type(info, k)
        try:
            pick[k] = param_dict[ch_type]
        except KeyError:  # not so simple
            assert ch_type in (
                'grad', 'mag', 'ref_meg') + _FNIRS_CH_TYPES_SPLIT
            if ch_type in ('grad', 'mag'):
                pick[k] = _triage_meg_pick(info['chs'][k], meg)
            elif ch_type == 'ref_meg':
                pick[k] = _triage_meg_pick(info['chs'][k], ref_meg)
            else:  # ch_type in ('hbo', 'hbr', ...)
                pick[k] = _triage_fnirs_pick(info['chs'][k], fnirs, warned)

    # restrict channels to selection if provided
    if selection is not None:
        # the selection only restricts these types of channels
        sel_kind = [FIFF.FIFFV_MEG_CH, FIFF.FIFFV_REF_MEG_CH,
                    FIFF.FIFFV_EEG_CH]
        for k in np.where(pick)[0]:
            if (info['chs'][k]['kind'] in sel_kind and
                    info['ch_names'][k] not in selection):
                pick[k] = False

    myinclude = [info['ch_names'][k] for k in range(nchan) if pick[k]]
    myinclude += include

    if len(myinclude) == 0:
        sel = np.array([], int)
    else:
        sel = pick_channels(info['ch_names'], myinclude, exclude)

    return sel


@verbose
def pick_info(info, sel=(), copy=True, verbose=None):
    """Restrict an info structure to a selection of channels.

    Parameters
    ----------
    %(info_not_none)s
    sel : list of int | None
        Indices of channels to include. If None, all channels
        are included.
    copy : bool
        If copy is False, info is modified inplace.
    %(verbose)s

    Returns
    -------
    res : dict
        Info structure restricted to a selection of channels.
    """
    # avoid circular imports
    from .meas_info import _bad_chans_comp

    info._check_consistency()
    info = info.copy() if copy else info
    if sel is None:
        return info
    elif len(sel) == 0:
        raise ValueError('No channels match the selection.')
    n_unique = len(np.unique(np.arange(len(info['ch_names']))[sel]))
    if n_unique != len(sel):
        raise ValueError('Found %d / %d unique names, sel is not unique'
                         % (n_unique, len(sel)))

    # make sure required the compensation channels are present
    if len(info.get('comps', [])) > 0:
        ch_names = [info['ch_names'][idx] for idx in sel]
        _, comps_missing = _bad_chans_comp(info, ch_names)
        if len(comps_missing) > 0:
            logger.info('Removing %d compensators from info because '
                        'not all compensation channels were picked.'
                        % (len(info['comps']),))
            with info._unlock():
                info['comps'] = []
    with info._unlock():
        info['chs'] = [info['chs'][k] for k in sel]
    info._update_redundant()
    info['bads'] = [ch for ch in info['bads'] if ch in info['ch_names']]
    if 'comps' in info:
        comps = deepcopy(info['comps'])
        for c in comps:
            row_idx = [k for k, n in enumerate(c['data']['row_names'])
                       if n in info['ch_names']]
            row_names = [c['data']['row_names'][i] for i in row_idx]
            rowcals = c['rowcals'][row_idx]
            c['rowcals'] = rowcals
            c['data']['nrow'] = len(row_names)
            c['data']['row_names'] = row_names
            c['data']['data'] = c['data']['data'][row_idx]
        with info._unlock():
            info['comps'] = comps
    if info.get('custom_ref_applied', False) and not _electrode_types(info):
        with info._unlock():
            info['custom_ref_applied'] = FIFF.FIFFV_MNE_CUSTOM_REF_OFF
    info._check_consistency()

    return info


def _has_kit_refs(info, picks):
    """Determine if KIT ref channels are chosen.

    This is currently only used by make_forward_solution, which cannot
    run when KIT reference channels are included.
    """
    for p in picks:
        if info['chs'][p]['coil_type'] == FIFF.FIFFV_COIL_KIT_REF_MAG:
            return True
    return False


def pick_channels_evoked(orig, include=[], exclude='bads'):
    """Pick channels from evoked data.

    Parameters
    ----------
    orig : Evoked object
        One evoked dataset.
    include : list of str, (optional)
        List of channels to include (if empty, include all available).
    exclude : list of str | str
        List of channels to exclude. If empty do not exclude any (default).
        If 'bads', exclude channels in orig.info['bads']. Defaults to 'bads'.

    Returns
    -------
    res : instance of Evoked
        Evoked data restricted to selected channels. If include and
        exclude are empty it returns orig without copy.
    """
    if len(include) == 0 and len(exclude) == 0:
        return orig

    exclude = _check_excludes_includes(exclude, info=orig.info,
                                       allow_bads=True)
    sel = pick_channels(orig.info['ch_names'], include=include,
                        exclude=exclude)

    if len(sel) == 0:
        raise ValueError('Warning : No channels match the selection.')

    res = deepcopy(orig)
    #
    #   Modify the measurement info
    #
    res.info = pick_info(res.info, sel)
    #
    #   Create the reduced data set
    #
    res.data = res.data[sel, :]

    return res


@verbose
def pick_channels_forward(orig, include=[], exclude=[], ordered=False,
                          copy=True, verbose=None):
    """Pick channels from forward operator.

    Parameters
    ----------
    orig : dict
        A forward solution.
    include : list of str
        List of channels to include (if empty, include all available).
        Defaults to [].
    exclude : list of str | 'bads'
        Channels to exclude (if empty, do not exclude any). Defaults to [].
        If 'bads', then exclude bad channels in orig.
    ordered : bool
        If true (default False), treat ``include`` as an ordered list
        rather than a set.

        .. versionadded:: 0.18
    copy : bool
        If True (default), make a copy.

        .. versionadded:: 0.19
    %(verbose)s

    Returns
    -------
    res : dict
        Forward solution restricted to selected channels. If include and
        exclude are empty it returns orig without copy.
    """
    orig['info']._check_consistency()
    if len(include) == 0 and len(exclude) == 0:
        return orig.copy() if copy else orig
    exclude = _check_excludes_includes(exclude,
                                       info=orig['info'], allow_bads=True)

    # Allow for possibility of channel ordering in forward solution being
    # different from that of the M/EEG file it is based on.
    sel_sol = pick_channels(orig['sol']['row_names'], include=include,
                            exclude=exclude, ordered=ordered)
    sel_info = pick_channels(orig['info']['ch_names'], include=include,
                             exclude=exclude, ordered=ordered)

    fwd = deepcopy(orig) if copy else orig

    # Check that forward solution and original data file agree on #channels
    if len(sel_sol) != len(sel_info):
        raise ValueError('Forward solution and functional data appear to '
                         'have different channel names, please check.')

    #   Do we have something?
    nuse = len(sel_sol)
    if nuse == 0:
        raise ValueError('Nothing remains after picking')

    logger.info('    %d out of %d channels remain after picking'
                % (nuse, fwd['nchan']))

    #   Pick the correct rows of the forward operator using sel_sol
    fwd['sol']['data'] = fwd['sol']['data'][sel_sol, :]
    fwd['_orig_sol'] = fwd['_orig_sol'][sel_sol, :]
    fwd['sol']['nrow'] = nuse

    ch_names = [fwd['sol']['row_names'][k] for k in sel_sol]
    fwd['nchan'] = nuse
    fwd['sol']['row_names'] = ch_names

    # Pick the appropriate channel names from the info-dict using sel_info
    with fwd['info']._unlock():
        fwd['info']['chs'] = [fwd['info']['chs'][k] for k in sel_info]
    fwd['info']._update_redundant()
    fwd['info']['bads'] = [b for b in fwd['info']['bads'] if b in ch_names]

    if fwd['sol_grad'] is not None:
        fwd['sol_grad']['data'] = fwd['sol_grad']['data'][sel_sol, :]
        fwd['_orig_sol_grad'] = fwd['_orig_sol_grad'][sel_sol, :]
        fwd['sol_grad']['nrow'] = nuse
        fwd['sol_grad']['row_names'] = [fwd['sol_grad']['row_names'][k]
                                        for k in sel_sol]

    return fwd


def pick_types_forward(orig, meg=False, eeg=False, ref_meg=True, seeg=False,
                       ecog=False, dbs=False, include=[], exclude=[]):
    """Pick by channel type and names from a forward operator.

    Parameters
    ----------
    orig : dict
        A forward solution.
    meg : bool | str
        If True include MEG channels. If string it can be 'mag', 'grad',
        'planar1' or 'planar2' to select only magnetometers, all gradiometers,
        or a specific type of gradiometer.
    eeg : bool
        If True include EEG channels.
    ref_meg : bool
        If True include CTF / 4D reference channels.
    seeg : bool
        If True include stereotactic EEG channels.
    ecog : bool
        If True include electrocorticography channels.
    dbs : bool
        If True include deep brain stimulation channels.
    include : list of str
        List of additional channels to include. If empty do not include any.
    exclude : list of str | str
        List of channels to exclude. If empty do not exclude any (default).
        If 'bads', exclude channels in orig['info']['bads'].

    Returns
    -------
    res : dict
        Forward solution restricted to selected channel types.
    """
    info = orig['info']
    sel = pick_types(info, meg, eeg, ref_meg=ref_meg, seeg=seeg,
                     ecog=ecog, dbs=dbs, include=include, exclude=exclude)
    if len(sel) == 0:
        raise ValueError('No valid channels found')
    include_ch_names = [info['ch_names'][k] for k in sel]

    return pick_channels_forward(orig, include_ch_names)


@fill_doc
def channel_indices_by_type(info, picks=None):
    """Get indices of channels by type.

    Parameters
    ----------
    %(info_not_none)s
    %(picks_all)s

    Returns
    -------
    idx_by_type : dict
        A dictionary that maps each channel type to a (possibly empty) list of
        channel indices.
    """
    idx_by_type = {key: list() for key in _PICK_TYPES_KEYS if
                   key not in ('meg', 'fnirs')}
    idx_by_type.update(mag=list(), grad=list())
    idx_by_type.update((key, list()) for key in _FNIRS_CH_TYPES_SPLIT)
    picks = _picks_to_idx(info, picks,
                          none='all', exclude=(), allow_empty=True)
    for k in picks:
        ch_type = channel_type(info, k)
        for key in idx_by_type.keys():
            if ch_type == key:
                idx_by_type[key].append(k)
    return idx_by_type


def pick_channels_cov(orig, include=[], exclude='bads', ordered=False,
                      copy=True):
    """Pick channels from covariance matrix.

    Parameters
    ----------
    orig : Covariance
        A covariance.
    include : list of str, (optional)
        List of channels to include (if empty, include all available).
    exclude : list of str, (optional) | 'bads'
        Channels to exclude (if empty, do not exclude any). Defaults to 'bads'.
    ordered : bool
        If True (default False), ensure that the order of the channels in the
        modified instance matches the order of ``include``.

        .. versionadded:: 0.20.0
    copy : bool
        If True (the default), return a copy of the covariance matrix with the
        modified channels. If False, channels are modified in-place.

        .. versionadded:: 0.20.0

    Returns
    -------
    res : dict
        Covariance solution restricted to selected channels.
    """
    if copy:
        orig = orig.copy()
        # A little peculiarity of the cov objects is that these two fields
        # should not be copied over when None.
        if 'method' in orig and orig['method'] is None:
            del orig['method']
        if 'loglik' in orig and orig['loglik'] is None:
            del orig['loglik']

    exclude = orig['bads'] if exclude == 'bads' else exclude
    sel = pick_channels(orig['names'], include=include, exclude=exclude,
                        ordered=ordered)
    data = orig['data'][sel][:, sel] if not orig['diag'] else orig['data'][sel]
    names = [orig['names'][k] for k in sel]
    bads = [name for name in orig['bads'] if name in orig['names']]

    orig['data'] = data
    orig['names'] = names
    orig['bads'] = bads
    orig['dim'] = len(data)

    return orig


def _mag_grad_dependent(info):
    """Determine of mag and grad should be dealt with jointly."""
    # right now just uses SSS, could be computed / checked from cov
    # but probably overkill
    return any(ph.get('max_info', {}).get('sss_info', {}).get('in_order', 0)
               for ph in info.get('proc_history', []))


@fill_doc
def _contains_ch_type(info, ch_type):
    """Check whether a certain channel type is in an info object.

    Parameters
    ----------
    %(info_not_none)s
    ch_type : str
        the channel type to be checked for

    Returns
    -------
    has_ch_type : bool
        Whether the channel type is present or not.
    """
    _validate_type(ch_type, 'str', "ch_type")

    meg_extras = list(_MEG_CH_TYPES_SPLIT)
    fnirs_extras = list(_FNIRS_CH_TYPES_SPLIT)
    valid_channel_types = sorted([key for key in _PICK_TYPES_KEYS
                                  if key != 'meg'] + meg_extras + fnirs_extras)
    _check_option('ch_type', ch_type, valid_channel_types)
    if info is None:
        raise ValueError('Cannot check for channels of type "%s" because info '
                         'is None' % (ch_type,))
    return any(ch_type == channel_type(info, ii)
               for ii in range(info['nchan']))


@fill_doc
def _picks_by_type(info, meg_combined=False, ref_meg=False, exclude='bads'):
    """Get data channel indices as separate list of tuples.

    Parameters
    ----------
    %(info_not_none)s
    meg_combined : bool | 'auto'
        Whether to return combined picks for grad and mag.
        Can be 'auto' to choose based on Maxwell filtering status.
    ref_meg : bool
        If True include CTF / 4D reference channels
    exclude : list of str | str
        List of channels to exclude. If 'bads' (default), exclude channels
        in info['bads'].

    Returns
    -------
    picks_list : list of tuples
        The list of tuples of picks and the type string.
    """
    _validate_type(ref_meg, bool, 'ref_meg')
    exclude = _check_info_exclude(info, exclude)
    if meg_combined == 'auto':
        meg_combined = _mag_grad_dependent(info)
    picks_list = []
    picks_list = {ch_type: list() for ch_type in _DATA_CH_TYPES_SPLIT}
    for k in range(info['nchan']):
        if info['chs'][k]['ch_name'] not in exclude:
            this_type = channel_type(info, k)
            try:
                picks_list[this_type].append(k)
            except KeyError:
                # This annoyance is due to differences in pick_types
                # and channel_type behavior
                if this_type == 'ref_meg':
                    ch = info['chs'][k]
                    if _triage_meg_pick(ch, ref_meg):
                        if ch['unit'] == FIFF.FIFF_UNIT_T:
                            picks_list['mag'].append(k)
                        elif ch['unit'] == FIFF.FIFF_UNIT_T_M:
                            picks_list['grad'].append(k)
                else:
                    pass  # not a data channel type
    picks_list = [(ch_type, np.array(picks_list[ch_type], int))
                  for ch_type in _DATA_CH_TYPES_SPLIT]
    assert _DATA_CH_TYPES_SPLIT[:2] == ('mag', 'grad')
    if meg_combined and len(picks_list[0][1]) and len(picks_list[1][1]):
        picks_list.insert(
            0, ('meg', np.unique(np.concatenate([picks_list.pop(0)[1],
                                                 picks_list.pop(0)[1]])))
        )
    picks_list = [p for p in picks_list if len(p[1])]
    return picks_list


def _check_excludes_includes(chs, info=None, allow_bads=False):
    """Ensure that inputs to exclude/include are list-like or "bads".

    Parameters
    ----------
    chs : any input, should be list, tuple, set, str
        The channels passed to include or exclude.
    allow_bads : bool
        Allow the user to supply "bads" as a string for auto exclusion.

    Returns
    -------
    chs : list
        Channels to be excluded/excluded. If allow_bads, and chs=="bads",
        this will be the bad channels found in 'info'.
    """
    from .meas_info import Info
    if not isinstance(chs, (list, tuple, set, np.ndarray)):
        if allow_bads is True:
            if not isinstance(info, Info):
                raise ValueError('Supply an info object if allow_bads is true')
            elif chs != 'bads':
                raise ValueError('If chs is a string, it must be "bads"')
            else:
                chs = info['bads']
        else:
            raise ValueError(
                'include/exclude must be list, tuple, ndarray, or "bads". ' +
                'You provided type {}'.format(type(chs)))
    return chs


_PICK_TYPES_DATA_DICT = dict(
    meg=True, eeg=True, csd=True, stim=False, eog=False, ecg=False, emg=False,
    misc=False, resp=False, chpi=False, exci=False, ias=False, syst=False,
    seeg=True, dipole=False, gof=False, bio=False, ecog=True, fnirs=True,
    dbs=True, temperature=False, gsr=False)
_PICK_TYPES_KEYS = tuple(list(_PICK_TYPES_DATA_DICT) + ['ref_meg'])
_MEG_CH_TYPES_SPLIT = ('mag', 'grad', 'planar1', 'planar2')
# Entries here need to be added to _triage_fnirs_pick as well!
_FNIRS_CH_TYPES_SPLIT = (
    'hbo', 'hbr', 'fnirs_cw_amplitude',
    'fnirs_fd_ac_amplitude', 'fnirs_fd_phase', 'fnirs_od',
    'fnirs_td_gated_amplitude', 'fnirs_td_moments_amplitude',
)
_DATA_CH_TYPES_ORDER_DEFAULT = (
    'mag', 'grad', 'eeg', 'csd', 'eog', 'ecg', 'resp', 'emg', 'ref_meg',
    'misc', 'stim', 'chpi', 'exci', 'ias', 'syst', 'seeg', 'bio', 'ecog',
    'dbs', 'temperature', 'gsr', 'gof', 'dipole',
) + _FNIRS_CH_TYPES_SPLIT + ('whitened',)
# Valid data types, ordered for consistency, used in viz/evoked.
_VALID_CHANNEL_TYPES = (
    'eeg', 'grad', 'mag', 'seeg', 'eog', 'ecg', 'resp', 'emg', 'dipole', 'gof',
    'bio', 'ecog', 'dbs') + _FNIRS_CH_TYPES_SPLIT + ('misc', 'csd')
_DATA_CH_TYPES_SPLIT = (
    'mag', 'grad', 'eeg', 'csd', 'seeg', 'ecog', 'dbs') + _FNIRS_CH_TYPES_SPLIT
# Electrode types (e.g., can be average-referenced together or separately)
_ELECTRODE_CH_TYPES = ('eeg', 'ecog', 'seeg', 'dbs')


def _electrode_types(info, *, exclude='bads'):
    return [ch_type for ch_type in _ELECTRODE_CH_TYPES
            if len(pick_types(info, exclude=exclude, **{ch_type: True}))]


def _pick_data_channels(info, exclude='bads', with_ref_meg=True,
                        with_aux=False):
    """Pick only data channels."""
    kwargs = _PICK_TYPES_DATA_DICT
    if with_aux:
        kwargs = kwargs.copy()
        kwargs.update(eog=True, ecg=True, emg=True, bio=True)
    return pick_types(info, ref_meg=with_ref_meg, exclude=exclude, **kwargs)


def _pick_data_or_ica(info, exclude=()):
    """Pick only data or ICA channels."""
    if any(ch_name.startswith('ICA') for ch_name in info['ch_names']):
        picks = pick_types(info, exclude=exclude, misc=True)
    else:
        picks = _pick_data_channels(info, exclude=exclude, with_ref_meg=True)
    return picks


def _picks_to_idx(info, picks, none='data', exclude='bads', allow_empty=False,
                  with_ref_meg=True, return_kind=False, picks_on="channels"):
    """Convert and check pick validity.

    Parameters
    ----------
    picks_on : str
        'channels' (default) for error messages about selection of channels.
        'components' for error messages about selection of components.
    """
    from .meas_info import Info
    picked_ch_type_or_generic = False
    #
    # None -> all, data, or data_or_ica (ndarray of int)
    #
    if isinstance(info, Info):
        n_chan = info['nchan']
    else:
        info = _ensure_int(info, 'info', 'an int or Info')
        n_chan = info
    assert n_chan >= 0

    orig_picks = picks
    # We do some extra_repr gymnastics to avoid calling repr(orig_picks) too
    # soon as it can be a performance bottleneck (repr on ndarray is slow)
    extra_repr = ''
    if picks is None:
        if isinstance(info, int):  # special wrapper for no real info
            picks = np.arange(n_chan)
            extra_repr = ', treated as range(%d)' % (n_chan,)
        else:
            picks = none  # let _picks_str_to_idx handle it
            extra_repr = 'None, treated as "%s"' % (none,)

    #
    # slice
    #
    if isinstance(picks, slice):
        picks = np.arange(n_chan)[picks]

    #
    # -> ndarray of int (and make a copy)
    #
    picks = np.atleast_1d(picks)  # this works even for picks == 'something'
    picks = np.array([], dtype=int) if len(picks) == 0 else picks
    if picks.ndim != 1:
        raise ValueError('picks must be 1D, got %sD' % (picks.ndim,))
    if picks.dtype.char in ('S', 'U'):
        picks = _picks_str_to_idx(info, picks, exclude, with_ref_meg,
                                  return_kind, extra_repr, allow_empty,
                                  orig_picks)
        if return_kind:
            picked_ch_type_or_generic = picks[1]
            picks = picks[0]
    if picks.dtype.kind not in ['i', 'u']:
        extra_ch = " or list of str (names)" if picks_on == "channels" else ""
        msg = (
            f"picks must be a list of int (indices){extra_ch}. "
            f"The provided data type {picks.dtype} is invalid."
        )
        raise TypeError(msg)
    del extra_repr
    picks = picks.astype(int)

    #
    # ensure we have (optionally non-empty) ndarray of valid int
    #
    if len(picks) == 0 and not allow_empty:
        raise ValueError('No appropriate %s found for the given picks '
                         '(%r)' % (picks_on, orig_picks))
    if (picks < -n_chan).any():
        raise ValueError('All picks must be >= %d, got %r'
                         % (-n_chan, orig_picks))
    if (picks >= n_chan).any():
        raise ValueError('All picks must be < n_%s (%d), got %r'
                         % (picks_on, n_chan, orig_picks))
    picks %= n_chan  # ensure positive
    if return_kind:
        return picks, picked_ch_type_or_generic
    return picks


def _picks_str_to_idx(info, picks, exclude, with_ref_meg, return_kind,
                      extra_repr, allow_empty, orig_picks):
    """Turn a list of str into ndarray of int."""
    # special case for _picks_to_idx w/no info: shouldn't really happen
    if isinstance(info, int):
        raise ValueError('picks as str can only be used when measurement '
                         'info is available')

    #
    # first: check our special cases
    #

    picks_generic = list()
    if len(picks) == 1:
        if picks[0] in ('all', 'data', 'data_or_ica'):
            if picks[0] == 'all':
                use_exclude = info['bads'] if exclude == 'bads' else exclude
                picks_generic = pick_channels(
                    info['ch_names'], info['ch_names'], exclude=use_exclude)
            elif picks[0] == 'data':
                picks_generic = _pick_data_channels(info, exclude=exclude,
                                                    with_ref_meg=with_ref_meg)
            elif picks[0] == 'data_or_ica':
                picks_generic = _pick_data_or_ica(info, exclude=exclude)
            if len(picks_generic) == 0 and orig_picks is None and \
                    not allow_empty:
                raise ValueError('picks (%s) yielded no channels, consider '
                                 'passing picks explicitly'
                                 % (repr(orig_picks) + extra_repr,))

    #
    # second: match all to channel names
    #

    bad_names = []
    picks_name = list()
    for pick in picks:
        try:
            picks_name.append(info['ch_names'].index(pick))
        except ValueError:
            bad_names.append(pick)

    #
    # third: match all to types
    #
    bad_type = None
    picks_type = list()
    kwargs = dict(meg=False)
    meg, fnirs = set(), set()
    for pick in picks:
        if pick in _PICK_TYPES_KEYS:
            kwargs[pick] = True
        elif pick in _MEG_CH_TYPES_SPLIT:
            meg |= {pick}
        elif pick in _FNIRS_CH_TYPES_SPLIT:
            fnirs |= {pick}
        else:
            bad_type = pick
            break
    else:
        # triage MEG and FNIRS, which are complicated due to non-bool entries
        extra_picks = set()
        if len(meg) > 0 and not kwargs.get('meg', False):
            # easiest just to iterate
            for use_meg in meg:
                extra_picks |= set(pick_types(
                    info, meg=use_meg, ref_meg=False, exclude=exclude))
        if len(fnirs) > 0 and not kwargs.get('fnirs', False):
            if len(fnirs) == 1:
                kwargs['fnirs'] = list(fnirs)[0]
            else:
                kwargs['fnirs'] = list(fnirs)
        picks_type = pick_types(info, exclude=exclude, **kwargs)
        if len(extra_picks) > 0:
            picks_type = sorted(set(picks_type) | set(extra_picks))

    #
    # finally: ensure we have exactly one usable list
    #
    all_picks = (picks_generic, picks_name, picks_type)
    any_found = [len(p) > 0 for p in all_picks]
    if sum(any_found) == 0:
        if not allow_empty:
            raise ValueError(
                'picks (%s) could not be interpreted as '
                'channel names (no channel "%s"), channel types (no '
                'type "%s"), or a generic type (just "all" or "data")'
                % (repr(orig_picks) + extra_repr, str(bad_names), bad_type))
        picks = np.array([], int)
    elif sum(any_found) > 1:
        raise RuntimeError('Some channel names are ambiguously equivalent to '
                           'channel types, cannot use string-based '
                           'picks for these')
    else:
        picks = np.array(all_picks[np.where(any_found)[0][0]])

    picked_ch_type_or_generic = not len(picks_name)
    if len(bad_names) > 0 and not picked_ch_type_or_generic:
        warn(f'Channel(s) {bad_names} could not be picked, because '
             'they are not present in the info instance.')

    if return_kind:
        return picks, picked_ch_type_or_generic
    return picks


def _pick_inst(inst, picks, exclude, copy=True):
    """Return an instance with picked and excluded channels."""
    if copy is True:
        inst = inst.copy()
    picks = _picks_to_idx(inst.info, picks, exclude=[])
    pick_names = [inst.info['ch_names'][pick] for pick in picks]
    inst.pick_channels(pick_names)

    if exclude == 'bads':
        exclude = [ch for ch in inst.info['bads']
                   if ch in inst.info['ch_names']]
    if exclude is not None:
        inst.drop_channels(exclude)
    return inst


def _get_channel_types(info, picks=None, unique=False, only_data_chs=False):
    """Get the data channel types in an info instance."""
    none = 'data' if only_data_chs else 'all'
    picks = _picks_to_idx(info, picks, none, (), allow_empty=False)
    ch_types = [channel_type(info, pick) for pick in picks]
    if only_data_chs:
        ch_types = [ch_type for ch_type in ch_types
                    if ch_type in _DATA_CH_TYPES_SPLIT]
    if unique:
        # set does not preserve order but dict does, so let's just use it
        ch_types = list({k: k for k in ch_types}.keys())
    return ch_types
=======
# Copyright the MNE-Python contributors.


from .._fiff.pick import (
    _DATA_CH_TYPES_ORDER_DEFAULT,
    _DATA_CH_TYPES_SPLIT,
    _picks_to_idx,
)

__all__ = [
    # mne-bids, autoreject, mne-connectivity, mne-realtime, mne-nirs, mne-realtime
    "_picks_to_idx",
    # mne-qt-browser
    "_DATA_CH_TYPES_ORDER_DEFAULT",
    "_DATA_CH_TYPES_SPLIT",
]
>>>>>>> c63da99a
<|MERGE_RESOLUTION|>--- conflicted
+++ resolved
@@ -1,1209 +1,5 @@
 # Authors: The MNE-Python contributors.
 # License: BSD-3-Clause
-<<<<<<< HEAD
-
-from copy import deepcopy
-import re
-
-import numpy as np
-
-from .constants import FIFF
-from ..utils import (logger, verbose, _validate_type, fill_doc, _ensure_int,
-                     _check_option, warn)
-
-
-def get_channel_type_constants(include_defaults=False):
-    """Return all known channel types, and associated FIFF constants.
-
-    Parameters
-    ----------
-    include_defaults : bool
-        Whether to include default values for "unit" and "coil_type" for all
-        entries (see Notes). Defaults are generally based on values normally
-        present for a VectorView MEG system. Defaults to ``False``.
-
-    Returns
-    -------
-    channel_types : dict
-        The keys are channel type strings, and the values are dictionaries of
-        FIFF constants for "kind", and possibly "unit" and "coil_type".
-
-    Notes
-    -----
-    Values which might vary within a channel type across real data
-    recordings are excluded unless ``include_defaults=True``. For example,
-    "ref_meg" channels may have coil type
-    ``FIFFV_COIL_MAGNES_OFFDIAG_REF_GRAD``, ``FIFFV_COIL_VV_MAG_T3``, etc
-    (depending on the recording system), so no "coil_type" entry is given
-    for "ref_meg" unless ``include_defaults`` is requested.
-    """
-    base = dict(grad=dict(kind=FIFF.FIFFV_MEG_CH, unit=FIFF.FIFF_UNIT_T_M),
-                mag=dict(kind=FIFF.FIFFV_MEG_CH, unit=FIFF.FIFF_UNIT_T),
-                ref_meg=dict(kind=FIFF.FIFFV_REF_MEG_CH),
-                eeg=dict(kind=FIFF.FIFFV_EEG_CH,
-                         unit=FIFF.FIFF_UNIT_V,
-                         coil_type=FIFF.FIFFV_COIL_EEG),
-                seeg=dict(kind=FIFF.FIFFV_SEEG_CH,
-                          unit=FIFF.FIFF_UNIT_V,
-                          coil_type=FIFF.FIFFV_COIL_EEG),
-                dbs=dict(kind=FIFF.FIFFV_DBS_CH,
-                         unit=FIFF.FIFF_UNIT_V,
-                         coil_type=FIFF.FIFFV_COIL_EEG),
-                ecog=dict(kind=FIFF.FIFFV_ECOG_CH,
-                          unit=FIFF.FIFF_UNIT_V,
-                          coil_type=FIFF.FIFFV_COIL_EEG),
-                eog=dict(kind=FIFF.FIFFV_EOG_CH, unit=FIFF.FIFF_UNIT_V),
-                emg=dict(kind=FIFF.FIFFV_EMG_CH, unit=FIFF.FIFF_UNIT_V),
-                ecg=dict(kind=FIFF.FIFFV_ECG_CH, unit=FIFF.FIFF_UNIT_V),
-                resp=dict(kind=FIFF.FIFFV_RESP_CH, unit=FIFF.FIFF_UNIT_V),
-                bio=dict(kind=FIFF.FIFFV_BIO_CH, unit=FIFF.FIFF_UNIT_V),
-                misc=dict(kind=FIFF.FIFFV_MISC_CH, unit=FIFF.FIFF_UNIT_V),
-                stim=dict(kind=FIFF.FIFFV_STIM_CH),
-                exci=dict(kind=FIFF.FIFFV_EXCI_CH),
-                syst=dict(kind=FIFF.FIFFV_SYST_CH),
-                ias=dict(kind=FIFF.FIFFV_IAS_CH),
-                gof=dict(kind=FIFF.FIFFV_GOODNESS_FIT),
-                dipole=dict(kind=FIFF.FIFFV_DIPOLE_WAVE),
-                chpi=dict(kind=[FIFF.FIFFV_QUAT_0, FIFF.FIFFV_QUAT_1,
-                                FIFF.FIFFV_QUAT_2, FIFF.FIFFV_QUAT_3,
-                                FIFF.FIFFV_QUAT_4, FIFF.FIFFV_QUAT_5,
-                                FIFF.FIFFV_QUAT_6, FIFF.FIFFV_HPI_G,
-                                FIFF.FIFFV_HPI_ERR, FIFF.FIFFV_HPI_MOV]),
-                fnirs_cw_amplitude=dict(
-                    kind=FIFF.FIFFV_FNIRS_CH,
-                    unit=FIFF.FIFF_UNIT_V,
-                    coil_type=FIFF.FIFFV_COIL_FNIRS_CW_AMPLITUDE),
-                fnirs_td_gated_amplitude=dict(
-                    kind=FIFF.FIFFV_FNIRS_CH,
-                    unit=FIFF.FIFF_UNIT_V,
-                    coil_type=FIFF.FIFFV_COIL_FNIRS_TD_GATED_AMPLITUDE),
-                fnirs_td_moments_amplitude=dict(
-                    kind=FIFF.FIFFV_FNIRS_CH,
-                    unit=FIFF.FIFF_UNIT_V,
-                    coil_type=FIFF.FIFFV_COIL_FNIRS_TD_MOMENTS_AMPLITUDE),
-                fnirs_fd_ac_amplitude=dict(
-                    kind=FIFF.FIFFV_FNIRS_CH,
-                    unit=FIFF.FIFF_UNIT_V,
-                    coil_type=FIFF.FIFFV_COIL_FNIRS_FD_AC_AMPLITUDE),
-                fnirs_fd_phase=dict(
-                    kind=FIFF.FIFFV_FNIRS_CH,
-                    unit=FIFF.FIFF_UNIT_RAD,
-                    coil_type=FIFF.FIFFV_COIL_FNIRS_FD_PHASE),
-                fnirs_od=dict(kind=FIFF.FIFFV_FNIRS_CH,
-                              coil_type=FIFF.FIFFV_COIL_FNIRS_OD),
-                hbo=dict(kind=FIFF.FIFFV_FNIRS_CH,
-                         unit=FIFF.FIFF_UNIT_MOL,
-                         coil_type=FIFF.FIFFV_COIL_FNIRS_HBO),
-                hbr=dict(kind=FIFF.FIFFV_FNIRS_CH,
-                         unit=FIFF.FIFF_UNIT_MOL,
-                         coil_type=FIFF.FIFFV_COIL_FNIRS_HBR),
-                csd=dict(kind=FIFF.FIFFV_EEG_CH,
-                         unit=FIFF.FIFF_UNIT_V_M2,
-                         coil_type=FIFF.FIFFV_COIL_EEG_CSD),
-                temperature=dict(kind=FIFF.FIFFV_TEMPERATURE_CH,
-                                 unit=FIFF.FIFF_UNIT_CEL),
-                gsr=dict(kind=FIFF.FIFFV_GALVANIC_CH,
-                         unit=FIFF.FIFF_UNIT_S),
-                )
-    if include_defaults:
-        coil_none = dict(coil_type=FIFF.FIFFV_COIL_NONE)
-        unit_none = dict(unit=FIFF.FIFF_UNIT_NONE)
-        defaults = dict(
-            grad=dict(coil_type=FIFF.FIFFV_COIL_VV_PLANAR_T1),
-            mag=dict(coil_type=FIFF.FIFFV_COIL_VV_MAG_T3),
-            ref_meg=dict(coil_type=FIFF.FIFFV_COIL_VV_MAG_T3,
-                         unit=FIFF.FIFF_UNIT_T),
-            misc=dict(**coil_none, **unit_none),  # NB: overwrites UNIT_V
-            stim=dict(unit=FIFF.FIFF_UNIT_V, **coil_none),
-            eog=coil_none,
-            ecg=coil_none,
-            emg=coil_none,
-            bio=coil_none,
-            fnirs_od=unit_none,
-        )
-        for key, value in defaults.items():
-            base[key].update(value)
-    return base
-
-
-_first_rule = {
-    FIFF.FIFFV_MEG_CH: 'meg',
-    FIFF.FIFFV_REF_MEG_CH: 'ref_meg',
-    FIFF.FIFFV_EEG_CH: 'eeg',
-    FIFF.FIFFV_STIM_CH: 'stim',
-    FIFF.FIFFV_EOG_CH: 'eog',
-    FIFF.FIFFV_EMG_CH: 'emg',
-    FIFF.FIFFV_ECG_CH: 'ecg',
-    FIFF.FIFFV_RESP_CH: 'resp',
-    FIFF.FIFFV_MISC_CH: 'misc',
-    FIFF.FIFFV_EXCI_CH: 'exci',
-    FIFF.FIFFV_IAS_CH: 'ias',
-    FIFF.FIFFV_SYST_CH: 'syst',
-    FIFF.FIFFV_SEEG_CH: 'seeg',
-    FIFF.FIFFV_DBS_CH: 'dbs',
-    FIFF.FIFFV_BIO_CH: 'bio',
-    FIFF.FIFFV_QUAT_0: 'chpi',
-    FIFF.FIFFV_QUAT_1: 'chpi',
-    FIFF.FIFFV_QUAT_2: 'chpi',
-    FIFF.FIFFV_QUAT_3: 'chpi',
-    FIFF.FIFFV_QUAT_4: 'chpi',
-    FIFF.FIFFV_QUAT_5: 'chpi',
-    FIFF.FIFFV_QUAT_6: 'chpi',
-    FIFF.FIFFV_HPI_G: 'chpi',
-    FIFF.FIFFV_HPI_ERR: 'chpi',
-    FIFF.FIFFV_HPI_MOV: 'chpi',
-    FIFF.FIFFV_DIPOLE_WAVE: 'dipole',
-    FIFF.FIFFV_GOODNESS_FIT: 'gof',
-    FIFF.FIFFV_ECOG_CH: 'ecog',
-    FIFF.FIFFV_FNIRS_CH: 'fnirs',
-    FIFF.FIFFV_TEMPERATURE_CH: 'temperature',
-    FIFF.FIFFV_GALVANIC_CH: 'gsr',
-}
-# How to reduce our categories in channel_type (originally)
-_second_rules = {
-    'meg': ('unit', {FIFF.FIFF_UNIT_T_M: 'grad',
-                     FIFF.FIFF_UNIT_T: 'mag'}),
-    'fnirs': ('coil_type', {FIFF.FIFFV_COIL_FNIRS_HBO: 'hbo',
-                            FIFF.FIFFV_COIL_FNIRS_HBR: 'hbr',
-                            FIFF.FIFFV_COIL_FNIRS_CW_AMPLITUDE:
-                                'fnirs_cw_amplitude',
-                            FIFF.FIFFV_COIL_FNIRS_FD_AC_AMPLITUDE:
-                                'fnirs_fd_ac_amplitude',
-                            FIFF.FIFFV_COIL_FNIRS_FD_PHASE:
-                                'fnirs_fd_phase',
-                            FIFF.FIFFV_COIL_FNIRS_OD: 'fnirs_od',
-                            FIFF.FIFFV_COIL_FNIRS_TD_GATED_AMPLITUDE:
-                                'fnirs_td_gated_amplitude',
-                            FIFF.FIFFV_COIL_FNIRS_TD_MOMENTS_AMPLITUDE:
-                                'fnirs_td_moments_amplitude',
-                            }),
-    'eeg': ('coil_type', {FIFF.FIFFV_COIL_EEG: 'eeg',
-                          FIFF.FIFFV_COIL_EEG_BIPOLAR: 'eeg',
-                          FIFF.FIFFV_COIL_NONE: 'eeg',  # MNE-C backward compat
-                          FIFF.FIFFV_COIL_EEG_CSD: 'csd',
-                          })
-}
-
-
-@fill_doc
-def channel_type(info, idx):
-    """Get channel type.
-
-    Parameters
-    ----------
-    %(info_not_none)s
-    idx : int
-        Index of channel.
-
-    Returns
-    -------
-    type : str
-        Type of channel. Will be one of::
-
-            {'grad', 'mag', 'eeg', 'csd', 'stim', 'eog', 'emg', 'ecg',
-             'ref_meg', 'resp', 'exci', 'ias', 'syst', 'misc', 'seeg', 'dbs',
-              'bio', 'chpi', 'dipole', 'gof', 'ecog', 'hbo', 'hbr',
-              'temperature', 'gsr'}
-    """
-    # This is faster than the original _channel_type_old now in test_pick.py
-    # because it uses (at most!) two dict lookups plus one conditional
-    # to get the channel type string.
-    ch = info['chs'][idx]
-    try:
-        first_kind = _first_rule[ch['kind']]
-    except KeyError:
-        raise ValueError('Unknown channel type (%s) for channel "%s"'
-                         % (ch['kind'], ch["ch_name"]))
-    if first_kind in _second_rules:
-        key, second_rule = _second_rules[first_kind]
-        first_kind = second_rule[ch[key]]
-    return first_kind
-
-
-def pick_channels(ch_names, include, exclude=[], ordered=False):
-    """Pick channels by names.
-
-    Returns the indices of ``ch_names`` in ``include`` but not in ``exclude``.
-
-    Parameters
-    ----------
-    ch_names : list of str
-        List of channels.
-    include : list of str
-        List of channels to include (if empty include all available).
-
-        .. note:: This is to be treated as a set. The order of this list
-           is not used or maintained in ``sel``.
-
-    exclude : list of str
-        List of channels to exclude (if empty do not exclude any channel).
-        Defaults to [].
-    ordered : bool
-        If true (default False), treat ``include`` as an ordered list
-        rather than a set, and any channels from ``include`` are missing
-        in ``ch_names`` an error will be raised.
-
-        .. versionadded:: 0.18
-
-    Returns
-    -------
-    sel : array of int
-        Indices of good channels.
-
-    See Also
-    --------
-    pick_channels_regexp, pick_types
-    """
-    if len(np.unique(ch_names)) != len(ch_names):
-        raise RuntimeError('ch_names is not a unique list, picking is unsafe')
-    _check_excludes_includes(include)
-    _check_excludes_includes(exclude)
-    if not ordered:
-        if not isinstance(include, set):
-            include = set(include)
-        if not isinstance(exclude, set):
-            exclude = set(exclude)
-        sel = []
-        for k, name in enumerate(ch_names):
-            if (len(include) == 0 or name in include) and name not in exclude:
-                sel.append(k)
-    else:
-        if not isinstance(include, list):
-            include = list(include)
-        if len(include) == 0:
-            include = list(ch_names)
-        if not isinstance(exclude, list):
-            exclude = list(exclude)
-        sel, missing = list(), list()
-        for name in include:
-            if name in ch_names:
-                if name not in exclude:
-                    sel.append(ch_names.index(name))
-            else:
-                missing.append(name)
-        if len(missing):
-            raise ValueError('Missing channels from ch_names required by '
-                             'include:\n%s' % (missing,))
-    return np.array(sel, int)
-
-
-def pick_channels_regexp(ch_names, regexp):
-    """Pick channels using regular expression.
-
-    Returns the indices of the good channels in ch_names.
-
-    Parameters
-    ----------
-    ch_names : list of str
-        List of channels.
-
-    regexp : str
-        The regular expression. See python standard module for regular
-        expressions.
-
-    Returns
-    -------
-    sel : array of int
-        Indices of good channels.
-
-    See Also
-    --------
-    pick_channels
-
-    Examples
-    --------
-    >>> pick_channels_regexp(['MEG 2331', 'MEG 2332', 'MEG 2333'], 'MEG ...1')
-    [0]
-    >>> pick_channels_regexp(['MEG 2331', 'MEG 2332', 'MEG 2333'], 'MEG *')
-    [0, 1, 2]
-    """
-    r = re.compile(regexp)
-    return [k for k, name in enumerate(ch_names) if r.match(name)]
-
-
-def _triage_meg_pick(ch, meg):
-    """Triage an MEG pick type."""
-    if meg is True:
-        return True
-    elif ch['unit'] == FIFF.FIFF_UNIT_T_M:
-        if meg == 'grad':
-            return True
-        elif meg == 'planar1' and ch['ch_name'].endswith('2'):
-            return True
-        elif meg == 'planar2' and ch['ch_name'].endswith('3'):
-            return True
-    elif (meg == 'mag' and ch['unit'] == FIFF.FIFF_UNIT_T):
-        return True
-    return False
-
-
-def _triage_fnirs_pick(ch, fnirs, warned):
-    """Triage an fNIRS pick type."""
-    if fnirs is True:
-        return True
-    elif ch['coil_type'] == FIFF.FIFFV_COIL_FNIRS_HBO and 'hbo' in fnirs:
-        return True
-    elif ch['coil_type'] == FIFF.FIFFV_COIL_FNIRS_HBR and 'hbr' in fnirs:
-        return True
-    elif ch['coil_type'] == FIFF.FIFFV_COIL_FNIRS_CW_AMPLITUDE and \
-            'fnirs_cw_amplitude' in fnirs:
-        return True
-    elif ch['coil_type'] == FIFF.FIFFV_COIL_FNIRS_FD_AC_AMPLITUDE and \
-            'fnirs_fd_ac_amplitude' in fnirs:
-        return True
-    elif ch['coil_type'] == FIFF.FIFFV_COIL_FNIRS_FD_PHASE and \
-            'fnirs_fd_phase' in fnirs:
-        return True
-    elif ch['coil_type'] == FIFF.FIFFV_COIL_FNIRS_OD and 'fnirs_od' in fnirs:
-        return True
-    elif ch['coil_type'] == FIFF.FIFFV_COIL_FNIRS_TD_MOMENTS_AMPLITUDE and \
-            'fnirs_td_moments_amplitude' in fnirs:
-        return True
-    elif ch['coil_type'] == FIFF.FIFFV_COIL_FNIRS_TD_GATED_AMPLITUDE and \
-            'fnirs_td_gated_amplitude' in fnirs:
-        return True
-    return False
-
-
-def _check_meg_type(meg, allow_auto=False):
-    """Ensure a valid meg type."""
-    if isinstance(meg, str):
-        allowed_types = ['grad', 'mag', 'planar1', 'planar2']
-        allowed_types += ['auto'] if allow_auto else []
-        if meg not in allowed_types:
-            raise ValueError('meg value must be one of %s or bool, not %s'
-                             % (allowed_types, meg))
-
-
-def _check_info_exclude(info, exclude):
-    _validate_type(info, "info")
-    info._check_consistency()
-    if exclude is None:
-        raise ValueError('exclude must be a list of strings or "bads"')
-    elif exclude == 'bads':
-        exclude = info.get('bads', [])
-    elif not isinstance(exclude, (list, tuple)):
-        raise ValueError('exclude must either be "bads" or a list of strings.'
-                         ' If only one channel is to be excluded, use '
-                         '[ch_name] instead of passing ch_name.')
-    return exclude
-
-
-@fill_doc
-def pick_types(info, meg=False, eeg=False, stim=False, eog=False, ecg=False,
-               emg=False, ref_meg='auto', *, misc=False, resp=False,
-               chpi=False, exci=False, ias=False, syst=False, seeg=False,
-               dipole=False, gof=False, bio=False, ecog=False, fnirs=False,
-               csd=False, dbs=False, temperature=False, gsr=False,
-               include=(), exclude='bads', selection=None):
-    """Pick channels by type and names.
-
-    Parameters
-    ----------
-    %(info_not_none)s
-    %(pick_types_params)s
-
-    Returns
-    -------
-    sel : array of int
-        Indices of good channels.
-    """
-    # NOTE: Changes to this function's signature should also be changed in
-    # PickChannelsMixin
-    _validate_type(meg, (bool, str), 'meg')
-
-    exclude = _check_info_exclude(info, exclude)
-    nchan = info['nchan']
-    pick = np.zeros(nchan, dtype=bool)
-
-    _check_meg_type(ref_meg, allow_auto=True)
-    _check_meg_type(meg)
-    if isinstance(ref_meg, str) and ref_meg == 'auto':
-        ref_meg = ('comps' in info and info['comps'] is not None and
-                   len(info['comps']) > 0 and meg is not False)
-
-    for param in (eeg, stim, eog, ecg, emg, misc, resp, chpi, exci,
-                  ias, syst, seeg, dipole, gof, bio, ecog, csd, dbs,
-                  temperature, gsr):
-        if not isinstance(param, bool):
-            w = ('Parameters for all channel types (with the exception of '
-                 '"meg", "ref_meg" and "fnirs") must be of type bool, not {}.')
-            raise ValueError(w.format(type(param)))
-
-    param_dict = dict(eeg=eeg, stim=stim, eog=eog, ecg=ecg, emg=emg,
-                      misc=misc, resp=resp, chpi=chpi, exci=exci,
-                      ias=ias, syst=syst, seeg=seeg, dbs=dbs, dipole=dipole,
-                      gof=gof, bio=bio, ecog=ecog, csd=csd,
-                      temperature=temperature, gsr=gsr)
-    # avoid triage if possible
-    if isinstance(meg, bool):
-        for key in ('grad', 'mag'):
-            param_dict[key] = meg
-    if isinstance(fnirs, bool):
-        for key in _FNIRS_CH_TYPES_SPLIT:
-            param_dict[key] = fnirs
-    warned = [False]
-    for k in range(nchan):
-        ch_type = channel_type(info, k)
-        try:
-            pick[k] = param_dict[ch_type]
-        except KeyError:  # not so simple
-            assert ch_type in (
-                'grad', 'mag', 'ref_meg') + _FNIRS_CH_TYPES_SPLIT
-            if ch_type in ('grad', 'mag'):
-                pick[k] = _triage_meg_pick(info['chs'][k], meg)
-            elif ch_type == 'ref_meg':
-                pick[k] = _triage_meg_pick(info['chs'][k], ref_meg)
-            else:  # ch_type in ('hbo', 'hbr', ...)
-                pick[k] = _triage_fnirs_pick(info['chs'][k], fnirs, warned)
-
-    # restrict channels to selection if provided
-    if selection is not None:
-        # the selection only restricts these types of channels
-        sel_kind = [FIFF.FIFFV_MEG_CH, FIFF.FIFFV_REF_MEG_CH,
-                    FIFF.FIFFV_EEG_CH]
-        for k in np.where(pick)[0]:
-            if (info['chs'][k]['kind'] in sel_kind and
-                    info['ch_names'][k] not in selection):
-                pick[k] = False
-
-    myinclude = [info['ch_names'][k] for k in range(nchan) if pick[k]]
-    myinclude += include
-
-    if len(myinclude) == 0:
-        sel = np.array([], int)
-    else:
-        sel = pick_channels(info['ch_names'], myinclude, exclude)
-
-    return sel
-
-
-@verbose
-def pick_info(info, sel=(), copy=True, verbose=None):
-    """Restrict an info structure to a selection of channels.
-
-    Parameters
-    ----------
-    %(info_not_none)s
-    sel : list of int | None
-        Indices of channels to include. If None, all channels
-        are included.
-    copy : bool
-        If copy is False, info is modified inplace.
-    %(verbose)s
-
-    Returns
-    -------
-    res : dict
-        Info structure restricted to a selection of channels.
-    """
-    # avoid circular imports
-    from .meas_info import _bad_chans_comp
-
-    info._check_consistency()
-    info = info.copy() if copy else info
-    if sel is None:
-        return info
-    elif len(sel) == 0:
-        raise ValueError('No channels match the selection.')
-    n_unique = len(np.unique(np.arange(len(info['ch_names']))[sel]))
-    if n_unique != len(sel):
-        raise ValueError('Found %d / %d unique names, sel is not unique'
-                         % (n_unique, len(sel)))
-
-    # make sure required the compensation channels are present
-    if len(info.get('comps', [])) > 0:
-        ch_names = [info['ch_names'][idx] for idx in sel]
-        _, comps_missing = _bad_chans_comp(info, ch_names)
-        if len(comps_missing) > 0:
-            logger.info('Removing %d compensators from info because '
-                        'not all compensation channels were picked.'
-                        % (len(info['comps']),))
-            with info._unlock():
-                info['comps'] = []
-    with info._unlock():
-        info['chs'] = [info['chs'][k] for k in sel]
-    info._update_redundant()
-    info['bads'] = [ch for ch in info['bads'] if ch in info['ch_names']]
-    if 'comps' in info:
-        comps = deepcopy(info['comps'])
-        for c in comps:
-            row_idx = [k for k, n in enumerate(c['data']['row_names'])
-                       if n in info['ch_names']]
-            row_names = [c['data']['row_names'][i] for i in row_idx]
-            rowcals = c['rowcals'][row_idx]
-            c['rowcals'] = rowcals
-            c['data']['nrow'] = len(row_names)
-            c['data']['row_names'] = row_names
-            c['data']['data'] = c['data']['data'][row_idx]
-        with info._unlock():
-            info['comps'] = comps
-    if info.get('custom_ref_applied', False) and not _electrode_types(info):
-        with info._unlock():
-            info['custom_ref_applied'] = FIFF.FIFFV_MNE_CUSTOM_REF_OFF
-    info._check_consistency()
-
-    return info
-
-
-def _has_kit_refs(info, picks):
-    """Determine if KIT ref channels are chosen.
-
-    This is currently only used by make_forward_solution, which cannot
-    run when KIT reference channels are included.
-    """
-    for p in picks:
-        if info['chs'][p]['coil_type'] == FIFF.FIFFV_COIL_KIT_REF_MAG:
-            return True
-    return False
-
-
-def pick_channels_evoked(orig, include=[], exclude='bads'):
-    """Pick channels from evoked data.
-
-    Parameters
-    ----------
-    orig : Evoked object
-        One evoked dataset.
-    include : list of str, (optional)
-        List of channels to include (if empty, include all available).
-    exclude : list of str | str
-        List of channels to exclude. If empty do not exclude any (default).
-        If 'bads', exclude channels in orig.info['bads']. Defaults to 'bads'.
-
-    Returns
-    -------
-    res : instance of Evoked
-        Evoked data restricted to selected channels. If include and
-        exclude are empty it returns orig without copy.
-    """
-    if len(include) == 0 and len(exclude) == 0:
-        return orig
-
-    exclude = _check_excludes_includes(exclude, info=orig.info,
-                                       allow_bads=True)
-    sel = pick_channels(orig.info['ch_names'], include=include,
-                        exclude=exclude)
-
-    if len(sel) == 0:
-        raise ValueError('Warning : No channels match the selection.')
-
-    res = deepcopy(orig)
-    #
-    #   Modify the measurement info
-    #
-    res.info = pick_info(res.info, sel)
-    #
-    #   Create the reduced data set
-    #
-    res.data = res.data[sel, :]
-
-    return res
-
-
-@verbose
-def pick_channels_forward(orig, include=[], exclude=[], ordered=False,
-                          copy=True, verbose=None):
-    """Pick channels from forward operator.
-
-    Parameters
-    ----------
-    orig : dict
-        A forward solution.
-    include : list of str
-        List of channels to include (if empty, include all available).
-        Defaults to [].
-    exclude : list of str | 'bads'
-        Channels to exclude (if empty, do not exclude any). Defaults to [].
-        If 'bads', then exclude bad channels in orig.
-    ordered : bool
-        If true (default False), treat ``include`` as an ordered list
-        rather than a set.
-
-        .. versionadded:: 0.18
-    copy : bool
-        If True (default), make a copy.
-
-        .. versionadded:: 0.19
-    %(verbose)s
-
-    Returns
-    -------
-    res : dict
-        Forward solution restricted to selected channels. If include and
-        exclude are empty it returns orig without copy.
-    """
-    orig['info']._check_consistency()
-    if len(include) == 0 and len(exclude) == 0:
-        return orig.copy() if copy else orig
-    exclude = _check_excludes_includes(exclude,
-                                       info=orig['info'], allow_bads=True)
-
-    # Allow for possibility of channel ordering in forward solution being
-    # different from that of the M/EEG file it is based on.
-    sel_sol = pick_channels(orig['sol']['row_names'], include=include,
-                            exclude=exclude, ordered=ordered)
-    sel_info = pick_channels(orig['info']['ch_names'], include=include,
-                             exclude=exclude, ordered=ordered)
-
-    fwd = deepcopy(orig) if copy else orig
-
-    # Check that forward solution and original data file agree on #channels
-    if len(sel_sol) != len(sel_info):
-        raise ValueError('Forward solution and functional data appear to '
-                         'have different channel names, please check.')
-
-    #   Do we have something?
-    nuse = len(sel_sol)
-    if nuse == 0:
-        raise ValueError('Nothing remains after picking')
-
-    logger.info('    %d out of %d channels remain after picking'
-                % (nuse, fwd['nchan']))
-
-    #   Pick the correct rows of the forward operator using sel_sol
-    fwd['sol']['data'] = fwd['sol']['data'][sel_sol, :]
-    fwd['_orig_sol'] = fwd['_orig_sol'][sel_sol, :]
-    fwd['sol']['nrow'] = nuse
-
-    ch_names = [fwd['sol']['row_names'][k] for k in sel_sol]
-    fwd['nchan'] = nuse
-    fwd['sol']['row_names'] = ch_names
-
-    # Pick the appropriate channel names from the info-dict using sel_info
-    with fwd['info']._unlock():
-        fwd['info']['chs'] = [fwd['info']['chs'][k] for k in sel_info]
-    fwd['info']._update_redundant()
-    fwd['info']['bads'] = [b for b in fwd['info']['bads'] if b in ch_names]
-
-    if fwd['sol_grad'] is not None:
-        fwd['sol_grad']['data'] = fwd['sol_grad']['data'][sel_sol, :]
-        fwd['_orig_sol_grad'] = fwd['_orig_sol_grad'][sel_sol, :]
-        fwd['sol_grad']['nrow'] = nuse
-        fwd['sol_grad']['row_names'] = [fwd['sol_grad']['row_names'][k]
-                                        for k in sel_sol]
-
-    return fwd
-
-
-def pick_types_forward(orig, meg=False, eeg=False, ref_meg=True, seeg=False,
-                       ecog=False, dbs=False, include=[], exclude=[]):
-    """Pick by channel type and names from a forward operator.
-
-    Parameters
-    ----------
-    orig : dict
-        A forward solution.
-    meg : bool | str
-        If True include MEG channels. If string it can be 'mag', 'grad',
-        'planar1' or 'planar2' to select only magnetometers, all gradiometers,
-        or a specific type of gradiometer.
-    eeg : bool
-        If True include EEG channels.
-    ref_meg : bool
-        If True include CTF / 4D reference channels.
-    seeg : bool
-        If True include stereotactic EEG channels.
-    ecog : bool
-        If True include electrocorticography channels.
-    dbs : bool
-        If True include deep brain stimulation channels.
-    include : list of str
-        List of additional channels to include. If empty do not include any.
-    exclude : list of str | str
-        List of channels to exclude. If empty do not exclude any (default).
-        If 'bads', exclude channels in orig['info']['bads'].
-
-    Returns
-    -------
-    res : dict
-        Forward solution restricted to selected channel types.
-    """
-    info = orig['info']
-    sel = pick_types(info, meg, eeg, ref_meg=ref_meg, seeg=seeg,
-                     ecog=ecog, dbs=dbs, include=include, exclude=exclude)
-    if len(sel) == 0:
-        raise ValueError('No valid channels found')
-    include_ch_names = [info['ch_names'][k] for k in sel]
-
-    return pick_channels_forward(orig, include_ch_names)
-
-
-@fill_doc
-def channel_indices_by_type(info, picks=None):
-    """Get indices of channels by type.
-
-    Parameters
-    ----------
-    %(info_not_none)s
-    %(picks_all)s
-
-    Returns
-    -------
-    idx_by_type : dict
-        A dictionary that maps each channel type to a (possibly empty) list of
-        channel indices.
-    """
-    idx_by_type = {key: list() for key in _PICK_TYPES_KEYS if
-                   key not in ('meg', 'fnirs')}
-    idx_by_type.update(mag=list(), grad=list())
-    idx_by_type.update((key, list()) for key in _FNIRS_CH_TYPES_SPLIT)
-    picks = _picks_to_idx(info, picks,
-                          none='all', exclude=(), allow_empty=True)
-    for k in picks:
-        ch_type = channel_type(info, k)
-        for key in idx_by_type.keys():
-            if ch_type == key:
-                idx_by_type[key].append(k)
-    return idx_by_type
-
-
-def pick_channels_cov(orig, include=[], exclude='bads', ordered=False,
-                      copy=True):
-    """Pick channels from covariance matrix.
-
-    Parameters
-    ----------
-    orig : Covariance
-        A covariance.
-    include : list of str, (optional)
-        List of channels to include (if empty, include all available).
-    exclude : list of str, (optional) | 'bads'
-        Channels to exclude (if empty, do not exclude any). Defaults to 'bads'.
-    ordered : bool
-        If True (default False), ensure that the order of the channels in the
-        modified instance matches the order of ``include``.
-
-        .. versionadded:: 0.20.0
-    copy : bool
-        If True (the default), return a copy of the covariance matrix with the
-        modified channels. If False, channels are modified in-place.
-
-        .. versionadded:: 0.20.0
-
-    Returns
-    -------
-    res : dict
-        Covariance solution restricted to selected channels.
-    """
-    if copy:
-        orig = orig.copy()
-        # A little peculiarity of the cov objects is that these two fields
-        # should not be copied over when None.
-        if 'method' in orig and orig['method'] is None:
-            del orig['method']
-        if 'loglik' in orig and orig['loglik'] is None:
-            del orig['loglik']
-
-    exclude = orig['bads'] if exclude == 'bads' else exclude
-    sel = pick_channels(orig['names'], include=include, exclude=exclude,
-                        ordered=ordered)
-    data = orig['data'][sel][:, sel] if not orig['diag'] else orig['data'][sel]
-    names = [orig['names'][k] for k in sel]
-    bads = [name for name in orig['bads'] if name in orig['names']]
-
-    orig['data'] = data
-    orig['names'] = names
-    orig['bads'] = bads
-    orig['dim'] = len(data)
-
-    return orig
-
-
-def _mag_grad_dependent(info):
-    """Determine of mag and grad should be dealt with jointly."""
-    # right now just uses SSS, could be computed / checked from cov
-    # but probably overkill
-    return any(ph.get('max_info', {}).get('sss_info', {}).get('in_order', 0)
-               for ph in info.get('proc_history', []))
-
-
-@fill_doc
-def _contains_ch_type(info, ch_type):
-    """Check whether a certain channel type is in an info object.
-
-    Parameters
-    ----------
-    %(info_not_none)s
-    ch_type : str
-        the channel type to be checked for
-
-    Returns
-    -------
-    has_ch_type : bool
-        Whether the channel type is present or not.
-    """
-    _validate_type(ch_type, 'str', "ch_type")
-
-    meg_extras = list(_MEG_CH_TYPES_SPLIT)
-    fnirs_extras = list(_FNIRS_CH_TYPES_SPLIT)
-    valid_channel_types = sorted([key for key in _PICK_TYPES_KEYS
-                                  if key != 'meg'] + meg_extras + fnirs_extras)
-    _check_option('ch_type', ch_type, valid_channel_types)
-    if info is None:
-        raise ValueError('Cannot check for channels of type "%s" because info '
-                         'is None' % (ch_type,))
-    return any(ch_type == channel_type(info, ii)
-               for ii in range(info['nchan']))
-
-
-@fill_doc
-def _picks_by_type(info, meg_combined=False, ref_meg=False, exclude='bads'):
-    """Get data channel indices as separate list of tuples.
-
-    Parameters
-    ----------
-    %(info_not_none)s
-    meg_combined : bool | 'auto'
-        Whether to return combined picks for grad and mag.
-        Can be 'auto' to choose based on Maxwell filtering status.
-    ref_meg : bool
-        If True include CTF / 4D reference channels
-    exclude : list of str | str
-        List of channels to exclude. If 'bads' (default), exclude channels
-        in info['bads'].
-
-    Returns
-    -------
-    picks_list : list of tuples
-        The list of tuples of picks and the type string.
-    """
-    _validate_type(ref_meg, bool, 'ref_meg')
-    exclude = _check_info_exclude(info, exclude)
-    if meg_combined == 'auto':
-        meg_combined = _mag_grad_dependent(info)
-    picks_list = []
-    picks_list = {ch_type: list() for ch_type in _DATA_CH_TYPES_SPLIT}
-    for k in range(info['nchan']):
-        if info['chs'][k]['ch_name'] not in exclude:
-            this_type = channel_type(info, k)
-            try:
-                picks_list[this_type].append(k)
-            except KeyError:
-                # This annoyance is due to differences in pick_types
-                # and channel_type behavior
-                if this_type == 'ref_meg':
-                    ch = info['chs'][k]
-                    if _triage_meg_pick(ch, ref_meg):
-                        if ch['unit'] == FIFF.FIFF_UNIT_T:
-                            picks_list['mag'].append(k)
-                        elif ch['unit'] == FIFF.FIFF_UNIT_T_M:
-                            picks_list['grad'].append(k)
-                else:
-                    pass  # not a data channel type
-    picks_list = [(ch_type, np.array(picks_list[ch_type], int))
-                  for ch_type in _DATA_CH_TYPES_SPLIT]
-    assert _DATA_CH_TYPES_SPLIT[:2] == ('mag', 'grad')
-    if meg_combined and len(picks_list[0][1]) and len(picks_list[1][1]):
-        picks_list.insert(
-            0, ('meg', np.unique(np.concatenate([picks_list.pop(0)[1],
-                                                 picks_list.pop(0)[1]])))
-        )
-    picks_list = [p for p in picks_list if len(p[1])]
-    return picks_list
-
-
-def _check_excludes_includes(chs, info=None, allow_bads=False):
-    """Ensure that inputs to exclude/include are list-like or "bads".
-
-    Parameters
-    ----------
-    chs : any input, should be list, tuple, set, str
-        The channels passed to include or exclude.
-    allow_bads : bool
-        Allow the user to supply "bads" as a string for auto exclusion.
-
-    Returns
-    -------
-    chs : list
-        Channels to be excluded/excluded. If allow_bads, and chs=="bads",
-        this will be the bad channels found in 'info'.
-    """
-    from .meas_info import Info
-    if not isinstance(chs, (list, tuple, set, np.ndarray)):
-        if allow_bads is True:
-            if not isinstance(info, Info):
-                raise ValueError('Supply an info object if allow_bads is true')
-            elif chs != 'bads':
-                raise ValueError('If chs is a string, it must be "bads"')
-            else:
-                chs = info['bads']
-        else:
-            raise ValueError(
-                'include/exclude must be list, tuple, ndarray, or "bads". ' +
-                'You provided type {}'.format(type(chs)))
-    return chs
-
-
-_PICK_TYPES_DATA_DICT = dict(
-    meg=True, eeg=True, csd=True, stim=False, eog=False, ecg=False, emg=False,
-    misc=False, resp=False, chpi=False, exci=False, ias=False, syst=False,
-    seeg=True, dipole=False, gof=False, bio=False, ecog=True, fnirs=True,
-    dbs=True, temperature=False, gsr=False)
-_PICK_TYPES_KEYS = tuple(list(_PICK_TYPES_DATA_DICT) + ['ref_meg'])
-_MEG_CH_TYPES_SPLIT = ('mag', 'grad', 'planar1', 'planar2')
-# Entries here need to be added to _triage_fnirs_pick as well!
-_FNIRS_CH_TYPES_SPLIT = (
-    'hbo', 'hbr', 'fnirs_cw_amplitude',
-    'fnirs_fd_ac_amplitude', 'fnirs_fd_phase', 'fnirs_od',
-    'fnirs_td_gated_amplitude', 'fnirs_td_moments_amplitude',
-)
-_DATA_CH_TYPES_ORDER_DEFAULT = (
-    'mag', 'grad', 'eeg', 'csd', 'eog', 'ecg', 'resp', 'emg', 'ref_meg',
-    'misc', 'stim', 'chpi', 'exci', 'ias', 'syst', 'seeg', 'bio', 'ecog',
-    'dbs', 'temperature', 'gsr', 'gof', 'dipole',
-) + _FNIRS_CH_TYPES_SPLIT + ('whitened',)
-# Valid data types, ordered for consistency, used in viz/evoked.
-_VALID_CHANNEL_TYPES = (
-    'eeg', 'grad', 'mag', 'seeg', 'eog', 'ecg', 'resp', 'emg', 'dipole', 'gof',
-    'bio', 'ecog', 'dbs') + _FNIRS_CH_TYPES_SPLIT + ('misc', 'csd')
-_DATA_CH_TYPES_SPLIT = (
-    'mag', 'grad', 'eeg', 'csd', 'seeg', 'ecog', 'dbs') + _FNIRS_CH_TYPES_SPLIT
-# Electrode types (e.g., can be average-referenced together or separately)
-_ELECTRODE_CH_TYPES = ('eeg', 'ecog', 'seeg', 'dbs')
-
-
-def _electrode_types(info, *, exclude='bads'):
-    return [ch_type for ch_type in _ELECTRODE_CH_TYPES
-            if len(pick_types(info, exclude=exclude, **{ch_type: True}))]
-
-
-def _pick_data_channels(info, exclude='bads', with_ref_meg=True,
-                        with_aux=False):
-    """Pick only data channels."""
-    kwargs = _PICK_TYPES_DATA_DICT
-    if with_aux:
-        kwargs = kwargs.copy()
-        kwargs.update(eog=True, ecg=True, emg=True, bio=True)
-    return pick_types(info, ref_meg=with_ref_meg, exclude=exclude, **kwargs)
-
-
-def _pick_data_or_ica(info, exclude=()):
-    """Pick only data or ICA channels."""
-    if any(ch_name.startswith('ICA') for ch_name in info['ch_names']):
-        picks = pick_types(info, exclude=exclude, misc=True)
-    else:
-        picks = _pick_data_channels(info, exclude=exclude, with_ref_meg=True)
-    return picks
-
-
-def _picks_to_idx(info, picks, none='data', exclude='bads', allow_empty=False,
-                  with_ref_meg=True, return_kind=False, picks_on="channels"):
-    """Convert and check pick validity.
-
-    Parameters
-    ----------
-    picks_on : str
-        'channels' (default) for error messages about selection of channels.
-        'components' for error messages about selection of components.
-    """
-    from .meas_info import Info
-    picked_ch_type_or_generic = False
-    #
-    # None -> all, data, or data_or_ica (ndarray of int)
-    #
-    if isinstance(info, Info):
-        n_chan = info['nchan']
-    else:
-        info = _ensure_int(info, 'info', 'an int or Info')
-        n_chan = info
-    assert n_chan >= 0
-
-    orig_picks = picks
-    # We do some extra_repr gymnastics to avoid calling repr(orig_picks) too
-    # soon as it can be a performance bottleneck (repr on ndarray is slow)
-    extra_repr = ''
-    if picks is None:
-        if isinstance(info, int):  # special wrapper for no real info
-            picks = np.arange(n_chan)
-            extra_repr = ', treated as range(%d)' % (n_chan,)
-        else:
-            picks = none  # let _picks_str_to_idx handle it
-            extra_repr = 'None, treated as "%s"' % (none,)
-
-    #
-    # slice
-    #
-    if isinstance(picks, slice):
-        picks = np.arange(n_chan)[picks]
-
-    #
-    # -> ndarray of int (and make a copy)
-    #
-    picks = np.atleast_1d(picks)  # this works even for picks == 'something'
-    picks = np.array([], dtype=int) if len(picks) == 0 else picks
-    if picks.ndim != 1:
-        raise ValueError('picks must be 1D, got %sD' % (picks.ndim,))
-    if picks.dtype.char in ('S', 'U'):
-        picks = _picks_str_to_idx(info, picks, exclude, with_ref_meg,
-                                  return_kind, extra_repr, allow_empty,
-                                  orig_picks)
-        if return_kind:
-            picked_ch_type_or_generic = picks[1]
-            picks = picks[0]
-    if picks.dtype.kind not in ['i', 'u']:
-        extra_ch = " or list of str (names)" if picks_on == "channels" else ""
-        msg = (
-            f"picks must be a list of int (indices){extra_ch}. "
-            f"The provided data type {picks.dtype} is invalid."
-        )
-        raise TypeError(msg)
-    del extra_repr
-    picks = picks.astype(int)
-
-    #
-    # ensure we have (optionally non-empty) ndarray of valid int
-    #
-    if len(picks) == 0 and not allow_empty:
-        raise ValueError('No appropriate %s found for the given picks '
-                         '(%r)' % (picks_on, orig_picks))
-    if (picks < -n_chan).any():
-        raise ValueError('All picks must be >= %d, got %r'
-                         % (-n_chan, orig_picks))
-    if (picks >= n_chan).any():
-        raise ValueError('All picks must be < n_%s (%d), got %r'
-                         % (picks_on, n_chan, orig_picks))
-    picks %= n_chan  # ensure positive
-    if return_kind:
-        return picks, picked_ch_type_or_generic
-    return picks
-
-
-def _picks_str_to_idx(info, picks, exclude, with_ref_meg, return_kind,
-                      extra_repr, allow_empty, orig_picks):
-    """Turn a list of str into ndarray of int."""
-    # special case for _picks_to_idx w/no info: shouldn't really happen
-    if isinstance(info, int):
-        raise ValueError('picks as str can only be used when measurement '
-                         'info is available')
-
-    #
-    # first: check our special cases
-    #
-
-    picks_generic = list()
-    if len(picks) == 1:
-        if picks[0] in ('all', 'data', 'data_or_ica'):
-            if picks[0] == 'all':
-                use_exclude = info['bads'] if exclude == 'bads' else exclude
-                picks_generic = pick_channels(
-                    info['ch_names'], info['ch_names'], exclude=use_exclude)
-            elif picks[0] == 'data':
-                picks_generic = _pick_data_channels(info, exclude=exclude,
-                                                    with_ref_meg=with_ref_meg)
-            elif picks[0] == 'data_or_ica':
-                picks_generic = _pick_data_or_ica(info, exclude=exclude)
-            if len(picks_generic) == 0 and orig_picks is None and \
-                    not allow_empty:
-                raise ValueError('picks (%s) yielded no channels, consider '
-                                 'passing picks explicitly'
-                                 % (repr(orig_picks) + extra_repr,))
-
-    #
-    # second: match all to channel names
-    #
-
-    bad_names = []
-    picks_name = list()
-    for pick in picks:
-        try:
-            picks_name.append(info['ch_names'].index(pick))
-        except ValueError:
-            bad_names.append(pick)
-
-    #
-    # third: match all to types
-    #
-    bad_type = None
-    picks_type = list()
-    kwargs = dict(meg=False)
-    meg, fnirs = set(), set()
-    for pick in picks:
-        if pick in _PICK_TYPES_KEYS:
-            kwargs[pick] = True
-        elif pick in _MEG_CH_TYPES_SPLIT:
-            meg |= {pick}
-        elif pick in _FNIRS_CH_TYPES_SPLIT:
-            fnirs |= {pick}
-        else:
-            bad_type = pick
-            break
-    else:
-        # triage MEG and FNIRS, which are complicated due to non-bool entries
-        extra_picks = set()
-        if len(meg) > 0 and not kwargs.get('meg', False):
-            # easiest just to iterate
-            for use_meg in meg:
-                extra_picks |= set(pick_types(
-                    info, meg=use_meg, ref_meg=False, exclude=exclude))
-        if len(fnirs) > 0 and not kwargs.get('fnirs', False):
-            if len(fnirs) == 1:
-                kwargs['fnirs'] = list(fnirs)[0]
-            else:
-                kwargs['fnirs'] = list(fnirs)
-        picks_type = pick_types(info, exclude=exclude, **kwargs)
-        if len(extra_picks) > 0:
-            picks_type = sorted(set(picks_type) | set(extra_picks))
-
-    #
-    # finally: ensure we have exactly one usable list
-    #
-    all_picks = (picks_generic, picks_name, picks_type)
-    any_found = [len(p) > 0 for p in all_picks]
-    if sum(any_found) == 0:
-        if not allow_empty:
-            raise ValueError(
-                'picks (%s) could not be interpreted as '
-                'channel names (no channel "%s"), channel types (no '
-                'type "%s"), or a generic type (just "all" or "data")'
-                % (repr(orig_picks) + extra_repr, str(bad_names), bad_type))
-        picks = np.array([], int)
-    elif sum(any_found) > 1:
-        raise RuntimeError('Some channel names are ambiguously equivalent to '
-                           'channel types, cannot use string-based '
-                           'picks for these')
-    else:
-        picks = np.array(all_picks[np.where(any_found)[0][0]])
-
-    picked_ch_type_or_generic = not len(picks_name)
-    if len(bad_names) > 0 and not picked_ch_type_or_generic:
-        warn(f'Channel(s) {bad_names} could not be picked, because '
-             'they are not present in the info instance.')
-
-    if return_kind:
-        return picks, picked_ch_type_or_generic
-    return picks
-
-
-def _pick_inst(inst, picks, exclude, copy=True):
-    """Return an instance with picked and excluded channels."""
-    if copy is True:
-        inst = inst.copy()
-    picks = _picks_to_idx(inst.info, picks, exclude=[])
-    pick_names = [inst.info['ch_names'][pick] for pick in picks]
-    inst.pick_channels(pick_names)
-
-    if exclude == 'bads':
-        exclude = [ch for ch in inst.info['bads']
-                   if ch in inst.info['ch_names']]
-    if exclude is not None:
-        inst.drop_channels(exclude)
-    return inst
-
-
-def _get_channel_types(info, picks=None, unique=False, only_data_chs=False):
-    """Get the data channel types in an info instance."""
-    none = 'data' if only_data_chs else 'all'
-    picks = _picks_to_idx(info, picks, none, (), allow_empty=False)
-    ch_types = [channel_type(info, pick) for pick in picks]
-    if only_data_chs:
-        ch_types = [ch_type for ch_type in ch_types
-                    if ch_type in _DATA_CH_TYPES_SPLIT]
-    if unique:
-        # set does not preserve order but dict does, so let's just use it
-        ch_types = list({k: k for k in ch_types}.keys())
-    return ch_types
-=======
 # Copyright the MNE-Python contributors.
 
 
@@ -1219,5 +15,4 @@
     # mne-qt-browser
     "_DATA_CH_TYPES_ORDER_DEFAULT",
     "_DATA_CH_TYPES_SPLIT",
-]
->>>>>>> c63da99a
+]