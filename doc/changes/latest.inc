.. NOTE: we are now using links to highlight new functions and classes.
   Please follow the examples below like :func:`mne.stats.f_mway_rm`, so the
   whats_new page will have a link to the function/class documentation.

.. NOTE: there are 3 separate sections for changes, based on type:
   - "Enhancements" for new features
   - "Bugs" for bug fixes
   - "API changes" for backward-incompatible changes

.. NOTE: changes from first-time contributors should be added to the TOP of
   the relevant section (Enhancements / Bugs / API changes), and should look
   like this (where xxxx is the pull request number):
   - description of enhancement/bugfix/API change (:gh:`xxxx` **by new contributor** |Firstname Lastname|_)

.. _current:

Current (0.24.dev0)
-------------------

.. |New Contributor| replace:: **New Contributor**

.. |David Julien| replace:: **David Julien**

.. |Romain Derollepot| replace:: **Romain Derollepot**

.. |Jan Sosulski| replace:: **Jan Sosulski**

.. |Xiaokai Xia| replace:: **Xiaokai Xia**

Enhancements
~~~~~~~~~~~~
.. - Add something cool (:gh:`9192` **by new contributor** |New Contributor|_)

- New function :func:`mne.chpi.get_chpi_info` to retrieve basic information about the cHPI system used when recording MEG data (:gh:`9369` by `Richard Höchenberger`_)

- Add support for NIRSport devices to `mne.io.read_raw_nirx` (:gh:`9348` **by new contributor** |David Julien|_, **new contributor** |Romain Derollepot|_, `Robert Luke`_, and `Eric Larson`_)


Bugs
~~~~
- Fix bug with :meth:`mne.Epochs.crop` and :meth:`mne.Evoked.crop` when ``include_tmax=False``, where the last sample was always cut off, even when ``tmax > epo.times[-1]`` (:gh:`9378` **by new contributor** |Jan Sosulski|_)

<<<<<<< HEAD
- Fix bug with :func:`mne.io.read_raw_nihon` where latin-1 annotations could not be read (:gh:`9384` by `Alex Gramfort`_)
=======
- Fix bug with `mne.io.read_raw_curry` to allow reading Curry 8 event files with '.cdt.ceo' extension (:gh:`9381` by **new contributor** |Xiaokai Xia|_ and `Daniel McCloy`_)
>>>>>>> 6afc7224

API changes
~~~~~~~~~~~
- Nothing yet<|MERGE_RESOLUTION|>--- conflicted
+++ resolved
@@ -40,11 +40,9 @@
 ~~~~
 - Fix bug with :meth:`mne.Epochs.crop` and :meth:`mne.Evoked.crop` when ``include_tmax=False``, where the last sample was always cut off, even when ``tmax > epo.times[-1]`` (:gh:`9378` **by new contributor** |Jan Sosulski|_)
 
-<<<<<<< HEAD
+- Fix bug with `mne.io.read_raw_curry` to allow reading Curry 8 event files with '.cdt.ceo' extension (:gh:`9381` by **new contributor** |Xiaokai Xia|_ and `Daniel McCloy`_)
+
 - Fix bug with :func:`mne.io.read_raw_nihon` where latin-1 annotations could not be read (:gh:`9384` by `Alex Gramfort`_)
-=======
-- Fix bug with `mne.io.read_raw_curry` to allow reading Curry 8 event files with '.cdt.ceo' extension (:gh:`9381` by **new contributor** |Xiaokai Xia|_ and `Daniel McCloy`_)
->>>>>>> 6afc7224
 
 API changes
 ~~~~~~~~~~~
