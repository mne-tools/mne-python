--- conflicted
+++ resolved
@@ -568,19 +568,6 @@
     else:
         onset = time_data[0]
         periods = np.diff(time_data)
-<<<<<<< HEAD
-        mean_period = np.mean(periods)
-        sampling_rate = 1.0 / mean_period
-        if not np.allclose(periods, mean_period, rtol=1e-6):
-            # Hopefully uniformly sampled data with some precision issues.
-            # This is a workaround to provide support for Artinis data.
-            ideal_times = np.linspace(time_data[0], time_data[-1], time_data.size)
-            max_jitter = np.max(np.abs(time_data - ideal_times))
-            percent_jitter = 100.0 * max_jitter / mean_period
-            msg = (
-                f"Found jitter of {percent_jitter:3f}% in sample times. Sampling "
-                f"rate has been set to {sampling_rate:1f}."
-=======
         sfreqs = time_unit_scaling / periods
         file_sfreq = sfreqs.mean()  # our best estimate, likely including some jitter
     if user_sfreq is not None:
@@ -590,7 +577,6 @@
                 f"User-supplied sampling frequency ({user_sfreq} Hz) differs by "
                 f"{(user_sfreq - file_sfreq) / file_sfreq:.1%} from the frequency "
                 f"estimated from data in the file ({file_sfreq} Hz)."
->>>>>>> 7e9d9633
             )
     sfreq = user_sfreq or file_sfreq  # user-passed value overrides value from file
     # estimate jitter
