"""Class to draw evoked MEG and EEG fieldlines, with a GUI to control the figure.

author: Marijn van Vliet <w.m.vanvliet@gmail.com>
"""

# License: BSD-3-Clause
# Copyright the MNE-Python contributors.
from functools import partial

import numpy as np
from scipy.interpolate import interp1d

from .._fiff.pick import pick_types
from ..defaults import DEFAULTS
from ..utils import (
    _auto_weakref,
    _check_option,
    _ensure_int,
    _to_rgb,
    _validate_type,
    fill_doc,
)
from ._3d_overlay import _LayeredMesh
from .ui_events import (
    ColormapRange,
    Contours,
    TimeChange,
    disable_ui_events,
    publish,
    subscribe,
)
from .utils import mne_analyze_colormap


@fill_doc
class EvokedField:
    """Plot MEG/EEG fields on head surface and helmet in 3D.

    Parameters
    ----------
    evoked : instance of mne.Evoked
        The evoked object.
    surf_maps : list
        The surface mapping information obtained with make_field_map.
    time : float | None
        The time point at which the field map shall be displayed. If None,
        the average peak latency (across sensor types) is used.
    time_label : str | None
        How to print info about the time instant visualized.
        If None (default), a new figure will be created, otherwise it will
        plot into the given figure.

        .. versionadded:: 0.20
    vmax : float | dict | None
        Maximum intensity. Can be a dictionary with two entries ``"eeg"`` and ``"meg"``
        to specify separate values for EEG and MEG fields respectively. Can be
        ``None`` to use the maximum value of the data.

        .. versionadded:: 0.21
        .. versionadded:: 1.4
            ``vmax`` can be a dictionary to specify separate values for EEG and
            MEG fields.
    n_contours : int
        The number of contours.

        .. versionadded:: 0.21
    contour_line_width : float
        The line_width of the contour lines.

        .. versionadded:: 1.6
    show_density : bool
        Whether to draw the field density as an overlay on top of the helmet/head
        surface. Defaults to ``True``.
    alpha : float | dict | None
        Opacity of the meshes (between 0 and 1). Can be a dictionary with two
        entries ``"eeg"`` and ``"meg"`` to specify separate values for EEG and
        MEG fields respectively. Can be ``None`` to use 1.0 when a single field
        map is shown, or ``dict(eeg=1.0, meg=0.5)`` when both field maps are shown.

        .. versionadded:: 1.4
    %(interpolation_brain_time)s

        .. versionadded:: 1.6
    %(interaction_scene)s
        Defaults to ``'terrain'``.

        .. versionadded:: 1.1
    time_viewer : bool | str
        Display time viewer GUI. Can also be ``"auto"``, which will mean
        ``True`` if there is more than one time point and ``False`` otherwise.

        .. versionadded:: 1.6
    background : tuple(int, int, int)
        The color definition of the background: (red, green, blue).

        .. versionadded:: 1.6
    foreground : matplotlib color
        Color of the foreground (will be used for colorbars and text).
        None (default) will use black or white depending on the value
        of ``background``.

        .. versionadded:: 1.6
    %(n_jobs)s
    %(verbose)s

    Notes
    -----
    The figure will publish and subscribe to the following UI events:

    * :class:`~mne.viz.ui_events.TimeChange`
    * :class:`~mne.viz.ui_events.Contours`, ``kind="field_strength_meg" | "field_strength_eeg"``
    * :class:`~mne.viz.ui_events.ColormapRange`, ``kind="field_strength_meg" | "field_strength_eeg"``
    """  # noqa

    def __init__(
        self,
        evoked,
        surf_maps,
        *,
        time=None,
        time_label="t = %0.0f ms",
        fig=None,
        vmax=None,
        n_contours=21,
        contour_line_width=1.0,
        show_density=True,
        alpha=None,
        interpolation="nearest",
        interaction="terrain",
        time_viewer="auto",
        background="black",
        foreground=None,
        n_jobs=None,
        verbose=None,
    ):
        from .backends.renderer import _get_3d_backend, _get_renderer

        # Setup figure parameters
        self._evoked = evoked
        if time is None:
            types = [t for t in ["eeg", "grad", "mag"] if t in evoked]
            time = np.mean([evoked.get_peak(ch_type=t)[1] for t in types])
        self._current_time = time
        if not evoked.times[0] <= time <= evoked.times[-1]:
            raise ValueError("`time` (%0.3f) must be inside `evoked.times`" % time)
        self._time_label = time_label

        self._vmax = _validate_type(vmax, (None, "numeric", dict), "vmax")
        self._n_contours = _ensure_int(n_contours, "n_contours")
        self._contour_line_width = contour_line_width
        self._time_interpolation = _check_option(
            "interpolation",
            interpolation,
            ("linear", "nearest", "zero", "slinear", "quadratic", "cubic"),
        )
        self._interaction = _check_option(
            "interaction", interaction, ["trackball", "terrain"]
        )
        self._bg_color = _to_rgb(background, name="background")
        if foreground is None:
            foreground = "w" if sum(self._bg_color) < 2 else "k"
        self._fg_color = _to_rgb(foreground, name="foreground")

        surf_map_kinds = [surf_map["kind"] for surf_map in surf_maps]
        if vmax is None:
            self._vmax = {kind: None for kind in surf_map_kinds}
        elif isinstance(vmax, dict):
            for kind in surf_map_kinds:
                if kind not in vmax:
                    raise ValueError(
                        f'No entry for "{kind}" found in the vmax dictionary'
                    )
            self._vmax = vmax
        else:  # float value
            self._vmax = {kind: vmax for kind in surf_map_kinds}

        if alpha is None:
            self._alpha = {
                surf_map["kind"]: val for surf_map, val in zip(surf_maps, [1.0, 0.5])
            }
        elif isinstance(alpha, dict):
            for kind in surf_map_kinds:
                if kind not in alpha:
                    raise ValueError(
                        f'No entry for "{kind}" found in the alpha dictionary'
                    )
            self._alpha = alpha
        else:  # float value
            self._alpha = {kind: alpha for kind in surf_map_kinds}

        self._colors = [(0.6, 0.6, 0.6), (1.0, 1.0, 1.0)]
        self._colormap = mne_analyze_colormap(format="vtk")
        self._colormap_lines = np.concatenate(
            [
                np.tile([0.0, 0.0, 255.0, 255.0], (127, 1)),
                np.tile([0.0, 0.0, 0.0, 255.0], (2, 1)),
                np.tile([255.0, 0.0, 0.0, 255.0], (127, 1)),
            ]
        )
        self._show_density = show_density

        from ._brain import Brain

        if isinstance(fig, Brain):
            self._renderer = fig._renderer
            self._in_brain_figure = True
            if _get_3d_backend() == "notebook":
                raise NotImplementedError(
                    "Plotting on top of an existing Brain figure "
                    "is currently not supported inside a notebook."
                )
        else:
            self._renderer = _get_renderer(fig, bgcolor=background, size=(600, 600))
            self._in_brain_figure = False

        self.plotter = self._renderer.plotter
        self.interaction = interaction

        # Prepare the surface maps
        self._surf_maps = [
            self._prepare_surf_map(surf_map, color, self._alpha[surf_map["kind"]])
            for surf_map, color in zip(surf_maps, self._colors)
        ]

        # Do we want the time viewer?
        if time_viewer == "auto":
            time_viewer = len(evoked.times) > 1
        self.time_viewer = time_viewer

        # Configure UI events
        @_auto_weakref
        def current_time_func():
            return self._current_time

        self._widgets = dict()
        if self.time_viewer:
            # Draw widgets only if not inside a figure that already has them.
            if (
                not hasattr(self._renderer, "_widgets")
                or "time_slider" not in self._renderer._widgets
            ):
                self._renderer._enable_time_interaction(
                    self,
                    current_time_func=current_time_func,
                    times=evoked.times,
                )
            if not self._in_brain_figure:
                # Draw the time label
                self._time_label = time_label
                if time_label is not None:
                    if "%" in time_label:
                        time_label = time_label % np.round(1e3 * time)
                    self._time_label_actor = self._renderer.text2d(
                        x_window=0.01,
                        y_window=0.01,
                        text=time_label,
                        color=foreground,
                    )
            self._configure_dock()

        subscribe(self, "time_change", self._on_time_change)
        subscribe(self, "colormap_range", self._on_colormap_range)
        subscribe(self, "contours", self._on_contours)

        if not self._in_brain_figure:
            self._renderer.set_interaction(interaction)
            self._renderer.set_camera(azimuth=10, elevation=60, distance="auto")
            self._renderer.show()

    def _prepare_surf_map(self, surf_map, color, alpha):
        """Compute all the data required to render a fieldlines map."""
        if surf_map["kind"] == "eeg":
            pick = pick_types(self._evoked.info, meg=False, eeg=True)
        else:
            pick = pick_types(self._evoked.info, meg=True, eeg=False, ref_meg=False)

        evoked_ch_names = set([self._evoked.ch_names[k] for k in pick])
        map_ch_names = set(surf_map["ch_names"])
        if evoked_ch_names != map_ch_names:
            message = ["Channels in map and data do not match."]
            diff = map_ch_names - evoked_ch_names
            if len(diff):
                message += ["%s not in data file. " % list(diff)]
            diff = evoked_ch_names - map_ch_names
            if len(diff):
                message += ["%s not in map file." % list(diff)]
            raise RuntimeError(" ".join(message))

        data = surf_map["data"] @ self._evoked.data[pick]
        data_interp = interp1d(
            self._evoked.times,
            data,
            kind=self._time_interpolation,
            assume_sorted=True,
        )
        current_data = data_interp(self._current_time)

        # Make a solid surface
        surf = surf_map["surf"]
        if self._in_brain_figure:
            surf["rr"] *= 1000
        map_vmax = self._vmax.get(surf_map["kind"])
        if map_vmax is None:
            map_vmax = float(np.max(current_data))
        mesh = _LayeredMesh(
            renderer=self._renderer,
            vertices=surf["rr"],
            triangles=surf["tris"],
            normals=surf["nn"],
        )
        mesh.map()
        color = _to_rgb(color, alpha=True)
        cmap = np.array([(0, 0, 0, 0), color])
        ctable = np.round(cmap * 255).astype(np.uint8)
        mesh.add_overlay(
            scalars=np.ones(len(current_data)),
            colormap=ctable,
            rng=[0, 1],
            opacity=alpha,
            name="surf",
        )

        # Show the field density
        if self._show_density:
            mesh.add_overlay(
                scalars=current_data,
                colormap=self._colormap,
                rng=[-map_vmax, map_vmax],
                opacity=1.0,
                name="field",
            )

        # And the field lines on top
        if self._n_contours > 1:
            contours = np.linspace(-map_vmax, map_vmax, self._n_contours)
            contours_actor, _ = self._renderer.contour(
                surface=surf,
                scalars=current_data,
                contours=contours,
                vmin=-map_vmax,
                vmax=map_vmax,
                colormap=self._colormap_lines,
            )
        else:
            contours = None  # noqa
            contours_actor = None

        return dict(
            pick=pick,
            data=data,
            data_interp=data_interp,
            map_kind=surf_map["kind"],
            mesh=mesh,
            contours=contours,
            contours_actor=contours_actor,
            surf=surf,
            map_vmax=map_vmax,
        )

    def _update(self):
        """Update the figure to reflect the current settings."""
        for surf_map in self._surf_maps:
            current_data = surf_map["data_interp"](self._current_time)
            surf_map["mesh"].update_overlay(name="field", scalars=current_data)

            if surf_map["contours"] is not None:
                self._renderer.plotter.remove_actor(
                    surf_map["contours_actor"], render=False
                )
                if self._n_contours > 1:
                    surf_map["contours_actor"], _ = self._renderer.contour(
                        surface=surf_map["surf"],
                        scalars=current_data,
                        contours=surf_map["contours"],
                        vmin=-surf_map["map_vmax"],
                        vmax=surf_map["map_vmax"],
                        colormap=self._colormap_lines,
                        width=self._contour_line_width,
                    )
        if self._time_label is not None:
            if hasattr(self, "_time_label_actor"):
                self._renderer.plotter.remove_actor(
                    self._time_label_actor, render=False
                )
            time_label = self._time_label
            if "%" in self._time_label:
                time_label = self._time_label % np.round(1e3 * self._current_time)
            self._time_label_actor = self._renderer.text2d(
                x_window=0.01,
                y_window=0.01,
                text=time_label,
                color=self._fg_color,
            )

        self._renderer.plotter.update()

    def _configure_dock(self):
        """Configure the widgets shown in the dock on the left."""
        r = self._renderer

        if not hasattr(r, "_dock"):
            r._dock_initialize()

        # Fieldline configuration
        layout = r._dock_add_group_box("Fieldlines")

        if self._show_density:
            r._dock_add_label(value="max value", align=True, layout=layout)

            @_auto_weakref
            def _callback(vmax, kind, scaling):
                self.set_vmax(vmax / scaling, kind=kind)

            for surf_map in self._surf_maps:
                if surf_map["map_kind"] == "meg":
                    scaling = DEFAULTS["scalings"]["grad"]
                else:
                    scaling = DEFAULTS["scalings"]["eeg"]
                rng = [0, np.max(np.abs(surf_map["data"])) * scaling]
                hlayout = r._dock_add_layout(vertical=False)

                self._widgets[f"vmax_slider_{surf_map['map_kind']}"] = (
                    r._dock_add_slider(
                        name=surf_map["map_kind"].upper(),
                        value=surf_map["map_vmax"] * scaling,
                        rng=rng,
                        callback=partial(
                            _callback, kind=surf_map["map_kind"], scaling=scaling
                        ),
                        double=True,
                        layout=hlayout,
                    )
                )
                self._widgets[f"vmax_spin_{surf_map['map_kind']}"] = (
                    r._dock_add_spin_box(
                        name="",
                        value=surf_map["map_vmax"] * scaling,
                        rng=rng,
                        callback=partial(
                            _callback, kind=surf_map["map_kind"], scaling=scaling
                        ),
                        layout=hlayout,
                    )
                )
                r._layout_add_widget(layout, hlayout)

        hlayout = r._dock_add_layout(vertical=False)
        r._dock_add_label(
            value="Rescale",
            align=True,
            layout=hlayout,
        )
        r._dock_add_button(
            name="↺",
            callback=self._rescale,
            layout=hlayout,
            style="toolbutton",
        )
        r._layout_add_widget(layout, hlayout)

        self._widgets["contours"] = r._dock_add_spin_box(
            name="Contour lines",
            value=21,
            rng=[0, 99],
            step=1,
            double=False,
            callback=self.set_contours,
            layout=layout,
        )

        self._widgets["contours_line_width"] = r._dock_add_slider(
            name="Thickness",
            value=1,
            rng=[0, 10],
            callback=self.set_contour_line_width,
            double=True,
            layout=layout,
        )

        r._dock_finalize()

    def _on_time_change(self, event):
        """Respond to time_change UI event."""
        new_time = np.clip(event.time, self._evoked.times[0], self._evoked.times[-1])
        if new_time == self._current_time:
            return
        self._current_time = new_time
        self._update()

    def _on_colormap_range(self, event):
        """Response to the colormap_range UI event."""
        if event.kind == "field_strength_meg":
            kind = "meg"
        elif event.kind == "field_strength_eeg":
            kind = "eeg"
        else:
            return

        for surf_map in self._surf_maps:
            if surf_map["map_kind"] == kind:
                break
        else:
            # No field map currently shown of the requested type.
            return

        vmin = event.fmin
        vmax = event.fmax
        surf_map["contours"] = np.linspace(vmin, vmax, self._n_contours)

        if self._show_density:
            surf_map["mesh"].update_overlay(name="field", rng=[vmin, vmax])
            # Update the GUI widgets
            if kind == "meg":
                scaling = DEFAULTS["scalings"]["grad"]
            else:
                scaling = DEFAULTS["scalings"]["eeg"]
            with disable_ui_events(self):
                widget = self._widgets.get(f"vmax_slider_{kind}", None)
                if widget is not None:
                    widget.set_value(vmax * scaling)
                widget = self._widgets.get(f"vmax_spin_{kind}", None)
                if widget is not None:
                    widget.set_value(vmax * scaling)

        self._update()

    def _on_contours(self, event):
        """Respond to the contours UI event."""
        if event.kind == "field_strength_meg":
            kind = "meg"
        elif event.kind == "field_strength_eeg":
            kind = "eeg"
        else:
            return

        for surf_map in self._surf_maps:
            if surf_map["map_kind"] == kind:
                break
        surf_map["contours"] = event.contours
        self._n_contours = len(event.contours)
        if event.line_width is not None:
            self._contour_line_width = event.line_width
        with disable_ui_events(self):
            if "contours" in self._widgets:
                self._widgets["contours"].set_value(len(event.contours))
            if "contour_line_width" in self._widgets and event.line_width is not None:
                self._widgets["contour_line_width"].set_value(event.line_width)
        self._update()

    def set_time(self, time):
        """Set the time to display (in seconds).

        Parameters
        ----------
        time : float
            The time to show, in seconds.
        """
        if self._evoked.times[0] <= time <= self._evoked.times[-1]:
            publish(self, TimeChange(time=time))
        else:
            raise ValueError(
                f"Requested time ({time} s) is outside the range of "
                f"available times ({self._evoked.times[0]}-{self._evoked.times[-1]} s)."
            )

    def set_contours(self, n_contours):
        """Adjust the number of contour lines to use when drawing the fieldlines.

        Parameters
        ----------
        n_contours : int
            The number of contour lines to use.
        """
        for surf_map in self._surf_maps:
            publish(
                self,
                Contours(
                    kind=f"field_strength_{surf_map['map_kind']}",
                    contours=np.linspace(
                        -surf_map["map_vmax"], surf_map["map_vmax"], n_contours
                    ).tolist(),
                    line_width=self._contour_line_width,
                ),
            )

    def set_vmax(self, vmax, kind="meg"):
        """Change the color range of the density maps.

        Parameters
        ----------
        vmax : float
            The new maximum value of the color range.
        kind : 'meg' | 'eeg'
            Which field map to apply the new color range to.
        """
        _check_option("type", kind, ["eeg", "meg"])
        for surf_map in self._surf_maps:
            if surf_map["map_kind"] == kind:
                publish(
                    self,
                    ColormapRange(
                        kind=f"field_strength_{kind}",
                        fmin=-vmax,
                        fmax=vmax,
                    ),
                )
                break
        else:
            raise ValueError(f"No {type.upper()} field map currently shown.")

    def _rescale(self):
        """Rescale the fieldlines and density maps to the current time point."""
        for surf_map in self._surf_maps:
            current_data = surf_map["data_interp"](self._current_time)
            vmax = float(np.max(current_data))
<<<<<<< HEAD
            self.set_vmax(vmax, type=surf_map["map_kind"])

    def set_contour_line_width(self, line_width):
        """Set the line_width of the contour lines.

        Parameters
        ----------
        line_width : float
            The desired line_width of the contour lines.
        """
        self._contour_line_width = line_width
        self.set_contours(self._n_contours)
=======
            self.set_vmax(vmax, kind=surf_map["map_kind"])
>>>>>>> 27c07a8e
<|MERGE_RESOLUTION|>--- conflicted
+++ resolved
@@ -613,8 +613,7 @@
         for surf_map in self._surf_maps:
             current_data = surf_map["data_interp"](self._current_time)
             vmax = float(np.max(current_data))
-<<<<<<< HEAD
-            self.set_vmax(vmax, type=surf_map["map_kind"])
+            self.set_vmax(vmax, kind=surf_map["map_kind"])
 
     def set_contour_line_width(self, line_width):
         """Set the line_width of the contour lines.
@@ -625,7 +624,4 @@
             The desired line_width of the contour lines.
         """
         self._contour_line_width = line_width
-        self.set_contours(self._n_contours)
-=======
-            self.set_vmax(vmax, kind=surf_map["map_kind"])
->>>>>>> 27c07a8e
+        self.set_contours(self._n_contours)