--- conflicted
+++ resolved
@@ -28,7 +28,6 @@
 from .progressbar import ProgressBar
 from .testing import (_memory_usage, run_tests_if_main, requires_sklearn,
                       requires_version, requires_nibabel, requires_mayavi,
-<<<<<<< HEAD
                       requires_vispy, requires_good_network, requires_mne,
                       requires_pandas, requires_h5py, traits_test,
                       requires_pysurfer, ArgvSetter, SilenceStdout,
@@ -36,16 +35,7 @@
                       _import_mlab, buggy_mkl_svd, requires_numpydoc,
                       requires_tvtk, requires_freesurfer, requires_nitime,
                       requires_fs_or_nibabel, requires_dipy,
-                      requires_neuromag2ft)
-=======
-                      requires_good_network, requires_mne, requires_pandas,
-                      requires_h5py, traits_test, requires_pysurfer,
-                      ArgvSetter, SilenceStdout, has_freesurfer, has_mne_c,
-                      _TempDir, has_nibabel, _import_mlab, buggy_mkl_svd,
-                      requires_numpydoc, requires_tvtk, requires_freesurfer,
-                      requires_nitime, requires_fs_or_nibabel, requires_dipy,
                       requires_neuromag2ft, assert_object_equal)
->>>>>>> 5e46b974
 from .numerics import (hashfunc, md5sum, _compute_row_norms,
                        _reg_pinv, random_permutation, _reject_data_segments,
                        compute_corr, _get_inst_data, array_split_idx,
