--- conflicted
+++ resolved
@@ -56,11 +56,9 @@
 
 - :meth:`mne.Report.add_raw` gained a new ``scalings`` parameter to provide custom data scalings for the butterfly plots (:gh:`10109` by `Richard Höchenberger`_)
 
-<<<<<<< HEAD
-- Annotations from a :class:`~mne.io.Raw` object are now preserved by the :class:`~mne.Epochs` constructor (:gh:`9969` by `Adam Li`_)
-=======
 - Drastically speed up butterfly plot generation in :meth:`mne.Report.add_raw`. We now don't plot annotations anymore; however, we feel that the speed improvements justify this change, also considering the annotations were of limited use in the displayed one-second time slices anyway (:gh:`10114` by `Richard Höchenberger`_)
->>>>>>> 4faf87f4
+
+  - Annotations from a :class:`~mne.io.Raw` object are now preserved by the :class:`~mne.Epochs` constructor (:gh:`9969` by `Adam Li`_)
 
 Bugs
 ~~~~
