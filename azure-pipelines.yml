--- conflicted
+++ resolved
@@ -16,11 +16,7 @@
     OPENBLAS_NUM_THREADS: 1
     AZURE_CI_WINDOWS: 'true'
     PYTHON_VERSION: '3.7'
-<<<<<<< HEAD
-    CONDA_VERSION: '4.7.5'
-=======
     CONDA_VERSION: '>=4.3.27'
->>>>>>> d75bce15
   strategy:
     maxParallel: 4
     matrix:
