import numpy as np
from numpy.testing import assert_array_almost_equal

from mne.filter import band_pass_filter, high_pass_filter, low_pass_filter, \
                       resample


def test_filters():
    Fs = 500
    sig_len_secs = 60

    # Filtering of short signals (filter length = len(a))
    a = np.random.randn(sig_len_secs * Fs)
    bp = band_pass_filter(a, Fs, 4, 8)
    lp = low_pass_filter(a, Fs, 8)
    hp = high_pass_filter(lp, Fs, 4)
    assert_array_almost_equal(hp, bp, 2)

    # Overlap-add filtering with a fixed filter length
    filter_length = 8192
    bp_oa = band_pass_filter(a, Fs, 4, 8, filter_length)
    lp_oa = low_pass_filter(a, Fs, 8, filter_length)
    hp_oa = high_pass_filter(lp_oa, Fs, 4, filter_length)
    assert_array_almost_equal(hp_oa, bp_oa, 2)

    # The two methods should give the same result
    # As filtering for short signals uses a circular convolution (FFT) and
    # the overlap-add filter implements a linear convolution, the signal
    # boundary will be slightly different and we ignore it
    n_edge_ignore = 1000
    assert_array_almost_equal(hp[n_edge_ignore:-n_edge_ignore],
                              hp_oa[n_edge_ignore:-n_edge_ignore], 2)

    # and since these are low-passed, downsampling/upsampling should be close
<<<<<<< HEAD
    bp_up_dn = resample(resample(bp_oa, 2, 1), 1, 2)
    assert_array_almost_equal(hp[n_edge_ignore:-n_edge_ignore],
                              bp_up_dn[n_edge_ignore:-n_edge_ignore], 2)

=======
    n_resamp_ignore = 10
    bp_up_dn = resample(resample(bp_oa, 2, 1), 1, 2)
    assert_array_almost_equal(bp_oa[n_resamp_ignore:-n_resamp_ignore],
                              bp_up_dn[n_resamp_ignore:-n_resamp_ignore], 2)
    # make sure we don't alias
    t = np.array(range(Fs*sig_len_secs))/float(Fs)
    # make sinusoid close to the Nyquist frequency
    sig = np.sin(2*np.pi*Fs/2.2*t)
    # signal should disappear with 2x downsampling
    sig_gone = resample(sig,1,2)[n_resamp_ignore:-n_resamp_ignore]
    assert_array_almost_equal(np.zeros_like(sig_gone), sig_gone, 2)
>>>>>>> 97149fb6
<|MERGE_RESOLUTION|>--- conflicted
+++ resolved
@@ -32,12 +32,6 @@
                               hp_oa[n_edge_ignore:-n_edge_ignore], 2)
 
     # and since these are low-passed, downsampling/upsampling should be close
-<<<<<<< HEAD
-    bp_up_dn = resample(resample(bp_oa, 2, 1), 1, 2)
-    assert_array_almost_equal(hp[n_edge_ignore:-n_edge_ignore],
-                              bp_up_dn[n_edge_ignore:-n_edge_ignore], 2)
-
-=======
     n_resamp_ignore = 10
     bp_up_dn = resample(resample(bp_oa, 2, 1), 1, 2)
     assert_array_almost_equal(bp_oa[n_resamp_ignore:-n_resamp_ignore],
@@ -49,4 +43,3 @@
     # signal should disappear with 2x downsampling
     sig_gone = resample(sig,1,2)[n_resamp_ignore:-n_resamp_ignore]
     assert_array_almost_equal(np.zeros_like(sig_gone), sig_gone, 2)
->>>>>>> 97149fb6
