--- conflicted
+++ resolved
@@ -4,81 +4,6 @@
 #
 # License: Simplified BSD
 
-<<<<<<< HEAD
-import weakref
-
-from ...utils import logger
-
-
-class TimeCallBack:
-    """Callback to update the time."""
-
-    def __init__(self, brain=None, callback=None):
-        self.brain = brain
-        self.callback = callback
-        self.widget = None
-        self.label = None
-        if self.brain is not None and callable(self.brain._data["time_label"]):
-            self.time_label = self.brain._data["time_label"]
-        else:
-            self.time_label = None
-
-    def __call__(self, event):
-        """Update the time slider."""
-        if event.time == self.brain._current_time:
-            return
-
-        time_idx = self.brain._to_time_index(event.time)
-        self.brain._update_current_time_idx(time_idx)
-        if self.label is not None:
-            current_time = self.brain._current_time
-            self.label.set_value(f"{current_time: .3f}")
-        if self.callback is not None:
-            self.callback()
-        if self.widget is not None:
-            # self.widget.set_value(int(time_idx))
-            self.widget.set_value(time_idx)
-
-
-class UpdateColorbarScale:
-    """Class to update the values of the colorbar sliders."""
-
-    def __init__(self, brain, factor):
-        self.brain = brain
-        self.factor = factor
-        self.widget = None
-        self.widgets = {key: None for key in self.brain.keys}
-
-    def __call__(self):
-        """Update the colorbar sliders."""
-        self.brain._update_fscale(self.factor)
-        for key in self.brain.keys:
-            if self.widgets[key] is not None:
-                self.widgets[key].set_value(self.brain._data[key])
-
-
-class UpdateLUT:
-    """Update the LUT."""
-
-    def __init__(self, brain=None):
-        self.brain = weakref.ref(brain)
-        self.widgets = {key: list() for key in brain.keys}
-
-    def __call__(self, fmin=None, fmid=None, fmax=None):
-        """Update the colorbar sliders."""
-        brain = self.brain()
-        if brain is None:
-            return
-        brain.update_lut(fmin=fmin, fmid=fmid, fmax=fmax)
-        with brain._no_lut_update(f"UpdateLUT {fmin} {fmid} {fmax}"):
-            for key in ("fmin", "fmid", "fmax"):
-                value = brain._data[key]
-                logger.debug(f"Updating {key} = {value}")
-                for widget in self.widgets[key]:
-                    widget.set_value(value)
-
-=======
->>>>>>> d37dd828
 
 class ShowView:
     """Class that selects the correct view."""
