--- conflicted
+++ resolved
@@ -174,14 +174,14 @@
         # Channel selector
         self._ch_list = QListView()
         self._ch_list.setSelectionMode(Qt.QAbstractItemView.SingleSelection)
-<<<<<<< HEAD
+
         self._ch_list.setMinimumWidth(100)
         self._ch_list.setMaximumWidth(100)
-=======
+
         max_ch_name_len = max([len(name) for name in self._chs])
         self._ch_list.setMinimumWidth(max_ch_name_len * 10)
         self._ch_list.setMaximumWidth(max_ch_name_len * 10)
->>>>>>> fecf5411
+
         self._set_ch_names()
         self._current_group_over = False
         self._tip_mark = False        
