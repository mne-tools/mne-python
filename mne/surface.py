--- conflicted
+++ resolved
@@ -29,11 +29,8 @@
 from .utils import (logger, verbose, get_subjects_dir, warn, _check_fname,
                     _check_option, _ensure_int, _TempDir, run_subprocess,
                     _check_freesurfer_home, _hashable_ndarray, fill_doc,
-<<<<<<< HEAD
-                    _validate_type, _require_version, _pl, deprecated)
-=======
-                    _validate_type, _require_version, _pl, _import_nibabel)
->>>>>>> 6ccd1123
+                    _validate_type, _require_version, _pl, _import_nibabel,
+                    deprecated)
 
 
 ###############################################################################
@@ -1934,11 +1931,7 @@
     _require_version('dipy', 'SDR morph', '0.10.1')
     from .channels import DigMontage, make_dig_montage
     from ._freesurfer import _check_subject_dir
-<<<<<<< HEAD
     from .preprocessing.ieeg._volume import _warn_missing_chs
-    import nibabel as nib
-=======
->>>>>>> 6ccd1123
 
     _validate_type(montage, DigMontage, 'montage')
     _validate_type(base_image, nib.spatialimages.SpatialImage, 'base_image')
