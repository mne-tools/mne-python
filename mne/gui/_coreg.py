--- conflicted
+++ resolved
@@ -227,12 +227,7 @@
         # setup the window
         self._renderer = _get_renderer(
             size=self._defaults["size"], bgcolor=self._defaults["bgcolor"])
-<<<<<<< HEAD
-        self._renderer.enable_depth_peeling()
         self._renderer._window_close_connect(self._close_callback)
-=======
-        self._renderer._window_close_connect(self._clean)
->>>>>>> 2075f845
         self._renderer.set_interaction(interaction)
         self._renderer._status_bar_initialize()
 
