# -*- coding: utf-8 -*-
"""Generic tests that all raw classes should run."""
# # Authors: MNE Developers
#            Stefan Appelhoff <stefan.appelhoff@mailbox.org>
#
# License: BSD (3-clause)

from os import path as op
import math

import pytest
import numpy as np
from datetime import datetime
from numpy.testing import (assert_allclose, assert_array_almost_equal,
                           assert_array_equal)

from mne import concatenate_raws, create_info, Annotations
from mne.annotations import _handle_meas_date
from mne.datasets import testing
from mne.io import read_raw_fif, RawArray, BaseRaw
from mne.utils import _TempDir, catch_logging, _raw_annot
from mne.io.meas_info import _get_valid_units


def test_orig_units():
    """Test the error handling for original units."""
    # Should work fine
    info = create_info(ch_names=['Cz'], sfreq=100, ch_types='eeg')
    BaseRaw(info, last_samps=[1], orig_units={'Cz': 'nV'})

    # Should complain that channel Cz does not have a corresponding original
    # unit.
    with pytest.raises(ValueError, match='has no associated original unit.'):
        info = create_info(ch_names=['Cz'], sfreq=100, ch_types='eeg')
        BaseRaw(info, last_samps=[1], orig_units={'not_Cz': 'nV'})

    # Test that a non-dict orig_units argument raises a ValueError
    with pytest.raises(ValueError, match='orig_units must be of type dict'):
        info = create_info(ch_names=['Cz'], sfreq=100, ch_types='eeg')
        BaseRaw(info, last_samps=[1], orig_units=True)


def _test_raw_reader(reader, test_preloading=True, test_kwargs=True, **kwargs):
    """Test reading, writing and slicing of raw classes.

    Parameters
    ----------
    reader : function
        Function to test.
    test_preloading : bool
        Whether not preloading is implemented for the reader. If True, both
        cases and memory mapping to file are tested.
    **kwargs :
        Arguments for the reader. Note: Do not use preload as kwarg.
        Use ``test_preloading`` instead.

    Returns
    -------
    raw : instance of Raw
        A preloaded Raw object.
    """
    tempdir = _TempDir()
    rng = np.random.RandomState(0)
    if test_preloading:
        raw = reader(preload=True, **kwargs)
        # don't assume the first is preloaded
        buffer_fname = op.join(tempdir, 'buffer')
        picks = rng.permutation(np.arange(len(raw.ch_names) - 1))[:10]
        picks = np.append(picks, len(raw.ch_names) - 1)  # test trigger channel
        bnd = min(int(round(raw.buffer_size_sec *
                            raw.info['sfreq'])), raw.n_times)
        slices = [slice(0, bnd), slice(bnd - 1, bnd), slice(3, bnd),
                  slice(3, 300), slice(None), slice(1, bnd)]
        if raw.n_times >= 2 * bnd:  # at least two complete blocks
            slices += [slice(bnd, 2 * bnd), slice(bnd, bnd + 1),
                       slice(0, bnd + 100)]
        other_raws = [reader(preload=buffer_fname, **kwargs),
                      reader(preload=False, **kwargs)]
        for sl_time in slices:
            data1, times1 = raw[picks, sl_time]
            for other_raw in other_raws:
                data2, times2 = other_raw[picks, sl_time]
                assert_allclose(data1, data2)
                assert_allclose(times1, times2)
    else:
        raw = reader(**kwargs)

    full_data = raw._data
    assert raw.__class__.__name__ in repr(raw)  # to test repr
    assert raw.info.__class__.__name__ in repr(raw.info)

    # gh-5604
    assert _handle_meas_date(raw.info['meas_date']) >= 0

    # test resetting raw
    if test_kwargs:
        raw2 = reader(**raw._init_kwargs)
        assert set(raw.info.keys()) == set(raw2.info.keys())
        assert_array_equal(raw.times, raw2.times)

    # Test saving and reading
    out_fname = op.join(tempdir, 'test_raw.fif')
    raw = concatenate_raws([raw])
    raw.save(out_fname, tmax=raw.times[-1], overwrite=True, buffer_size_sec=1)
    raw3 = read_raw_fif(out_fname)
    assert set(raw.info.keys()) == set(raw3.info.keys())
    assert_allclose(raw3[0:20][0], full_data[0:20], rtol=1e-6,
                    atol=1e-20)  # atol is very small but > 0
    assert_array_almost_equal(raw.times, raw3.times)

    assert not math.isnan(raw3.info['highpass'])
    assert not math.isnan(raw3.info['lowpass'])
    assert not math.isnan(raw.info['highpass'])
    assert not math.isnan(raw.info['lowpass'])

    assert raw3.info['kit_system_id'] == raw.info['kit_system_id']

    # Make sure concatenation works
    first_samp = raw.first_samp
    last_samp = raw.last_samp
    concat_raw = concatenate_raws([raw.copy(), raw])
    assert concat_raw.n_times == 2 * raw.n_times
    assert concat_raw.first_samp == first_samp
    assert concat_raw.last_samp - last_samp + first_samp == last_samp + 1
    idx = np.where(concat_raw.annotations.description == 'BAD boundary')[0]

    if concat_raw.info['meas_date'] is None:
        expected_bad_boundary_onset = ((last_samp - first_samp) /
                                       raw.info['sfreq'])
    else:
        expected_bad_boundary_onset = raw._last_time

    assert_array_almost_equal(concat_raw.annotations.onset[idx],
                              expected_bad_boundary_onset,
                              decimal=2)

    if raw.info['meas_id'] is not None:
        for key in ['secs', 'usecs', 'version']:
            assert raw.info['meas_id'][key] == raw3.info['meas_id'][key]
        assert_array_equal(raw.info['meas_id']['machid'],
                           raw3.info['meas_id']['machid'])

    assert isinstance(raw.annotations, Annotations)

    # Make a "soft" test on units: They have to be valid SI units as in
    # mne.io.meas_info.valid_units, but we accept any lower/upper case for now.
    valid_units = _get_valid_units()
    valid_units_lower = [unit.lower() for unit in valid_units]
    if raw._orig_units is not None:
        assert isinstance(raw._orig_units, dict)
        for ch_name, unit in raw._orig_units.items():
            assert unit.lower() in valid_units_lower, ch_name

    return raw


def _test_concat(reader, *args):
    """Test concatenation of raw classes that allow not preloading."""
    data = None

    for preload in (True, False):
        raw1 = reader(*args, preload=preload)
        raw2 = reader(*args, preload=preload)
        raw1.append(raw2)
        raw1.load_data()
        if data is None:
            data = raw1[:, :][0]
        assert_allclose(data, raw1[:, :][0])

    for first_preload in (True, False):
        raw = reader(*args, preload=first_preload)
        data = raw[:, :][0]
        for preloads in ((True, True), (True, False), (False, False)):
            for last_preload in (True, False):
                t_crops = raw.times[np.argmin(np.abs(raw.times - 0.5)) +
                                    [0, 1]]
                raw1 = raw.copy().crop(0, t_crops[0])
                if preloads[0]:
                    raw1.load_data()
                raw2 = raw.copy().crop(t_crops[1], None)
                if preloads[1]:
                    raw2.load_data()
                raw1.append(raw2)
                if last_preload:
                    raw1.load_data()
                assert_allclose(data, raw1[:, :][0])


@testing.requires_testing_data
def test_time_as_index():
    """Test indexing of raw times."""
    raw_fname = op.join(op.dirname(__file__), '..', '..', 'io', 'tests',
                        'data', 'test_raw.fif')
    raw = read_raw_fif(raw_fname)

    # Test original (non-rounding) indexing behavior
    orig_inds = raw.time_as_index(raw.times)
    assert(len(set(orig_inds)) != len(orig_inds))

    # Test new (rounding) indexing behavior
    new_inds = raw.time_as_index(raw.times, use_rounding=True)
    assert_array_equal(new_inds, np.arange(len(raw.times)))


@pytest.mark.parametrize('offset, origin', [
    pytest.param(0, None, id='times in s. relative to first_samp (default)'),
    pytest.param(0, 2.0, id='times in s. relative to first_samp'),
    pytest.param(1, 1.0, id='times in s. relative to meas_date'),
    pytest.param(2, 0.0, id='absolute times in s. relative to 0')])
def test_time_as_index_ref(offset, origin):
    """Test indexing of raw times."""
    meas_date = 1
    info = create_info(ch_names=10, sfreq=10.)
    raw = RawArray(data=np.empty((10, 10)), info=info, first_samp=10)
    raw.info['meas_date'] = meas_date

    relative_times = raw.times
    inds = raw.time_as_index(relative_times + offset,
                             use_rounding=True,
                             origin=origin)
    assert_array_equal(inds, np.arange(raw.n_times))


def test_meas_date_orig_time():
    """Test the relation between meas_time in orig_time."""
    # meas_time is set and orig_time is set:
    # clips the annotations based on raw.data and resets the annotation based
    # on raw.info['meas_date]
    raw = _raw_annot(1, 1.5)
    assert raw.annotations.orig_time == 1
    assert raw.annotations.onset[0] == 1

    # meas_time is set and orig_time is None:
    # Consider annot.orig_time to be raw.frist_sample, clip and reset
    # annotations to have the raw.annotations.orig_time == raw.info['meas_date]
    raw = _raw_annot(1, None)
    assert raw.annotations.orig_time == 1
    assert raw.annotations.onset[0] == 1.5

    # meas_time is None and orig_time is set:
    # Raise error, it makes no sense to have an annotations object that we know
    # when was acquired and set it to a raw object that does not know when was
    # it acquired.
    with pytest.raises(RuntimeError, match='Ambiguous operation'):
        _raw_annot(None, 1.5)

    # meas_time is None and orig_time is None:
    # Consider annot.orig_time to be raw.first_sample and clip
    raw = _raw_annot(None, None)
    assert raw.annotations.orig_time is None
    assert raw.annotations.onset[0] == 0.5
    assert raw.annotations.duration[0] == 0.2


def test_get_data_reject():
    """Test if reject_by_annotation is working correctly."""
    fs = 256
    ch_names = ["C3", "Cz", "C4"]
    info = create_info(ch_names, sfreq=fs)
    raw = RawArray(np.zeros((len(ch_names), 10 * fs)), info)
    raw.set_annotations(Annotations(onset=[2, 4], duration=[3, 2],
                                    description="bad"))

    with catch_logging() as log:
        data = raw.get_data(reject_by_annotation="omit", verbose=True)
        msg = ('Omitting 1024 of 2560 (40.00%) samples, retaining 1536' +
               ' (60.00%) samples.')
        assert log.getvalue().strip() == msg
    assert data.shape == (len(ch_names), 1536)
    with catch_logging() as log:
        data = raw.get_data(reject_by_annotation="nan", verbose=True)
        msg = ('Setting 1024 of 2560 (40.00%) samples to NaN, retaining 1536' +
               ' (60.00%) samples.')
        assert log.getvalue().strip() == msg
    assert data.shape == (len(ch_names), 2560)  # shape doesn't change
    assert np.isnan(data).sum() == 3072  # but NaNs are introduced instead


<<<<<<< HEAD
@pytest.mark.parametrize('meas_date', [0, datetime.utcfromtimestamp(0)])
def test_5839_set_annotations_problem(meas_date):
    """Test something weird I found."""
    # from datetime.datetime import utcfromtimestamp
    raw = RawArray(data=np.empty((10, 10)),
                   info=create_info(ch_names=10, sfreq=10., ),
                   first_samp=10)
    raw.info['meas_date'] = meas_date
    raw.set_annotations(annotations=Annotations(onset=[.5],
                                                duration=[.2],
                                                description='dummy',
                                                orig_time=None))


def test_set_meas_date_operation_order():
    """Test what happens when meas_date is set after annotations."""
    # from datetime.datetime import utcfromtimestamp
    raw_A = RawArray(data=np.empty((10, 10)),
                     info=create_info(ch_names=10, sfreq=10., ),
                     first_samp=10)
    raw_A.set_annotations(annotations=Annotations(onset=[.5],
                                                  duration=[.2],
                                                  description='dummy',
                                                  orig_time=None))
    raw_A.info['meas_date'] = datetime.utcfromtimestamp(314159265)
    assert raw_A.info['meas_date'] == raw_A.annotations.orig_time
=======
def test_5839():
    """Test concatenating raw objects with annotations."""
    # Global Time 0         1         2         3         4
    #             .
    #      raw_A  |---------XXXXXXXXXX
    #      annot  |--------------AA
    #    latency  .         0    0    1    1    2    2    3
    #             .              5    0    5    0    5    0
    #
    #      raw_B  .                   |---------YYYYYYYYYY
    #      annot  .                   |--------------AA
    #    latency  .                             0         1
    #             .                                  5    0
    #             .
    #     output  |---------XXXXXXXXXXYYYYYYYYYY
    #      annot  |--------------AA---|----AA
    #    latency  .         0    0    1    1    2    2    3
    #             .              5    0    5    0    5    0
    #
    EXPECTED_ONSET = [1.5, 2., 2., 2.5]
    EXPECTED_DURATION = [0.2, 0., 0., 0.2]
    EXPECTED_DESCRIPTION = ['dummy', 'BAD boundary', 'EDGE boundary', 'dummy']

    def raw_factory(meas_date):
        raw = RawArray(data=np.empty((10, 10)),
                       info=create_info(ch_names=10, sfreq=10., ),
                       first_samp=10)
        raw.info['meas_date'] = meas_date
        raw.set_annotations(annotations=Annotations(onset=[.5],
                                                    duration=[.2],
                                                    description='dummy',
                                                    orig_time=None))
        return raw

    raw_A, raw_B = [raw_factory((x, 0)) for x in [0, 2]]
    raw_A.append(raw_B)

    assert_array_equal(raw_A.annotations.onset, EXPECTED_ONSET)
    assert_array_equal(raw_A.annotations.duration, EXPECTED_DURATION)
    assert_array_equal(raw_A.annotations.description, EXPECTED_DESCRIPTION)
    assert raw_A.annotations.orig_time == 0.0
>>>>>>> 419c8e44
<|MERGE_RESOLUTION|>--- conflicted
+++ resolved
@@ -276,7 +276,6 @@
     assert np.isnan(data).sum() == 3072  # but NaNs are introduced instead
 
 
-<<<<<<< HEAD
 @pytest.mark.parametrize('meas_date', [0, datetime.utcfromtimestamp(0)])
 def test_5839_set_annotations_problem(meas_date):
     """Test something weird I found."""
@@ -303,7 +302,8 @@
                                                   orig_time=None))
     raw_A.info['meas_date'] = datetime.utcfromtimestamp(314159265)
     assert raw_A.info['meas_date'] == raw_A.annotations.orig_time
-=======
+
+
 def test_5839():
     """Test concatenating raw objects with annotations."""
     # Global Time 0         1         2         3         4
@@ -344,5 +344,4 @@
     assert_array_equal(raw_A.annotations.onset, EXPECTED_ONSET)
     assert_array_equal(raw_A.annotations.duration, EXPECTED_DURATION)
     assert_array_equal(raw_A.annotations.description, EXPECTED_DESCRIPTION)
-    assert raw_A.annotations.orig_time == 0.0
->>>>>>> 419c8e44
+    assert raw_A.annotations.orig_time == 0.0