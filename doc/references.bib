--- conflicted
+++ resolved
@@ -2392,7 +2392,6 @@
   doi = {10.1016/S0987-7053(00)00055-1}
 }
 
-<<<<<<< HEAD
 @inproceedings{AdlerEtAl2022,
   author={Adler, Amir and Wax, Mati and Pantazis, Dimitrios},
   booktitle={2022 IEEE 19th International Symposium on Biomedical Imaging (ISBI)}, 
@@ -2421,8 +2420,7 @@
   number={},
   pages={1201-1207 vol.2},
   doi={10.1109/ACSSC.1996.599135}
-=======
-
+  
 @article{SeymourEtAl2022,
 	title = {Interference suppression techniques for {OPM}-based {MEG}: {Opportunities} and challenges},
 	volume = {247},
@@ -2435,5 +2433,4 @@
 	month = feb,
 	year = {2022},
 	pages = {118834}
->>>>>>> d7570264
 }