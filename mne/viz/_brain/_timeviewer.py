# Authors: Alexandre Gramfort <alexandre.gramfort@inria.fr>
#          Eric Larson <larson.eric.d@gmail.com>
#          Guillaume Favelier <guillaume.favelier@gmail.com>
#
# License: Simplified BSD

import time
import numpy as np


class IntSlider(object):
    """Class to set a integer slider."""

    def __init__(self, plotter=None, callback=None, name=None):
        self.plotter = plotter
        self.callback = callback
        self.name = name

    def __call__(self, value):
        """Round the label of the slider."""
        idx = int(round(value))
        for slider in self.plotter.slider_widgets:
            name = getattr(slider, "name", None)
            if name == self.name:
                slider_rep = slider.GetRepresentation()
                slider_rep.SetValue(idx)
                self.callback(idx)


class UpdateColorbarScale(object):
    """Class to update the values of the colorbar sliders."""

    def __init__(self, plotter=None, brain=None):
        self.plotter = plotter
        self.brain = brain

    def __call__(self, value):
        """Update the colorbar sliders."""
        self.brain.update_fscale(value)
        fmin = self.brain._data['fmin']
        fmid = self.brain._data['fmid']
        fmax = self.brain._data['fmax']
        for slider in self.plotter.slider_widgets:
            name = getattr(slider, "name", None)
            if name == "fmin":
                slider_rep = slider.GetRepresentation()
                slider_rep.SetValue(fmin)
            elif name == "fmid":
                slider_rep = slider.GetRepresentation()
                slider_rep.SetValue(fmid)
            elif name == "fmax":
                slider_rep = slider.GetRepresentation()
                slider_rep.SetValue(fmax)
            elif name == "fscale":
                slider_rep = slider.GetRepresentation()
                slider_rep.SetValue(1.0)


class BumpColorbarPoints(object):
    """Class that ensure constraints over the colorbar points."""

    def __init__(self, plotter=None, brain=None, name=None):
        self.plotter = plotter
        self.brain = brain
        self.name = name
        self.callback = {
            "fmin": brain.update_fmin,
            "fmid": brain.update_fmid,
            "fmax": brain.update_fmax
        }
        self.last_update = time.time()

    def __call__(self, value):
        """Update the colorbar sliders."""
        keys = ('fmin', 'fmid', 'fmax')
        vals = {key: self.brain._data[key] for key in keys}
        reps = {key: None for key in keys}
        for slider in self.plotter.slider_widgets:
            name = getattr(slider, "name", None)
            if name is not None:
                reps[name] = slider.GetRepresentation()
        if self.name == "fmin" and reps["fmin"] is not None:
            if vals['fmax'] < value:
                self.brain.update_fmax(value)
                reps['fmax'].SetValue(value)
            if vals['fmid'] < value:
                self.brain.update_fmid(value)
                reps['fmid'].SetValue(value)
            reps['fmin'].SetValue(value)
        elif self.name == "fmid" and reps['fmid'] is not None:
            if vals['fmin'] > value:
                self.brain.update_fmin(value)
                reps['fmin'].SetValue(value)
            if vals['fmax'] < value:
                self.brain.update_fmax(value)
                reps['fmax'].SetValue(value)
            reps['fmid'].SetValue(value)
        elif self.name == "fmax" and reps['fmax'] is not None:
            if vals['fmin'] > value:
                self.brain.update_fmin(value)
                reps['fmin'].SetValue(value)
            if vals['fmid'] > value:
                self.brain.update_fmid(value)
                reps['fmid'].SetValue(value)
            reps['fmax'].SetValue(value)
        if time.time() > self.last_update + 1. / 60.:
            self.callback[self.name](value)
            self.last_update = time.time()


class _TimeViewer(object):
    """Class to interact with _Brain."""

    def __init__(self, brain):
        self.brain = brain
        self.plotter = brain._renderer.plotter

        # scalar bar
        if brain._colorbar_added:
            scalar_bar = self.plotter.scalar_bar
            scalar_bar.SetOrientationToVertical()
            scalar_bar.SetHeight(0.6)
            scalar_bar.SetWidth(0.05)
            scalar_bar.SetPosition(0.02, 0.2)

        # smoothing slider
        default_smoothing_value = 7
        self.set_smoothing = IntSlider(
            plotter=self.plotter,
            callback=brain.set_data_smoothing,
            name="smoothing"
        )
        smoothing_slider = self.plotter.add_slider_widget(
            self.set_smoothing,
            value=default_smoothing_value,
            rng=[0, 15], title="smoothing",
            pointa=(0.82, 0.90),
            pointb=(0.98, 0.90)
        )
        smoothing_slider.name = 'smoothing'
        self.set_smoothing(default_smoothing_value)

        # orientation slider
        orientation = [
            'lateral',
            'medial',
            'rostral',
            'caudal',
            'dorsal',
            'ventral',
            'frontal',
            'parietal'
        ]
        orientation_slider = self.plotter.add_text_slider_widget(
            brain.show_view,
            value=0,
            data=orientation,
            pointa=(0.82, 0.74),
            pointb=(0.98, 0.74),
            event_type='always'
        )

        # time label
        for hemi in brain._hemis:
            self.time_actor = brain._data.get(hemi + '_time_actor')
            if self.time_actor is not None:
                self.time_actor.SetPosition(0.5, 0.03)
                self.time_actor.GetTextProperty().SetJustificationToCentered()

        # time slider
        max_time = len(brain._data['time']) - 1
        time_slider = self.plotter.add_slider_widget(
            brain.set_time_point,
            value=brain._data['time_idx'],
            rng=[0, max_time],
            pointa=(0.23, 0.1),
            pointb=(0.77, 0.1),
            event_type='always'
        )
        time_slider.name = "time_slider"

        # playback speed
        default_playback_speed = 0.05
        playback_speed_slider = self.plotter.add_slider_widget(
            self.set_playback_speed,
            value=default_playback_speed,
            rng=[0.01, 1], title="playback speed",
            pointa=(0.02, 0.1),
            pointb=(0.18, 0.1)
        )

        # colormap slider
        scaling_limits = [0.2, 2.0]
        pointa = np.array((0.82, 0.26))
        pointb = np.array((0.98, 0.26))
        shift = np.array([0, 0.08])
        fmin = brain._data["fmin"]
        self.update_fmin = BumpColorbarPoints(
            plotter=self.plotter,
            brain=brain,
            name="fmin"
        )
        fmin_slider = self.plotter.add_slider_widget(
            self.update_fmin,
            value=fmin,
            rng=_get_range(brain), title="clim",
            pointa=pointa,
            pointb=pointb,
            event_type="always",
        )
        fmin_slider.name = "fmin"
        fmid = brain._data["fmid"]
        self.update_fmid = BumpColorbarPoints(
            plotter=self.plotter,
            brain=brain,
            name="fmid",
        )
        fmid_slider = self.plotter.add_slider_widget(
            self.update_fmid,
            value=fmid,
            rng=_get_range(brain), title="",
            pointa=pointa + shift,
            pointb=pointb + shift,
            event_type="always",
        )
        fmid_slider.name = "fmid"
        fmax = brain._data["fmax"]
        self.update_fmax = BumpColorbarPoints(
            plotter=self.plotter,
            brain=brain,
            name="fmax",
        )
        fmax_slider = self.plotter.add_slider_widget(
            self.update_fmax,
            value=fmax,
            rng=_get_range(brain), title="",
            pointa=pointa + 2 * shift,
            pointb=pointb + 2 * shift,
            event_type="always",
        )
        fmax_slider.name = "fmax"
        self.update_fscale = UpdateColorbarScale(
            plotter=self.plotter,
            brain=brain,
        )
        fscale_slider = self.plotter.add_slider_widget(
            self.update_fscale,
            value=1.0,
            rng=scaling_limits, title="fscale",
            pointa=(0.82, 0.10),
            pointb=(0.98, 0.10)
        )
        fscale_slider.name = "fscale"

        # add toggle to start/stop playback
        self.playback = False
        self.playback_speed = default_playback_speed
        self.refresh_rate_ms = max(int(round(1000. / 60.)), 1)
        self.plotter.add_callback(self.play, self.refresh_rate_ms)
        self.plotter.add_key_event('space', self.toggle_playback)

        # add toggle to show/hide interface
        self.visibility = True
        self.plotter.add_key_event('y', self.toggle_interface)

        # set the slider style
        _set_slider_style(smoothing_slider)
        _set_slider_style(orientation_slider, show_label=False)
        _set_slider_style(fmin_slider)
        _set_slider_style(fmid_slider)
        _set_slider_style(fmax_slider)
        _set_slider_style(fscale_slider)
        _set_slider_style(playback_speed_slider)
        _set_slider_style(time_slider, show_label=False)

        # set the text style
        _set_text_style(self.time_actor)

        # add toggle for auto-scaling
        self.auto_scaling = False
        self.brain = brain
        self.plotter.add_key_event('t', self.toggle_auto_scaling)

    def toggle_interface(self):
        self.visibility = not self.visibility
        for slider in self.plotter.slider_widgets:
            if self.visibility:
                slider.On()
            else:
                slider.Off()

<<<<<<< HEAD
    def toggle_auto_scaling(self):
        self.auto_scaling = not self.auto_scaling
        self.brain.update_auto_scaling(self.auto_scaling)
        self.update_fscale(1)
=======
    def toggle_playback(self):
        self.playback = not self.playback
        if self.playback:
            time_data = self.brain._data['time']
            max_time = np.max(time_data)
            if self.brain._current_time == max_time:  # start over
                self.brain.set_time_point(np.min(time_data))
            self._last_tick = time.time()

    def set_playback_speed(self, speed):
        self.playback_speed = speed

    def play(self):
        from scipy.interpolate import interp1d
        if self.playback:
            this_time = time.time()
            delta = this_time - self._last_tick
            self._last_tick = time.time()
            time_data = self.brain._data['time']
            times = np.arange(self.brain._n_times)
            time_shift = delta * self.playback_speed
            max_time = np.max(time_data)
            time_point = min(self.brain._current_time + time_shift, max_time)
            ifunc = interp1d(time_data, times)
            idx = ifunc(time_point)
            self.brain.set_time_point(idx)
            for slider in self.plotter.slider_widgets:
                name = getattr(slider, "name", None)
                if name == "time_slider":
                    slider_rep = slider.GetRepresentation()
                    slider_rep.SetValue(idx)
            if time_point == max_time:
                self.playback = False
            self.plotter.update()  # critical for smooth animation
>>>>>>> 3b304eb2


def _set_slider_style(slider, show_label=True):
    if slider is not None:
        slider_rep = slider.GetRepresentation()
        slider_rep.SetSliderLength(0.02)
        slider_rep.SetSliderWidth(0.04)
        slider_rep.SetTubeWidth(0.005)
        slider_rep.SetEndCapLength(0.01)
        slider_rep.SetEndCapWidth(0.02)
        slider_rep.GetSliderProperty().SetColor((0.5, 0.5, 0.5))
        if not show_label:
            slider_rep.ShowSliderLabelOff()


def _set_text_style(text_actor):
    if text_actor is not None:
        prop = text_actor.GetTextProperty()
        prop.BoldOn()


def _get_range(brain):
    val = np.abs(brain._data['array'])
    return [np.min(val), np.max(val)]<|MERGE_RESOLUTION|>--- conflicted
+++ resolved
@@ -263,6 +263,11 @@
         self.visibility = True
         self.plotter.add_key_event('y', self.toggle_interface)
 
+        # add toggle for auto-scaling
+        self.auto_scaling = False
+        self.brain = brain
+        self.plotter.add_key_event('t', self.toggle_auto_scaling)
+
         # set the slider style
         _set_slider_style(smoothing_slider)
         _set_slider_style(orientation_slider, show_label=False)
@@ -276,11 +281,6 @@
         # set the text style
         _set_text_style(self.time_actor)
 
-        # add toggle for auto-scaling
-        self.auto_scaling = False
-        self.brain = brain
-        self.plotter.add_key_event('t', self.toggle_auto_scaling)
-
     def toggle_interface(self):
         self.visibility = not self.visibility
         for slider in self.plotter.slider_widgets:
@@ -289,12 +289,11 @@
             else:
                 slider.Off()
 
-<<<<<<< HEAD
     def toggle_auto_scaling(self):
         self.auto_scaling = not self.auto_scaling
         self.brain.update_auto_scaling(self.auto_scaling)
         self.update_fscale(1)
-=======
+
     def toggle_playback(self):
         self.playback = not self.playback
         if self.playback:
@@ -329,7 +328,6 @@
             if time_point == max_time:
                 self.playback = False
             self.plotter.update()  # critical for smooth animation
->>>>>>> 3b304eb2
 
 
 def _set_slider_style(slider, show_label=True):
