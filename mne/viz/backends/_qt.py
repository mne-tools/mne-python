--- conflicted
+++ resolved
@@ -515,16 +515,11 @@
         super().show()
         with _qt_disable_paint(self._interactor):
             with self._window_ensure_minimum_sizes():
-<<<<<<< HEAD
                 self._window.show()
-        self._update()
-=======
-                self.plotter.app_window.show()
         self._update()
         for plotter in self._all_plotters:
             plotter._render()
         self._process_events()
->>>>>>> cb3c34f9
 
 
 def _create_dock_widget(window, name, area):
