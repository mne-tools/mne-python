--- conflicted
+++ resolved
@@ -62,11 +62,9 @@
 
 - Fix bug with ``replace`` argument of :meth:`mne.Report.add_bem_to_section` and :meth:`mne.Report.add_slider_to_section` (:gh:`8723` by `Eric Larson`_)
 
-<<<<<<< HEAD
 - Fix bug with `mne.viz.Brain` where non-inflated surfaces had an X-offset imposed by default (:gh:`8794` by `Eric Larson`_)
-=======
+
 - Fix bug with :ref:`mne coreg` where nasion values were not updated when clicking (:gh:`8793` by `Eric Larson`_)
->>>>>>> 9fc8623e
 
 - Allow sEEG channel types in :meth:`mne.Evoked.plot_joint` (:gh:`8736` by `Daniel McCloy`_)
 
