.. NOTE: we use cross-references to highlight new functions and classes.
   Please follow the examples below like :func:`mne.stats.f_mway_rm`, so the
   whats_new page will have a link to the function/class documentation.

.. NOTE: there are 3 separate sections for changes, based on type:
   - "Enhancements" for new features
   - "Bugs" for bug fixes
   - "API changes" for backward-incompatible changes

.. NOTE: changes from first-time contributors should be added to the TOP of
   the relevant section (Enhancements / Bugs / API changes), and should look
   like this (where xxxx is the pull request number):

       - description of enhancement/bugfix/API change (:gh:`xxxx` by
         :newcontrib:`Firstname Lastname`)

   Also add a corresponding entry for yourself in doc/changes/names.inc

.. _current:

Current (1.4.dev0)
------------------

Enhancements
~~~~~~~~~~~~
- Add ``:unit:`` Sphinx directive to enable use of uniform non-breaking spaces throughout the documentation (:gh:`11469` by :newcontrib:`Sawradip Saha`)
- Adjusted the algorithm used in :class:`mne.decoding.SSD` to support non-full rank data (:gh:`11458` by :newcontrib:`Thomas Binns`)
- Changed suggested type for ``ch_groups``` in `mne.viz.plot_sensors` from array to list of list(s) (arrays are still supported). (:gh:`11465` by `Hyonyoung Shin`_)
- Add support for UCL/FIL OPM data using :func:`mne.io.read_raw_fil` (:gh:`11366` by :newcontrib:`George O'Neill` and `Robert Seymour`_)
- Forward argument ``axes`` from `mne.viz.plot_sensors` to `mne.channels.DigMontage.plot` (:gh:`11470` by :newcontrib:`Jan Ebert` and `Mathieu Scheltienne`_)
- Added ability to read stimulus durations from SNIRF files when using :func:`mne.io.read_raw_snirf` (:gh:`11397` by `Robert Luke`_)
- Add :meth:`mne.Info.save` to save an :class:`mne.Info` object to a fif file (:gh:`11401` by `Alex Rockhill`_)
- Improved error message when downloads are corrupted for :func:`mne.datasets.sample.data_path` and related functions (:gh:`11407` by `Eric Larson`_)
- Add support for ``skip_by_annotation`` in :func:`mne.io.Raw.notch_filter` (:gh:`11388` by `Mainak Jas`_)
- Add support for ``output='complex'`` to :func:`mne.time_frequency.psd_array_welch` and when using ``method='welch'`` with :meth:`mne.Epochs.compute_psd` (:gh:`11556` by `Eric Larson`_)
- Slightly adjusted the window title for :func:`mne.Epochs.plot` (:gh:`11419` by `Richard Höchenberger`_ and `Daniel McCloy`_)
- Add :func:`mne.count_events` to count unique event types in a given event array (:gh:`11430` by `Clemens Brunner`_)
- Add a video to :ref:`tut-freesurfer-mne` of a brain inflating from the pial surface to aid in understanding the inflated brain (:gh:`11440` by `Alex Rockhill`_)
- Add automatic projection of sEEG contact onto the inflated surface for :meth:`mne.viz.Brain.add_sensors` (:gh:`11436` by `Alex Rockhill`_)
<<<<<<< HEAD
- Add to :ref:`ex-source-loc-methods` how how to apply inverse methods to time-frequency resolved epochs and use :func:`mne.gui.view_vol_stc` to view the output (:gh:`10920` by `Alex Rockhill`_)
- Add group-level visualization to :func:`mne.gui.view_vol_stc` (:gh:`11525` by `Alex Rockhill`_)
=======
- Allow an image with intracranial electrode contacts (e.g. computed tomography) to be used without the freesurfer recon-all surfaces to locate contacts so that it doesn't have to be downsampled to freesurfer dimensions (for microelectrodes) and show an example :ref:`ex-ieeg-micro` with :func:`mne.transforms.apply_volume_registration_points` added to aid this transform (:gh:`11567` by `Alex Rockhill`_)
- Add to :ref:`ex-source-loc-methods` how to apply inverse methods to time-frequency resolved epochs and use :func:`mne.gui.view_vol_stc` to view the output (:gh:`11352` by `Alex Rockhill`_)
>>>>>>> dff4ae32

Bugs
~~~~
- Fix :func:`mne.time_frequency.psd_array_multitaper` docstring where argument ``bandwidth`` incorrectly reported argument as half-bandwidth and gave wrong explanation of default value (:gh:`11479` by :newcontrib: `Tom Stone`_)
- Fix bug where installation of a package depending on ``mne`` will error when done in an environment where ``setuptools`` is not present (:gh:`11454` by :newcontrib: `Arne Pelzer`_)
- Fix bug where :func:`mne.preprocessing.regress_artifact` and :class:`mne.preprocessing.EOGRegression` incorrectly tracked ``picks`` (:gh:`11366` by `Eric Larson`_)
- Fix bug where channel names were not properly sanitized in :func:`mne.write_evokeds` and related functions (:gh:`11399` by `Eric Larson`_)
- Fix bug where splash screen would not always disappear (:gh:`11398` by `Eric Larson`_)
- Fix bug where having a different combination of volumes loaded into ``freeview`` caused different affines to be returned by :func:`mne.read_lta` for the same Linear Transform Array (LTA) (:gh:`11402` by `Alex Rockhill`_)
- Fix how :class:`mne.channels.DigMontage` is set when using :func:`mne.gui.locate_ieeg` so that :func:`mne.Info.get_montage` works and does not return ``None`` (:gh:`11421` by `Alex Rockhill`_)
- Fix :func:`mne.io.read_raw_edf` when reading EDF data with different sampling rates and a mix of data channels when using ``infer_types=True`` (:gh:`11427` by `Alex Gramfort`_)
- Fix how :class:`mne.channels.DigMontage` is set when using :func:`mne.preprocessing.ieeg.project_sensors_onto_brain` so that :func:`mne.Info.get_montage` works and does not return ``None`` (:gh:`11436` by `Alex Rockhill`_)
- Fix configuration folder discovery on Windows, which would fail in certain edge cases; and produce a helpful error message if discovery still fails (:gh:`11441` by `Richard Höchenberger`_)
- Make :class:`~mne.decoding.SlidingEstimator` and :class:`~mne.decoding.GeneralizingEstimator` respect the ``verbose`` argument. Now with ``verbose=False``, the progress bar is not shown during fitting, scoring, etc. (:gh:`11450` by `Mikołaj Magnuski`_)
- Fix bug with :func:`mne.gui.locate_ieeg` where Freesurfer ``?h.pial.T1`` was not recognized and suppress excess logging (:gh:`11489` by `Alex Rockhill`_)
- All functions accepting paths can now correctly handle :class:`~pathlib.Path` as input. Historically, we expected strings (instead of "proper" path objects), and only added :class:`~pathlib.Path` support in a few select places, leading to inconsistent behavior. (:gh:`11473` and :gh:`11499` by `Mathieu Scheltienne`_)
- Fix visualization dialog compatibility with matplotlib 3.7 (:gh:`11409` by `Daniel McCloy`_ and `Eric Larson`_)
- Expand tilde (user directory) in config keys (:gh:`11537` by `Clemens Brunner`_)
- Fix bug in :func:`mne.preprocessing.compute_maxwell_basis` where using ``int_order=0`` would raise an error (:gh:`11562` by `Eric Larson`_)
- In the legacy function :func:`mne.viz.plot_epochs_psd_topomap`, the parameter ``names`` now works again (:gh:`11563` by `Daniel McCloy`_)
- Fix :func:`mne.io.read_raw` for file names containing multiple dots (:gh:`11521` by `Clemens Brunner`_)
- Fix bug in :func:`mne.export.export_raw` when exporting to EDF with a physical range set smaller than the data range (:gh:`11569` by `Mathieu Scheltienne`_)
- Fix bug in :func:`mne.concatenate_raws` where two raws could not be merged if the order of the bad channel lists did not match (:gh:`11502` by `Moritz Gerster`_)


API changes
~~~~~~~~~~~
- Deprecate arguments ``kind`` and ``path`` from :func:`mne.channels.read_layout` in favor of a common argument ``fname`` (:gh:`11500` by `Mathieu Scheltienne`_)
- Change ``aligned_ct`` positional argument in :func:`mne.gui.locate_ieeg` to ``base_image`` to reflect that this can now be used with unaligned images (:gh:`11567` by `Alex Rockhill`_)<|MERGE_RESOLUTION|>--- conflicted
+++ resolved
@@ -37,13 +37,9 @@
 - Add :func:`mne.count_events` to count unique event types in a given event array (:gh:`11430` by `Clemens Brunner`_)
 - Add a video to :ref:`tut-freesurfer-mne` of a brain inflating from the pial surface to aid in understanding the inflated brain (:gh:`11440` by `Alex Rockhill`_)
 - Add automatic projection of sEEG contact onto the inflated surface for :meth:`mne.viz.Brain.add_sensors` (:gh:`11436` by `Alex Rockhill`_)
-<<<<<<< HEAD
-- Add to :ref:`ex-source-loc-methods` how how to apply inverse methods to time-frequency resolved epochs and use :func:`mne.gui.view_vol_stc` to view the output (:gh:`10920` by `Alex Rockhill`_)
-- Add group-level visualization to :func:`mne.gui.view_vol_stc` (:gh:`11525` by `Alex Rockhill`_)
-=======
 - Allow an image with intracranial electrode contacts (e.g. computed tomography) to be used without the freesurfer recon-all surfaces to locate contacts so that it doesn't have to be downsampled to freesurfer dimensions (for microelectrodes) and show an example :ref:`ex-ieeg-micro` with :func:`mne.transforms.apply_volume_registration_points` added to aid this transform (:gh:`11567` by `Alex Rockhill`_)
 - Add to :ref:`ex-source-loc-methods` how to apply inverse methods to time-frequency resolved epochs and use :func:`mne.gui.view_vol_stc` to view the output (:gh:`11352` by `Alex Rockhill`_)
->>>>>>> dff4ae32
+- Add group-level visualization to :func:`mne.gui.view_vol_stc` (:gh:`11525` by `Alex Rockhill`_)
 
 Bugs
 ~~~~
