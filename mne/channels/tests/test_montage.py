# Author: Teon Brooks <teon.brooks@gmail.com>
#         Stefan Appelhoff <stefan.appelhoff@mailbox.org>
#
# License: BSD (3-clause)

import os
import os.path as op

import pytest

import numpy as np
from scipy.io import savemat
from copy import deepcopy
from functools import partial
from string import ascii_lowercase

from numpy.testing import (assert_array_equal, assert_almost_equal,
                           assert_allclose, assert_array_almost_equal,
                           assert_array_less, assert_equal)

from mne import create_info, EvokedArray, read_evokeds, __file__ as _mne_file
from mne.channels import (read_montage, read_dig_montage,
                          get_builtin_montages, DigMontage,
                          read_dig_egi, read_dig_captrack, read_dig_fif,
<<<<<<< HEAD
                          read_dig_eeglab)
=======
                          make_standard_montage)
>>>>>>> f1f8e541
from mne.channels.montage import _set_montage, make_dig_montage
from mne.channels.montage import transform_to_head, read_standard_montage
from mne.channels import read_polhemus_fastscan, read_dig_polhemus_isotrak
from mne.channels import compute_dev_head_t
from mne.channels import make_standard_montage

from mne.channels.montage import read_dig_polhemus_fastscan

from mne.channels._dig_montage_utils import _transform_to_head_call
from mne.channels._dig_montage_utils import _fix_data_fiducials
from mne.utils import (_TempDir, run_tests_if_main, assert_dig_allclose,
                       object_diff, Bunch)
from mne.bem import _fit_sphere
from mne.transforms import apply_trans, get_ras_to_neuromag_trans
from mne.io.constants import FIFF
from mne._digitization import Digitization
from mne._digitization._utils import _read_dig_points, _format_dig_points
from mne._digitization._utils import _get_fid_coords
from mne._digitization.base import _get_dig_eeg, _count_points_by_type

from mne.viz._3d import _fiducial_coords

from mne.io.kit import read_mrk
from mne.io import (read_raw_brainvision, read_raw_egi, read_raw_fif,
                    read_raw_cnt, read_raw_edf, read_raw_nicolet, read_raw_bdf,
                    read_raw_eeglab, read_fiducials, __file__ as _MNE_IO_FILE)

from mne.io import RawArray
from mne.datasets import testing
from mne.io.brainvision import __file__ as _BRAINVISON_FILE


data_path = testing.data_path(download=False)
fif_dig_montage_fname = op.join(data_path, 'montage', 'eeganes07.fif')
egi_dig_montage_fname = op.join(data_path, 'montage', 'coordinates.xml')
egi_raw_fname = op.join(data_path, 'montage', 'egi_dig_test.raw')
egi_fif_fname = op.join(data_path, 'montage', 'egi_dig_raw.fif')
bvct_dig_montage_fname = op.join(data_path, 'montage', 'captrak_coords.bvct')
bv_raw_fname = op.join(data_path, 'montage', 'bv_dig_test.vhdr')
bv_fif_fname = op.join(data_path, 'montage', 'bv_dig_raw.fif')
locs_montage_fname = op.join(data_path, 'EEGLAB', 'test_chans.locs')
evoked_fname = op.join(data_path, 'montage', 'level2_raw-ave.fif')
eeglab_fname = op.join(data_path, 'EEGLAB', 'test_raw.set')
bdf_fname1 = op.join(data_path, 'BDF', 'test_generator_2.bdf')
bdf_fname2 = op.join(data_path, 'BDF', 'test_bdf_stim_channel.bdf')
egi_fname1 = op.join(data_path, 'EGI', 'test_egi.mff')
cnt_fname = op.join(data_path, 'CNT', 'scan41_short.cnt')

io_dir = op.dirname(_MNE_IO_FILE)
kit_dir = op.join(io_dir, 'kit', 'tests', 'data')
elp = op.join(kit_dir, 'test_elp.txt')
hsp = op.join(kit_dir, 'test_hsp.txt')
hpi = op.join(kit_dir, 'test_mrk.sqd')
bv_fname = op.join(io_dir, 'brainvision', 'tests', 'data', 'test.vhdr')
fif_fname = op.join(io_dir, 'tests', 'data', 'test_raw.fif')
edf_path = op.join(io_dir, 'edf', 'tests', 'data', 'test.edf')
bdf_path = op.join(io_dir, 'edf', 'tests', 'data', 'test_bdf_eeglab.mat')
egi_fname2 = op.join(io_dir, 'egi', 'tests', 'data', 'test_egi.raw')
vhdr_path = op.join(io_dir, 'brainvision', 'tests', 'data', 'test.vhdr')
ctf_fif_fname = op.join(io_dir, 'tests', 'data', 'test_ctf_comp_raw.fif')
nicolet_fname = op.join(io_dir, 'nicolet', 'tests', 'data',
                        'test_nicolet_raw.data')


def _make_toy_raw(n_channels):
    return RawArray(
        data=np.empty([n_channels, 1]),
        info=create_info(
            ch_names=list(ascii_lowercase[:n_channels]),
            sfreq=1, ch_types='eeg'
        )
    )


def _make_toy_dig_montage(n_channels, **kwargs):
    return make_dig_montage(
        ch_pos=dict(zip(
            list(ascii_lowercase[:n_channels]),
            np.arange(n_channels * 3).reshape(n_channels, 3),
        )),
        **kwargs
    )


def _get_dig_montage_pos(montage):
    return np.array([d['r'] for d in _get_dig_eeg(montage.dig)])


def test_fiducials():
    """Test handling of fiducials."""
    # Eventually the code used here should be unified with montage.py, but for
    # now it uses code in odd places
    for fname in (fif_fname, ctf_fif_fname):
        fids, coord_frame = read_fiducials(fname)
        points = _fiducial_coords(fids, coord_frame)
        assert points.shape == (3, 3)
        # Fids
        assert_allclose(points[:, 2], 0., atol=1e-6)
        assert_allclose(points[::2, 1], 0., atol=1e-6)
        assert points[2, 0] > 0  # RPA
        assert points[0, 0] < 0  # LPA
        # Nasion
        assert_allclose(points[1, 0], 0., atol=1e-6)
        assert points[1, 1] > 0


def test_documented():
    """Test that montages are documented."""
    docs = read_montage.__doc__
    lines = [line[4:] for line in docs.splitlines()]
    start = stop = None
    for li, line in enumerate(lines):
        if line.startswith('====') and li < len(lines) - 2 and \
                lines[li + 1].startswith('Kind') and\
                lines[li + 2].startswith('===='):
            start = li + 3
        elif start is not None and li > start and line.startswith('===='):
            stop = li
            break
    assert (start is not None)
    assert (stop is not None)
    kinds = [line.split(' ')[0] for line in lines[start:stop]]
    kinds = [kind for kind in kinds if kind != '']
    montages = os.listdir(op.join(op.dirname(_mne_file), 'channels', 'data',
                                  'montages'))
    montages = sorted(op.splitext(m)[0] for m in montages)
    assert_equal(len(set(montages)), len(montages))
    assert_equal(len(set(kinds)), len(kinds), err_msg=str(sorted(kinds)))
    assert_equal(set(montages), set(kinds))


def test_montage():
    """Test making montages."""
    tempdir = _TempDir()
    inputs = dict(
        sfp='FidNz 0       9.071585155     -2.359754454\n'
            'FidT9 -6.711765       0.040402876     -3.251600355\n'
            'very_very_very_long_name -5.831241498 -4.494821698  4.955347697\n'
            'Cz 0       0       8.899186843',
        csd='// MatLab   Sphere coordinates [degrees]         Cartesian coordinates\n'  # noqa: E501
            '// Label       Theta       Phi    Radius         X         Y         Z       off sphere surface\n'  # noqa: E501
            'E1      37.700     -14.000       1.000    0.7677    0.5934   -0.2419  -0.00000000000000011\n'  # noqa: E501
            'E3      51.700      11.000       1.000    0.6084    0.7704    0.1908   0.00000000000000000\n'  # noqa: E501
            'E31      90.000     -11.000       1.000    0.0000    0.9816   -0.1908   0.00000000000000000\n'  # noqa: E501
            'E61     158.000     -17.200       1.000   -0.8857    0.3579   -0.2957  -0.00000000000000022',  # noqa: E501
        mm_elc='# ASA electrode file\nReferenceLabel  avg\nUnitPosition    mm\n'  # noqa:E501
               'NumberPositions=    68\n'
               'Positions\n'
               '-86.0761 -19.9897 -47.9860\n'
               '85.7939 -20.0093 -48.0310\n'
               '0.0083 86.8110 -39.9830\n'
               '-86.0761 -24.9897 -67.9860\n'
               'Labels\nLPA\nRPA\nNz\nDummy\n',
        m_elc='# ASA electrode file\nReferenceLabel  avg\nUnitPosition    m\n'
              'NumberPositions=    68\nPositions\n-.0860761 -.0199897 -.0479860\n'  # noqa:E501
              '.0857939 -.0200093 -.0480310\n.0000083 .00868110 -.0399830\n'
              '.08 -.02 -.04\n'
              'Labels\nLPA\nRPA\nNz\nDummy\n',
        txt='Site  Theta  Phi\n'
            'Fp1  -92    -72\n'
            'Fp2   92     72\n'
            'very_very_very_long_name       -92     72\n'
            'O2        92    -90\n',
        elp='346\n'
            'EEG\t      F3\t -62.027\t -50.053\t      85\n'
            'EEG\t      Fz\t  45.608\t      90\t      85\n'
            'EEG\t      F4\t   62.01\t  50.103\t      85\n'
            'EEG\t      FCz\t   68.01\t  58.103\t      85\n',
        hpts='eeg Fp1 -95.0 -3. -3.\n'
             'eeg AF7 -1 -1 -3\n'
             'eeg A3 -2 -2 2\n'
             'eeg A 0 0 0',
        bvef='<?xml version="1.0" encoding="UTF-8" standalone="yes"?>\n'
             '<!-- Generated by EasyCap Configurator 19.05.2014 -->\n'
             '<Electrodes defaults="false">\n'
             '  <Electrode>\n'
             '    <Name>Fp1</Name>\n'
             '    <Theta>-90</Theta>\n'
             '    <Phi>-72</Phi>\n'
             '    <Radius>1</Radius>\n'
             '    <Number>1</Number>\n'
             '  </Electrode>\n'
             '  <Electrode>\n'
             '    <Name>Fz</Name>\n'
             '    <Theta>45</Theta>\n'
             '    <Phi>90</Phi>\n'
             '    <Radius>1</Radius>\n'
             '    <Number>2</Number>\n'
             '  </Electrode>\n'
             '  <Electrode>\n'
             '    <Name>F3</Name>\n'
             '    <Theta>-60</Theta>\n'
             '    <Phi>-51</Phi>\n'
             '    <Radius>1</Radius>\n'
             '    <Number>3</Number>\n'
             '  </Electrode>\n'
             '  <Electrode>\n'
             '    <Name>F7</Name>\n'
             '    <Theta>-90</Theta>\n'
             '    <Phi>-36</Phi>\n'
             '    <Radius>1</Radius>\n'
             '    <Number>4</Number>\n'
             '  </Electrode>\n'
             '</Electrodes>',
    )
    # Get actual positions and save them for checking
    # csd comes from the string above, all others come from commit 2fa35d4
    poss = dict(
        sfp=[[0.0, 9.07159, -2.35975], [-6.71176, 0.0404, -3.2516],
             [-5.83124, -4.49482, 4.95535], [0.0, 0.0, 8.89919]],
        mm_elc=[[-0.08608, -0.01999, -0.04799], [0.08579, -0.02001, -0.04803],
                [1e-05, 0.08681, -0.03998], [-0.08608, -0.02499, -0.06799]],
        m_elc=[[-0.08608, -0.01999, -0.04799], [0.08579, -0.02001, -0.04803],
               [1e-05, 0.00868, -0.03998], [0.08, -0.02, -0.04]],
        txt=[[-26.25044, 80.79056, -2.96646], [26.25044, 80.79056, -2.96646],
             [-26.25044, -80.79056, -2.96646], [0.0, -84.94822, -2.96646]],
        elp=[[-48.20043, 57.55106, 39.86971], [0.0, 60.73848, 59.4629],
             [48.1426, 57.58403, 39.89198], [41.64599, 66.91489, 31.8278]],
        hpts=[[-95, -3, -3], [-1, -1., -3.], [-2, -2, 2.], [0, 0, 0]],
        bvef=[[-2.62664445e-02,  8.08398039e-02,  5.20474890e-18],
              [3.68031324e-18,  6.01040764e-02,  6.01040764e-02],
              [-4.63256329e-02,  5.72073923e-02,  4.25000000e-02],
              [-6.87664445e-02,  4.99617464e-02,  5.20474890e-18]],
    )
    for key, text in inputs.items():
        kind = key.split('_')[-1]
        fname = op.join(tempdir, 'test.' + kind)
        with open(fname, 'w') as fid:
            fid.write(text)
        unit = 'mm' if kind == 'bvef' else 'm'
        with pytest.deprecated_call():
            # XXX: maybe this should be updated to new call
            montage = read_montage(fname, unit=unit)
        if kind in ('sfp', 'txt'):
            assert ('very_very_very_long_name' in montage.ch_names)
        assert_equal(len(montage.ch_names), 4)
        assert_equal(len(montage.ch_names), len(montage.pos))
        assert_equal(montage.pos.shape, (4, 3))
        assert_equal(montage.kind, 'test')
        if kind == 'csd':
            dtype = [('label', 'S4'), ('theta', 'f8'), ('phi', 'f8'),
                     ('radius', 'f8'), ('x', 'f8'), ('y', 'f8'), ('z', 'f8'),
                     ('off_sph', 'f8')]
            try:
                table = np.loadtxt(fname, skip_header=2, dtype=dtype)
            except TypeError:
                table = np.loadtxt(fname, skiprows=2, dtype=dtype)
            poss['csd'] = np.c_[table['x'], table['y'], table['z']]
        if kind == 'elc':
            # Make sure points are reasonable distance from geometric centroid
            centroid = np.sum(montage.pos, axis=0) / montage.pos.shape[0]
            distance_from_centroid = np.apply_along_axis(
                np.linalg.norm, 1,
                montage.pos - centroid)
            assert_array_less(distance_from_centroid, 0.2)
            assert_array_less(0.01, distance_from_centroid)
        assert_array_almost_equal(poss[key], montage.pos, 4, err_msg=key)

    # Bvef is either auto or mm in terms of "units"
    with pytest.raises(ValueError, match='be "auto" or "mm" for .bvef files.'):
        bvef_file = op.join(tempdir, 'test.' + 'bvef')
        with pytest.deprecated_call():
            read_montage(bvef_file, unit='m')

    # test transform
    input_strs = ["""
    eeg Fp1 -95.0 -31.0 -3.0
    eeg AF7 -81 -59 -3
    eeg AF3 -87 -41 28
    cardinal 2 -91 0 -42
    cardinal 1 0 -91 -42
    cardinal 3 0 91 -42
    """, """
    Fp1 -95.0 -31.0 -3.0
    AF7 -81 -59 -3
    AF3 -87 -41 28
    FidNz -91 0 -42
    FidT9 0 -91 -42
    FidT10 0 91 -42
    """]
    # sfp files seem to have Nz, T9, and T10 as fiducials:
    # https://github.com/mne-tools/mne-python/pull/4482#issuecomment-321980611

    kinds = ['test_fid.hpts', 'test_fid.sfp']

    for kind, input_str in zip(kinds, input_strs):
        fname = op.join(tempdir, kind)
        with open(fname, 'w') as fid:
            fid.write(input_str)

        with pytest.deprecated_call():
            # XXX: This is a regression test that might need to be translated.
            montage = read_montage(op.join(tempdir, kind), transform=True)

        # check coordinate transformation
        pos = np.array([-95.0, -31.0, -3.0])
        nasion = np.array([-91, 0, -42])
        lpa = np.array([0, -91, -42])
        rpa = np.array([0, 91, -42])
        fids = np.vstack((nasion, lpa, rpa))
        trans = get_ras_to_neuromag_trans(fids[0], fids[1], fids[2])
        pos = apply_trans(trans, pos)
        assert_array_equal(montage.pos[0], pos)
        assert_array_equal(montage.nasion[[0, 2]], [0, 0])
        assert_array_equal(montage.lpa[[1, 2]], [0, 0])
        assert_array_equal(montage.rpa[[1, 2]], [0, 0])
        pos = np.array([-95.0, -31.0, -3.0])
        montage_fname = op.join(tempdir, kind)
        with pytest.deprecated_call():
            # XXX: This is a regression test that might need to be translated.
            montage = read_montage(montage_fname, unit='mm')
        assert_array_equal(montage.pos[0], pos * 1e-3)

        # test with last
        info = create_info(montage.ch_names, 1e3,
                           ['eeg'] * len(montage.ch_names))
        with pytest.deprecated_call():
            _set_montage(info, montage)
        pos2 = np.array([c['loc'][:3] for c in info['chs']])
        assert_array_equal(pos2, montage.pos)
        assert_equal(montage.ch_names, info['ch_names'])

        info = create_info(
            montage.ch_names, 1e3, ['eeg'] * len(montage.ch_names))

        evoked = EvokedArray(
            data=np.zeros((len(montage.ch_names), 1)), info=info, tmin=0)

        # test return type as well as set montage
        with pytest.deprecated_call():
            assert (isinstance(evoked.set_montage(montage), type(evoked)))

        pos3 = np.array([c['loc'][:3] for c in evoked.info['chs']])
        assert_array_equal(pos3, montage.pos)
        assert_equal(montage.ch_names, evoked.info['ch_names'])

        # Warning should be raised when some EEG are not specified in montage
        info = create_info(montage.ch_names + ['foo', 'bar'], 1e3,
                           ['eeg'] * (len(montage.ch_names) + 2))
        with pytest.warns(RuntimeWarning, match='position specified'):
            _set_montage(info, montage)

    # Channel names can be treated case insensitive
    info = create_info(['FP1', 'af7', 'AF3'], 1e3, ['eeg'] * 3)
    with pytest.deprecated_call():
        _set_montage(info, montage)

    # Unless there is a collision in names
    info = create_info(['FP1', 'Fp1', 'AF3'], 1e3, ['eeg'] * 3)
    assert (info['dig'] is None)
    with pytest.warns(RuntimeWarning, match='position specified'):
        _set_montage(info, montage)
    assert len(info['dig']) == 5  # 2 EEG w/pos, 3 fiducials
    montage.ch_names = ['FP1', 'Fp1', 'AF3']
    info = create_info(['fp1', 'AF3'], 1e3, ['eeg', 'eeg'])
    assert (info['dig'] is None)
    with pytest.warns(RuntimeWarning, match='position specified'):
        _set_montage(info, montage, set_dig=False)
    assert (info['dig'] is None)

    # test get_builtin_montages function
    montages = get_builtin_montages()
    assert (len(montages) > 0)  # MNE should always ship with montages
    assert ("standard_1020" in montages)  # 10/20 montage
    assert ("standard_1005" in montages)  # 10/05 montage


@testing.requires_testing_data
def test_read_locs():
    """Test reading EEGLAB locs."""
    data = read_dig_eeglab(locs_montage_fname)._get_ch_pos()
    assert_allclose(
        actual=np.stack(
            [data[kk] for kk in ('FPz', 'EOG1', 'F3', 'Fz')]  # 4 random chs
        ),
        desired=[
            [0., 9.99779165e-01, -2.10157875e-02],
            [3.08738197e-01, 7.27341573e-01, -6.12907052e-01],
            [-5.67059636e-01, 6.77066318e-01, 4.69067752e-01],
            [0., 7.14575231e-01, 6.99558616e-01]
        ],
        atol=1e-7
    )


def test_read_dig_montage():
    """Test read_dig_montage."""
    names = ['nasion', 'lpa', 'rpa', '1', '2', '3', '4', '5']
    montage = read_dig_montage(hsp, hpi, elp, names, transform=False)
    elp_points = _read_dig_points(elp)
    hsp_points = _read_dig_points(hsp)
    hpi_points = read_mrk(hpi)
    with pytest.deprecated_call():
        assert_equal(montage.point_names, names)
        assert_array_equal(montage.elp, elp_points)
        assert_array_equal(montage.hsp, hsp_points)
    assert (montage.dev_head_t is None)
    montage = read_dig_montage(hsp, hpi, elp, names,
                               transform=True, dev_head_t=True)
    # check coordinate transformation
    # nasion
    with pytest.deprecated_call():
        assert_almost_equal(montage.nasion[0], 0)
        assert_almost_equal(montage.nasion[2], 0)
    # lpa and rpa
    with pytest.deprecated_call():
        assert_allclose(montage.lpa[1:], 0, atol=1e-16)
        assert_allclose(montage.rpa[1:], 0, atol=1e-16)
    # device head transform

    EXPECTED_DEV_HEAD_T = np.array(
        [[-3.72201691e-02, -9.98212167e-01, -4.67667497e-02, -7.31583414e-04],
         [8.98064989e-01, -5.39382685e-02, 4.36543170e-01, 1.60134431e-02],
         [-4.38285221e-01, -2.57513699e-02, 8.98466990e-01, 6.13035748e-02],
         [0.00000000e+00, 0.00000000e+00, 0.00000000e+00, 1.00000000e+00]]
    )
    assert_allclose(montage.dev_head_t, EXPECTED_DEV_HEAD_T, atol=1e-7)

    # Digitizer as array
    with pytest.deprecated_call():
        m2 = read_dig_montage(hsp_points, hpi_points, elp_points, names,
                              unit='m')
        assert_array_equal(m2.hsp, montage.hsp)
        m3 = read_dig_montage(hsp_points * 1000, hpi_points, elp_points * 1000,
                              names)
    with pytest.deprecated_call():
        assert_allclose(m3.hsp, montage.hsp)

    # test unit parameter and .mat support
    tempdir = _TempDir()
    mat_hsp = op.join(tempdir, 'test.mat')
    savemat(mat_hsp, dict(Points=(1000 * hsp_points).T), oned_as='row')
    montage_cm = read_dig_montage(mat_hsp, hpi, elp, names, unit='cm')
    with pytest.deprecated_call():
        assert_allclose(montage_cm.hsp, montage.hsp * 10.)
        assert_allclose(montage_cm.elp, montage.elp * 10.)
    pytest.raises(ValueError, read_dig_montage, hsp, hpi, elp, names,
                  unit='km')
    # extra columns
    extra_hsp = op.join(tempdir, 'test.txt')
    with open(hsp, 'rb') as fin:
        with open(extra_hsp, 'wb') as fout:
            for line in fin:
                if line.startswith(b'%'):
                    fout.write(line)
                else:
                    # extra column
                    fout.write(line.rstrip() + b' 0.0 0.0 0.0\n')
    with pytest.warns(RuntimeWarning, match='Found .* columns instead of 3'):
        montage_extra = read_dig_montage(extra_hsp, hpi, elp, names)
    with pytest.deprecated_call():
        assert_allclose(montage_extra.hsp, montage.hsp)
        assert_allclose(montage_extra.elp, montage.elp)


def test_read_dig_montage_using_polhemus_fastscan():
    """Test FastScan."""
    N_EEG_CH = 10

    my_electrode_positions = read_polhemus_fastscan(
        op.join(kit_dir, 'test_elp.txt')
    )

    montage = make_dig_montage(
        # EEG_CH
        ch_pos=dict(zip(ascii_lowercase[:N_EEG_CH],
                        np.random.RandomState(0).rand(N_EEG_CH, 3))),
        # NO NAMED points
        nasion=my_electrode_positions[0],
        lpa=my_electrode_positions[1],
        rpa=my_electrode_positions[2],
        hpi=my_electrode_positions[3:],
        hsp=read_polhemus_fastscan(op.join(kit_dir, 'test_hsp.txt')),

        # Other defaults
        coord_frame='unknown'
    )

    assert montage.__repr__() == (
        '<DigMontage | '
        '500 extras (headshape), 5 HPIs, 3 fiducials, 10 channels>'
    )  # XXX: is this wrong? extra is not in headspace, is it?

    assert set([d['coord_frame'] for d in montage.dig]) == {
        FIFF.FIFFV_COORD_UNKNOWN
    }  # XXX: so far we build everything in 'unknown'

    EXPECTED_FID_IN_POLHEMUS = {
        'nasion': [0.001393, 0.0131613, -0.0046967],
        'lpa': [-0.0624997, -0.0737271, 0.07996],
        'rpa': [-0.0748957, 0.0873785, 0.0811943],
    }
    fiducials, fid_coordframe = _get_fid_coords(montage.dig)
    assert fid_coordframe == FIFF.FIFFV_COORD_UNKNOWN
    for kk, val in fiducials.items():
        assert_allclose(val, EXPECTED_FID_IN_POLHEMUS[kk])


def test_read_dig_montage_using_polhemus_fastscan_error_handling(tmpdir):
    """Test reading Polhemus FastSCAN errors."""
    with open(op.join(kit_dir, 'test_elp.txt')) as fid:
        content = fid.read().replace('FastSCAN', 'XxxxXXXX')

    fname = str(tmpdir.join('faulty_FastSCAN.txt'))
    with open(fname, 'w') as fid:
        fid.write(content)

    with pytest.raises(ValueError, match='not contain Polhemus FastSCAN'):
        _ = read_polhemus_fastscan(fname)

    EXPECTED_ERR_MSG = "allowed value is '.txt', but got '.bar' instead"
    with pytest.raises(ValueError, match=EXPECTED_ERR_MSG):
        _ = read_polhemus_fastscan(fname=tmpdir.join('foo.bar'))


def test_read_dig_polhemus_isotrak_hsp():
    """Test reading Polhemus IsoTrak HSP file."""
    EXPECTED_FID_IN_POLHEMUS = {
        'nasion': np.array([1.1056e-01, -5.4210e-19, 0]),
        'lpa': np.array([-2.1075e-04, 8.0793e-02, -7.5894e-19]),
        'rpa': np.array([2.1075e-04, -8.0793e-02, -2.8731e-18]),
    }
    montage = read_dig_polhemus_isotrak(fname=op.join(kit_dir, 'test.hsp'),
                                        ch_names=None)
    assert montage.__repr__() == (
        '<DigMontage | '
        '500 extras (headshape), 0 HPIs, 3 fiducials, 0 channels>'
    )

    fiducials, fid_coordframe = _get_fid_coords(montage.dig)

    assert fid_coordframe == FIFF.FIFFV_COORD_UNKNOWN
    for kk, val in fiducials.items():
        assert_array_equal(val, EXPECTED_FID_IN_POLHEMUS[kk])


def test_read_dig_polhemus_isotrak_elp():
    """Test reading Polhemus IsoTrak ELP file."""
    EXPECTED_FID_IN_POLHEMUS = {
        'nasion': np.array([1.1056e-01, -5.4210e-19, 0]),
        'lpa': np.array([-2.1075e-04, 8.0793e-02, -7.5894e-19]),
        'rpa': np.array([2.1075e-04, -8.0793e-02, -2.8731e-18]),
    }
    montage = read_dig_polhemus_isotrak(fname=op.join(kit_dir, 'test.elp'),
                                        ch_names=None)
    assert montage.__repr__() == (
        '<DigMontage | '
        '0 extras (headshape), 5 HPIs, 3 fiducials, 0 channels>'
    )
    fiducials, fid_coordframe = _get_fid_coords(montage.dig)

    assert fid_coordframe == FIFF.FIFFV_COORD_UNKNOWN
    for kk, val in fiducials.items():
        assert_array_equal(val, EXPECTED_FID_IN_POLHEMUS[kk])


@pytest.fixture(scope='module')
def isotrak_eeg(tmpdir_factory):
    """Mock isotrak file with EEG positions."""
    _SEED = 42
    N_ROWS, N_COLS = 5, 3
    content = np.random.RandomState(_SEED).randn(N_ROWS, N_COLS)

    fname = tmpdir_factory.mktemp('data').join('test.eeg')
    with open(str(fname), 'w') as fid:
        fid.write((
            '3	200\n'
            '//Shape file\n'
            '//Minor revision number\n'
            '2\n'
            '//Subject Name\n'
            '%N	Name    \n'
            '////Shape code, number of digitized points\n'
        ))
        fid.write('0 {rows:d}\n'.format(rows=N_ROWS))
        fid.write((
            '//Position of fiducials X+, Y+, Y- on the subject\n'
            '%F	0.11056	-5.421e-19	0	\n'
            '%F	-0.00021075	0.080793	-7.5894e-19	\n'
            '%F	0.00021075	-0.080793	-2.8731e-18	\n'
            '//No of rows, no of columns; position of digitized points\n'
        ))
        fid.write('{rows:d} {cols:d}\n'.format(rows=N_ROWS, cols=N_COLS))
        for row in content:
            fid.write('\t'.join('%0.18e' % cell for cell in row) + '\n')

    return str(fname)


def test_read_dig_polhemus_isotrak_eeg(isotrak_eeg):
    """Test reading Polhemus IsoTrak EEG positions."""
    N_CHANNELS = 5
    _SEED = 42
    EXPECTED_FID_IN_POLHEMUS = {
        'nasion': np.array([1.1056e-01, -5.4210e-19, 0]),
        'lpa': np.array([-2.1075e-04, 8.0793e-02, -7.5894e-19]),
        'rpa': np.array([2.1075e-04, -8.0793e-02, -2.8731e-18]),
    }
    ch_names = ['eeg {:01d}'.format(ii) for ii in range(N_CHANNELS)]
    EXPECTED_CH_POS = dict(zip(
        ch_names, np.random.RandomState(_SEED).randn(N_CHANNELS, 3)))

    montage = read_dig_polhemus_isotrak(fname=isotrak_eeg, ch_names=ch_names)
    assert montage.__repr__() == (
        '<DigMontage | '
        '0 extras (headshape), 0 HPIs, 3 fiducials, 5 channels>'
    )

    fiducials, fid_coordframe = _get_fid_coords(montage.dig)

    assert fid_coordframe == FIFF.FIFFV_COORD_UNKNOWN
    for kk, val in fiducials.items():
        assert_array_equal(val, EXPECTED_FID_IN_POLHEMUS[kk])

    for kk, dig_point in zip(montage.ch_names, _get_dig_eeg(montage.dig)):
        assert_array_equal(dig_point['r'], EXPECTED_CH_POS[kk])
        assert dig_point['coord_frame'] == FIFF.FIFFV_COORD_UNKNOWN


def test_read_dig_polhemus_isotrak_error_handling(isotrak_eeg, tmpdir):
    """Test errors in reading Polhemus IsoTrak files.

    1 - matching ch_names and number of points in isotrak file.
    2 - error for unsupported file extensions.
    """
    # Check ch_names
    N_CHANNELS = 5
    EXPECTED_ERR_MSG = "not match the number of points.*Expected.*5, given 47"
    with pytest.raises(ValueError, match=EXPECTED_ERR_MSG):
        _ = read_dig_polhemus_isotrak(
            fname=isotrak_eeg,
            ch_names=['eeg {:01d}'.format(ii) for ii in range(N_CHANNELS + 42)]
        )

    # Check fname extensions
    fname = op.join(tmpdir, 'foo.bar')
    with pytest.raises(
        ValueError,
        match="Allowed val.*'.hsp', '.elp' and '.eeg', but got '.bar' instead"
    ):
        _ = read_dig_polhemus_isotrak(fname=fname, ch_names=None)


def test_combining_digmontage_objects():
    """Test combining different DigMontage objects."""
    rng = np.random.RandomState(0)
    fiducials = dict(zip(('nasion', 'lpa', 'rpa'), rng.rand(3, 3)))

    # hsp positions are [1X, 1X, 1X]
    hsp1 = make_dig_montage(**fiducials, hsp=np.full((2, 3), 11.))
    hsp2 = make_dig_montage(**fiducials, hsp=np.full((2, 3), 12.))
    hsp3 = make_dig_montage(**fiducials, hsp=np.full((2, 3), 13.))

    # hpi positions are [2X, 2X, 2X]
    hpi1 = make_dig_montage(**fiducials, hpi=np.full((2, 3), 21.))
    hpi2 = make_dig_montage(**fiducials, hpi=np.full((2, 3), 22.))
    hpi3 = make_dig_montage(**fiducials, hpi=np.full((2, 3), 23.))

    # channels have positions at 40s, 50s, and 60s.
    ch_pos1 = make_dig_montage(
        **fiducials,
        ch_pos={'h': [41, 41, 41], 'b': [42, 42, 42], 'g': [43, 43, 43]}
    )
    ch_pos2 = make_dig_montage(
        **fiducials,
        ch_pos={'n': [51, 51, 51], 'y': [52, 52, 52], 'p': [53, 53, 53]}
    )
    ch_pos3 = make_dig_montage(
        **fiducials,
        ch_pos={'v': [61, 61, 61], 'a': [62, 62, 62], 'l': [63, 63, 63]}
    )

    montage = (
        DigMontage() + hsp1 + hsp2 + hsp3 + hpi1 + hpi2 + hpi3 + ch_pos1 +
        ch_pos2 + ch_pos3
    )
    assert montage.__repr__() == (
        '<DigMontage | '
        '6 extras (headshape), 6 HPIs, 3 fiducials, 9 channels>'
    )

    EXPECTED_MONTAGE = make_dig_montage(
        **fiducials,
        hsp=np.concatenate([np.full((2, 3), 11.), np.full((2, 3), 12.),
                            np.full((2, 3), 13.)]),
        hpi=np.concatenate([np.full((2, 3), 21.), np.full((2, 3), 22.),
                            np.full((2, 3), 23.)]),
        ch_pos={
            'h': [41, 41, 41], 'b': [42, 42, 42], 'g': [43, 43, 43],
            'n': [51, 51, 51], 'y': [52, 52, 52], 'p': [53, 53, 53],
            'v': [61, 61, 61], 'a': [62, 62, 62], 'l': [63, 63, 63],
        }
    )

    # Do some checks to ensure they are the same DigMontage
    assert len(montage.ch_names) == len(EXPECTED_MONTAGE.ch_names)
    assert all([c in montage.ch_names for c in EXPECTED_MONTAGE.ch_names])
    actual_occurrences = _count_points_by_type(montage.dig)
    expected_occurrences = _count_points_by_type(EXPECTED_MONTAGE.dig)
    assert actual_occurrences == expected_occurrences


def test_combining_digmontage_forbiden_behaviors():
    """Test combining different DigMontage objects with repeated names."""
    rng = np.random.RandomState(0)
    fiducials = dict(zip(('nasion', 'lpa', 'rpa'), rng.rand(3, 3)))
    dig1 = make_dig_montage(
        **fiducials,
        ch_pos=dict(zip(list('abc'), rng.rand(3, 3))),
    )
    dig2 = make_dig_montage(
        **fiducials,
        ch_pos=dict(zip(list('bcd'), rng.rand(3, 3))),
    )
    dig2_wrong_fid = make_dig_montage(
        nasion=rng.rand(3), lpa=rng.rand(3), rpa=rng.rand(3),
        ch_pos=dict(zip(list('ghi'), rng.rand(3, 3))),
    )
    dig2_wrong_coordframe = make_dig_montage(
        **fiducials,
        ch_pos=dict(zip(list('ghi'), rng.rand(3, 3))),
        coord_frame='meg'
    )

    EXPECTED_ERR_MSG = "Cannot.*duplicated channel.*found: \'b\', \'c\'."
    with pytest.raises(RuntimeError, match=EXPECTED_ERR_MSG):
        _ = dig1 + dig2

    with pytest.raises(RuntimeError, match='fiducial locations do not match'):
        _ = dig1 + dig2_wrong_fid

    with pytest.raises(RuntimeError, match='not in the same coordinate '):
        _ = dig1 + dig2_wrong_coordframe


def test_set_dig_montage_old():
    """Test applying DigMontage to inst."""
    # Extensive testing of applying `dig` to info is done in test_meas_info
    # with `test_make_dig_points`.
    names = ['nasion', 'lpa', 'rpa', '1', '2', '3', '4', '5']
    hsp_points = _read_dig_points(hsp)
    elp_points = _read_dig_points(elp)
    nasion, lpa, rpa = elp_points[:3]
    nm_trans = get_ras_to_neuromag_trans(nasion, lpa, rpa)
    elp_points = apply_trans(nm_trans, elp_points)
    nasion, lpa, rpa = elp_points[:3]
    hsp_points = apply_trans(nm_trans, hsp_points)

    montage = read_dig_montage(hsp, hpi, elp, names, transform=True,
                               dev_head_t=True)
    temp_dir = _TempDir()
    fname_temp = op.join(temp_dir, 'test.fif')
    montage.save(fname_temp)
    with pytest.deprecated_call():
        _ = read_dig_montage(fif=fname_temp)


def test_set_dig_montage():
    """Test setting DigMontage with toy understandable points."""
    N_CHANNELS, N_HSP, N_HPI = 3, 2, 1
    ch_names = list(ascii_lowercase[:N_CHANNELS])
    ch_pos = dict(zip(
        ch_names,
        np.arange(N_CHANNELS * 3).reshape(N_CHANNELS, 3),
    ))

    montage_ch_only = make_dig_montage(ch_pos=ch_pos, coord_frame='head')

    assert montage_ch_only.__repr__() == (
        '<DigMontage | 0 extras (headshape), 0 HPIs, 0 fiducials, 3 channels>'
    )
    info = create_info(ch_names, sfreq=1, ch_types='eeg',
                       montage=montage_ch_only)
    assert len(info['dig']) == len(montage_ch_only.dig)

    assert_allclose(actual=np.array([ch['loc'][:6] for ch in info['chs']]),
                    desired=[[0., 1., 2., 0., 0., 0.],
                             [3., 4., 5., 0., 0., 0.],
                             [6., 7., 8., 0., 0., 0.]])

    montage_full = make_dig_montage(
        ch_pos=dict(**ch_pos, EEG000=np.full(3, 42)),  # 4 = 3 egg + 1 eeg_ref
        nasion=[1, 1, 1], lpa=[2, 2, 2], rpa=[3, 3, 3],
        hsp=np.full((N_HSP, 3), 4),
        hpi=np.full((N_HPI, 3), 4),
        coord_frame='head'
    )

    assert montage_full.__repr__() == (
        '<DigMontage | 2 extras (headshape), 1 HPIs, 3 fiducials, 4 channels>'
    )

    info = create_info(ch_names, sfreq=1, ch_types='eeg', montage=montage_full)
    EXPECTED_LEN = sum({'hsp': 2, 'hpi': 1, 'fid': 3, 'eeg': 4}.values())
    assert len(info['dig']) == EXPECTED_LEN
    assert_allclose(actual=np.array([ch['loc'][:6] for ch in info['chs']]),
                    desired=[[0., 1., 2., 42., 42., 42.],
                             [3., 4., 5., 42., 42., 42.],
                             [6., 7., 8., 42., 42., 42.]])


@testing.requires_testing_data
def test_fif_dig_montage():
    """Test FIF dig montage support."""
    dig_montage = read_dig_fif(fif_dig_montage_fname)

    # test round-trip IO
    temp_dir = _TempDir()
    fname_temp = op.join(temp_dir, 'test.fif')
    _check_roundtrip(dig_montage, fname_temp)

    # Make a BrainVision file like the one the user would have had
    raw_bv = read_raw_brainvision(bv_fname, preload=True)
    raw_bv_2 = raw_bv.copy()
    mapping = dict()
    for ii, ch_name in enumerate(raw_bv.ch_names):
        mapping[ch_name] = 'EEG%03d' % (ii + 1,)
    raw_bv.rename_channels(mapping)
    for ii, ch_name in enumerate(raw_bv_2.ch_names):
        mapping[ch_name] = 'EEG%03d' % (ii + 33,)
    raw_bv_2.rename_channels(mapping)
    raw_bv.add_channels([raw_bv_2])
    for ch in raw_bv.info['chs']:
        ch['kind'] = FIFF.FIFFV_EEG_CH

    # Set the montage
    raw_bv.set_montage(dig_montage)

    # Check the result
    evoked = read_evokeds(evoked_fname)[0]

    # check info[chs] matches
    assert_equal(len(raw_bv.ch_names), len(evoked.ch_names) - 1)
    for ch_py, ch_c in zip(raw_bv.info['chs'], evoked.info['chs'][:-1]):
        assert_equal(ch_py['ch_name'],
                     ch_c['ch_name'].replace('EEG ', 'EEG'))
        # C actually says it's unknown, but it's not (?):
        # assert_equal(ch_py['coord_frame'], ch_c['coord_frame'])
        assert_equal(ch_py['coord_frame'], FIFF.FIFFV_COORD_HEAD)
        c_loc = ch_c['loc'].copy()
        c_loc[c_loc == 0] = np.nan
        assert_allclose(ch_py['loc'], c_loc, atol=1e-7)

    # check info[dig]
    assert_dig_allclose(raw_bv.info, evoked.info)

    # Roundtrip of non-FIF start
    names = ['nasion', 'lpa', 'rpa', '1', '2', '3', '4', '5']
    montage = read_dig_montage(hsp, hpi, elp, names, transform=False)
    pytest.raises(RuntimeError, montage.save, fname_temp)  # must be head coord
    montage = read_dig_montage(hsp, hpi, elp, names)
    _check_roundtrip(montage, fname_temp)

    # Test old way matches new way
    with pytest.deprecated_call():
        dig_montage = read_dig_montage(fif=fif_dig_montage_fname)
    dig_montage_fif = read_dig_fif(fif_dig_montage_fname)
    assert dig_montage.dig == dig_montage_fif.dig
    assert object_diff(dig_montage.ch_names, dig_montage_fif.ch_names) == ''


@testing.requires_testing_data
def test_egi_dig_montage():
    """Test EGI MFF XML dig montage support."""
    dig_montage = read_dig_egi(egi_dig_montage_fname)
    fid, coord = _get_fid_coords(dig_montage.dig)

    assert coord == FIFF.FIFFV_COORD_UNKNOWN
    assert_allclose(
        actual=np.array([fid[key] for key in ['nasion', 'lpa', 'rpa']]),
        desired=[[ 0.   , 10.564, -2.051],  # noqa
                 [-8.592,  0.498, -4.128],  # noqa
                 [ 8.592,  0.498, -4.128]],  # noqa
    )

    # Test accuracy and embedding within raw object
    raw_egi = read_raw_egi(egi_raw_fname, channel_naming='EEG %03d')

    raw_egi.set_montage(dig_montage)
    test_raw_egi = read_raw_fif(egi_fif_fname)

    assert_equal(len(raw_egi.ch_names), len(test_raw_egi.ch_names))
    for ch_raw, ch_test_raw in zip(raw_egi.info['chs'],
                                   test_raw_egi.info['chs']):
        assert_equal(ch_raw['ch_name'], ch_test_raw['ch_name'])
        assert_equal(ch_raw['coord_frame'], FIFF.FIFFV_COORD_HEAD)
        assert_allclose(ch_raw['loc'], ch_test_raw['loc'], atol=1e-7)

    assert_dig_allclose(raw_egi.info, test_raw_egi.info)

    dig_montage_in_head = transform_to_head(dig_montage.copy())
    fid, coord = _get_fid_coords(dig_montage_in_head.dig)
    assert coord == FIFF.FIFFV_COORD_HEAD
    assert_allclose(
        actual=np.array([fid[key] for key in ['nasion', 'lpa', 'rpa']]),
        desired=[[0., 10.278, 0.], [-8.592, 0., 0.], [8.592, 0., 0.]],
        atol=1e-4,
    )

    # test round-trip IO
    temp_dir = _TempDir()
    fname_temp = op.join(temp_dir, 'egi_test.fif')
    _check_roundtrip(dig_montage_in_head, fname_temp)  # XXX: write forces head

    # Test old way matches new way
    with pytest.deprecated_call():
        dig_montage = read_dig_montage(egi=egi_dig_montage_fname, unit='m')
    dig_montage_egi = read_dig_egi(egi_dig_montage_fname)
    dig_montage_egi = transform_to_head(dig_montage_egi)
    assert dig_montage.dig == dig_montage_egi.dig
    assert object_diff(dig_montage.ch_names, dig_montage_egi.ch_names) == ''


@testing.requires_testing_data
def test_bvct_dig_montage_old_api():  # XXX: to remove in 0.20
    """Test BrainVision CapTrak XML dig montage support."""
    with pytest.warns(RuntimeWarning, match='Using "m" as unit for BVCT file'):
        read_dig_montage(bvct=bvct_dig_montage_fname, unit='m')

    with pytest.deprecated_call():
        dig_montage = read_dig_montage(bvct=bvct_dig_montage_fname)

    # test round-trip IO
    temp_dir = _TempDir()
    fname_temp = op.join(temp_dir, 'bvct_test.fif')
    _check_roundtrip(dig_montage, fname_temp)

    with pytest.deprecated_call():
        # nasion
        assert_almost_equal(dig_montage.nasion[0], 0)
        assert_almost_equal(dig_montage.nasion[2], 0)
        # lpa and rpa
        assert_allclose(dig_montage.lpa[1:], 0, atol=1e-16)
        assert_allclose(dig_montage.rpa[1:], 0, atol=1e-16)

    # Test accuracy and embedding within raw object
    raw_bv = read_raw_brainvision(bv_raw_fname)
    with pytest.warns(RuntimeWarning, match='Did not set 3 channel positions'):
        raw_bv.set_montage(dig_montage, raise_if_subset=False)

    test_raw_bv = read_raw_fif(bv_fif_fname)

    assert_equal(len(raw_bv.ch_names), len(test_raw_bv.ch_names))
    for ch_raw, ch_test_raw in zip(raw_bv.info['chs'],
                                   test_raw_bv.info['chs']):
        assert_equal(ch_raw['ch_name'], ch_test_raw['ch_name'])
        assert_equal(ch_raw['coord_frame'], FIFF.FIFFV_COORD_HEAD)
        assert_allclose(ch_raw['loc'], ch_test_raw['loc'], atol=1e-7)

    assert_dig_allclose(raw_bv.info, test_raw_bv.info)


@testing.requires_testing_data
def test_read_dig_captrack(tmpdir):
    """Test reading a captrack montage file."""
    EXPECTED_CH_NAMES = [
        'AF3', 'AF4', 'AF7', 'AF8', 'C1', 'C2', 'C3', 'C4', 'C5', 'C6', 'CP1',
        'CP2', 'CP3', 'CP4', 'CP5', 'CP6', 'CPz', 'Cz', 'F1', 'F2', 'F3', 'F4',
        'F5', 'F6', 'F7', 'F8', 'FC1', 'FC2', 'FC3', 'FC4', 'FC5', 'FC6',
        'FT10', 'FT7', 'FT8', 'FT9', 'Fp1', 'Fp2', 'Fz', 'O1', 'O2', 'Oz',
        'P1', 'P2', 'P3', 'P4', 'P5', 'P6', 'P7', 'P8', 'PO10', 'PO3', 'PO4',
        'PO7', 'PO8', 'PO9', 'POz', 'Pz', 'T7', 'T8', 'TP10', 'TP7', 'TP8',
        'TP9'
    ]
    montage = read_dig_captrack(
        fname=op.join(data_path, 'montage', 'captrak_coords.bvct')
    )

    assert montage.ch_names == EXPECTED_CH_NAMES
    assert montage.__repr__() == (
        '<DigMontage | '
        '0 extras (headshape), 0 HPIs, 3 fiducials, 64 channels>'
    )

    montage = transform_to_head(montage)  # transform_to_head has to be tested
    _check_roundtrip(montage=montage, fname=str(tmpdir.join('bvct_test.fif')))

    with pytest.deprecated_call():
        assert_allclose(
            actual=np.array([montage.nasion, montage.lpa, montage.rpa]),
            desired=[[0, 0.11309, 0], [-0.09189, 0, 0], [0.09240, 0, 0]],
            atol=1e-5,
        )

    # I think that comparing dig should be enough. cc: @sappelhoff
    raw_bv = read_raw_brainvision(bv_raw_fname)

    with pytest.warns(RuntimeWarning, match='Did not set 3 channel positions'):
        raw_bv.set_montage(montage, raise_if_subset=False)

    test_raw_bv = read_raw_fif(bv_fif_fname)

    assert_dig_allclose(raw_bv.info, test_raw_bv.info)


def test_set_montage():
    """Test setting 'mgh60' montage to old fif."""
    raw = read_raw_fif(fif_fname)
    raw.rename_channels(lambda x: x.replace('EEG ', 'EEG'))

    orig_pos = np.array([ch['loc'][:3] for ch in raw.info['chs']
                         if ch['ch_name'].startswith('EEG')])
<<<<<<< HEAD
    with pytest.deprecated_call():
        raw.set_montage('mgh60')  # test loading with string argument
    new_pos = np.array([ch['loc'][:3] for ch in raw.info['chs']
                        if ch['ch_name'].startswith('EEG')])
    assert ((orig_pos != new_pos).all())
    r0 = _fit_sphere(new_pos)[1]
    assert_allclose(r0, [0., -0.016, 0.], atol=1e-3)

    # mgh70 has no 61/62/63/64 (these are EOG/ECG)
    mon = make_standard_montage('mgh70')
    assert 'EEG061' not in mon.ch_names
    assert 'EEG074' in mon.ch_names


@pytest.mark.skip(reason='todo')
def test_set_montage_with_template_when_ch_names_dont_match():
    """Test setting a montage."""
    raw = read_raw_fif(fif_fname)
    orig_pos = np.array([ch['loc'][:3] for ch in raw.info['chs']
                         if ch['ch_name'].startswith('EEG')])
    # test loading with string argument
    raw.set_montage(make_standard_montage('mgh60'))
=======

    raw.set_montage('mgh60')  # test loading with string argument
>>>>>>> f1f8e541
    new_pos = np.array([ch['loc'][:3] for ch in raw.info['chs']
                        if ch['ch_name'].startswith('EEG')])
    assert ((orig_pos != new_pos).all())

    r0 = _fit_sphere(new_pos)[1]
    assert_allclose(r0, [0., -0.016, 0.], atol=1e-3)
<<<<<<< HEAD

    # XXX: this needs translation
    # mgh70 has no 61/62/63/64 (these are EOG/ECG)
    mon = make_standard_montage('mgh70')
    assert 'EEG061' not in mon.ch_names
    assert 'EEG074' in mon.ch_names
=======
>>>>>>> f1f8e541


# XXX: this does not check ch_names + it cannot work because of write_dig
def _check_roundtrip(montage, fname):
    """Check roundtrip writing."""
    with pytest.deprecated_call():
        assert_equal(montage.coord_frame, 'head')
    montage.save(fname)
    montage_read = read_dig_fif(fname=fname)
    assert_equal(str(montage), str(montage_read))
    with pytest.deprecated_call():
        for kind in ('elp', 'hsp', 'nasion', 'lpa', 'rpa'):
            if getattr(montage, kind, None) is not None:
                assert_allclose(getattr(montage, kind),
                                getattr(montage_read, kind), err_msg=kind)
    with pytest.deprecated_call():
        assert_equal(montage_read.coord_frame, 'head')


def _fake_montage(ch_names):
    pos = np.random.RandomState(42).randn(len(ch_names), 3)
    return make_dig_montage(ch_pos=dict(zip(ch_names, pos)))

cnt_ignore_warns = [
    pytest.mark.filterwarnings(
        'ignore:.*Could not parse meas date from the header. Setting to None.'
    ),
    pytest.mark.filterwarnings((
        'ignore:.*Could not define the number of bytes automatically.'
        ' Defaulting to 2.')
    ),
]


@testing.requires_testing_data
@pytest.mark.parametrize('read_raw,fname', [
    pytest.param(partial(read_raw_nicolet, ch_type='eeg'),
                 nicolet_fname,
                 id='nicolet'),
    pytest.param(read_raw_eeglab, eeglab_fname, id='eeglab'),
    pytest.param(read_raw_edf, edf_path, id='edf'),
    pytest.param(read_raw_bdf, bdf_path,
                 marks=pytest.mark.xfail(raises=NotImplementedError),
                 id='bdf 1'),
    pytest.param(read_raw_bdf, bdf_fname1, id='bdf 2'),
    pytest.param(read_raw_bdf, bdf_fname2, id='bdf 3'),
    pytest.param(read_raw_egi, egi_fname1, id='egi mff'),
    pytest.param(read_raw_egi, egi_fname2,
                 marks=pytest.mark.filterwarnings('ignore:.*than one event'),
                 id='egi raw'),
    pytest.param(partial(read_raw_cnt, eog='auto', misc=['NA1', 'LEFT_EAR']),
                 cnt_fname, marks=cnt_ignore_warns, id='cnt'),
    pytest.param(read_raw_brainvision, vhdr_path, id='brainvision'),
])
def test_montage_when_reading_and_setting(read_raw, fname):
    """Test montage.

    This is a regression test to help refactor Digitization.
    """
    with pytest.deprecated_call():
        raw_none = read_raw(fname, montage=None, preload=False)
    # raw_none_copy = deepcopy(raw_none)
    montage = _fake_montage(raw_none.info['ch_names'])

    with pytest.deprecated_call():
        raw_montage = read_raw(fname, montage=montage, preload=False)
        raw_none.set_montage(montage)

    # Check that reading with montage or setting the montage is the same
    assert_array_equal(raw_none.get_data(), raw_montage.get_data())
    assert object_diff(raw_none.info['dig'], raw_montage.info['dig']) == ''
    assert object_diff(raw_none.info['chs'], raw_montage.info['chs']) == ''


@testing.requires_testing_data
@pytest.mark.parametrize('read_raw,fname', [
    pytest.param(partial(read_raw_nicolet, ch_type='eeg'),
                 nicolet_fname,
                 marks=pytest.mark.skip,
                 id='nicolet'),
    pytest.param(read_raw_eeglab, eeglab_fname,
                 marks=pytest.mark.skip,
                 id='eeglab'),
    pytest.param(read_raw_edf, edf_path, id='edf'),
    pytest.param(read_raw_bdf, bdf_path,
                 marks=pytest.mark.xfail(raises=NotImplementedError),
                 id='bdf 1'),
    pytest.param(read_raw_bdf, bdf_fname1, id='bdf 2'),
    pytest.param(read_raw_bdf, bdf_fname2, id='bdf 3'),
    pytest.param(read_raw_egi, egi_fname1,
                 marks=pytest.mark.skip,
                 id='egi mff'),
    pytest.param(read_raw_egi, egi_fname2,
                 marks=pytest.mark.filterwarnings('ignore:.*than one event'),
                 id='egi raw'),
    pytest.param(partial(read_raw_cnt, eog='auto', misc=['NA1', 'LEFT_EAR']),
                 cnt_fname,
                 marks=[*cnt_ignore_warns, pytest.mark.skip],
                 id='cnt'),
    pytest.param(read_raw_brainvision, vhdr_path,
                 marks=pytest.mark.skip,
                 id='brainvision'),
])
def test_montage_when_reading_and_setting_more(read_raw, fname):
    """Test montage.

    This is a regression test to help refactor Digitization.
    """
    with pytest.deprecated_call():
        raw_none = read_raw(fname, montage=None, preload=False)
    raw_none_copy = deepcopy(raw_none)

    # check consistency between reading and setting with montage=None
    assert raw_none_copy.info['dig'] is None
    original_chs = deepcopy(raw_none_copy.info['chs'])
    original_loc = np.array([ch['loc'] for ch in original_chs])
    assert_array_equal(original_loc, np.zeros_like(original_loc))

    raw_none_copy.set_montage(montage=None)
    loc = np.array([ch['loc'] for ch in raw_none_copy.info['chs']])
    assert_array_equal(loc, np.full_like(loc, np.NaN))

EXPECTED_DIG_RPR = [
    '<DigPoint |        LPA : (-6.7, 0.0, -3.3) mm      : head frame>',  # FidT9 [-6.711765    0.04040288 -3.25160035]  # noqa
    '<DigPoint |     Nasion : (0.0, 9.1, -2.4) mm       : head frame>',  # FidNz [ 0.          9.07158515 -2.35975445]  # noqa
    '<DigPoint |        RPA : (6.7, 0.0, -3.3) mm       : head frame>',  # FidT10 [ 6.711765    0.04040288 -3.25160035] # noqa
    '<DigPoint |     EEG #1 : (-2.7, 8.9, 1.1) mm       : head frame>',  # E1 [-2.69540556  8.88482032  1.08830814]     # noqa
    '<DigPoint |     EEG #2 : (2.7, 8.9, 1.1) mm        : head frame>',  # E2 [2.69540556 8.88482032 1.08830814]        # noqa
    '<DigPoint |     EEG #3 : (-4.5, 6.0, 4.4) mm       : head frame>',  # E3 [-4.45938719  6.02115996  4.36532148]     # noqa
    '<DigPoint |     EEG #4 : (4.5, 6.0, 4.4) mm        : head frame>',  # E4 [4.45938719 6.02115996 4.36532148]        # noqa
    '<DigPoint |     EEG #5 : (-5.5, 0.3, 6.4) mm       : head frame>',  # E5 [-5.47913021  0.28494865  6.38332782]     # noqa
    '<DigPoint |     EEG #6 : (5.5, 0.3, 6.4) mm        : head frame>',  # E6 [5.47913021 0.28494865 6.38332782]        # noqa
    '<DigPoint |     EEG #7 : (-5.8, -4.5, 5.0) mm      : head frame>',  # E7 [-5.8312415 -4.4948217  4.9553477]        # noqa
    '<DigPoint |     EEG #8 : (5.8, -4.5, 5.0) mm       : head frame>',  # E8 [ 5.8312415 -4.4948217  4.9553477]        # noqa
    '<DigPoint |     EEG #9 : (-2.7, -8.6, 0.2) mm      : head frame>',  # E9 [-2.73883802 -8.60796685  0.23936822]     # noqa
    '<DigPoint |    EEG #10 : (2.7, -8.6, 0.2) mm       : head frame>',  # E10 [ 2.73883802 -8.60796685  0.23936822]    # noqa
    '<DigPoint |    EEG #11 : (-6.4, 4.1, -0.4) mm      : head frame>',  # E11 [-6.3990872   4.12724888 -0.35685224]    # noqa
    '<DigPoint |    EEG #12 : (6.4, 4.1, -0.4) mm       : head frame>',  # E12 [ 6.3990872   4.12724888 -0.35685224]    # noqa
    '<DigPoint |    EEG #13 : (-7.3, -1.9, -0.6) mm     : head frame>',  # E13 [-7.3046251  -1.86623801 -0.62918201]    # noqa
    '<DigPoint |    EEG #14 : (7.3, -1.9, -0.6) mm      : head frame>',  # E14 [ 7.3046251  -1.86623801 -0.62918201]    # noqa
    '<DigPoint |    EEG #15 : (-6.0, -5.8, 0.1) mm      : head frame>',  # E15 [-6.03474684 -5.7557822   0.05184301]    # noqa
    '<DigPoint |    EEG #16 : (6.0, -5.8, 0.1) mm       : head frame>',  # E16 [ 6.03474684 -5.7557822   0.05184301]    # noqa
    '<DigPoint |    EEG #17 : (0.0, 8.0, 5.0) mm        : head frame>',  # E17 [0.         7.96264703 5.044718  ]       # noqa
    '<DigPoint |    EEG #18 : (0.0, 9.3, -2.2) mm       : head frame>',  # E18 [ 0.          9.2711397  -2.21151643]    # noqa
    '<DigPoint |    EEG #19 : (0.0, -6.7, 6.5) mm       : head frame>',  # E19 [ 0.         -6.67669403  6.46520826]    # noqa
    '<DigPoint |    EEG #20 : (0.0, -9.0, 0.5) mm       : head frame>',  # E20 [ 0.         -8.9966865   0.48795205]    # noqa
    '<DigPoint |    EEG #21 : (-6.5, 2.4, -5.3) mm      : head frame>',  # E21 [-6.51899513  2.4172994  -5.25363707]    # noqa
    '<DigPoint |    EEG #22 : (6.5, 2.4, -5.3) mm       : head frame>',  # E22 [ 6.51899513  2.4172994  -5.25363707]    # noqa
    '<DigPoint |    EEG #23 : (-6.2, -2.5, -5.6) mm     : head frame>',  # E23 [-6.17496939 -2.45813888 -5.637381  ]    # noqa
    '<DigPoint |    EEG #24 : (6.2, -2.5, -5.6) mm      : head frame>',  # E24 [ 6.17496939 -2.45813888 -5.637381  ]    # noqa
    '<DigPoint |    EEG #25 : (-3.8, -6.4, -5.3) mm     : head frame>',  # E25 [-3.78498391 -6.40101441 -5.26004069]    # noqa
    '<DigPoint |    EEG #26 : (3.8, -6.4, -5.3) mm      : head frame>',  # E26 [ 3.78498391 -6.40101441 -5.26004069]    # noqa
    '<DigPoint |    EEG #27 : (0.0, 9.1, 1.3) mm        : head frame>',  # E27 [0.         9.08744089 1.33334501]       # noqa
    '<DigPoint |    EEG #28 : (0.0, 3.8, 7.9) mm        : head frame>',  # E28 [0.         3.80677022 7.89130496]       # noqa
    '<DigPoint |    EEG #29 : (-3.7, 6.6, -6.5) mm      : head frame>',  # E29 [-3.74350495  6.64920491 -6.53024307]    # noqa
    '<DigPoint |    EEG #30 : (3.7, 6.6, -6.5) mm       : head frame>',  # E30 [ 3.74350495  6.64920491 -6.53024307]    # noqa
    '<DigPoint |    EEG #31 : (-6.1, 4.5, -4.4) mm      : head frame>',  # E31 [-6.11845814  4.52387011 -4.40917443]    # noqa
    '<DigPoint |    EEG #32 : (6.1, 4.5, -4.4) mm       : head frame>',  # E32 [ 6.11845814  4.52387011 -4.40917443]    # noqa
]


def test_setting_hydrocel_montage():
    """Test set_montage using GSN-HydroCel-32."""
<<<<<<< HEAD
    # XXX: deprecated. To be removed in v0.20
    from mne.io import RawArray

    with pytest.deprecated_call():
        montage = read_montage('GSN-HydroCel-32')
=======
    montage = read_montage('GSN-HydroCel-32')
>>>>>>> f1f8e541
    ch_names = [name for name in montage.ch_names if name.startswith('E')]
    montage.pos /= 1e3

    raw = RawArray(
        data=np.empty([len(ch_names), 1]),
        info=create_info(ch_names=ch_names, sfreq=1, ch_types='eeg')
    )
    with pytest.deprecated_call():
        raw.set_montage(montage)

    # test info['chs']
    _slice = [name.startswith('E') for name in montage.ch_names]
    _slice = np.array(_slice, dtype=bool)
    EXPECTED_CHS_POS = montage.pos[_slice, :]  # Shall this be in the same units as info['dig'] ??  # noqa
    actual_pos = np.array([ch['loc'][:3] for ch in raw.info['chs']])
    assert_array_equal(actual_pos, EXPECTED_CHS_POS)

    # test info['dig']
    for actual, expected in zip([str(d) for d in raw.info['dig']],
                                EXPECTED_DIG_RPR):
        assert actual == expected


def test_dig_dev_head_t_regression():
    """Test deprecated compute_dev_head_t behavior."""
    def _read_dig_montage(
        hsp=None, hpi=None, elp=None, point_names=None, unit='auto',
        fif=None, egi=None, bvct=None, transform=True, dev_head_t=False,
    ):
        """Unfolds the `read_dig_montage` old behavior of the call below.

        montage = read_dig_montage(hsp, hpi, elp, names,
                                   transform=True, dev_head_t=False)
        """
        assert isinstance(hsp, str), 'original call hsp was string'
        assert op.splitext(hpi)[-1] == '.sqd', 'original call hpi was .sqd'
        assert isinstance(elp, str), 'original call elp was string'

        hsp = _read_dig_points(hsp, unit=unit)
        hpi = read_mrk(hpi)
        elp = _read_dig_points(elp, unit=unit)

        data = Bunch(nasion=None, lpa=None, rpa=None,
                     hsp=hsp, hpi=hpi, elp=elp, coord_frame='unknown',
                     point_names=point_names, dig_ch_pos=None)

        data = _fix_data_fiducials(data)
        data = _transform_to_head_call(data)
        with pytest.deprecated_call():
            montage = DigMontage(**data)

        return montage

    EXPECTED_DEV_HEAD_T = \
        [[-3.72201691e-02, -9.98212167e-01, -4.67667497e-02, -7.31583414e-04],
         [8.98064989e-01, -5.39382685e-02, 4.36543170e-01, 1.60134431e-02],
         [-4.38285221e-01, -2.57513699e-02, 8.98466990e-01, 6.13035748e-02],
         [0.00000000e+00, 0.00000000e+00, 0.00000000e+00, 1.00000000e+00]]

    names = ['nasion', 'lpa', 'rpa', '1', '2', '3', '4', '5']
    montage = _read_dig_montage(
        hsp, hpi, elp, names, transform=True, dev_head_t=False)

    assert montage.dev_head_t is None
    with pytest.deprecated_call():
        montage.compute_dev_head_t()
    assert_allclose(montage.dev_head_t, EXPECTED_DEV_HEAD_T, atol=1e-7)


def test_digmontage_constructor_errors():
    """Test proper error messaging."""
    with pytest.raises(ValueError, match='does not match the number'):
        _ = DigMontage(ch_names=['foo', 'bar'], dig=Digitization())


def test_transform_to_head_and_compute_dev_head_t():
    """Test transform_to_head and compute_dev_head_t."""
    EXPECTED_DEV_HEAD_T = \
        [[-3.72201691e-02, -9.98212167e-01, -4.67667497e-02, -7.31583414e-04],
         [8.98064989e-01, -5.39382685e-02, 4.36543170e-01, 1.60134431e-02],
         [-4.38285221e-01, -2.57513699e-02, 8.98466990e-01, 6.13035748e-02],
         [0.00000000e+00, 0.00000000e+00, 0.00000000e+00, 1.00000000e+00]]

    EXPECTED_FID_IN_POLHEMUS = {
        'nasion': np.array([0.001393, 0.0131613, -0.0046967]),
        'lpa': np.array([-0.0624997, -0.0737271, 0.07996]),
        'rpa': np.array([-0.0748957, 0.0873785, 0.0811943]),
    }

    EXPECTED_FID_IN_HEAD = {
        'nasion': np.array([-8.94466792e-18, 1.10559624e-01, -3.85185989e-34]),
        'lpa': np.array([-8.10816716e-02, 6.56321671e-18, 0]),
        'rpa': np.array([8.05048781e-02, -6.47441364e-18, 0]),
    }

    hpi_dev = np.array(
        [[ 2.13951493e-02,  8.47444056e-02, -5.65431188e-02],  # noqa
         [ 2.10299433e-02, -8.03141101e-02, -6.34420259e-02],  # noqa
         [ 1.05916829e-01,  8.18485672e-05,  1.19928083e-02],  # noqa
         [ 9.26595105e-02,  4.64804385e-02,  8.45141253e-03],  # noqa
         [ 9.42554419e-02, -4.35206589e-02,  8.78999363e-03]]  # noqa
    )

    hpi_polhemus = np.array(
        [[-0.0595004, -0.0704836,  0.075893 ],  # noqa
         [-0.0646373,  0.0838228,  0.0762123],  # noqa
         [-0.0135035,  0.0072522, -0.0268405],  # noqa
         [-0.0202967, -0.0351498, -0.0129305],  # noqa
         [-0.0277519,  0.0452628, -0.0222407]]  # noqa
    )

    montage_polhemus = make_dig_montage(
        **EXPECTED_FID_IN_POLHEMUS, hpi=hpi_polhemus, coord_frame='unknown'
    )

    montage_meg = make_dig_montage(hpi=hpi_dev, coord_frame='meg')

    # Test regular worflow to get dev_head_t
    montage = montage_polhemus + montage_meg
    fids, _ = _get_fid_coords(montage.dig)
    for kk in fids:
        assert_allclose(fids[kk], EXPECTED_FID_IN_POLHEMUS[kk], atol=1e-5)

    with pytest.raises(ValueError, match='set to head coordinate system'):
        _ = compute_dev_head_t(montage)

    montage = transform_to_head(montage)

    fids, _ = _get_fid_coords(montage.dig)
    for kk in fids:
        assert_allclose(fids[kk], EXPECTED_FID_IN_HEAD[kk], atol=1e-5)

    dev_head_t = compute_dev_head_t(montage)
    assert_allclose(dev_head_t['trans'], EXPECTED_DEV_HEAD_T, atol=1e-7)

    # Test errors when number of HPI points do not match
    EXPECTED_ERR_MSG = 'Device-to-Head .*Got 0 .*device and 5 points in head'
    with pytest.raises(ValueError, match=EXPECTED_ERR_MSG):
        _ = compute_dev_head_t(transform_to_head(montage_polhemus))

    EXPECTED_ERR_MSG = 'Device-to-Head .*Got 5 .*device and 0 points in head'
    with pytest.raises(ValueError, match=EXPECTED_ERR_MSG):
        _ = compute_dev_head_t(transform_to_head(
            montage_meg + make_dig_montage(**EXPECTED_FID_IN_POLHEMUS)
        ))

    EXPECTED_ERR_MSG = 'Device-to-Head .*Got 3 .*device and 5 points in head'
    with pytest.raises(ValueError, match=EXPECTED_ERR_MSG):
        _ = compute_dev_head_t(transform_to_head(
            DigMontage(dig=_format_dig_points(montage_meg.dig[:3])) +
            montage_polhemus
        ))


<<<<<<< HEAD
def test_read_dig_polhemus_fastscan():
    """Test reading polhemus fastscan .hpts file."""
    fname = op.join(
        op.dirname(_BRAINVISON_FILE), 'tests', 'data', 'test.hpts'
    )

    montage = read_dig_polhemus_fastscan(fname)
    assert montage.__repr__() == (
        '<DigMontage | '
        '5 extras (headshape), 0 HPIs, 3 fiducials, 34 channels>'
    )


def test_read_standard_montage():
    old = read_montage(locs_montage_fname)
    new = read_standard_montage(locs_montage_fname)

    info_old = create_info(old.ch_names, sfreq=1, ch_types='eeg', montage=old)
    info_new = create_info(new.ch_names, sfreq=1, ch_types='eeg', montage=new)

    for acutal, expected in zip(info_new['chs'], info_old['chs']):
        assert_allclose(actual['loc'], expected['loc'])
=======
def test_set_montage_with_mismatching_ch_names():
    """Test setting a DigMontage with mismatching ch_names."""
    raw = read_raw_fif(fif_fname)
    montage = make_standard_montage('mgh60')

    # 'EEG 001' and 'EEG001' won't match
    # with pytest.raises(RuntimeError, match='channel .*not found'):
    with pytest.warns(RuntimeWarning, match='not set 60 channel positions'):
        raw.set_montage(montage, raise_if_subset=False)

    montage.ch_names = [  # modify the names in place
        name.replace('EEG', 'EEG ') for name in montage.ch_names
    ]
    raw.set_montage(montage)  # does not raise


def test_set_montage_with_sub_super_set_of_ch_names():
    """Test info and montage ch_names matching criteria."""
    N_CHANNELS = len('abcdef')
    montage = _make_toy_dig_montage(N_CHANNELS, coord_frame='head')

    # Montage and info match
    _ = create_info(
        ch_names=list('abcdef'), sfreq=1, ch_types='eeg', montage=montage
    )

    # Montage is a SUPERset of info
    with pytest.warns(RuntimeWarning, match='superset'):
        info = create_info(
            ch_names=list('abc'), sfreq=1, ch_types='eeg', montage=montage
        )
    assert len(info['dig']) == len(list('abc'))

    # Montage is a SUBset of info
    _MSG = 'subset of info. There are 2 .* not present it the DigMontage'
    with pytest.raises(ValueError, match=_MSG):
        _ = create_info(
            ch_names=list('abcdfgh'), sfreq=1, ch_types='eeg', montage=montage
        )


def test_heterogeneous_ch_type():
    """Test ch_names matching criteria with heterogeneous ch_type."""
    VALID_MONTAGE_NAMED_CHS = ('eeg', 'ecog', 'seeg')

    montage = _make_toy_dig_montage(
        n_channels=len(VALID_MONTAGE_NAMED_CHS),
        coord_frame='head',
    )

    # Montage and info match
    _ = create_info(
        ch_names=montage.ch_names,
        ch_types=list(VALID_MONTAGE_NAMED_CHS),
        montage=montage,
        sfreq=1,
    )


def test_set_montage_coord_frame_in_head_vs_unknown():
    """Test set montage using head and unknown only."""
    N_CHANNELS, NaN = 3, np.nan

    raw = _make_toy_raw(N_CHANNELS)
    montage_in_head = _make_toy_dig_montage(N_CHANNELS, coord_frame='head')
    montage_in_unknown = _make_toy_dig_montage(
        N_CHANNELS, coord_frame='unknown'
    )
    montage_in_unknown_with_fid = _make_toy_dig_montage(
        N_CHANNELS, coord_frame='unknown',
        nasion=[0, 1, 0], lpa=[1, 0, 0], rpa=[-1, 0, 0],
    )

    assert_allclose(
        actual=np.array([ch['loc'] for ch in raw.info['chs']]),
        desired=np.full((N_CHANNELS, 12), np.nan)
    )

    raw.set_montage(montage_in_head)
    assert_allclose(
        actual=np.array([ch['loc'] for ch in raw.info['chs']]),
        desired=[
            [0.,  1.,  2.,  0.,  0.,  0., NaN, NaN, NaN, NaN, NaN, NaN],
            [3.,  4.,  5.,  0.,  0.,  0., NaN, NaN, NaN, NaN, NaN, NaN],
            [6.,  7.,  8.,  0.,  0.,  0., NaN, NaN, NaN, NaN, NaN, NaN],
        ]
    )

    _MSG = 'Points have to be provided as one dimensional arrays of length 3.'
    with pytest.raises(ValueError, match=_MSG):
        raw.set_montage(montage_in_unknown)

    raw.set_montage(montage_in_unknown_with_fid)
    assert_allclose(
        actual=np.array([ch['loc'] for ch in raw.info['chs']]),
        desired=[
            [-0.,  1., -2.,  0.,  0.,  0., NaN, NaN, NaN, NaN, NaN, NaN],
            [-3.,  4., -5.,  0.,  0.,  0., NaN, NaN, NaN, NaN, NaN, NaN],
            [-6.,  7., -8.,  0.,  0.,  0., NaN, NaN, NaN, NaN, NaN, NaN],
        ]
    )

    # check no collateral effects from transforming montage
    assert montage_in_unknown_with_fid._coord_frame == 'unknown'
    assert_array_equal(
        _get_dig_montage_pos(montage_in_unknown_with_fid),
        [[0, 1, 2], [3, 4, 5], [6, 7, 8]],
    )


def test_set_dig_montage_parameters_deprecation():
    """Test parameter deprecation for set_montage."""
    N_CHANNELS = 3
    raw = _make_toy_raw(N_CHANNELS)
    montage = _make_toy_dig_montage(N_CHANNELS, coord_frame='head')

    # ok
    raw.set_montage(montage)

    with pytest.deprecated_call():
        raw.set_montage(montage, set_dig=True)

    with pytest.deprecated_call():
        _set_montage(raw.info, montage, update_ch_names=False)
>>>>>>> f1f8e541


run_tests_if_main()<|MERGE_RESOLUTION|>--- conflicted
+++ resolved
@@ -22,16 +22,11 @@
 from mne.channels import (read_montage, read_dig_montage,
                           get_builtin_montages, DigMontage,
                           read_dig_egi, read_dig_captrack, read_dig_fif,
-<<<<<<< HEAD
-                          read_dig_eeglab)
-=======
-                          make_standard_montage)
->>>>>>> f1f8e541
+                          read_dig_eeglab, make_standard_montage)
 from mne.channels.montage import _set_montage, make_dig_montage
 from mne.channels.montage import transform_to_head, read_standard_montage
 from mne.channels import read_polhemus_fastscan, read_dig_polhemus_isotrak
 from mne.channels import compute_dev_head_t
-from mne.channels import make_standard_montage
 
 from mne.channels.montage import read_dig_polhemus_fastscan
 
@@ -1029,48 +1024,14 @@
 
     orig_pos = np.array([ch['loc'][:3] for ch in raw.info['chs']
                          if ch['ch_name'].startswith('EEG')])
-<<<<<<< HEAD
-    with pytest.deprecated_call():
-        raw.set_montage('mgh60')  # test loading with string argument
+
+    raw.set_montage('mgh60')  # test loading with string argument
     new_pos = np.array([ch['loc'][:3] for ch in raw.info['chs']
                         if ch['ch_name'].startswith('EEG')])
     assert ((orig_pos != new_pos).all())
+
     r0 = _fit_sphere(new_pos)[1]
     assert_allclose(r0, [0., -0.016, 0.], atol=1e-3)
-
-    # mgh70 has no 61/62/63/64 (these are EOG/ECG)
-    mon = make_standard_montage('mgh70')
-    assert 'EEG061' not in mon.ch_names
-    assert 'EEG074' in mon.ch_names
-
-
-@pytest.mark.skip(reason='todo')
-def test_set_montage_with_template_when_ch_names_dont_match():
-    """Test setting a montage."""
-    raw = read_raw_fif(fif_fname)
-    orig_pos = np.array([ch['loc'][:3] for ch in raw.info['chs']
-                         if ch['ch_name'].startswith('EEG')])
-    # test loading with string argument
-    raw.set_montage(make_standard_montage('mgh60'))
-=======
-
-    raw.set_montage('mgh60')  # test loading with string argument
->>>>>>> f1f8e541
-    new_pos = np.array([ch['loc'][:3] for ch in raw.info['chs']
-                        if ch['ch_name'].startswith('EEG')])
-    assert ((orig_pos != new_pos).all())
-
-    r0 = _fit_sphere(new_pos)[1]
-    assert_allclose(r0, [0., -0.016, 0.], atol=1e-3)
-<<<<<<< HEAD
-
-    # XXX: this needs translation
-    # mgh70 has no 61/62/63/64 (these are EOG/ECG)
-    mon = make_standard_montage('mgh70')
-    assert 'EEG061' not in mon.ch_names
-    assert 'EEG074' in mon.ch_names
-=======
->>>>>>> f1f8e541
 
 
 # XXX: this does not check ch_names + it cannot work because of write_dig
@@ -1234,15 +1195,7 @@
 
 def test_setting_hydrocel_montage():
     """Test set_montage using GSN-HydroCel-32."""
-<<<<<<< HEAD
-    # XXX: deprecated. To be removed in v0.20
-    from mne.io import RawArray
-
-    with pytest.deprecated_call():
-        montage = read_montage('GSN-HydroCel-32')
-=======
     montage = read_montage('GSN-HydroCel-32')
->>>>>>> f1f8e541
     ch_names = [name for name in montage.ch_names if name.startswith('E')]
     montage.pos /= 1e3
 
@@ -1397,30 +1350,6 @@
         ))
 
 
-<<<<<<< HEAD
-def test_read_dig_polhemus_fastscan():
-    """Test reading polhemus fastscan .hpts file."""
-    fname = op.join(
-        op.dirname(_BRAINVISON_FILE), 'tests', 'data', 'test.hpts'
-    )
-
-    montage = read_dig_polhemus_fastscan(fname)
-    assert montage.__repr__() == (
-        '<DigMontage | '
-        '5 extras (headshape), 0 HPIs, 3 fiducials, 34 channels>'
-    )
-
-
-def test_read_standard_montage():
-    old = read_montage(locs_montage_fname)
-    new = read_standard_montage(locs_montage_fname)
-
-    info_old = create_info(old.ch_names, sfreq=1, ch_types='eeg', montage=old)
-    info_new = create_info(new.ch_names, sfreq=1, ch_types='eeg', montage=new)
-
-    for acutal, expected in zip(info_new['chs'], info_old['chs']):
-        assert_allclose(actual['loc'], expected['loc'])
-=======
 def test_set_montage_with_mismatching_ch_names():
     """Test setting a DigMontage with mismatching ch_names."""
     raw = read_raw_fif(fif_fname)
@@ -1545,7 +1474,31 @@
 
     with pytest.deprecated_call():
         _set_montage(raw.info, montage, update_ch_names=False)
->>>>>>> f1f8e541
+
+
+def test_read_dig_polhemus_fastscan():
+    """Test reading polhemus fastscan .hpts file."""
+    fname = op.join(
+        op.dirname(_BRAINVISON_FILE), 'tests', 'data', 'test.hpts'
+    )
+
+    montage = read_dig_polhemus_fastscan(fname)
+    assert montage.__repr__() == (
+        '<DigMontage | '
+        '5 extras (headshape), 0 HPIs, 3 fiducials, 34 channels>'
+    )
+
+
+def test_read_standard_montage():
+    """Test reading EEGLAB locations data."""
+    old = read_montage(locs_montage_fname)
+    new = read_standard_montage(locs_montage_fname)
+
+    info_old = create_info(old.ch_names, sfreq=1, ch_types='eeg', montage=old)
+    info_new = create_info(new.ch_names, sfreq=1, ch_types='eeg', montage=new)
+
+    for actual, expected in zip(info_new['chs'], info_old['chs']):
+        assert_allclose(actual['loc'], expected['loc'])
 
 
 run_tests_if_main()