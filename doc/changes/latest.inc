--- conflicted
+++ resolved
@@ -345,8 +345,6 @@
 
 - The output folder name for HF_SEF datasets is now ``hf_sef`` instead of ``HF_SEF`` (:gh:`9763` by `Adam Li`_)
 
-<<<<<<< HEAD
-- Change the default partial pathlength factor of :func:`mne.preprocessing.nirs.beer_lambert_law` from 0.1 to 6 (:gh:`9843` by `Robert Luke`_)
-=======
 - Deprecate ``mne.viz.utils.center_cmap`` (:gh:`9851` by `Clemens Brunner`_)
->>>>>>> 11864803
+
+- Add depreciation warning for the default partial pathlength factor of :func:`mne.preprocessing.nirs.beer_lambert_law` from 0.1 to 6 (:gh:`9843` by `Robert Luke`_)