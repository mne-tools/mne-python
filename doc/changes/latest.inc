--- conflicted
+++ resolved
@@ -155,13 +155,11 @@
 
 Bugs
 ~~~~
-<<<<<<< HEAD
 - Fix bug with :func:`mne.viz.plot_compare_evokeds` did not check type of combine. (:gh:`9151` **by new contributor** |Matteo Anelli|_)
-=======
+                                        
 - Fix bug with :func:`mne.viz.plot_evoked_topo` where ``ylim`` was only being applied to the first channel in the dataset (:gh:`9162` **by new contributor** |Ram Pari|_ )
 
 - Fix bug with :func:`mne.Epochs.plot_image` allowing interactive zoom to work properly (:gh:`9152` by **by new contributor** |Maggie Clarke|_ and `Daniel McCloy`_)
->>>>>>> 59008cfa
 
 - Fix bug with :func:`mne.Epochs.plot_image` where the ``x_label`` was different depending on the evoked parameter (:gh:`9115` **by new contributor** |Matteo Anelli|_)
 
