.. NOTE: we use cross-references to highlight new functions and classes.
   Please follow the examples below like :func:`mne.stats.f_mway_rm`, so the
   whats_new page will have a link to the function/class documentation.

.. NOTE: there are 3 separate sections for changes, based on type:
   - "Enhancements" for new features
   - "Bugs" for bug fixes
   - "API changes" for backward-incompatible changes

.. NOTE: changes from first-time contributors should be added to the TOP of
   the relevant section (Enhancements / Bugs / API changes), and should look
   like this (where xxxx is the pull request number):

       - description of enhancement/bugfix/API change (:gh:`xxxx` by
         :newcontrib:`Firstname Lastname`)

   Also add a corresponding entry for yourself in doc/changes/names.inc

.. _current:

Version 1.6.dev0 (development)
------------------------------

Enhancements
~~~~~~~~~~~~
- Improve tests for saving splits with `Epochs` (:gh:`11884` by `Dmitrii Altukhov`_)
- Added functionality for linking interactive figures together, such that changing one figure will affect another, see :ref:`tut-ui-events` and :mod:`mne.viz.ui_events` (:gh:`11685` by `Marijn van Vliet`_)
- HTML anchors for :class:`mne.Report` now reflect the ``section-title`` of the report items rather than using a global incrementor ``global-N`` (:gh:`11890` by `Eric Larson`_)
<<<<<<< HEAD
- Add :class:`mne.time_frequency.EpochsSpectrumArray` and :class:`mne.time_frequency.SpectrumArray` to allow for instantiating power spectra from scratch (:gh:`11803` by `Alex Rockhill`_)
=======
- Added public :func:`mne.io.write_info` to complement :func:`mne.io.read_info` (:gh:`11918` by `Eric Larson`_)
- Added option ``remove_dc`` to to :meth:`Raw.compute_psd() <mne.io.Raw.compute_psd>`, :meth:`Epochs.compute_psd() <mne.Epochs.compute_psd>`, and :meth:`Evoked.compute_psd() <mne.Evoked.compute_psd>`, to allow skipping DC removal when computing Welch or multitaper spectra (:gh:`11769` by `Nikolai Chapochnikov`_)
- Add the possibility to provide a float between 0 and 1 as ``n_grad``, ``n_mag`` and ``n_eeg`` in `~mne.compute_proj_raw`, `~mne.compute_proj_epochs` and `~mne.compute_proj_evoked` to select the number of vectors based on the cumulative explained variance (:gh:`11919` by `Mathieu Scheltienne`_)
>>>>>>> 22ffe6f7

Bugs
~~~~
- Fix bugs with saving splits for :class:`~mne.Epochs` (:gh:`11876` by `Dmitrii Altukhov`_)
- Fix bug with multi-plot 3D rendering where only one plot was updated (:gh:`11896` by `Eric Larson`_)
- Fix bug where subject birthdays were not correctly read by :func:`mne.io.read_raw_snirf` (:gh:`11912` by `Eric Larson`_)
- Fix bug where non-compliant stimulus data streams were not ignored by :func:`mne.io.read_raw_snirf` (:gh:`11915` by `Johann Benerradi`_)

API changes
~~~~~~~~~~~
- None yet<|MERGE_RESOLUTION|>--- conflicted
+++ resolved
@@ -26,13 +26,10 @@
 - Improve tests for saving splits with `Epochs` (:gh:`11884` by `Dmitrii Altukhov`_)
 - Added functionality for linking interactive figures together, such that changing one figure will affect another, see :ref:`tut-ui-events` and :mod:`mne.viz.ui_events` (:gh:`11685` by `Marijn van Vliet`_)
 - HTML anchors for :class:`mne.Report` now reflect the ``section-title`` of the report items rather than using a global incrementor ``global-N`` (:gh:`11890` by `Eric Larson`_)
-<<<<<<< HEAD
-- Add :class:`mne.time_frequency.EpochsSpectrumArray` and :class:`mne.time_frequency.SpectrumArray` to allow for instantiating power spectra from scratch (:gh:`11803` by `Alex Rockhill`_)
-=======
 - Added public :func:`mne.io.write_info` to complement :func:`mne.io.read_info` (:gh:`11918` by `Eric Larson`_)
 - Added option ``remove_dc`` to to :meth:`Raw.compute_psd() <mne.io.Raw.compute_psd>`, :meth:`Epochs.compute_psd() <mne.Epochs.compute_psd>`, and :meth:`Evoked.compute_psd() <mne.Evoked.compute_psd>`, to allow skipping DC removal when computing Welch or multitaper spectra (:gh:`11769` by `Nikolai Chapochnikov`_)
 - Add the possibility to provide a float between 0 and 1 as ``n_grad``, ``n_mag`` and ``n_eeg`` in `~mne.compute_proj_raw`, `~mne.compute_proj_epochs` and `~mne.compute_proj_evoked` to select the number of vectors based on the cumulative explained variance (:gh:`11919` by `Mathieu Scheltienne`_)
->>>>>>> 22ffe6f7
+- Add :class:`mne.time_frequency.EpochsSpectrumArray` and :class:`mne.time_frequency.SpectrumArray` to allow for instantiating power spectra from scratch (:gh:`11803` by `Alex Rockhill`_)
 
 Bugs
 ~~~~
