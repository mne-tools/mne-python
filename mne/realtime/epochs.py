# Authors: Christoph Dinh <chdinh@nmr.mgh.harvard.edu>
#          Martin Luessi <mluessi@nmr.mgh.harvard.edu>
#          Matti Hamalainen <msh@nmr.mgh.harvard.edu>
#          Alexandre Gramfort <alexandre.gramfort@telecom-paristech.fr>
#          Denis Engemann <denis.engemann@gmail.com>
#
# License: BSD (3-clause)
import time
import copy

import numpy as np

from .. import pick_channels
from ..utils import logger, verbose
from ..epochs import _BaseEpochs
from ..event import _find_events


class RtEpochs(_BaseEpochs):
    """Realtime Epochs.

    Can receive epochs in real time from an RtClient.

    For example, to get some epochs from a running mne_rt_server on
    'localhost', you could use::

        client = mne.realtime.RtClient('localhost')
        event_id, tmin, tmax = 1, -0.2, 0.5

        epochs = mne.realtime.RtEpochs(client, event_id, tmin, tmax)
        epochs.start()  # start the measurement and start receiving epochs

        evoked_1 = epochs.average()  # computed over all epochs
        evoked_2 = epochs[-5:].average()  # computed over the last 5 epochs

    Parameters
    ----------
    client : instance of mne.realtime.RtClient
        The realtime client.
    event_id : int | list of int
        The id of the event to consider. If int, only events with the
        ID specified by event_id are considered. Multiple event ID's
        can be specified using a list.
    tmin : float
        Start time before event.
    tmax : float
        End time after event.
    stim_channel : string or list of string
        Name of the stim channel or all the stim channels affected by
        the trigger.
    sleep_time : float
        Time in seconds to wait between checking for new epochs when epochs
        are requested and the receive queue is empty.
    baseline : None (default) or tuple of length 2
        The time interval to apply baseline correction.
        If None do not apply it. If baseline is (a, b)
        the interval is between "a (s)" and "b (s)".
        If a is None the beginning of the data is used
        and if b is None then b is set to the end of the interval.
        If baseline is equal to (None, None) all the time
        interval is used.
    picks : array-like of int | None (default)
        Indices of channels to include (if None, all channels are used).
    name : string
        Comment that describes the Evoked data created.
    reject : dict | None
        Rejection parameters based on peak-to-peak amplitude.
        Valid keys are 'grad' | 'mag' | 'eeg' | 'eog' | 'ecg'.
        If reject is None then no rejection is done. Example::

            reject = dict(grad=4000e-13, # T / m (gradiometers)
                          mag=4e-12, # T (magnetometers)
                          eeg=40e-6, # V (EEG channels)
                          eog=250e-6 # V (EOG channels))

    flat : dict | None
        Rejection parameters based on flatness of signal.
        Valid keys are 'grad' | 'mag' | 'eeg' | 'eog' | 'ecg', and values
        are floats that set the minimum acceptable peak-to-peak amplitude.
        If flat is None then no rejection is done.
    proj : bool, optional
        Apply SSP projection vectors
    decim : int
        Factor by which to downsample the data from the raw file upon import.
        Warning: This simply selects every nth sample, data is not filtered
        here. If data is not properly filtered, aliasing artifacts may occur.
    reject_tmin : scalar | None
        Start of the time window used to reject epochs (with the default None,
        the window will start with tmin).
    reject_tmax : scalar | None
        End of the time window used to reject epochs (with the default None,
        the window will end with tmax).
    detrend : int | None
        If 0 or 1, the data channels (MEG and EEG) will be detrended when
        loaded. 0 is a constant (DC) detrend, 1 is a linear detrend. None
        is no detrending. Note that detrending is performed before baseline
        correction. If no DC offset is preferred (zeroth order detrending),
        either turn off baseline correction, as this may introduce a DC
        shift, or set baseline correction to use the entire time interval
        (will yield equivalent results but be slower).
    add_eeg_ref : bool
        If True, an EEG average reference will be added (unless one
        already exists). This parameter will be removed in 0.15. Use
        :func:`mne.set_eeg_reference` instead.
    isi_max : float
        The maximmum time in seconds between epochs. If no epoch
        arrives in the next isi_max seconds the RtEpochs stops.
    find_events : dict
        The arguments to the real-time `find_events` method as a dictionary.
        If `find_events` is None, then default values are used.
        Example (also default values)::

            find_events = dict(output='onset', consecutive='increasing',
                               min_duration=0, mask=0, mask_type='not_and')

        See :func:`mne.find_events` for detailed explanation of these options.
    verbose : bool, str, int, or None
        If not None, override default verbose level (see mne.verbose).
        Defaults to client.verbose.

    Attributes
    ----------
    info : dict
        Measurement info.
    event_id : dict
        Names of  of conditions corresponding to event_ids.
    ch_names : list of string
        List of channels' names.
    events : array, shape (n_events, 3)
        The events associated with the epochs currently in the queue.
    verbose : bool, str, int, or None
        See above.
    """

    @verbose
    def __init__(self, client, event_id, tmin, tmax, stim_channel='STI 014',
                 sleep_time=0.1, baseline=(None, 0), picks=None,
                 name='Unknown', reject=None, flat=None, proj=True,
                 decim=1, reject_tmin=None, reject_tmax=None, detrend=None,
                 add_eeg_ref=False, isi_max=2., find_events=None,
                 verbose=None):  # noqa: D102
        info = client.get_measurement_info()

        # the measurement info of the data as we receive it
        self._client_info = copy.deepcopy(info)

        verbose = client.verbose if verbose is None else verbose

        # call _BaseEpochs constructor
        super(RtEpochs, self).__init__(
            info, None, None, event_id, tmin, tmax, baseline, picks=picks,
            name=name, reject=reject, flat=flat, decim=decim,
            reject_tmin=reject_tmin, reject_tmax=reject_tmax, detrend=detrend,
            add_eeg_ref=add_eeg_ref, verbose=verbose, proj=True)

        self._client = client

        if not isinstance(stim_channel, list):
            stim_channel = [stim_channel]

        stim_picks = pick_channels(self._client_info['ch_names'],
                                   include=stim_channel, exclude=[])

        if len(stim_picks) == 0:
            raise ValueError('No stim channel found to extract event '
                             'triggers.')

        self._stim_picks = stim_picks

        # find_events default options
        self._find_events_kwargs = dict(output='onset',
                                        consecutive='increasing',
                                        min_duration=0, mask=0,
                                        mask_type='not_and')
        # update default options if dictionary is provided
        if find_events is not None:
            self._find_events_kwargs.update(find_events)
        min_samples = (self._find_events_kwargs['min_duration'] *
                       self.info['sfreq'])
        self._find_events_kwargs.pop('min_duration', None)
        self._find_events_kwargs['min_samples'] = min_samples

        self._sleep_time = sleep_time

        # add calibration factors
        cals = np.zeros(self._client_info['nchan'])
        for k in range(self._client_info['nchan']):
            cals[k] = (self._client_info['chs'][k]['range'] *
                       self._client_info['chs'][k]['cal'])
        self._cals = cals[:, None]

        # FIFO queues for received epochs and events
        self._epoch_queue = list()
        self._events = list()

        # variables needed for receiving raw buffers
        self._last_buffer = None
        self._first_samp = 0
        self._event_backlog = list()

        # Number of good and bad epochs received
        self._n_good = 0
        self._n_bad = 0

        self._started = False
        self._last_time = time.time()

        self.isi_max = isi_max

    @property
    def events(self):
        """The events associated with the epochs currently in the queue."""
        return np.array(self._events)

    def start(self):
        """Start receiving epochs.

        The measurement will be started if it has not already been started.
        """
        if not self._started:
            # register the callback
            self._client.register_receive_callback(self._process_raw_buffer)

            # start the measurement and the receive thread
            nchan = self._client_info['nchan']
            self._client.start_receive_thread(nchan)
            self._started = True
            self._last_time = np.inf  # init delay counter. Will stop iters

    def stop(self, stop_receive_thread=False, stop_measurement=False):
        """Stop receiving epochs.

        Parameters
        ----------
        stop_receive_thread : bool
            Stop the receive thread. Note: Other RtEpochs instances will also
            stop receiving epochs when the receive thread is stopped. The
            receive thread will always be stopped if stop_measurement is True.

        stop_measurement : bool
            Also stop the measurement. Note: Other clients attached to the
            server will also stop receiving data.
        """
        if self._started:
            self._client.unregister_receive_callback(self._process_raw_buffer)
            self._started = False

        if stop_receive_thread or stop_measurement:
            self._client.stop_receive_thread(stop_measurement=stop_measurement)

    def next(self, return_event_id=False):
        """Make iteration over epochs easy.

        Parameters
        ----------
        return_event_id : bool
            If True, return both an epoch and and event_id.

        Returns
        -------
        epoch : instance of Epochs
            The epoch.
        event_id : int
            The event id. Only returned if ``return_event_id`` is ``True``.
        """
        first = True
        while True:
            current_time = time.time()
            if current_time > (self._last_time + self.isi_max):
                logger.info('Time of %s seconds exceeded.' % self.isi_max)
                return  # signal the end properly
            if len(self._epoch_queue) > self._current:
                epoch = self._epoch_queue[self._current]
                event_id = self._events[self._current][-1]
                self._current += 1
                self._last_time = current_time
                return (epoch, event_id) if return_event_id else epoch
            if self._started:
                if first:
                    logger.info('Waiting for epoch %d' % (self._current + 1))
                    first = False
                time.sleep(self._sleep_time)
            else:
                raise RuntimeError('Not enough epochs in queue and currently '
                                   'not receiving epochs, cannot get epochs!')

    def _get_data(self):
        """Return the data for n_epochs epochs."""
        epochs = list()
        for epoch in self:
            epochs.append(epoch)

        data = np.array(epochs)

        return data

    def _process_raw_buffer(self, raw_buffer):
        """Process raw buffer (callback from RtClient).

        Note: Do not print log messages during regular use. It will be printed
        asynchronously which is annoying when working in an interactive shell.

        Parameters
        ----------
        raw_buffer : array of float, shape=(nchan, n_times)
            The raw buffer.
        """
        verbose = 'ERROR'
        sfreq = self.info['sfreq']
        n_samp = len(self._raw_times)
        prev_samp = int(self._find_events_kwargs['min_samples'] - 1)

        # relative start and stop positions in samples
        tmin_samp = int(round(sfreq * self.tmin))
        tmax_samp = tmin_samp + n_samp

        last_samp = self._first_samp + raw_buffer.shape[1] - 1

        # apply calibration without inplace modification
        raw_buffer = self._cals * raw_buffer

        # detect events
        data = np.abs(raw_buffer[self._stim_picks]).astype(np.int)
        # if there is a previous buffer check the last samples from it too
<<<<<<< HEAD
        if self._last_buffer is not None and prev_samp > 0:
            prev_data = self._last_buffer[self._stim_picks, -prev_samp:]
            prev_data = np.abs(prev_data.astype(np.int))
            data = np.concatenate((prev_data, data), axis=1)
            data = np.atleast_2d(data)
            buff_events = _find_events(data, self._first_samp - prev_samp,
=======
        if self._last_buffer is not None:
            prev_data = self._last_buffer[self._stim_picks,
                                          -raw_buffer.shape[1]:].astype(np.int)
            data = np.concatenate((prev_data, data), axis=1)
            data = np.atleast_2d(data)
            buff_events = _find_events(data,
                                       self._first_samp - raw_buffer.shape[1],
>>>>>>> 071df358
                                       verbose=verbose,
                                       **self._find_events_kwargs)
        else:
            data = np.atleast_2d(data)
            buff_events = _find_events(data, self._first_samp, verbose=verbose,
                                       **self._find_events_kwargs)
<<<<<<< HEAD
=======

>>>>>>> 071df358
        events = self._event_backlog

        # remove events before the last epoch processed
        min_event_samp = self._first_samp - \
            int(self._find_events_kwargs['min_samples'])
        if len(self._event_backlog) > 0:
            backlog_samps = np.array(self._event_backlog)[:, 0]
            min_event_samp = backlog_samps[-1] + 1

        if buff_events.shape[0] > 0:
            valid_events_idx = buff_events[:, 0] >= min_event_samp
            buff_events = buff_events[valid_events_idx]

        # add events from this buffer to the list of events
        # processed so far
        for event_id in self.event_id.values():
            idx = np.where(buff_events[:, -1] == event_id)[0]
            events.extend(zip(list(buff_events[idx, 0]),
                              list(buff_events[idx, -1])))
        events.sort()

        event_backlog = list()
        for event_samp, event_id in events:
            epoch = None
            if (event_samp + tmin_samp >= self._first_samp and
                    event_samp + tmax_samp <= last_samp):
                # easy case: whole epoch is in this buffer
                start = event_samp + tmin_samp - self._first_samp
                stop = event_samp + tmax_samp - self._first_samp
                epoch = raw_buffer[:, start:stop]
            elif (event_samp + tmin_samp < self._first_samp and
                    event_samp + tmax_samp <= last_samp):
                # have to use some samples from previous buffer
                if self._last_buffer is None:
                    continue
                n_last = self._first_samp - (event_samp + tmin_samp)
                n_this = n_samp - n_last
                epoch = np.c_[self._last_buffer[:, -n_last:],
                              raw_buffer[:, :n_this]]
            elif event_samp + tmax_samp > last_samp:
                # we need samples from the future
                # we will process this epoch with the next buffer
                event_backlog.append((event_samp, event_id))
            else:
                raise RuntimeError('Unhandled case..')

            if epoch is not None:
                self._append_epoch_to_queue(epoch, event_samp, event_id)

        # set things up for processing of next buffer
        self._event_backlog = event_backlog
        n_buffer = raw_buffer.shape[1]
        if self._last_buffer is None:
            self._last_buffer = raw_buffer
            self._first_samp = last_samp + 1
        elif self._last_buffer.shape[1] <= n_samp + n_buffer:
            self._last_buffer = np.c_[self._last_buffer, raw_buffer]
        else:
            # do not increase size of _last_buffer any further
            self._first_samp = self._first_samp + n_buffer
            self._last_buffer[:, :-n_buffer] = self._last_buffer[:, n_buffer:]
            self._last_buffer[:, -n_buffer:] = raw_buffer

    def _append_epoch_to_queue(self, epoch, event_samp, event_id):
        """Append a (raw) epoch to queue.

        Note: Do not print log messages during regular use. It will be printed
        asynchronously which is annyoing when working in an interactive shell.

        Parameters
        ----------
        epoch : array of float, shape=(nchan, n_times)
            The raw epoch (only calibration has been applied) over all
            channels.
        event_samp : int
            The time in samples when the epoch occurred.
        event_id : int
            The event ID of the epoch.
        """
        # select the channels
        epoch = epoch[self.picks, :]

        # Detrend, baseline correct, decimate
        epoch = self._detrend_offset_decim(epoch, verbose='ERROR')

        # apply SSP
        epoch = self._project_epoch(epoch)

        # Decide if this is a good epoch
        is_good, _ = self._is_good_epoch(epoch, verbose='ERROR')

        if is_good:
            self._epoch_queue.append(epoch)
            self._events.append((event_samp, 0, event_id))
            self._n_good += 1
        else:
            self._n_bad += 1

    def __repr__(self):  # noqa: D105
        s = 'good / bad epochs received: %d / %d, epochs in queue: %d, '\
            % (self._n_good, self._n_bad, len(self._epoch_queue))
        s += ', tmin : %s (s)' % self.tmin
        s += ', tmax : %s (s)' % self.tmax
        s += ', baseline : %s' % str(self.baseline)
        return '<RtEpochs  |  %s>' % s<|MERGE_RESOLUTION|>--- conflicted
+++ resolved
@@ -308,8 +308,6 @@
         verbose = 'ERROR'
         sfreq = self.info['sfreq']
         n_samp = len(self._raw_times)
-        prev_samp = int(self._find_events_kwargs['min_samples'] - 1)
-
         # relative start and stop positions in samples
         tmin_samp = int(round(sfreq * self.tmin))
         tmax_samp = tmin_samp + n_samp
@@ -322,14 +320,6 @@
         # detect events
         data = np.abs(raw_buffer[self._stim_picks]).astype(np.int)
         # if there is a previous buffer check the last samples from it too
-<<<<<<< HEAD
-        if self._last_buffer is not None and prev_samp > 0:
-            prev_data = self._last_buffer[self._stim_picks, -prev_samp:]
-            prev_data = np.abs(prev_data.astype(np.int))
-            data = np.concatenate((prev_data, data), axis=1)
-            data = np.atleast_2d(data)
-            buff_events = _find_events(data, self._first_samp - prev_samp,
-=======
         if self._last_buffer is not None:
             prev_data = self._last_buffer[self._stim_picks,
                                           -raw_buffer.shape[1]:].astype(np.int)
@@ -337,17 +327,13 @@
             data = np.atleast_2d(data)
             buff_events = _find_events(data,
                                        self._first_samp - raw_buffer.shape[1],
->>>>>>> 071df358
                                        verbose=verbose,
                                        **self._find_events_kwargs)
         else:
             data = np.atleast_2d(data)
             buff_events = _find_events(data, self._first_samp, verbose=verbose,
                                        **self._find_events_kwargs)
-<<<<<<< HEAD
-=======
-
->>>>>>> 071df358
+
         events = self._event_backlog
 
         # remove events before the last epoch processed
