.. NOTE: we use cross-references to highlight new functions and classes.
   Please follow the examples below like :func:`mne.stats.f_mway_rm`, so the
   whats_new page will have a link to the function/class documentation.

.. NOTE: there are 3 separate sections for changes, based on type:
   - "Enhancements" for new features
   - "Bugs" for bug fixes
   - "API changes" for backward-incompatible changes

.. NOTE: changes from first-time contributors should be added to the TOP of
   the relevant section (Enhancements / Bugs / API changes), and should look
   like this (where xxxx is the pull request number):

       - description of enhancement/bugfix/API change (:gh:`xxxx` by
         :newcontrib:`Firstname Lastname`)

   Also add a corresponding entry for yourself in doc/changes/names.inc

.. _current:

Current (1.1.dev0)
------------------

Enhancements
~~~~~~~~~~~~
<<<<<<< HEAD
- Add :meth:`mne.io.Raw.crop_by_annotations` method to get chunks of Raw data
  based on :class:`mne.Annotations`. (:gh:`10460` by `Alex Gramfort`_)
=======
- Add support for ``overview_mode`` in :meth:`raw.plot() <mne.io.Raw.plot>` and related functions/methods (:gh:`10501` by `Eric Larson`_)

- The ``pick_channels`` method gained a ``verbose`` parameter, allowing e.g. to suppress messages about removed projectors (:gh:`10544` by `Richard Höchenberger`_)

- The :func:`mne.make_forward_dipole` function can now take a list of dipoles to make a multi-dipole forward models (:gh:`10464` by `Marijn van Vliet`_)

- Add example of Xfit-style ECD modeling using multiple dipoles (:gh:`10464` by `Marijn van Vliet`_)

- It is now possible to compute inverse solutions with restricted source orientations using discrete forward models (:gh:`10464` by `Marijn van Vliet`_)

>>>>>>> ac45cbe0

Bugs
~~~~
- Fix bug in :func:`mne.io.read_raw_brainvision` when BrainVision data are acquired with the Brain Products "V-Amp" amplifier and disabled lowpass filter is marked with value ``0`` (:gh:`10517` by :newcontrib:`Alessandro Tonin`)

- Fix bug in :func:`mne.pick_types` and related methods where ``csd=True`` was not passed handled properly (:gh:`10470` by :newcontrib:`Matthias Dold`)

- Fix bug where plots produced using the ``'qt'`` / ``mne_qt_browser`` backend could not be added using :meth:`mne.Report.add_figure` (:gh:`10485` by `Eric Larson`_)

- Fix bug where ``theme`` was not handled properly in :meth:`mne.io.Raw.plot` (:gh:`10487`, :gh:`10500` by `Mathieu Scheltienne`_ and `Eric Larson`_)

- Fix bug in :meth:`raw.crop(start, stop) <mne.io.Raw.crop>` that would cause annotations to be erroneously shifted when ``start != 0`` and no measurement date was set. (:gh:`10491` by `Eric Larson`_)

- Rendering issues with recent MESA releases can be avoided by setting the new environment variable``MNE_3D_OPTION_MULTI_SAMPLES=1`` or using :func:`mne.viz.set_3d_options` (:gh:`10513` by `Eric Larson`_)

- Fix behavior for the ``pyvista`` 3D renderer's ``quiver3D`` function so that default arguments plot a glyph in ``arrow`` mode (:gh:`10493` by `Alex Rockhill`_)

- Retain epochs metadata when using :func:`mne.channels.combine_channels` (:gh:`10504` by `Clemens Brunner`_)

- Fix reading of fiducial locations in :func:`mne.io.read_raw_eeglab` (:gh:`10521` by `Alex Gramfort`_)

- Prevent creation of montage with invalid ``[x, y, z]`` coordinates with :func:`mne.channels.make_dig_montage` (:gh:`10547` by `Mathieu Scheltienne`_)

API and behavior changes
~~~~~~~~~~~~~~~~~~~~~~~~
- When creating BEM surfaces via :func:`mne.bem.make_watershed_bem` and :func:`mne.bem.make_flash_bem`, the ``copy`` parameter now defaults to ``True``. This means that instead of creating symbolic links inside the FreeSurfer subject's ``bem`` folder, we now create "actual" files. This should avoid troubles when sharing files across different operating systems and file systems (:gh:`10531` by `Richard Höchenberger`_)<|MERGE_RESOLUTION|>--- conflicted
+++ resolved
@@ -23,11 +23,9 @@
 
 Enhancements
 ~~~~~~~~~~~~
-<<<<<<< HEAD
-- Add :meth:`mne.io.Raw.crop_by_annotations` method to get chunks of Raw data
-  based on :class:`mne.Annotations`. (:gh:`10460` by `Alex Gramfort`_)
-=======
 - Add support for ``overview_mode`` in :meth:`raw.plot() <mne.io.Raw.plot>` and related functions/methods (:gh:`10501` by `Eric Larson`_)
+
+- Add :meth:`mne.io.Raw.crop_by_annotations` method to get chunks of Raw data based on :class:`mne.Annotations`. (:gh:`10460` by `Alex Gramfort`_)
 
 - The ``pick_channels`` method gained a ``verbose`` parameter, allowing e.g. to suppress messages about removed projectors (:gh:`10544` by `Richard Höchenberger`_)
 
@@ -37,7 +35,6 @@
 
 - It is now possible to compute inverse solutions with restricted source orientations using discrete forward models (:gh:`10464` by `Marijn van Vliet`_)
 
->>>>>>> ac45cbe0
 
 Bugs
 ~~~~
