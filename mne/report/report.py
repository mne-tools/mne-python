"""Generate self-contained HTML reports from MNE objects."""

# Authors: The MNE-Python contributors.
# License: BSD-3-Clause
# Copyright the MNE-Python contributors.

from __future__ import annotations  # only needed for Python ≤ 3.9

import base64
import copy
import dataclasses
import os
import os.path as op
import re
import time
import warnings
import webbrowser
from collections.abc import Sequence
from dataclasses import dataclass
from functools import partial
from io import BytesIO, StringIO
from pathlib import Path
from shutil import copyfile

import numpy as np

from .. import __version__ as MNE_VERSION
from .._fiff.meas_info import Info, read_info
from .._fiff.pick import _DATA_CH_TYPES_SPLIT
from .._freesurfer import _mri_orientation, _reorient_image
from ..cov import Covariance, read_cov
from ..defaults import _handle_default
from ..epochs import BaseEpochs, read_epochs
from ..event import read_events
from ..evoked import Evoked, read_evokeds
from ..forward import Forward, read_forward_solution
from ..html_templates import _get_html_template
from ..io import BaseRaw, read_raw
from ..io._read_raw import _get_supported as _get_extension_reader_map
from ..minimum_norm import InverseOperator, read_inverse_operator
from ..parallel import parallel_func
from ..preprocessing.ica import read_ica
from ..proj import read_proj
from ..source_estimate import SourceEstimate, read_source_estimate
from ..surface import dig_mri_distances
from ..transforms import Transform, read_trans
from ..utils import (
    _check_ch_locs,
    _check_fname,
    _check_option,
    _ensure_int,
    _import_h5io_funcs,
    _import_nibabel,
    _path_like,
    _pl,
    _safe_input,
    _validate_type,
    _verbose_safe_false,
    fill_doc,
    get_subjects_dir,
    logger,
    sys_info,
    use_log_level,
    verbose,
    warn,
)
from ..utils.spectrum import _split_psd_kwargs
from ..viz import (
    Figure3D,
    _get_plot_ch_type,
    create_3d_figure,
    get_3d_backend,
    plot_alignment,
    plot_compare_evokeds,
    plot_cov,
    plot_events,
    plot_projs_joint,
    plot_projs_topomap,
    set_3d_view,
    use_browser_backend,
)
from ..viz._brain.view import views_dicts
from ..viz._scraper import _mne_qt_browser_screenshot
from ..viz.misc import _get_bem_plotting_surfaces, _plot_mri_contours
from ..viz.utils import _ndarray_to_fig

_BEM_VIEWS = ("axial", "sagittal", "coronal")


# For raw files, we want to support different suffixes + extensions for all
# supported file formats
SUPPORTED_READ_RAW_EXTENSIONS = tuple(_get_extension_reader_map())
RAW_EXTENSIONS = []
for ext in SUPPORTED_READ_RAW_EXTENSIONS:
    RAW_EXTENSIONS.append(f"raw{ext}")
    if ext not in (".bdf", ".edf", ".set", ".vhdr"):  # EEG-only formats
        RAW_EXTENSIONS.append(f"meg{ext}")
    RAW_EXTENSIONS.append(f"eeg{ext}")
    RAW_EXTENSIONS.append(f"ieeg{ext}")
    RAW_EXTENSIONS.append(f"nirs{ext}")

# Processed data will always be in (gzipped) FIFF format
VALID_EXTENSIONS = (
    "sss.fif",
    "sss.fif.gz",
    "eve.fif",
    "eve.fif.gz",
    "cov.fif",
    "cov.fif.gz",
    "proj.fif",
    "prof.fif.gz",
    "trans.fif",
    "trans.fif.gz",
    "fwd.fif",
    "fwd.fif.gz",
    "epo.fif",
    "epo.fif.gz",
    "inv.fif",
    "inv.fif.gz",
    "ave.fif",
    "ave.fif.gz",
    "T1.mgz",
) + tuple(RAW_EXTENSIONS)
del RAW_EXTENSIONS

CONTENT_ORDER = (
    "raw",
    "events",
    "epochs",
    "ssp-projectors",
    "evoked",
    "covariance",
    "coregistration",
    "bem",
    "forward-solution",
    "inverse-operator",
    "source-estimate",
)

html_include_dir = Path(__file__).parent / "js_and_css"
JAVASCRIPT = (html_include_dir / "report.js").read_text(encoding="utf-8")
CSS = (html_include_dir / "report.css").read_text(encoding="utf-8")

MAX_IMG_RES = 100  # in dots per inch
MAX_IMG_WIDTH = 850  # in pixels


def _get_data_ch_types(inst):
    return [ch_type for ch_type in _DATA_CH_TYPES_SPLIT if ch_type in inst]


def _id_sanitize(title):
    """Sanitize title for use as DOM id."""
    _validate_type(title, str, "title")
    # replace any whitespace runs with underscores
    title = re.sub(r"\s+", "_", title)
    # replace any non-alphanumeric (plus dash and underscore) with underscores
    # (this is very greedy but should be safe enough)
    title = re.sub("[^a-zA-Z0-9_-]", "_", title)
    return title


def _renderer(kind):
    return _get_html_template("report", kind).render


###############################################################################
# HTML generation


def _html_header_element(*, lang, include, js, css, title, tags, mne_logo_img):
    return _renderer("header.html.jinja")(
        lang=lang,
        include=include,
        js=js,
        css=css,
        title=title,
        tags=tags,
        mne_logo_img=mne_logo_img,
    )


def _html_footer_element(*, mne_version, date):
    return _renderer("footer.html.jinja")(mne_version=mne_version, date=date)


def _html_toc_element(*, titles, dom_ids, tags):
    return _renderer("toc.html.jinja")(titles=titles, dom_ids=dom_ids, tags=tags)


def _html_forward_sol_element(*, id_, repr_, sensitivity_maps, title, tags):
    return _renderer("forward.html.jinja")(
        id=id_,
        repr=repr_,
        sensitivity_maps=sensitivity_maps,
        tags=tags,
        title=title,
    )


def _html_inverse_operator_element(*, id_, repr_, source_space, title, tags):
    return _renderer("inverse.html.jinja")(
        id=id_, repr=repr_, source_space=source_space, tags=tags, title=title
    )


def _html_slider_element(
    *, id_, images, captions, start_idx, image_format, title, tags, show, klass=""
):
    captions_ = []
    for caption in captions:
        if caption is None:
            caption = ""
        captions_.append(caption)
    del captions

    return _renderer("slider.html.jinja")(
        id=id_,
        images=images,
        captions=captions_,
        tags=tags,
        title=title,
        start_idx=start_idx,
        image_format=image_format,
        klass=klass,
        show="show" if show else "",
    )


def _html_image_element(
    *, id_, img, image_format, caption, show, div_klass, img_klass, title, tags
):
    return _renderer("image.html.jinja")(
        id=id_,
        img=img,
        caption=caption,
        tags=tags,
        title=title,
        image_format=image_format,
        div_klass=div_klass,
        img_klass=img_klass,
        show="show" if show else "",
    )


def _html_code_element(*, id_, code, language, title, tags):
    return _renderer("code.html.jinja")(
        id=id_,
        code=code,
        language=language,
        title=title,
        tags=tags,
    )


def _html_section_element(*, id_, div_klass, htmls, title, tags, show):
    return _renderer("section.html.jinja")(
        id=id_,
        div_klass=div_klass,
        htmls=htmls,
        title=title,
        tags=tags,
        show="show" if show else "",
    )


def _html_bem_element(
    *,
    id_,
    div_klass,
    html_slider_axial,
    html_slider_sagittal,
    html_slider_coronal,
    title,
    tags,
):
    return _renderer("bem.html.jinja")(
        id=id_,
        div_klass=div_klass,
        html_slider_axial=html_slider_axial,
        html_slider_sagittal=html_slider_sagittal,
        html_slider_coronal=html_slider_coronal,
        title=title,
        tags=tags,
    )


def _html_element(*, id_, div_klass, html, title, tags, show):
    return _renderer("html.html.jinja")(
        id=id_,
        div_klass=div_klass,
        html=html,
        title=title,
        tags=tags,
        show="show" if show else "",
    )


@dataclass
class _ContentElement:
    name: str
    section: str | None
    dom_id: str
    tags: tuple[str]
    html: str


def _check_tags(tags) -> tuple[str]:
    # Must be iterable, but not a string
    if isinstance(tags, str):
        tags = (tags,)
    elif isinstance(tags, Sequence | np.ndarray):
        tags = tuple(tags)
    else:
        raise TypeError(
            f"tags must be a string (without spaces or special characters) or "
            f"an array-like object of such strings, but got {type(tags)} "
            f"instead: {tags}"
        )

    # Check for invalid dtypes
    bad_tags = [tag for tag in tags if not isinstance(tag, str)]
    if bad_tags:
        raise TypeError(
            f"All tags must be strings without spaces or special characters, "
            f"but got the following instead: "
            f"{', '.join([str(tag) for tag in bad_tags])}"
        )

    # Check for invalid characters
    invalid_chars = (" ", '"', "\n")  # we'll probably find more :-)
    bad_tags = []
    for tag in tags:
        for invalid_char in invalid_chars:
            if invalid_char in tag:
                bad_tags.append(tag)
                break
    if bad_tags:
        raise ValueError(
            f"The following tags contained invalid characters: "
            f"{', '.join(repr(tag) for tag in bad_tags)}"
        )

    return tags


###############################################################################
# PLOTTING FUNCTIONS


def _constrain_fig_resolution(fig, *, max_width, max_res):
    """Limit the resolution (DPI) of a figure.

    Parameters
    ----------
    fig : matplotlib.figure.Figure
        The figure whose DPI to adjust.
    max_width : int | None
        The max. allowed width, in pixels.
    max_res : float | None
        The max. allowed resolution, in DPI.

    Returns
    -------
    Nothing, alters the figure's properties in-place.
    """
    dpi = orig_dpi = fig.get_dpi()
    # Limited by figure width?
    if max_width is not None:
        dpi = min(dpi, max_width / fig.get_size_inches()[0])
    # Limited by resolution?
    if max_res is not None:
        dpi = min(dpi, max_res)
    if orig_dpi != dpi:
        fig.set_dpi(dpi)


def _fig_to_img(
    fig,
    *,
    image_format="png",
    own_figure=True,
    max_width=MAX_IMG_WIDTH,
    max_res=MAX_IMG_RES,
    **mpl_kwargs,
):
    """Plot figure and create a binary image."""
    # fig can be ndarray, mpl Figure, PyVista Figure
    import matplotlib.pyplot as plt
    from matplotlib.figure import Figure

    if isinstance(fig, np.ndarray):
        # In this case, we are creating the fig, so we might as well
        # auto-close in all cases
        fig = _ndarray_to_fig(fig)
        if own_figure:
            _constrain_fig_resolution(fig, max_width=max_width, max_res=max_res)
        own_figure = True  # close the figure we just created
    elif isinstance(fig, Figure):
        if own_figure:
            _constrain_fig_resolution(fig, max_width=max_width, max_res=max_res)
    else:
        # Don't attempt a mne_qt_browser import here (it might pull in Qt
        # libraries we don't want), so use a probably good enough class name
        # check instead
        if fig.__class__.__name__ in ("MNEQtBrowser", "PyQtGraphBrowser"):
            img = _mne_qt_browser_screenshot(fig, return_type="ndarray")
        elif isinstance(fig, Figure3D):
            from ..viz.backends.renderer import MNE_3D_BACKEND_TESTING, backend

            backend._check_3d_figure(figure=fig)
            if not MNE_3D_BACKEND_TESTING:
                img = backend._take_3d_screenshot(figure=fig)
            else:  # Testing mode
                img = np.zeros((2, 2, 3))
            if own_figure:
                backend._close_3d_figure(figure=fig)
        else:
            raise TypeError(
                "figure must be an instance of np.ndarray, matplotlib Figure, "
                "mne_qt_browser.figure.MNEQtBrowser, or mne.viz.Figure3D, got "
                f"{type(fig)}"
            )
        fig = _ndarray_to_fig(img)
        if own_figure:
            _constrain_fig_resolution(fig, max_width=max_width, max_res=max_res)
        own_figure = True  # close the fig we just created

    output = BytesIO()
    dpi = fig.get_dpi()
    logger.debug(
        f"Saving figure with dimension {fig.get_size_inches()} inches with {dpi} dpi"
    )

    # https://pillow.readthedocs.io/en/stable/handbook/image-file-formats.html
    pil_kwargs = dict()
    if image_format == "webp":
        pil_kwargs.update(lossless=True, method=6)
    elif image_format == "png":
        pil_kwargs.update(optimize=True, compress_level=9)
    if pil_kwargs:
        # matplotlib modifies the passed dict, which is a bug
        mpl_kwargs["pil_kwargs"] = pil_kwargs.copy()

    mpl_format = image_format
    if image_format == "ndarray":
        mpl_format = "png"
    fig.savefig(output, format=mpl_format, dpi=dpi, **mpl_kwargs)

    if own_figure:
        plt.close(fig)

    # Remove alpha
    if image_format not in ("svg", "ndarray"):
        from PIL import Image

        output.seek(0)
        orig = Image.open(output)
        if orig.mode == "RGBA":
            background = Image.new("RGBA", orig.size, (255, 255, 255))
            new = Image.alpha_composite(background, orig).convert("RGB")
            output = BytesIO()
            new.save(output, format=image_format, dpi=(dpi, dpi), **pil_kwargs)

    if image_format == "ndarray":
        output.seek(0)
        output = plt.imread(output, format="png")
    else:
        output = output.getvalue()
        if image_format == "svg":
            output = output.decode("utf-8")
        else:
            output = base64.b64encode(output).decode("ascii")
    return output


def _get_bem_contour_figs_as_arrays(
    *, sl, n_jobs, mri_fname, surfaces, orientation, src, show, show_orientation, width
):
    """Render BEM surface contours on MRI slices.

    Returns
    -------
    list of array
        A list of NumPy arrays that represent the generated Matplotlib figures.
    """
    parallel, p_fun, n_jobs = parallel_func(
        _plot_mri_contours, n_jobs, max_jobs=len(sl), prefer="threads"
    )
    outs = parallel(
        p_fun(
            slices=s,
            mri_fname=mri_fname,
            surfaces=surfaces,
            orientation=orientation,
            src=src,
            show=show,
            show_orientation=show_orientation,
            width=width,
            slices_as_subplots=False,
        )
        for s in np.array_split(sl, n_jobs)
    )
    out = list()
    for o in outs:
        out.extend(o)
    return out


def _iterate_alignment_views(function, alpha, **kwargs):
    """Auxiliary function to iterate over views in trans fig."""
    from ..viz.backends.renderer import MNE_3D_BACKEND_TESTING

    # TODO: Eventually maybe we should expose the size option?
    size = (80, 80) if MNE_3D_BACKEND_TESTING else (800, 800)
    fig = create_3d_figure(size, bgcolor=(0.5, 0.5, 0.5))
    from ..viz.backends.renderer import backend

    try:
        return _itv(function, fig, **kwargs)
    finally:
        backend._close_3d_figure(fig)


def _iterate_trans_views(function, alpha, **kwargs):
    """Auxiliary function to iterate over views in trans fig."""
    from ..viz.backends.renderer import MNE_3D_BACKEND_TESTING

    # TODO: Eventually maybe we should expose the size option?
    size = (80, 80) if MNE_3D_BACKEND_TESTING else (800, 800)
    fig = create_3d_figure(size, bgcolor=(0.5, 0.5, 0.5))
    from ..viz.backends.renderer import backend

    try:
        try:
            return _itv(function, fig, surfaces={"head-dense": alpha}, **kwargs)
        except OSError:
            return _itv(function, fig, surfaces={"head": alpha}, **kwargs)
    finally:
        backend._close_3d_figure(fig)


def _itv(function, fig, *, max_width=MAX_IMG_WIDTH, max_res=MAX_IMG_RES, **kwargs):
    from ..viz.backends.renderer import MNE_3D_BACKEND_TESTING, backend

    function(fig=fig, **kwargs)

    views = ("frontal", "lateral", "medial", "axial", "rostral", "coronal")

    images = []
    for view in views:
        if not MNE_3D_BACKEND_TESTING:
            set_3d_view(fig, **views_dicts["both"][view])
            backend._check_3d_figure(fig)
            im = backend._take_3d_screenshot(figure=fig)
        else:  # Testing mode
            im = np.zeros((2, 2, 3))
        images.append(im)

    images = np.concatenate(
        [np.concatenate(images[:3], axis=1), np.concatenate(images[3:], axis=1)], axis=0
    )

    try:
        dists = dig_mri_distances(
            info=kwargs["info"],
            trans=kwargs["trans"],
            subject=kwargs["subject"],
            subjects_dir=kwargs["subjects_dir"],
            on_defects="ignore",
        )
        caption = (
            f"Average distance from {len(dists)} digitized points to "
            f"head: {1e3 * np.mean(dists):.2f} mm"
        )
    except BaseException as e:
        caption = "Distances could not be calculated from digitized points"
        warn(f"{caption}: {e}")
    img = _fig_to_img(images, image_format="png", max_width=max_width, max_res=max_res)

    return img, caption


def _plot_ica_properties_as_arrays(
    *, ica, inst, picks, n_jobs, max_width=MAX_IMG_WIDTH, max_res=MAX_IMG_RES
):
    """Parallelize ICA component properties plotting, and return arrays.

    Returns
    -------
    outs : list of array
        The properties plots as NumPy arrays.
    """

    def _plot_one_ica_property(*, ica, inst, pick):
        figs = ica.plot_properties(inst=inst, picks=pick, show=False)
        assert len(figs) == 1
        return _fig_to_img(
            figs[0],
            max_width=max_width,
            max_res=max_res,
            image_format="ndarray",
            pad_inches=0,
        )

    parallel, p_fun, n_jobs = parallel_func(
        func=_plot_one_ica_property, n_jobs=n_jobs, max_jobs=len(picks)
    )
    outs = parallel(p_fun(ica=ica, inst=inst, pick=pick) for pick in picks)
    return outs


###############################################################################
# TOC FUNCTIONS


def _endswith(fname: str | Path, suffixes):
    """Aux function to test if file name includes the specified suffixes."""
    if isinstance(suffixes, str):
        suffixes = [suffixes]
    if isinstance(fname, Path):
        fname = fname.name
    for suffix in suffixes:
        for ext in SUPPORTED_READ_RAW_EXTENSIONS:
            if fname.endswith(
                (
                    f"-{suffix}{ext}",
                    f"-{suffix}{ext}",
                    f"_{suffix}{ext}",
                    f"_{suffix}{ext}",
                )
            ):
                return True
    return False


_backward_compat_map = dict(
    img_max_width=MAX_IMG_WIDTH,
    img_max_res=MAX_IMG_RES,
    collapse=(),
)


def open_report(fname, **params):
    """Read a saved report or, if it doesn't exist yet, create a new one.

    The returned report can be used as a context manager, in which case any
    changes to the report are saved when exiting the context block.

    Parameters
    ----------
    fname : path-like
        The file containing the report, stored in the HDF5 format. If the file
        does not exist yet, a new report is created that will be saved to the
        specified file.
    **params : kwargs
        When creating a new report, any named parameters other than ``fname``
        are passed to the ``__init__`` function of the `Report` object. When
        reading an existing report, the parameters are checked with the
        loaded report and an exception is raised when they don't match.

    Returns
    -------
    report : instance of Report
        The report.
    """
    fname = str(_check_fname(fname=fname, overwrite="read", must_exist=False))
    if op.exists(fname):
        # Check **params with the loaded report
        read_hdf5, _ = _import_h5io_funcs()
        state = read_hdf5(fname, title="mnepython")
        for param in params:
            if param not in state:
                if param in _backward_compat_map:
                    state[param] = _backward_compat_map[param]
                else:
                    raise ValueError(f"The loaded report has no attribute {param}")
            if params[param] != state[param]:
                raise ValueError(
                    f"Attribute '{param}' of loaded report ({params[param]}) does not "
                    f"match the given parameter ({state[param]})."
                )
        report = Report()
        report.__setstate__(state)
    else:
        report = Report(**params)
    # Keep track of the filename in case the Report object is used as a context
    # manager.
    report.fname = fname
    return report


###############################################################################
# HTML scan renderer

mne_logo_path = Path(__file__).parents[1] / "icons" / "mne_icon-cropped.png"
mne_logo = base64.b64encode(mne_logo_path.read_bytes()).decode("ascii")

_ALLOWED_IMAGE_FORMATS = ("png", "svg", "webp")


def _check_image_format(rep, image_format):
    """Ensure fmt is valid."""
    if rep is None or image_format is not None:
        allowed = list(_ALLOWED_IMAGE_FORMATS) + ["auto"]
        extra = ""
        _check_option("image_format", image_format, allowed_values=allowed, extra=extra)
    else:
        image_format = rep.image_format
    if image_format == "auto":
        image_format = "webp"
    return image_format


@fill_doc
class Report:
    r"""Object for rendering HTML.

    Parameters
    ----------
    info_fname : None | str
        Name of the file containing the info dictionary.
    %(subjects_dir)s
    subject : str | None
        Subject name.
    title : str
        Title of the report.
    cov_fname : None | str
        Name of the file containing the noise covariance.
    %(baseline_report)s
        Defaults to ``None``, i.e. no baseline correction.
    image_format : 'png' | 'svg' | 'webp' | 'auto'
        Default image format to use (default is ``'auto'``, which will use
        ``'webp'`` if available and ``'png'`` otherwise).
        ``'svg'`` uses vector graphics, so fidelity is higher but can increase
        file size and browser image rendering time as well.

        .. versionadded:: 0.15
        .. versionchanged:: 1.3
           Added support for ``'webp'`` format, removed support for GIF, and
           set the default to ``'auto'``.
    raw_psd : bool | dict
        If True, include PSD plots for raw files. Can be False (default) to
        omit, True to plot, or a dict to pass as ``kwargs`` to
        :meth:`mne.time_frequency.Spectrum.plot`.

        .. versionadded:: 0.17
        .. versionchanged:: 1.4
           kwargs are sent to ``spectrum.plot`` instead of ``raw.plot_psd``.
    projs : bool
        Whether to include topographic plots of SSP projectors, if present in
        the data. Defaults to ``False``.

        .. versionadded:: 0.21
    img_max_width : int | None
        Maximum image width in pixels.

        .. versionadded:: 1.9
    img_max_res : float | None
        Maximum image resolution in dots per inch.

        .. versionadded:: 1.9
    collapse : tuple of str | str
        Tuple of elements to collapse by default. Defaults to an empty tuple.
        For now the only option it can contain is "section".

        .. versionadded:: 1.9
    %(verbose)s

    Attributes
    ----------
    info_fname : None | str
        Name of the file containing the info dictionary.
    %(subjects_dir)s
    subject : str | None
        Subject name.
    title : str
        Title of the report.
    cov_fname : None | str
        Name of the file containing the noise covariance.
    %(baseline_report)s
        Defaults to ``None``, i.e. no baseline correction.
    image_format : str
        Default image format to use.

        .. versionadded:: 0.15
    raw_psd : bool | dict
        If True, include PSD plots for raw files. Can be False (default) to
        omit, True to plot, or a dict to pass as ``kwargs`` to
        :meth:`mne.time_frequency.Spectrum.plot`.

        .. versionadded:: 0.17
        .. versionchanged:: 1.4
           kwargs are sent to ``spectrum.plot`` instead of ``raw.plot_psd``.
    projs : bool
        Whether to include topographic plots of SSP projectors, if present in
        the data. Defaults to ``False``.

        .. versionadded:: 0.21
    %(verbose)s
    html : list of str
        Contains items of html-page.
    include : list of str
        Dictionary containing elements included in head.
    fnames : list of str
        List of file names rendered.
    sections : list of str
        List of sections.
    lang : str
        language setting for the HTML file.
    img_max_width : int | None
        Maximum image width in pixels.

        .. versionadded:: 1.9
    img_max_res : float | None
        Maximum image resolution in dots per inch.

        .. versionadded:: 1.9
    collapse : tuple of str
        Tuple of elements to collapse by default. See above.

        .. versionadded:: 1.9

    Notes
    -----
    See :ref:`tut-report` for an introduction to using ``mne.Report``.

    .. versionadded:: 0.8.0
    """

    @verbose
    def __init__(
        self,
        info_fname=None,
        subjects_dir=None,
        subject=None,
        title=None,
        cov_fname=None,
        baseline=None,
        image_format="auto",
        raw_psd=False,
        projs=False,
        *,
        img_max_width=MAX_IMG_WIDTH,
        img_max_res=MAX_IMG_RES,
        collapse=(),
        verbose=None,
    ):
        self.info_fname = str(info_fname) if info_fname is not None else None
        self.cov_fname = str(cov_fname) if cov_fname is not None else None
        self.baseline = baseline
        if subjects_dir is not None:
            subjects_dir = get_subjects_dir(subjects_dir)
            if subjects_dir is not None:
                subjects_dir = str(subjects_dir)
        self.subjects_dir = subjects_dir
        self.subject = subject
        self.title = title
        self.image_format = _check_image_format(None, image_format)
        self.projs = projs
        # dom_id is mostly for backward compat and testing nowadays
        self._dom_id = 0
        self._dup_limit = 10000  # should be enough duplicates
        self._content = []
        self.include = []
        self.lang = "en-us"  # language setting for the HTML file
        self.img_max_width = img_max_width
        self.img_max_res = img_max_res
        self.collapse = collapse
        if not isinstance(raw_psd, bool) and not isinstance(raw_psd, dict):
            raise TypeError(f"raw_psd must be bool or dict, got {type(raw_psd)}")
        self.raw_psd = raw_psd
        self._init_render()  # Initialize the renderer

        self.fname = None  # The name of the saved report
        self.data_path = None

    @property
    def img_max_width(self):
        return self._img_max_width

    @img_max_width.setter
    def img_max_width(self, value):
        _validate_type(value, ("int-like", None), "img_max_width")
        if value is not None:
            value = int(value)
            if value < 1:
                raise ValueError(f"img_max_width must be at least 1, got {value}")
        self._img_max_width = value

    @property
    def img_max_res(self):
        return self._img_max_res

    @img_max_res.setter
    def img_max_res(self, value):
        _validate_type(value, ("numeric", None), "img_max_res")
        if value is not None:
            value = float(value)
            if value < 1:
                raise ValueError(f"img_max_res must be at least 1, got {value}")
        self._img_max_res = value

    @property
    def collapse(self):
        return self._collapse

    @collapse.setter
    def collapse(self, value):
        _validate_type(value, (list, tuple, str), "collapse")
        if isinstance(value, str):
            value = [value]
        for vi, v in enumerate(value):
            _validate_type(v, str, f"collapse[{vi}]")
            _check_option(f"collapse[{vi}]", v, ("section",))
        self._collapse = tuple(value)

    def __repr__(self):
        """Print useful info about report."""
        htmls, _, titles, _ = self._content_as_html()
        items = self._content
        s = "<Report"
        s += f" | {len(titles)} title{_pl(titles)}"
        s += f" | {len(items)} item{_pl(items)}"
        if self.title is not None:
            s += f" | {self.title}"
        if len(titles) > 0:
            titles = [f" {t}" for t in titles]  # indent
            tr = max(len(s), 50)  # trim to larger of opening str and 50
            titles = [f"{t[: tr - 2]} …" if len(t) > tr else t for t in titles]
            # then trim to the max length of all of these
            tr = max(len(title) for title in titles)
            tr = max(tr, len(s))
            b_to_mb = 1.0 / (1024.0**2)
            content_element_mb = [len(html) * b_to_mb for html in htmls]
            total_mb = f"{sum(content_element_mb):0.1f}"
            content_element_mb = [
                f"{sz:0.1f}".rjust(len(total_mb)) for sz in content_element_mb
            ]
            s = f"{s.ljust(tr + 1)} | {total_mb} MB"
            s += "\n" + "\n".join(
                f"{title[:tr].ljust(tr + 1)} | {sz} MB"
                for title, sz in zip(titles, content_element_mb)
            )
            s += "\n"
        s += ">"
        return s

    def __len__(self):
        """Return the number of files processed by the report.

        Returns
        -------
        n_files : int
            The number of files processed.
        """
        return len(self._content)

    @staticmethod
    def _get_state_params():
        # Which attributes to store in and read from HDF5 files
        return (
            "baseline",
            "cov_fname",
            "include",
            "_content",
            "image_format",
            "info_fname",
            "_dom_id",
            # dup_limit omitted because we never change it from default
            "raw_psd",
            "projs",
            "subjects_dir",
            "subject",
            "title",
            "data_path",
            "lang",
            "fname",
            "img_max_width",
            "img_max_res",
            "collapse",
        )

    def _get_dom_id(self, *, section, title, extra_exclude=None):
        """Get unique ID for content to append to the DOM."""
        _validate_type(title, str, "title")
        _validate_type(section, (str, None), "section")
        if section is not None:
            title = f"{section}-{title}"
        dom_id = _id_sanitize(title)
        del title, section
        # find a new unique ID
        dom_ids = set(c.dom_id for c in self._content)
        if extra_exclude:
            assert isinstance(extra_exclude, set), type(extra_exclude)
            dom_ids.update(extra_exclude)
        if dom_id not in dom_ids:
            return dom_id
        for ii in range(1, self._dup_limit):  # should be enough duplicates...
            dom_id_inc = f"{dom_id}-{ii}"
            if dom_id_inc not in dom_ids:
                return dom_id_inc
        # But let's not fail if the limit is low
        self._dom_id += 1
        return f"global-{self._dom_id}"

    def _validate_topomap_kwargs(self, topomap_kwargs):
        _validate_type(topomap_kwargs, (dict, None), "topomap_kwargs")
        topomap_kwargs = dict() if topomap_kwargs is None else topomap_kwargs
        return topomap_kwargs

    def _validate_input(self, items, captions, tag, comments=None):
        """Validate input."""
        if not isinstance(items, list | tuple):
            items = [items]
        if not isinstance(captions, list | tuple):
            captions = [captions]
        if not isinstance(comments, list | tuple) and comments is not None:
            comments = [comments]
        if comments is not None and len(comments) != len(items):
            raise ValueError(
                f'Number of "comments" and report items must be equal, '
                f"or comments should be None; got "
                f"{len(comments)} and {len(items)}"
            )
        elif captions is not None and len(captions) != len(items):
            raise ValueError(
                f'Number of "captions" and report items must be equal; '
                f"got {len(captions)} and {len(items)}"
            )
        return items, captions, comments

    def copy(self):
        """Return a deepcopy of the report.

        Returns
        -------
        report : instance of Report
            The copied report.
        """
        return copy.deepcopy(self)

    def get_contents(self):
        """Get the content of the report.

        Returns
        -------
        titles : list of str
            The title of each content element.
        tags : list of list of str
            The tags for each content element, one list per element.
        htmls : list of str
            The HTML contents for each element.

        Notes
        -----
        .. versionadded:: 1.7
        """
        htmls, _, titles, tags = self._content_as_html()
        return titles, tags, htmls

    def reorder(self, order):
        """Reorder the report content.

        Parameters
        ----------
        order : array-like of int
            The indices of the new order (as if you were reordering an array).
            For example if there are 4 elements in the report,
            ``order=[3, 0, 1, 2]`` would take the last element and move it to
            the front. In other words, ``elements = [elements[ii] for ii in order]]``.

        Notes
        -----
        .. versionadded:: 1.7
        """
        _validate_type(order, "array-like", "order")
        order = np.array(order)
        if order.dtype.kind != "i" or order.ndim != 1:
            raise ValueError(
                "order must be an array of integers, got "
                f"{order.ndim}D array of dtype {order.dtype}"
            )
        n_elements = len(self._content)
        if not np.array_equal(np.sort(order), np.arange(n_elements)):
            raise ValueError(
                f"order must be a permutation of range({n_elements}), got:\n{order}"
            )
        self._content = [self._content[ii] for ii in order]

    def _content_as_html(self):
        """Generate HTML representations based on the added content & sections.

        Returns
        -------
        htmls : list of str
            The HTML representations of the content.
        dom_ids : list of str
            The DOM IDs corresponding to the HTML representations.
        titles : list of str
            The titles corresponding to the HTML representations.
        tags : list of tuple of str
            The tags corresponding to the HTML representations.
        """
        section_dom_ids = set()
        htmls = []
        dom_ids = []
        titles = []
        tags = []

        content_elements = self._content.copy()  # shallow copy

        # We loop over all content elements and implement special treatment
        # for those that are part of a section: Those sections don't actually
        # exist in `self._content` – we're creating them on-the-fly here!
        for idx, content_element in enumerate(content_elements):
            if content_element.section:
                if content_element.section in titles:
                    # The section and all its child elements have already been
                    # added
                    continue

                # Add all elements belonging to the current section
                section_elements = [
                    el
                    for el in content_elements[idx:]
                    if el.section == content_element.section
                ]
                section_htmls = [el.html for el in section_elements]
                section_tags = tuple(
                    sorted(set([t for el in section_elements for t in el.tags]))
                )
                section_dom_id = self._get_dom_id(
                    section=None,  # root level of document
                    title=content_element.section,
                    extra_exclude=section_dom_ids,
                )
                section_dom_ids.add(section_dom_id)

                # Finally, create the section HTML element.
                section_html = _html_section_element(
                    id_=section_dom_id,
                    htmls=section_htmls,
                    tags=section_tags,
                    title=content_element.section,
                    div_klass="section",
                    show="section" not in self.collapse,
                )
                htmls.append(section_html)
                dom_ids.append(section_dom_id)
                titles.append(content_element.section)
                tags.append(section_tags)
            else:
                # The element is not part of a section, so we can simply
                # append it as-is.
                htmls.append(content_element.html)
                dom_ids.append(content_element.dom_id)
                titles.append(content_element.name)
                tags.append(content_element.tags)

        return htmls, dom_ids, titles, tags

    @property
    def html(self):
        """A list of HTML representations for all content elements."""
        return self._content_as_html()[0]

    @property
    def tags(self):
        """A sorted tuple of all tags currently used in the report."""
        return tuple(sorted(set(sum(self._content_as_html()[3], ()))))

    def add_custom_css(self, css):
        """Add custom CSS to the report.

        Parameters
        ----------
        css : str
            Style definitions to add to the report. The content of this string
            will be embedded between HTML ``<style>`` and ``</style>`` tags.

        Notes
        -----
        .. versionadded:: 0.23
        """
        style = f'\n<style type="text/css">\n{css}\n</style>'
        self.include += style

    def add_custom_js(self, js):
        """Add custom JavaScript to the report.

        Parameters
        ----------
        js : str
            JavaScript code to add to the report. The content of this string
            will be embedded between HTML ``<script>`` and ``</script>`` tags.

        Notes
        -----
        .. versionadded:: 0.23
        """
        script = f'\n<script type="text/javascript">\n{js}\n</script>'
        self.include += script

    @fill_doc
    def add_epochs(
        self,
        epochs,
        title,
        *,
        psd=True,
        projs=None,
        image_kwargs=None,
        topomap_kwargs=None,
        drop_log_ignore=("IGNORED",),
        tags=("epochs",),
        replace=False,
    ):
        """Add `~mne.Epochs` to the report.

        Parameters
        ----------
        epochs : path-like | instance of Epochs
            The epochs to add to the report.
        title : str
            The title to add.
        psd : bool | float
            If a float, the duration of data to use for creation of PSD plots,
            in seconds. PSD will be calculated on as many epochs as required to
            cover at least this duration. Epochs will be picked across the
            entire time range in equally-spaced distance.

            .. note::
              In rare edge cases, we may not be able to create a grid of
              equally-spaced epochs that cover the entire requested time range.
              In these situations, a warning will be emitted, informing you
              about the duration that's actually being used.

            If ``True``, add PSD plots based on all ``epochs``. If ``False``,
            do not add PSD plots.
        %(projs_report)s
        image_kwargs : dict | None
            Keyword arguments to pass to the "epochs image"-generating
            function (:meth:`mne.Epochs.plot_image`).
            Keys are channel types, values are dicts containing kwargs to pass.
            For example, to use the rejection limits per channel type you could pass::

                image_kwargs=dict(
                    grad=dict(vmin=-reject['grad'], vmax=-reject['grad']),
                    mag=dict(vmin=-reject['mag'], vmax=reject['mag']),
                )

            .. versionadded:: 1.7
        %(topomap_kwargs)s
        drop_log_ignore : array-like of str
            The drop reasons to ignore when creating the drop log bar plot.
            All epochs for which a drop reason listed here appears in
            ``epochs.drop_log`` will be excluded from the drop log plot.
        %(tags_report)s
        %(replace_report)s

        Notes
        -----
        .. versionadded:: 0.24
        """
        tags = _check_tags(tags)
        add_projs = self.projs if projs is None else projs
        self._add_epochs(
            epochs=epochs,
            psd=psd,
            add_projs=add_projs,
            image_kwargs=image_kwargs,
            topomap_kwargs=topomap_kwargs,
            drop_log_ignore=drop_log_ignore,
            section=title,
            tags=tags,
            image_format=self.image_format,
            replace=replace,
        )

    @fill_doc
    def add_evokeds(
        self,
        evokeds,
        *,
        titles=None,
        noise_cov=None,
        projs=None,
        n_time_points=None,
        tags=("evoked",),
        replace=False,
        topomap_kwargs=None,
        n_jobs=None,
    ):
        """Add `~mne.Evoked` objects to the report.

        Parameters
        ----------
        evokeds : path-like | instance of Evoked | list of Evoked
            The evoked data to add to the report. Multiple `~mne.Evoked`
            objects – as returned from `mne.read_evokeds` – can be passed as
            a list.
        titles : str | list of str | None
            The titles corresponding to the evoked data. If ``None``, the
            content of ``evoked.comment`` from each evoked will be used as
            title.
        noise_cov : path-like | instance of Covariance | None
            A noise covariance matrix. If provided, will be used to whiten
            the ``evokeds``. If ``None``, will fall back to the ``cov_fname``
            provided upon report creation.
        %(projs_report)s
        n_time_points : int | None
            The number of equidistant time points to render. If ``None``,
            will render each `~mne.Evoked` at 21 time points, unless the data
            contains fewer time points, in which case all will be rendered.
        %(tags_report)s
        %(replace_report)s
        %(topomap_kwargs)s
        %(n_jobs)s

        Notes
        -----
        .. versionadded:: 0.24.0
        """
        if isinstance(evokeds, Evoked):
            evokeds = [evokeds]
        elif isinstance(evokeds, list):
            pass
        else:
            evoked_fname = evokeds
            logger.debug(f"Evoked: Reading {evoked_fname}")
            evokeds = read_evokeds(evoked_fname, verbose=False)

        if self.baseline is not None:
            evokeds = [e.copy().apply_baseline(self.baseline) for e in evokeds]

        if titles is None:
            titles = [e.comment for e in evokeds]
        elif isinstance(titles, str):
            titles = [titles]

        if len(evokeds) != len(titles):
            raise ValueError(
                f"Number of evoked objects ({len(evokeds)}) must "
                f"match number of captions ({len(titles)})"
            )

        if noise_cov is None:
            noise_cov = self.cov_fname
        if noise_cov is not None and not isinstance(noise_cov, Covariance):
            noise_cov = read_cov(fname=noise_cov)
        tags = _check_tags(tags)

        add_projs = self.projs if projs is None else projs

        for evoked, title in zip(evokeds, titles):
            self._add_evoked(
                evoked=evoked,
                noise_cov=noise_cov,
                image_format=self.image_format,
                add_projs=add_projs,
                n_time_points=n_time_points,
                tags=tags,
                section=title,
                topomap_kwargs=topomap_kwargs,
                n_jobs=n_jobs,
                replace=replace,
            )

    @fill_doc
    def add_raw(
        self,
        raw,
        title,
        *,
        psd=None,
        projs=None,
        butterfly=True,
        scalings=None,
        tags=("raw",),
        replace=False,
        topomap_kwargs=None,
    ):
        """Add `~mne.io.Raw` objects to the report.

        Parameters
        ----------
        raw : path-like | instance of Raw
            The data to add to the report.
        title : str
            The title corresponding to the ``raw`` object.
        psd : bool | None
            Whether to add PSD plots. Overrides the ``raw_psd`` parameter
            passed when initializing the `~mne.Report`. If ``None``, use
            ``raw_psd`` from `~mne.Report` creation.
        %(projs_report)s
        butterfly : bool | int
            Whether to add butterfly plots of the data. Can be useful to
            spot problematic channels. If ``True``, 10 equally-spaced 1-second
            segments will be plotted. If an integer, specifies the number of
            1-second segments to plot. Larger numbers may take a considerable
            amount of time if the data contains many sensors. You can disable
            butterfly plots altogether by passing ``False``.
        %(scalings)s
        %(tags_report)s
        %(replace_report)s
        %(topomap_kwargs)s

        Notes
        -----
        .. versionadded:: 0.24.0
        """
        tags = _check_tags(tags)

        if psd is None:
            add_psd = dict() if self.raw_psd is True else self.raw_psd
        elif psd is True:
            add_psd = dict()
        else:
            add_psd = False

        add_projs = self.projs if projs is None else projs

        self._add_raw(
            raw=raw,
            add_psd=add_psd,
            add_projs=add_projs,
            butterfly=butterfly,
            butterfly_scalings=scalings,
            image_format=self.image_format,
            tags=tags,
            topomap_kwargs=topomap_kwargs,
            section=title,
            replace=replace,
        )

    @fill_doc
    def add_stc(
        self,
        stc,
        title,
        *,
        subject=None,
        subjects_dir=None,
        n_time_points=None,
        tags=("source-estimate",),
        replace=False,
        section=None,
        stc_plot_kwargs=None,
    ):
        """Add a `~mne.SourceEstimate` (STC) to the report.

        Parameters
        ----------
        stc : path-like | instance of SourceEstimate
            The `~mne.SourceEstimate` to add to the report.
        title : str
            The title to add.
        subject : str | None
            The name of the FreeSurfer subject the STC belongs to. The name is
            not stored with the STC data and therefore needs to be specified.
            If ``None``, will use the value of ``subject`` passed on report
            creation.
        subjects_dir : path-like | None
            The FreeSurfer ``SUBJECTS_DIR``.
        n_time_points : int | None
            The number of equidistant time points to render. If ``None``,
            will render ``stc`` at 51 time points, unless the data
            contains fewer time points, in which case all will be rendered.
        %(tags_report)s
        %(replace_report)s
        %(section_report)s

            .. versionadded:: 1.9
        %(stc_plot_kwargs_report)s

        Notes
        -----
        .. versionadded:: 0.24.0
        """
        tags = _check_tags(tags)
        self._add_stc(
            stc=stc,
            title=title,
            tags=tags,
            image_format=self.image_format,
            subject=subject,
            subjects_dir=subjects_dir,
            n_time_points=n_time_points,
            stc_plot_kwargs=stc_plot_kwargs,
            section=section,
            replace=replace,
        )

    @fill_doc
    def add_forward(
        self,
        forward,
        title,
        *,
        subject=None,
        subjects_dir=None,
        tags=("forward-solution",),
        section=None,
        replace=False,
    ):
        """Add a forward solution.

        Parameters
        ----------
        forward : instance of Forward | path-like
            The forward solution to add to the report.
        title : str
            The title corresponding to forward solution.
        subject : str | None
            The name of the FreeSurfer subject ``forward`` belongs to. If
            provided, the sensitivity maps of the forward solution will
            be visualized. If ``None``, will use the value of ``subject``
            passed on report creation. If supplied, also pass ``subjects_dir``.
        subjects_dir : path-like | None
            The FreeSurfer ``SUBJECTS_DIR``.
        %(tags_report)s
        %(section_report)s

            .. versionadded:: 1.9
        %(replace_report)s

        Notes
        -----
        .. versionadded:: 0.24.0
        """
        tags = _check_tags(tags)

        self._add_forward(
            forward=forward,
            subject=subject,
            subjects_dir=subjects_dir,
            title=title,
            image_format=self.image_format,
<<<<<<< HEAD
            section=title,
=======
            section=section,
>>>>>>> 715540a8
            tags=tags,
            replace=replace,
        )

    @fill_doc
    def add_inverse_operator(
        self,
        inverse_operator,
        title,
        *,
        subject=None,
        subjects_dir=None,
        trans=None,
        tags=("inverse-operator",),
        section=None,
        replace=False,
    ):
        """Add an inverse operator.

        Parameters
        ----------
        inverse_operator : instance of InverseOperator | path-like
            The inverse operator to add to the report.
        title : str
            The title corresponding to the inverse operator object.
        subject : str | None
            The name of the FreeSurfer subject ``inverse_op`` belongs to. If
            provided, the source space the inverse solution is based on will
            be visualized. If ``None``, will use the value of ``subject``
            passed on report creation. If supplied, also pass ``subjects_dir``
            and ``trans``.
        subjects_dir : path-like | None
            The FreeSurfer ``SUBJECTS_DIR``.
        trans : path-like | instance of Transform | None
            The ``head -> MRI`` transformation for ``subject``.
        %(tags_report)s
        %(section_report)s

            .. versionadded:: 1.9
        %(replace_report)s

        Notes
        -----
        .. versionadded:: 0.24.0
        """
        tags = _check_tags(tags)

        if (subject is not None and trans is None) or (
            trans is not None and subject is None
        ):
            raise ValueError("Please pass subject AND trans, or neither.")

        self._add_inverse_operator(
            inverse_operator=inverse_operator,
            subject=subject,
            subjects_dir=subjects_dir,
            trans=trans,
            title=title,
            image_format=self.image_format,
            section=section,
            tags=tags,
            replace=replace,
        )

    @fill_doc
    def add_trans(
        self,
        trans,
        *,
        info,
        title,
        subject=None,
        subjects_dir=None,
        alpha=None,
        tags=("coregistration",),
        section=None,
        coord_frame="mri",
        replace=False,
    ):
        """Add a coregistration visualization to the report.

        Parameters
        ----------
        trans : path-like | instance of Transform
            The ``head -> MRI`` transformation to render.
        info : path-like | instance of Info
            The `~mne.Info` corresponding to ``trans``.
        title : str
            The title to add.
        subject : str | None
            The name of the FreeSurfer subject the ``trans```` belong to. The
            name is not stored with the ``trans`` and therefore needs to be
            specified. If ``None``, will use the value of ``subject`` passed on
            report creation.
        subjects_dir : path-like | None
            The FreeSurfer ``SUBJECTS_DIR``.
        alpha : float | None
            The level of opacity to apply to the head surface. If a float, must
            be between 0 and 1 (inclusive), where 1 means fully opaque. If
            ``None``, will use the MNE-Python default value.
        %(tags_report)s
        %(section_report)s

            .. versionadded:: 1.9
        coord_frame : 'auto' | 'head' | 'meg' | 'mri'
            Coordinate frame used for plotting. See :func:`mne.viz.plot_alignment`.
        %(replace_report)s

        Notes
        -----
        .. versionadded:: 0.24.0
        """
        tags = _check_tags(tags)
        self._add_trans(
            trans=trans,
            info=info,
            subject=subject,
            subjects_dir=subjects_dir,
            alpha=alpha,
            title=title,
            section=section,
            tags=tags,
            coord_frame=coord_frame,
            replace=replace,
        )

    @fill_doc
    def add_covariance(self, cov, *, info, title, tags=("covariance",), replace=False):
        """Add covariance to the report.

        Parameters
        ----------
        cov : path-like | instance of Covariance
            The `~mne.Covariance` to add to the report.
        info : path-like | instance of Info
            The `~mne.Info` corresponding to ``cov``.
        title : str
            The title corresponding to the `~mne.Covariance` object.
        %(tags_report)s
        %(replace_report)s

        Notes
        -----
        .. versionadded:: 0.24.0
        """
        tags = _check_tags(tags)
        self._add_cov(
            cov=cov,
            info=info,
            image_format=self.image_format,
            section=title,
            tags=tags,
            replace=replace,
        )

    @fill_doc
    def add_events(
        self,
        events,
        title,
        *,
        event_id=None,
        sfreq,
        first_samp=0,
        color=None,
        tags=("events",),
        section=None,
        replace=False,
    ):
        """Add events to the report.

        Parameters
        ----------
        events : path-like | array, shape (n_events, 3)
            An MNE-Python events array.
        title : str
            The title corresponding to the events.
        event_id : dict
            A dictionary mapping event names (keys) to event codes (values).
        sfreq : float
            The sampling frequency used while recording.
        first_samp : int
            The first sample point in the recording. This corresponds to
            ``raw.first_samp`` on files created with Elekta/Neuromag systems.
        color : dict | None
            Dictionary of event_id integers as keys and colors as values. This
            parameter is directly passed to :func:`mne.viz.plot_events`.

            .. versionadded:: 1.8.0
        %(tags_report)s
        %(section_report)s

            .. versionadded:: 1.9
        %(replace_report)s

        Notes
        -----
        .. versionadded:: 0.24.0
        """
        tags = _check_tags(tags)
        self._add_events(
            events=events,
            event_id=event_id,
            sfreq=sfreq,
            first_samp=first_samp,
            color=color,
            title=title,
            section=section,
            image_format=self.image_format,
            tags=tags,
            replace=replace,
        )

    @fill_doc
    def add_projs(
        self,
        *,
        info,
        title,
        projs=None,
        topomap_kwargs=None,
        tags=("ssp",),
        joint=False,
        picks_trace=None,
        section=None,
        replace=False,
    ):
        """Render (SSP) projection vectors.

        Parameters
        ----------
        info : instance of Info | instance of Evoked | path-like
            An `~mne.Info` structure or the path of a file containing one.
        title : str
            The title corresponding to the :class:`~mne.Projection` object.
        projs : iterable of mne.Projection | path-like | None
            The projection vectors to add to the report. Can be the path to a
            file that will be loaded via `mne.read_proj`. If ``None``, the
            projectors are taken from ``info['projs']``.
        %(topomap_kwargs)s
        %(tags_report)s
        joint : bool
            If True (default False), plot the projectors using
            :func:`mne.viz.plot_projs_joint`, otherwise use
            :func:`mne.viz.plot_projs_topomap`. If True, then ``info`` must be an
            instance of :class:`mne.Evoked`.

            .. versionadded:: 1.9
        %(picks_plot_projs_joint_trace)s
            Only used when ``joint=True``.

            .. versionadded:: 1.9
        %(section_report)s

            .. versionadded:: 1.9
        %(replace_report)s

        Notes
        -----
        .. versionadded:: 0.24.0
        """
        tags = _check_tags(tags)
        self._add_projs(
            info=info,
            projs=projs,
            title=title,
            image_format=self.image_format,
            section=section,
            tags=tags,
            topomap_kwargs=topomap_kwargs,
            replace=replace,
            joint=joint,
        )

    def _add_ica_overlay(self, *, ica, inst, image_format, section, tags, replace):
        if isinstance(inst, BaseRaw):
            inst_ = inst
        else:  # Epochs
            inst_ = inst.average()

        fig = ica.plot_overlay(inst=inst_, show=False, on_baseline="reapply")
        del inst_
        self._add_figure(
            fig=fig,
            title="Original and cleaned signal",
            caption=None,
            image_format=image_format,
            section=section,
            tags=tags,
            replace=replace,
            own_figure=True,
        )

    def _add_ica_properties(
        self, *, ica, picks, inst, n_jobs, image_format, section, tags, replace
    ):
        ch_type = _get_plot_ch_type(inst=ica.info, ch_type=None)
        if not _check_ch_locs(info=ica.info, ch_type=ch_type):
            ch_type_name = _handle_default("titles")[ch_type]
            warn(
                f"No {ch_type_name} channel locations found, cannot "
                f"create ICA properties plots"
            )
            return

        if picks is None:
            picks = list(range(ica.n_components_))

        figs = _plot_ica_properties_as_arrays(
            ica=ica,
            inst=inst,
            picks=picks,
            n_jobs=n_jobs,
            max_width=MAX_IMG_WIDTH,
            max_res=MAX_IMG_RES,
        )
        assert len(figs) == len(picks)

        captions = []
        for idx in range(len(figs)):
            caption = f"ICA component {picks[idx]}."
            captions.append(caption)

        title = "ICA component properties"
        # Only render a slider if we have more than 1 component.
        if len(figs) == 1:
            self._add_figure(
                fig=figs[0],
                title=title,
                caption=captions[0],
                image_format=image_format,
                tags=tags,
                section=section,
                replace=replace,
                own_figure=True,
            )
        else:
            self._add_slider(
                figs=figs,
                imgs=None,
                title=title,
                captions=captions,
                start_idx=0,
                image_format=image_format,
                section=section,
                tags=tags,
                replace=replace,
                own_figure=True,
            )

    def _add_ica_artifact_sources(
        self, *, ica, inst, artifact_type, image_format, section, tags, replace
    ):
        with use_browser_backend("matplotlib"):
            fig = ica.plot_sources(inst=inst, show=False)
        self._add_figure(
            fig=fig,
            title=f"Original and cleaned {artifact_type} epochs",
            caption=None,
            image_format=image_format,
            tags=tags,
            section=section,
            replace=replace,
            own_figure=True,
        )

    def _add_ica_artifact_scores(
        self, *, ica, scores, artifact_type, image_format, section, tags, replace
    ):
        assert artifact_type in ("EOG", "ECG")
        fig = ica.plot_scores(
            scores=scores, title=None, labels=artifact_type.lower(), show=False
        )
        self._add_figure(
            fig=fig,
            title=f"Scores for matching {artifact_type} patterns",
            caption=None,
            image_format=image_format,
            tags=tags,
            section=section,
            replace=replace,
            own_figure=True,
        )

    def _add_ica_components(self, *, ica, picks, image_format, section, tags, replace):
        ch_type = _get_plot_ch_type(inst=ica.info, ch_type=None)
        if not _check_ch_locs(info=ica.info, ch_type=ch_type):
            ch_type_name = _handle_default("titles")[ch_type]
            warn(
                f"No {ch_type_name} channel locations found, cannot "
                f"create ICA component plots"
            )
            return ""

        figs = ica.plot_components(picks=picks, title="", colorbar=True, show=False)
        if not isinstance(figs, list):
            figs = [figs]

        title = "ICA component topographies"
        if len(figs) == 1:
            fig = figs[0]
            self._add_figure(
                fig=fig,
                title=title,
                caption=None,
                image_format=image_format,
                tags=tags,
                section=section,
                replace=replace,
                own_figure=True,
            )
        else:
            self._add_slider(
                figs=figs,
                imgs=None,
                title=title,
                captions=[None] * len(figs),
                start_idx=0,
                image_format=image_format,
                section=section,
                tags=tags,
                replace=replace,
            )

    def _add_ica(
        self,
        *,
        ica,
        inst,
        picks,
        ecg_evoked,
        eog_evoked,
        ecg_scores,
        eog_scores,
        title,
        image_format,
        section,
        tags,
        n_jobs,
        replace,
    ):
        if _path_like(ica):
            ica = read_ica(ica)

        if ica.current_fit == "unfitted":
            raise RuntimeError(
                "ICA must be fitted before it can be added to the report."
            )

        if inst is None:
            pass  # no-op
        elif _path_like(inst):
            # We cannot know which data type to expect, so let's first try to
            # read a Raw, and if that fails, try to load Epochs
            fname = str(inst)  # could e.g. be a Path!
            raw_kwargs = dict(fname=fname, preload=False)
            if fname.endswith((".fif", ".fif.gz")):
                raw_kwargs["allow_maxshield"] = "yes"

            try:
                inst = read_raw(**raw_kwargs)
            except ValueError:
                try:
                    inst = read_epochs(fname)
                except ValueError:
                    raise ValueError(
                        f"The specified file, {fname}, does not seem to "
                        f"contain Raw data or Epochs"
                    )
        elif not inst.preload:
            raise RuntimeError(
                'You passed an object to Report.add_ica() via the "inst" '
                "parameter that was not preloaded. Please preload the data  "
                "via the load_data() method"
            )

        if _path_like(ecg_evoked):
            ecg_evoked = read_evokeds(fname=ecg_evoked, condition=0)

        if _path_like(eog_evoked):
            eog_evoked = read_evokeds(fname=eog_evoked, condition=0)

        # Summary table
        self._add_html_repr(
            inst=ica,
            title="Info",
            tags=tags,
            section=section,
            replace=replace,
            div_klass="ica",
        )

        # Overlay plot
        if inst:
            self._add_ica_overlay(
                ica=ica,
                inst=inst,
                image_format=image_format,
                section=section,
                tags=tags,
                replace=replace,
            )

        # ECG artifact
        if ecg_scores is not None:
            self._add_ica_artifact_scores(
                ica=ica,
                scores=ecg_scores,
                artifact_type="ECG",
                image_format=image_format,
                section=section,
                tags=tags,
                replace=replace,
            )
        if ecg_evoked:
            self._add_ica_artifact_sources(
                ica=ica,
                inst=ecg_evoked,
                artifact_type="ECG",
                image_format=image_format,
                section=section,
                tags=tags,
                replace=replace,
            )

        # EOG artifact
        if eog_scores is not None:
            self._add_ica_artifact_scores(
                ica=ica,
                scores=eog_scores,
                artifact_type="EOG",
                image_format=image_format,
                section=section,
                tags=tags,
                replace=replace,
            )
        if eog_evoked:
            self._add_ica_artifact_sources(
                ica=ica,
                inst=eog_evoked,
                artifact_type="EOG",
                image_format=image_format,
                section=section,
                tags=tags,
                replace=replace,
            )

        # Component topography plots
        self._add_ica_components(
            ica=ica,
            picks=picks,
            image_format=image_format,
            section=section,
            tags=tags,
            replace=replace,
        )

        # Properties plots
        if inst:
            self._add_ica_properties(
                ica=ica,
                picks=picks,
                inst=inst,
                n_jobs=n_jobs,
                image_format=image_format,
                section=section,
                tags=tags,
                replace=replace,
            )

    @fill_doc
    def add_ica(
        self,
        ica,
        title,
        *,
        inst,
        picks=None,
        ecg_evoked=None,
        eog_evoked=None,
        ecg_scores=None,
        eog_scores=None,
        n_jobs=None,
        tags=("ica",),
        replace=False,
    ):
        """Add (a fitted) `~mne.preprocessing.ICA` to the report.

        Parameters
        ----------
        ica : path-like | instance of mne.preprocessing.ICA
            The fitted ICA to add.
        title : str
            The title to add.
        inst : path-like | mne.io.Raw | mne.Epochs | None
            The data to use for visualization of the effects of ICA cleaning.
            To only plot the ICA component topographies, explicitly pass
            ``None``.
        %(picks_ica)s This only affects the behavior of the component
            topography and properties plots.
        ecg_evoked, eog_evoked : path-line | mne.Evoked | None
            Evoked signal based on ECG and EOG epochs, respectively. If passed,
            will be used to visualize the effects of artifact rejection.
        ecg_scores, eog_scores : array of float | list of array of float | None
            The scores produced by :meth:`mne.preprocessing.ICA.find_bads_ecg`
            and :meth:`mne.preprocessing.ICA.find_bads_eog`, respectively.
            If passed, will be used to visualize the scoring for each ICA
            component.
        %(n_jobs)s
        %(tags_report)s
        %(replace_report)s

        Notes
        -----
        .. versionadded:: 0.24.0
        """
        tags = _check_tags(tags)
        self._add_ica(
            ica=ica,
            inst=inst,
            picks=picks,
            ecg_evoked=ecg_evoked,
            eog_evoked=eog_evoked,
            ecg_scores=ecg_scores,
            eog_scores=eog_scores,
            title=title,
            image_format=self.image_format,
            tags=tags,
            section=title,
            n_jobs=n_jobs,
            replace=replace,
        )

    def remove(self, *, title=None, tags=None, remove_all=False):
        """Remove elements from the report.

        The element to remove is searched for by its title. Optionally, tags
        may be specified as well to narrow down the search to elements that
        have the supplied tags.

        Parameters
        ----------
        title : str
            The title of the element(s) to remove.

            .. versionadded:: 0.24.0
        tags : array-like of str | str | None
             If supplied, restrict the operation to elements with the supplied
             tags.

            .. versionadded:: 0.24.0
        remove_all : bool
            Controls the behavior if multiple elements match the search
            criteria. If ``False`` (default) only the element last added to the
            report will be removed. If ``True``, all matches will be removed.

            .. versionadded:: 0.24.0

        Returns
        -------
        removed_index : int | tuple of int | None
            The indices of the elements that were removed, or ``None`` if no
            element matched the search criteria. A tuple will always be
            returned if ``remove_all`` was set to ``True`` and at least one
            element was removed.

            .. versionchanged:: 0.24.0
               Returns tuple if ``remove_all`` is ``True``.
        """
        remove_idx = []
        for idx, element in enumerate(self._content):
            if element.name == title:
                if tags is not None and not all(t in element.tags for t in tags):
                    continue
                remove_idx.append(idx)

        if not remove_idx:
            remove_idx = None
        elif not remove_all:  # only remove last occurrence
            remove_idx = remove_idx[-1]
            del self._content[remove_idx]
        else:  # remove all occurrences
            remove_idx = tuple(remove_idx)
            self._content = [
                e for idx, e in enumerate(self._content) if idx not in remove_idx
            ]

        return remove_idx

    @fill_doc
    def _add_or_replace(self, *, title, section, tags, html_partial, replace=False):
        """Append HTML content report, or replace it if it already exists.

        Parameters
        ----------
        title : str
            The title entry.
        %(section_report)s
        tags : tuple of str
            The tags associated with the added element.
        html_partial : callable
            Callable that renders a HTML string, called as::

                html_partial(id_=...)
        replace : bool
            Whether to replace existing content if the title and section match.
            If an object is replaced, its dom_id is preserved.
        """
        assert callable(html_partial), type(html_partial)

        # Temporarily set HTML and dom_id to dummy values
        new_content = _ContentElement(
            name=title, section=section, dom_id="", tags=tags, html=""
        )

        append = True
        if replace:
            matches = [
                ii
                for ii, element in enumerate(self._content)
                if (element.name, element.section) == (title, section)
            ]
            if matches:
                dom_id = self._content[matches[-1]].dom_id
                self._content[matches[-1]] = new_content
                append = False
        if append:
            dom_id = self._get_dom_id(section=section, title=title)
            self._content.append(new_content)
        new_content.dom_id = dom_id
        new_content.html = html_partial(id_=dom_id)
        assert isinstance(new_content.html, str), type(new_content.html)

    def _add_code(self, *, code, title, language, section, tags, replace):
        if isinstance(code, Path):
            code = Path(code).read_text()
        html_partial = partial(
            _html_code_element,
            tags=tags,
            title=title,
            code=code,
            language=language,
        )
        self._add_or_replace(
            title=title,
            section=section,
            tags=tags,
            html_partial=html_partial,
            replace=replace,
        )

    @fill_doc
    def add_code(
        self,
        code,
        title,
        *,
        language="python",
        tags=("code",),
        section=None,
        replace=False,
    ):
        """Add a code snippet (e.g., an analysis script) to the report.

        Parameters
        ----------
        code : str | pathlib.Path
            The code to add to the report as a string, or the path to a file
            as a `pathlib.Path` object.

            .. note:: Paths must be passed as `pathlib.Path` object, since
                      strings will be treated as literal code.
        title : str
            The title corresponding to the code.
        language : str
            The programming language of ``code``. This will be used for syntax
            highlighting. Can be ``'auto'`` to try to auto-detect the language.
        %(tags_report)s
        %(section_report)s

            .. versionadded:: 1.9
        %(replace_report)s

        Notes
        -----
        .. versionadded:: 0.24.0
        """
        tags = _check_tags(tags)
        language = language.lower()
        self._add_code(
            code=code,
            title=title,
            language=language,
            section=section,
            tags=tags,
            replace=replace,
        )

    @fill_doc
    def add_sys_info(self, title, *, tags=("mne-sysinfo",), replace=False):
        """Add a MNE-Python system information to the report.

        This is a convenience method that captures the output of
        `mne.sys_info` and adds it to the report.

        Parameters
        ----------
        title : str
            The title to assign.
        %(tags_report)s
        %(replace_report)s

        Notes
        -----
        .. versionadded:: 0.24.0
        """
        tags = _check_tags(tags)
        with StringIO() as f:
            sys_info(f)
            info = f.getvalue()
        self.add_code(
            code=info, title=title, language="shell", tags=tags, replace=replace
        )

    def _add_image(
        self,
        *,
        img,
        title,
        caption,
        image_format,
        tags,
        section,
        replace,
    ):
        html_partial = partial(
            _html_image_element,
            img=img,
            div_klass="custom-image",
            img_klass="custom-image",
            title=title,
            caption=caption,
            show=True,
            image_format=image_format,
            tags=tags,
        )
        self._add_or_replace(
            title=title,
            section=section,
            tags=tags,
            html_partial=html_partial,
            replace=replace,
        )

    def _fig_to_img(self, *, fig, image_format, own_figure=True, **mpl_kwargs):
        return _fig_to_img(
            fig,
            image_format=image_format,
            own_figure=own_figure,
            max_width=self.img_max_width,
            max_res=self.img_max_res,
            **mpl_kwargs,
        )

    def _add_figure(
        self,
        *,
        fig,
        title,
        caption,
        image_format,
        tags,
        section,
        replace,
        own_figure,
    ):
        img = self._fig_to_img(
            fig=fig,
            image_format=image_format,
            own_figure=own_figure,
        )
        self._add_image(
            img=img,
            title=title,
            caption=caption,
            image_format=image_format,
            tags=tags,
            section=section,
            replace=replace,
        )

    @fill_doc
    def add_figure(
        self,
        fig,
        title,
        *,
        caption=None,
        image_format=None,
        tags=("custom-figure",),
        section=None,
        replace=False,
    ):
        """Add figures to the report.

        Parameters
        ----------
        fig : matplotlib.figure.Figure | Figure3D | array | array-like of matplotlib.figure.Figure | array-like of Figure3D | array-like of array
            One or more figures to add to the report. All figures must be an
            instance of :class:`matplotlib.figure.Figure`,
            :class:`mne.viz.Figure3D`, or :class:`numpy.ndarray`. If
            multiple figures are passed, they will be added as "slides"
            that can be navigated using buttons and a slider element.
        title : str
            The title corresponding to the figure(s).
        caption : str | array-like of str | None
            The caption(s) to add to the figure(s).
        %(image_format_report)s
        %(tags_report)s
        %(section_report)s
        %(replace_report)s

        Notes
        -----
        .. versionadded:: 0.24.0
        """  # noqa E501
        tags = _check_tags(tags)
        if image_format is None:
            image_format = self.image_format

        if hasattr(fig, "__len__") and not isinstance(fig, np.ndarray):
            figs = tuple(fig)
        else:
            figs = (fig,)

        for fig in figs:
            if _path_like(fig):
                raise TypeError(
                    f"It seems you passed a path to `add_figure`. However, "
                    f"only Matplotlib figures, PyVista scenes, and NumPy "
                    f"arrays are accepted. You may want to try `add_image` "
                    f"instead. The provided path was: {fig}"
                )
        del fig

        if isinstance(caption, str):
            captions = (caption,)
        elif caption is None and len(figs) == 1:
            captions = [None]
        elif caption is None and len(figs) > 1:
            captions = [f"Figure {i + 1}" for i in range(len(figs))]
        else:
            captions = tuple(caption)

        del caption

        assert figs
        if len(figs) == 1:
            self._add_figure(
                title=title,
                fig=figs[0],
                caption=captions[0],
                image_format=image_format,
                section=section,
                tags=tags,
                replace=replace,
                own_figure=False,
            )
        else:
            self._add_slider(
                figs=figs,
                imgs=None,
                title=title,
                captions=captions,
                start_idx=0,
                image_format=image_format,
                section=section,
                tags=tags,
                own_figure=False,
                replace=replace,
            )

    @fill_doc
    def add_image(
        self,
        image,
        title,
        *,
        caption=None,
        tags=("custom-image",),
        section=None,
        replace=False,
    ):
        """Add an image (e.g., PNG or JPEG pictures) to the report.

        Parameters
        ----------
        image : path-like
            The image to add.
        title : str
            Title corresponding to the images.
        caption : str | None
            If not ``None``, the caption to add to the image.
        %(tags_report)s
        %(section_report)s
        %(replace_report)s

        Notes
        -----
        .. versionadded:: 0.24.0
        """
        tags = _check_tags(tags)
        image = Path(_check_fname(image, overwrite="read", must_exist=True))
        img_format = Path(image).suffix.lower()[1:]  # omit leading period
        _check_option(
            "Image format",
            value=img_format,
            allowed_values=list(_ALLOWED_IMAGE_FORMATS) + ["gif"],
        )
        img_base64 = base64.b64encode(image.read_bytes()).decode("ascii")
        self._add_image(
            img=img_base64,
            title=title,
            caption=caption,
            image_format=img_format,
            tags=tags,
            section=section,
            replace=replace,
        )

    @fill_doc
    def add_html(
        self, html, title, *, tags=("custom-html",), section=None, replace=False
    ):
        """Add HTML content to the report.

        Parameters
        ----------
        html : str
            The HTML content to add.
        title : str
            The title corresponding to ``html``.
        %(tags_report)s
        %(section_report)s

            .. versionadded:: 1.3
        %(replace_report)s

        Notes
        -----
        .. versionadded:: 0.24.0
        """
        tags = _check_tags(tags)
        html_partial = partial(
            _html_element,
            html=html,
            title=title,
            tags=tags,
            div_klass="custom-html",
            show=True,
        )
        self._add_or_replace(
            title=title,
            section=section,
            tags=tags,
            html_partial=html_partial,
            replace=replace,
        )

    @fill_doc
    def add_bem(
        self,
        subject,
        title,
        *,
        subjects_dir=None,
        decim=2,
        width=512,
        src=None,
        n_jobs=None,
        tags=("bem",),
        section=None,
        replace=False,
    ):
        """Render a visualization of the boundary element model (BEM) surfaces.

        Parameters
        ----------
        subject : str
            The FreeSurfer subject name.
        title : str
            The title corresponding to the BEM image.
        %(subjects_dir)s
        decim : int
            Use this decimation factor for generating MRI/BEM images
            (since it can be time consuming).
        width : int
            The width of the MRI images (in pixels). Larger values will have
            clearer surface lines, but will create larger HTML files.
            Typically a factor of 2 more than the number of MRI voxels along
            each dimension (typically 512, default) is reasonable.
        %(n_jobs)s
        %(tags_report)s
        %(section_report)s

            .. versionadded:: 1.9
        %(replace_report)s

        Notes
        -----
        .. versionadded:: 0.24.0
        """
        tags = _check_tags(tags)
        width = _ensure_int(width, "width")
        self._add_bem(
            subject=subject,
            subjects_dir=subjects_dir,
            src=None,
            decim=decim,
            n_jobs=n_jobs,
            width=width,
            image_format=self.image_format,
            title=title,
            tags=tags,
<<<<<<< HEAD
            section=None,  # No nesting
=======
            section=section,
>>>>>>> 715540a8
            replace=replace,
        )

    def _render_slider(
        self,
        *,
        figs,
        imgs,
        title,
        captions,
        start_idx,
        image_format,
        tags,
        klass,
        own_figure,
    ):
        # This method only exists to make add_bem()'s life easier…
        if figs is not None and imgs is not None:
            raise ValueError("Must only provide either figs or imgs")

        if figs is not None and len(figs) != len(captions):
            raise ValueError(
                f"Number of captions ({len(captions)}) must be equal to the "
                f"number of figures ({len(figs)})"
            )
        elif imgs is not None and len(imgs) != len(captions):
            raise ValueError(
                f"Number of captions ({len(captions)}) must be equal to the "
                f"number of images ({len(imgs)})"
            )
        elif figs:  # figs can be None if imgs is provided
            imgs = [
                self._fig_to_img(
                    fig=fig,
                    image_format=image_format,
                    own_figure=own_figure,
                )
                for fig in figs
            ]

        html_partial = partial(
            _html_slider_element,
            title=title,
            captions=captions,
            tags=tags,
            images=imgs,
            image_format=image_format,
            start_idx=start_idx,
            klass=klass,
            show=True,
        )
        return html_partial

    def _add_slider(
        self,
        *,
        figs,
        imgs,
        title,
        captions,
        start_idx,
        image_format,
        tags,
        section,
        replace,
        klass="",
        own_figure=True,
    ):
        html_partial = self._render_slider(
            figs=figs,
            imgs=imgs,
            title=title,
            captions=captions,
            start_idx=start_idx,
            image_format=image_format,
            tags=tags,
            klass=klass,
            own_figure=own_figure,
        )
        self._add_or_replace(
            title=title,
            section=section,
            tags=tags,
            html_partial=html_partial,
            replace=replace,
        )

    ###########################################################################
    # global rendering functions
    @verbose
    def _init_render(self, verbose=None):
        """Initialize the renderer."""
        inc_fnames = [
            "jquery-3.6.0.min.js",
            "bootstrap.bundle.min.js",
            "bootstrap.min.css",
            "bootstrap-table/bootstrap-table.min.js",
            "bootstrap-table/bootstrap-table.min.css",
            "bootstrap-table/bootstrap-table-copy-rows.min.js",
            "bootstrap-table/bootstrap-table-export.min.js",
            "bootstrap-table/tableExport.min.js",
            "bootstrap-icons/bootstrap-icons.mne.min.css",
            "highlightjs/highlight.min.js",
            "highlightjs/atom-one-dark-reasonable.min.css",
        ]

        include = list()
        for inc_fname in inc_fnames:
            logger.info(f"Embedding : {inc_fname}")
            fname = html_include_dir / inc_fname
            file_content = fname.read_text(encoding="utf-8")

            if inc_fname.endswith(".js"):
                include.append(
                    f'<script type="text/javascript">\n{file_content}\n</script>'
                )
            elif inc_fname.endswith(".css"):
                include.append(f'<style type="text/css">\n{file_content}\n</style>')
        self.include = "".join(include)

    def _iterate_files(
        self,
        *,
        fnames,
        cov,
        sfreq,
        raw_butterfly,
        n_time_points_evokeds,
        n_time_points_stcs,
        on_error,
        stc_plot_kwargs,
        topomap_kwargs,
    ):
        """Parallel process in batch mode."""
        assert self.data_path is not None

        for fname in fnames:
            logger.info(f"Rendering: {fname}")

            title = Path(fname).name
            try:
                if _endswith(fname, ["raw", "sss", "meg", "nirs"]):
                    self.add_raw(
                        raw=fname,
                        title=title,
                        psd=self.raw_psd,
                        projs=self.projs,
                        butterfly=raw_butterfly,
                    )
                elif _endswith(fname, "fwd"):
                    self.add_forward(
                        forward=fname,
                        title=title,
                        subject=self.subject,
                        subjects_dir=self.subjects_dir,
                    )
                elif _endswith(fname, "inv"):
                    # XXX if we pass trans, we can plot the source space, too…
                    self.add_inverse_operator(inverse_operator=fname, title=title)
                elif _endswith(fname, "ave"):
                    evokeds = read_evokeds(fname)
                    titles = [f"{Path(fname).name}: {e.comment}" for e in evokeds]
                    self.add_evokeds(
                        evokeds=fname,
                        titles=titles,
                        noise_cov=cov,
                        n_time_points=n_time_points_evokeds,
                        topomap_kwargs=topomap_kwargs,
                    )
                elif _endswith(fname, "eve"):
                    if self.info_fname is not None:
                        sfreq = read_info(self.info_fname)["sfreq"]
                    else:
                        sfreq = None
                    self.add_events(events=fname, title=title, sfreq=sfreq)
                elif _endswith(fname, "epo"):
                    self.add_epochs(epochs=fname, title=title)
                elif _endswith(fname, "cov") and self.info_fname is not None:
                    self.add_covariance(cov=fname, info=self.info_fname, title=title)
                elif _endswith(fname, "proj") and self.info_fname is not None:
                    self.add_projs(
                        info=self.info_fname,
                        projs=fname,
                        title=title,
                        topomap_kwargs=topomap_kwargs,
                    )
                # XXX TODO We could render ICA components here someday
                # elif _endswith(fname, 'ica') and ica:
                #     pass
                elif (
                    _endswith(fname, "trans")
                    and self.info_fname is not None
                    and self.subjects_dir is not None
                    and self.subject is not None
                ):
                    self.add_trans(
                        trans=fname,
                        info=self.info_fname,
                        subject=self.subject,
                        subjects_dir=self.subjects_dir,
                        title=title,
                    )
                elif (
                    fname.endswith("-lh.stc")
                    or fname.endswith("-rh.stc")
                    and self.info_fname is not None
                    and self.subjects_dir is not None
                    and self.subject is not None
                ):
                    self.add_stc(
                        stc=fname,
                        title=title,
                        subject=self.subject,
                        subjects_dir=self.subjects_dir,
                        n_time_points=n_time_points_stcs,
                        stc_plot_kwargs=stc_plot_kwargs,
                    )
            except Exception as e:
                if on_error == "warn":
                    warn(f'Failed to process file {fname}:\n"{e}"')
                elif on_error == "raise":
                    raise

    @verbose
    def parse_folder(
        self,
        data_path,
        pattern=None,
        n_jobs=None,
        mri_decim=2,
        sort_content=True,
        *,
        on_error="warn",
        image_format=None,
        render_bem=True,
        n_time_points_evokeds=None,
        n_time_points_stcs=None,
        raw_butterfly=True,
        stc_plot_kwargs=None,
        topomap_kwargs=None,
        verbose=None,
    ):
        r"""Render all the files in the folder.

        Parameters
        ----------
        data_path : path-like
            Path to the folder containing data whose HTML report will be created.
        pattern : None | str | list of str
            Filename global pattern(s) to include in the report.
            For example, ``['\*raw.fif', '\*ave.fif']`` will include
            :class:`~mne.io.Raw` as well as :class:`~mne.Evoked` files. If ``None``,
            include all supported file formats.

            .. versionchanged:: 0.23
               Include supported non-FIFF files by default.
        %(n_jobs)s
        mri_decim : int
            Use this decimation factor for generating MRI/BEM images
            (since it can be time consuming).
        sort_content : bool
            If ``True``, sort the content based on tags in the order:
            raw -> events -> epochs -> evoked -> covariance -> coregistration
            -> bem -> forward-solution -> inverse-operator -> source-estimate.

            .. versionadded:: 0.24.0
        on_error : ``'ignore'`` | ``'warn'`` | ``'raise'``
            What to do if a file cannot be rendered. Can be ``'ignore'``, ``'warn'``
            (default), or ``'raise'``.
        %(image_format_report)s

            .. versionadded:: 0.15
        render_bem : bool
            If True (default), try to render the BEM.

            .. versionadded:: 0.16
        n_time_points_evokeds, n_time_points_stcs : int | None
            The number of equidistant time points to render for :class:`~mne.Evoked`
            and :class:`~mne.SourceEstimate` data, respectively. If ``None``,
            will render each :class:`~mne.Evoked` at 21 and each
            :class:`~mne.SourceEstimate` at 51 time points, unless the respective data
            contains fewer time points, in which case all will be rendered.

            .. versionadded:: 0.24.0
        raw_butterfly : bool
            Whether to render butterfly plots for (decimated) :class:`~mne.io.Raw` data.

            .. versionadded:: 0.24.0
        %(stc_plot_kwargs_report)s

            .. versionadded:: 0.24.0
        %(topomap_kwargs)s

            .. versionadded:: 0.24.0
        %(verbose)s
        """
        self.data_path = _check_fname(
            data_path,
            overwrite="read",
            must_exist=True,
            name="data_path",
            need_dir=True,
        )
        image_format = _check_image_format(self, image_format)
        _check_option("on_error", on_error, ["ignore", "warn", "raise"])

        if self.title is None:
            self.title = f"MNE Report for {self.data_path.name[-20:]}"

        if pattern is None:
            pattern = [f"*{ext}" for ext in SUPPORTED_READ_RAW_EXTENSIONS]
        else:
            if not isinstance(pattern, list | tuple):
                pattern = [pattern]
            for elt in pattern:
                _validate_type(elt, str, "pattern")

        # iterate through the possible patterns
        fnames = list()
        for p in pattern:
            for match in self.data_path.rglob(p):
                if match.name.endswith(VALID_EXTENSIONS):
                    fnames.append(match)

        if not fnames and not render_bem:
            raise RuntimeError(f"No matching files found in {self.data_path}.")

        fnames_to_remove = []
        for fname in fnames:
            # For split files, only keep the first one.
            if _endswith(fname, ("raw", "sss", "meg")):
                kwargs = dict(fname=fname, preload=False)
                if fname.name.endswith((".fif", ".fif.gz")):
                    kwargs["allow_maxshield"] = "yes"
                inst = read_raw(**kwargs)

                if len(inst.filenames) > 1:
                    fnames_to_remove.extend(inst.filenames[1:])
            # For STCs, only keep one hemisphere
            elif fname.name.endswith("-lh.stc") or fname.name.endswith("-rh.stc"):
                first_hemi_fname = fname.name
                if first_hemi_fname.endswidth("-lh.stc"):
                    second_hemi_fname = first_hemi_fname.replace("-lh.stc", "-rh.stc")
                else:
                    second_hemi_fname = first_hemi_fname.replace("-rh.stc", "-lh.stc")

                if (
                    fname.parent / second_hemi_fname in fnames
                    and fname.parent / first_hemi_fname not in fnames_to_remove
                ):
                    fnames_to_remove.extend(first_hemi_fname)
            else:
                continue

        fnames_to_remove = list(set(fnames_to_remove))  # Drop duplicates
        for fname in fnames_to_remove:
            if fname in fnames:
                del fnames[fnames.index(fname)]
        del fnames_to_remove

        if self.info_fname is not None:
            info = read_info(self.info_fname, verbose=False)
            sfreq = info["sfreq"]
        else:
            # only warn if relevant
            if any(_endswith(fname, "cov") for fname in fnames):
                warn("`info_fname` not provided. Cannot render -cov.fif(.gz) files.")
            if any(_endswith(fname, "trans") for fname in fnames):
                warn("`info_fname` not provided. Cannot render -trans.fif(.gz) files.")
            if any(_endswith(fname, "proj") for fname in fnames):
                warn("`info_fname` not provided. Cannot render -proj.fif(.gz) files.")
            info, sfreq = None, None

        cov = None
        if self.cov_fname is not None:
            cov = read_cov(self.cov_fname)

        # render plots in parallel; check that n_jobs <= # of files
        logger.info(
            f"Iterating over {len(fnames)} potential files (this may take some "
        )
        parallel, p_fun, n_jobs = parallel_func(
            self._iterate_files, n_jobs, max_jobs=len(fnames)
        )
        parallel(
            p_fun(
                fnames=fname,
                cov=cov,
                sfreq=sfreq,
                raw_butterfly=raw_butterfly,
                n_time_points_evokeds=n_time_points_evokeds,
                n_time_points_stcs=n_time_points_stcs,
                on_error=on_error,
                stc_plot_kwargs=stc_plot_kwargs,
                topomap_kwargs=topomap_kwargs,
            )
            for fname in np.array_split(fnames, n_jobs)
        )

        # Render BEM
        if render_bem:
            if self.subjects_dir is not None and self.subject is not None:
                logger.info("Rendering BEM")
                self.add_bem(
                    subject=self.subject,
                    subjects_dir=self.subjects_dir,
                    title="BEM surfaces",
                    decim=mri_decim,
                    n_jobs=n_jobs,
                )
            else:
                warn(
                    "`subjects_dir` and `subject` not provided. Cannot "
                    "render MRI and -trans.fif(.gz) files."
                )

        if sort_content:
            self._sort(order=CONTENT_ORDER)

    def __getstate__(self):
        """Get the state of the report as a dictionary."""
        state = dict()
        for param_name in self._get_state_params():
            param_val = getattr(self, param_name)

            # Workaround as h5io doesn't support dataclasses
            if param_name == "_content":
                assert all(dataclasses.is_dataclass(val) for val in param_val)
                param_val = [dataclasses.asdict(val) for val in param_val]

            state[param_name] = param_val
        return state

    def __setstate__(self, state):
        """Set the state of the report."""
        for param_name in self._get_state_params():
            param_val = state[param_name]

            # Workaround as h5io doesn't support dataclasses
            if param_name == "_content":
                param_val = [_ContentElement(**val) for val in param_val]
            setattr(self, param_name, param_val)
        return state

    @verbose
    def save(
        self,
        fname=None,
        open_browser=True,
        overwrite=False,
        sort_content=False,
        *,
        verbose=None,
    ):
        """Save the report and optionally open it in browser.

        Parameters
        ----------
        fname : path-like | None
            Output filename. If the name ends with ``.h5`` or ``.hdf5``, the
            report is saved in HDF5 format, so it can later be loaded again
            with :func:`open_report`. For any other suffix, the report will be
            saved in HTML format. If ``None`` and :meth:`Report.parse_folder`
            was **not** called, the report is saved as ``report.html`` in the
            current working directory. If ``None`` and
            :meth:`Report.parse_folder` **was** used, the report is saved as
            ``report.html`` inside the ``data_path`` supplied to
            :meth:`Report.parse_folder`.
        open_browser : bool
            Whether to open the rendered HTML report in the default web browser
            after saving. This is ignored when writing an HDF5 file.
        %(overwrite)s
        sort_content : bool
            If ``True``, sort the content based on tags before saving in the
            order:
            raw -> events -> epochs -> evoked -> covariance -> coregistration
            -> bem -> forward-solution -> inverse-operator -> source-estimate.

            .. versionadded:: 0.24.0
        %(verbose)s

        Returns
        -------
        fname : str
            The file name to which the report was saved.
        """
        if fname is None:
            if self.data_path is None:
                self.data_path = os.getcwd()
                warn(f"`data_path` not provided. Using {self.data_path} instead")
            fname = op.join(self.data_path, "report.html")

        fname = str(_check_fname(fname, overwrite=overwrite, name=fname))
        fname = op.realpath(fname)  # resolve symlinks

        if sort_content:
            self._sort(order=CONTENT_ORDER)

        if not overwrite and op.isfile(fname):
            msg = f"Report already exists at location {fname}. Overwrite it (y/[n])? "
            answer = _safe_input(msg, alt="pass overwrite=True")
            if answer.lower() == "y":
                overwrite = True

        _, ext = op.splitext(fname)
        is_hdf5 = ext.lower() in [".h5", ".hdf5"]

        if overwrite or not op.isfile(fname):
            logger.info(f"Saving report to : {fname}")

            if is_hdf5:
                _, write_hdf5 = _import_h5io_funcs()
                import h5py

                with h5py.File(fname, "a") as f:  # Read/write if exists, else create
                    write_hdf5(f, self.__getstate__(), title="mnepython")
            else:
                # Add header, TOC, and footer.
                header_html = _html_header_element(
                    title=self.title,
                    include=self.include,
                    lang=self.lang,
                    tags=self.tags,
                    js=JAVASCRIPT,
                    css=CSS,
                    mne_logo_img=mne_logo,
                )

                # toc_html = _html_toc_element(content_elements=self._content)
                _, dom_ids, titles, tags = self._content_as_html()
                toc_html = _html_toc_element(titles=titles, dom_ids=dom_ids, tags=tags)

                with warnings.catch_warnings(record=True):
                    warnings.simplefilter("ignore")
                    footer_html = _html_footer_element(
                        mne_version=MNE_VERSION, date=time.strftime("%B %d, %Y")
                    )

                html = [header_html, toc_html, *self.html, footer_html]
                Path(fname).write_text(data="".join(html), encoding="utf-8")

        building_doc = os.getenv("_MNE_BUILDING_DOC", "").lower() == "true"
        if open_browser and not is_hdf5 and not building_doc:
            webbrowser.open_new_tab("file://" + fname)

        if self.fname is None:
            self.fname = fname
        return fname

    def __enter__(self):
        """Do nothing when entering the context block."""
        return self

    def __exit__(self, exception_type, value, traceback):
        """Save the report when leaving the context block."""
        if self.fname is not None:
            self.save(self.fname, open_browser=False, overwrite=True)

    def _sort(self, *, order):
        """Reorder content to reflect "natural" ordering."""
        content_sorted_idx = []

        # First arrange content with known tags in the predefined order
        for tag in order:
            for idx, content in enumerate(self._content):
                if tag in content.tags:
                    content_sorted_idx.append(idx)

        # Now simply append the rest (custom tags)
        self.reorder(
            np.r_[
                content_sorted_idx,
                np.setdiff1d(np.arange(len(self._content)), content_sorted_idx),
            ]
        )

    def _render_one_bem_axis(
        self,
        *,
        mri_fname,
        surfaces,
        image_format,
        orientation,
        src=None,
        decim=2,
        n_jobs=None,
        width=512,
        tags,
    ):
        """Render one axis of bem contours (only PNG)."""
        nib = _import_nibabel("render BEM contours")
        nim = nib.load(mri_fname)
        data = _reorient_image(nim)[0]
        axis = _mri_orientation(orientation)[0]
        n_slices = data.shape[axis]

        sl = np.arange(0, n_slices, decim)
        logger.debug(f"Rendering BEM {orientation} with {len(sl)} slices")
        figs = _get_bem_contour_figs_as_arrays(
            sl=sl,
            n_jobs=n_jobs,
            mri_fname=mri_fname,
            surfaces=surfaces,
            orientation=orientation,
            src=src,
            show=False,
            show_orientation="always",
            width=width,
        )

        # Render the slider
        captions = [f"Slice index: {i * decim}" for i in range(len(figs))]
        start_idx = int(round(len(figs) / 2))
        html_partial = self._render_slider(
            figs=figs,
            imgs=None,
            captions=captions,
            title=orientation,
            image_format=image_format,
            start_idx=start_idx,
            tags=tags,
            klass="bem col-md",
            own_figure=True,
        )
        # If we replace a BEM section this could end up like `axial-1`, but
        # we never refer to it in the TOC so it's probably okay
        html = html_partial(id_=self._get_dom_id(section="bem", title=orientation))
        return html

    def _add_html_repr(self, *, inst, title, tags, section, replace, div_klass):
        html = inst._repr_html_()
        self._add_html_element(
            html=html,
            title=title,
            tags=tags,
            section=section,
            replace=replace,
            div_klass=div_klass,
        )

    def _add_raw_butterfly_segments(
        self,
        *,
        raw: BaseRaw,
        n_segments,
        scalings,
        image_format,
        tags,
        section,
        replace,
    ):
        # Pick n_segments + 2 equally-spaced 1-second time slices, but omit
        # the first and last slice, so we end up with n_segments slices
        n = n_segments + 2
        times = np.linspace(raw.times[0], raw.times[-1], n)[1:-1]
        t_starts = np.array([max(t - 0.5, 0) for t in times])
        t_stops = np.array([min(t + 0.5, raw.times[-1]) for t in times])
        durations = t_stops - t_starts

        # Remove annotations before plotting for better performance.
        # Ensure we later restore raw.annotations even in case of an exception
        orig_annotations = raw.annotations.copy()

        try:
            raw.set_annotations(None)

            # Create the figure once and reuse it for performance reasons
            with use_browser_backend("matplotlib"):
                fig = raw.plot(
                    butterfly=True,
                    show_scrollbars=False,
                    start=t_starts[0],
                    duration=durations[0],
                    scalings=scalings,
                    show=False,
                )
            images = [self._fig_to_img(fig=fig, image_format=image_format)]

            for start, duration in zip(t_starts[1:], durations[1:]):
                fig.mne.t_start = start
                fig.mne.duration = duration
                fig._update_hscroll()
                fig._redraw(annotations=False)
                images.append(self._fig_to_img(fig=fig, image_format=image_format))
        except Exception:
            raise
        finally:
            raw.set_annotations(orig_annotations)

        del orig_annotations

        captions = [f"Segment {i + 1} of {len(images)}" for i in range(len(images))]

        self._add_slider(
            figs=None,
            imgs=images,
            title="Time series",
            captions=captions,
            start_idx=0,
            image_format=image_format,
            tags=tags,
            section=section,
            replace=replace,
        )

    def _add_raw(
        self,
        *,
        raw,
        add_psd,
        add_projs,
        butterfly,
        butterfly_scalings,
        image_format,
        tags,
        topomap_kwargs,
        section,
        replace,
    ):
        """Render raw."""
        if isinstance(raw, BaseRaw):
            fname = raw.filenames[0]
        else:
            fname = str(raw)  # could e.g. be a Path!
            kwargs = dict(fname=fname, preload=False)
            if fname.endswith((".fif", ".fif.gz")):
                kwargs["allow_maxshield"] = "yes"
            raw = read_raw(**kwargs)

        # Summary table
        self._add_html_repr(
            inst=raw,
            title="Info",
            tags=tags,
            section=section,
            replace=replace,
            div_klass="raw",
        )

        # Butterfly plot
        if butterfly:
            n_butterfly_segments = 10 if butterfly is True else butterfly
            self._add_raw_butterfly_segments(
                raw=raw,
                scalings=butterfly_scalings,
                n_segments=n_butterfly_segments,
                image_format=image_format,
                tags=tags,
                replace=replace,
                section=section,
            )

        # PSD
        if isinstance(add_psd, dict):
            if raw.info["lowpass"] is not None:
                fmax = raw.info["lowpass"] + 15
                # Must not exceed half the sampling frequency
                if fmax > 0.5 * raw.info["sfreq"]:
                    fmax = np.inf
            else:
                fmax = np.inf

            # shim: convert legacy .plot_psd(...) → .compute_psd(...).plot(...)
            init_kwargs, plot_kwargs = _split_psd_kwargs(kwargs=add_psd)
            init_kwargs.setdefault("fmax", fmax)
            plot_kwargs.setdefault("show", False)
            with warnings.catch_warnings():
                # SciPy warning about too short a data segment given the window size
                warnings.simplefilter(action="ignore", category=FutureWarning)
                fig = raw.compute_psd(**init_kwargs).plot(**plot_kwargs)
            self._add_figure(
                fig=fig,
                title="PSD",
                caption=None,
                image_format=image_format,
                tags=tags,
                section=section,
                replace=replace,
                own_figure=True,
            )

        # SSP projectors
        if add_projs:
            self._add_projs(
                info=raw,
                projs=None,
                title="Projectors",
                image_format=image_format,
                tags=tags,
                topomap_kwargs=topomap_kwargs,
                section=section,
                replace=replace,
            )

    def _add_projs(
        self,
        *,
        info,
        projs,
        title,
        image_format,
        tags,
        section,
        topomap_kwargs,
        replace,
        picks_trace=None,
        joint=False,
    ):
        evoked = None
        if isinstance(info, Info):  # no-op
            pass
        elif hasattr(info, "info"):  # try to get the file name
            if isinstance(info, Evoked):
                evoked = info
            info = info.info
        else:  # read from a file
            info = read_info(info, verbose=False)
        if joint and evoked is None:
            raise ValueError(
                "joint=True requires an evoked instance to be passed as the info"
            )

        if projs is None:
            projs = info["projs"]
        elif not isinstance(projs, list):
            projs = read_proj(projs)

        if not projs:
            raise ValueError("No SSP projectors found")

        if not _check_ch_locs(info=info):
            raise ValueError(
                "The provided data does not contain digitization "
                "information (channel locations). However, this is "
                "required for rendering the projectors."
            )

        topomap_kwargs = self._validate_topomap_kwargs(topomap_kwargs)
        if evoked is None:
            fig = plot_projs_topomap(
                projs=projs,
                info=info,
                colorbar=True,
                vlim="joint",
                show=False,
                **topomap_kwargs,
            )
            # TODO This seems like a bad idea, better to provide a way to set a
            # desired size in plot_projs_topomap, but that uses prepare_trellis...
            # hard to see how (6, 4) could work in all number-of-projs by
            # number-of-channel-types conditions...
            fig.set_size_inches((6, 4))
        else:
            fig = plot_projs_joint(
                projs,
                evoked=evoked,
                picks_trace=picks_trace,
                topomap_kwargs=topomap_kwargs,
                show=False,
            )

        self._add_figure(
            fig=fig,
            title=title,
            caption=None,
            image_format=image_format,
            tags=tags,
            section=section,
            replace=replace,
            own_figure=True,
        )

    def _add_forward(
        self,
        *,
        forward,
        subject,
        subjects_dir,
        title,
        image_format,
        section,
        tags,
        replace,
    ):
        """Render forward solution."""
        if not isinstance(forward, Forward):
            forward = read_forward_solution(forward)

        subject = self.subject if subject is None else subject
        subjects_dir = self.subjects_dir if subjects_dir is None else subjects_dir

        # XXX Todo
        # Render sensitivity maps
        if subject is not None:
            sensitivity_maps_html = ""
        else:
            sensitivity_maps_html = ""

        html_partial = partial(
            _html_forward_sol_element,
            repr_=forward._repr_html_(),
            sensitivity_maps=sensitivity_maps_html,
            title=title,
            tags=tags,
        )
        self._add_or_replace(
            title=title,
            section=section,
            tags=tags,
            html_partial=html_partial,
            replace=replace,
        )

        if self.subject:
            src = forward["src"]
            trans = forward["mri_head_t"]
            # Alignment
            kwargs = dict(
                info=forward["info"],
                trans=trans,
                src=src,
                subject=subject,
                subjects_dir=subjects_dir,
                meg=["helmet", "sensors"],
                show_axes=True,
                eeg=dict(original=0.2, projected=0.8),
                coord_frame="mri",
            )
            img, caption = _iterate_trans_views(
                function=plot_alignment, alpha=0.5, **kwargs
            )
            self._add_image(
                img=img,
                title="Alignment",
                section=section,
                caption=caption,
                image_format="png",
                tags=tags,
                replace=replace,
            )
            # Source space
            kwargs = dict(
                trans=trans,
                subjects_dir=subjects_dir,
            )
            img, caption = _iterate_alignment_views(
                function=src.plot, alpha=0.5, **kwargs
            )
            self._add_image(
                img=img,
                title="Source space",
                section=section,
                caption=caption,
                image_format="png",
                tags=tags,
                replace=replace,
            )

    def _add_inverse_operator(
        self,
        *,
        inverse_operator,
        subject,
        subjects_dir,
        trans,
        title,
        image_format,
        section,
        tags,
        replace,
    ):
        """Render inverse operator."""
        if not isinstance(inverse_operator, InverseOperator):
            inverse_operator = read_inverse_operator(inverse_operator)

        if trans is not None and not isinstance(trans, Transform):
            trans = read_trans(trans)

        subject = self.subject if subject is None else subject
        subjects_dir = self.subjects_dir if subjects_dir is None else subjects_dir

        # XXX Todo Render source space?
        # if subject is not None and trans is not None:
        #     src = inverse_operator['src']

        #     fig = plot_alignment(
        #         subject=subject,
        #         subjects_dir=subjects_dir,
        #         trans=trans,
        #         surfaces='white',
        #         src=src
        #     )
        #     set_3d_view(fig, focalpoint=(0., 0., 0.06))
        #     img = self._fig_to_img(fig=fig, image_format=image_format)

        #     src_img_html = partial(
        #         _html_image_element,
        #         img=img,
        #         div_klass='inverse-operator source-space',
        #         img_klass='inverse-operator source-space',
        #         title='Source space', caption=None, show=True,
        #         image_format=image_format,
        #         tags=tags
        #     )
        # else:
        src_img_html = ""

        html_partial = partial(
            _html_inverse_operator_element,
            repr_=inverse_operator._repr_html_(),
            source_space=src_img_html,
            title=title,
            tags=tags,
        )
        self._add_or_replace(
            title=title,
            section=section,
            tags=tags,
            html_partial=html_partial,
            replace=replace,
        )

    def _add_evoked_joint(
        self, *, evoked, ch_types, image_format, section, tags, topomap_kwargs, replace
    ):
        for ch_type in ch_types:
            if not _check_ch_locs(info=evoked.info, ch_type=ch_type):
                ch_type_name = _handle_default("titles")[ch_type]
                warn(
                    f"No {ch_type_name} channel locations found, cannot "
                    f"create joint plot"
                )
                continue

            with use_log_level(_verbose_safe_false(level="error")):
                fig = (
                    evoked.copy()
                    .pick(ch_type, verbose=False)
                    .plot_joint(
                        ts_args=dict(gfp=True),
                        title=None,
                        show=False,
                        topomap_args=topomap_kwargs,
                    )
                )

            title = f"Time course ({_handle_default('titles')[ch_type]})"
            self._add_figure(
                fig=fig,
                title=title,
                caption=None,
                image_format=image_format,
                tags=tags,
                section=section,
                replace=replace,
                own_figure=True,
            )

    def _plot_one_evoked_topomap_timepoint(
        self, *, evoked, time, ch_types, vmin, vmax, topomap_kwargs
    ):
        import matplotlib.pyplot as plt

        fig, ax = plt.subplots(
            1,
            len(ch_types) * 2,
            gridspec_kw={"width_ratios": [8, 0.5] * len(ch_types)},
            figsize=(2.5 * len(ch_types), 2),
            layout="constrained",
        )
        ch_type_ax_map = dict(
            zip(
                ch_types,
                [(ax[i], ax[i + 1]) for i in range(0, 2 * len(ch_types) - 1, 2)],
            )
        )

        for ch_type in ch_types:
            evoked.plot_topomap(
                times=[time],
                ch_type=ch_type,
                vlim=(vmin[ch_type], vmax[ch_type]),
                axes=ch_type_ax_map[ch_type],
                show=False,
                **topomap_kwargs,
            )
            ch_type_ax_map[ch_type][0].set_title(ch_type)

        return self._fig_to_img(
            fig=fig,
            image_format="ndarray",
            pad_inches=0,
        )

    def _add_evoked_topomap_slider(
        self,
        *,
        evoked,
        ch_types,
        n_time_points,
        image_format,
        section,
        tags,
        topomap_kwargs,
        n_jobs,
        replace,
    ):
        if n_time_points is None:
            n_time_points = min(len(evoked.times), 21)
        elif n_time_points > len(evoked.times):
            raise ValueError(
                f"The requested number of time points ({n_time_points}) "
                f"exceeds the time points in the provided Evoked object "
                f"({len(evoked.times)})"
            )

        if n_time_points == 1:  # only a single time point, pick the first one
            times = [evoked.times[0]]
        else:
            times = np.linspace(start=evoked.tmin, stop=evoked.tmax, num=n_time_points)

        t_zero_idx = np.abs(times).argmin()  # index closest to zero

        # global min and max values for each channel type
        scalings = dict(eeg=1e6, grad=1e13, mag=1e15)

        vmax = dict()
        vmin = dict()
        for ch_type in ch_types:
            if not _check_ch_locs(info=evoked.info, ch_type=ch_type):
                ch_type_name = _handle_default("titles")[ch_type]
                warn(
                    f"No {ch_type_name} channel locations found, cannot "
                    f"create topography plots"
                )
                continue

            vmax[ch_type] = (
                np.abs(
                    evoked.copy().pick(ch_type, exclude="bads", verbose=False).data
                ).max()
            ) * scalings[ch_type]
            if ch_type == "grad":
                vmin[ch_type] = 0
            else:
                vmin[ch_type] = -vmax[ch_type]

        if not (vmin and vmax):  # we only had EEG data and no digpoints
            return  # No need to warn here, we did that above
        else:
            topomap_kwargs = self._validate_topomap_kwargs(topomap_kwargs)
            parallel, p_fun, n_jobs = parallel_func(
                func=self._plot_one_evoked_topomap_timepoint,
                n_jobs=n_jobs,
                max_jobs=len(times),
            )
            with use_log_level(_verbose_safe_false(level="error")):
                fig_arrays = parallel(
                    p_fun(
                        evoked=evoked,
                        time=time,
                        ch_types=ch_types,
                        vmin=vmin,
                        vmax=vmax,
                        topomap_kwargs=topomap_kwargs,
                    )
                    for time in times
                )

            captions = [f"Time point: {round(t, 3):0.3f} s" for t in times]
            self._add_slider(
                figs=fig_arrays,
                imgs=None,
                captions=captions,
                title="Topographies",
                image_format=image_format,
                start_idx=t_zero_idx,
                section=section,
                tags=tags,
                replace=replace,
            )

    def _add_evoked_gfp(
        self, *, evoked, ch_types, image_format, section, tags, replace
    ):
        # Make legend labels shorter by removing the multiplicative factors
        pattern = r"\d\.\d* × "
        label = evoked.comment
        if label is None:
            label = ""
        for match in re.findall(pattern=pattern, string=label):
            label = label.replace(match, "")

        import matplotlib.pyplot as plt

        fig, ax = plt.subplots(len(ch_types), 1, sharex=True, layout="constrained")
        if len(ch_types) == 1:
            ax = [ax]
        for idx, ch_type in enumerate(ch_types):
            with use_log_level(_verbose_safe_false(level="error")):
                plot_compare_evokeds(
                    evokeds={label: evoked.copy().pick(ch_type, verbose=False)},
                    ci=None,
                    truncate_xaxis=False,
                    truncate_yaxis=False,
                    legend=False,
                    axes=ax[idx],
                    show=False,
                )
            ax[idx].set_title(ch_type)

            # Hide x axis label for all but the last subplot
            if idx < len(ch_types) - 1:
                ax[idx].set_xlabel(None)

        title = "Global field power"
        self._add_figure(
            fig=fig,
            title=title,
            caption=None,
            image_format=image_format,
            section=section,
            tags=tags,
            replace=replace,
            own_figure=True,
        )

    def _add_evoked_whitened(
        self, *, evoked, noise_cov, image_format, section, tags, replace
    ):
        """Render whitened evoked."""
        fig = evoked.plot_white(noise_cov=noise_cov, show=False)
        title = "Whitened"

        self._add_figure(
            fig=fig,
            title=title,
            caption=None,
            image_format=image_format,
            tags=tags,
            section=section,
            replace=replace,
            own_figure=True,
        )

    def _add_evoked(
        self,
        *,
        evoked,
        noise_cov,
        add_projs,
        n_time_points,
        image_format,
        section,
        tags,
        topomap_kwargs,
        n_jobs,
        replace,
    ):
        # Summary table
        self._add_html_repr(
            inst=evoked,
            title="Info",
            tags=tags,
            section=section,
            replace=replace,
            div_klass="evoked",
        )

        # Joint plot
        ch_types = _get_data_ch_types(evoked)
        self._add_evoked_joint(
            evoked=evoked,
            ch_types=ch_types,
            image_format=image_format,
            section=section,
            tags=tags,
            topomap_kwargs=topomap_kwargs,
            replace=replace,
        )

        # Topomaps
        self._add_evoked_topomap_slider(
            evoked=evoked,
            ch_types=ch_types,
            n_time_points=n_time_points,
            image_format=image_format,
            section=section,
            tags=tags,
            topomap_kwargs=topomap_kwargs,
            n_jobs=n_jobs,
            replace=replace,
        )

        # GFP
        self._add_evoked_gfp(
            evoked=evoked,
            ch_types=ch_types,
            image_format=image_format,
            section=section,
            tags=tags,
            replace=replace,
        )

        # Whitened evoked
        if noise_cov is not None:
            self._add_evoked_whitened(
                evoked=evoked,
                noise_cov=noise_cov,
                image_format=image_format,
                section=section,
                tags=tags,
                replace=replace,
            )

        # SSP projectors
        if add_projs:
            self._add_projs(
                info=evoked,
                projs=None,
                title="Projectors",
                image_format=image_format,
                section=section,
                tags=tags,
                topomap_kwargs=topomap_kwargs,
                replace=replace,
            )

        logger.debug("Evoked: done")

    def _add_events(
        self,
        *,
        events,
        event_id,
        color,
        sfreq,
        first_samp,
        title,
        section,
        image_format,
        tags,
        replace,
    ):
        """Render events."""
        if not isinstance(events, np.ndarray):
            events = read_events(filename=events)

        fig = plot_events(
            events=events,
            event_id=event_id,
            sfreq=sfreq,
            first_samp=first_samp,
            color=color,
            show=False,
        )
        self._add_figure(
            fig=fig,
            title=title,
            caption=None,
            image_format=image_format,
            tags=tags,
            section=section,
            replace=replace,
            own_figure=True,
        )

    def _add_epochs_psd(self, *, epochs, psd, image_format, tags, section, replace):
        epoch_duration = epochs.tmax - epochs.tmin

        if psd is True:  # Entire time range -> all epochs
            epochs_for_psd = epochs  # Avoid creating a copy
        else:  # Only a subset of epochs
            signal_duration = len(epochs) * epoch_duration
            n_epochs_required = int(np.ceil(psd / epoch_duration))
            if n_epochs_required > len(epochs):
                raise ValueError(
                    f"You requested to calculate PSD on a duration of "
                    f"{psd:.3f} s, but all your epochs "
                    f"are only {signal_duration:.1f} s long"
                )
            epochs_idx = np.round(
                np.linspace(start=0, stop=len(epochs) - 1, num=n_epochs_required)
            ).astype(int)
            # Edge case: there might be duplicate indices due to rounding?
            epochs_idx_unique = np.unique(epochs_idx)
            if len(epochs_idx_unique) != len(epochs_idx):
                duration = round(len(epochs_idx_unique) * epoch_duration, 1)
                warn(
                    f"Using {len(epochs_idx_unique)} epochs, only "
                    f"covering {duration:.1f} s of data"
                )
                del duration

            epochs_for_psd = epochs[epochs_idx_unique]

        if epochs.info["lowpass"] is None:
            fmax = np.inf
        else:
            fmax = epochs.info["lowpass"] + 15
            # Must not exceed half the sampling frequency
            if fmax > 0.5 * epochs.info["sfreq"]:
                fmax = np.inf

        fig = epochs_for_psd.compute_psd(fmax=fmax).plot(amplitude=False, show=False)
        duration = round(epoch_duration * len(epochs_for_psd), 1)
        caption = (
            f"PSD calculated from {len(epochs_for_psd)} epochs ({duration:.1f} s)."
        )
        self._add_figure(
            fig=fig,
            image_format=image_format,
            title="PSD",
            caption=caption,
            tags=tags,
            section=section,
            replace=replace,
            own_figure=True,
        )

    def _add_html_element(self, *, html, title, tags, section, replace, div_klass):
        html_partial = partial(
            _html_element,
            div_klass=div_klass,
            tags=tags,
            title=title,
            html=html,
            show=True,
        )
        self._add_or_replace(
            title=title,
            section=section,
            tags=tags,
            html_partial=html_partial,
            replace=replace,
        )

    def _add_epochs_metadata(self, *, epochs, section, tags, replace):
        metadata = epochs.metadata.copy()

        # Ensure we have a named index
        if not metadata.index.name:
            metadata.index.name = "Epoch #"

        assert metadata.index.is_unique
        data_id = metadata.index.name  # store for later use
        metadata = metadata.reset_index()  # We want "proper" columns only
        html = _df_bootstrap_table(df=metadata, data_id=data_id)
        self._add_html_element(
            div_klass="epochs",
            tags=tags,
            title="Metadata",
            html=html,
            section=section,
            replace=replace,
        )

    def _add_epochs(
        self,
        *,
        epochs,
        psd,
        add_projs,
        image_kwargs,
        topomap_kwargs,
        drop_log_ignore,
        image_format,
        section,
        tags,
        replace,
    ):
        """Render epochs."""
        if isinstance(epochs, BaseEpochs):
            fname = epochs.filename
        else:
            fname = epochs
            epochs = read_epochs(fname, preload=False)

        # Summary table
        self._add_html_repr(
            inst=epochs,
            title="Info",
            tags=tags,
            section=section,
            replace=replace,
            div_klass="epochs",
        )

        # Metadata table
        if epochs.metadata is not None:
            self._add_epochs_metadata(
                epochs=epochs, tags=tags, section=section, replace=replace
            )

        # ERP/ERF image(s)
        ch_types = _get_data_ch_types(epochs)
        epochs.load_data()

        _validate_type(image_kwargs, (dict, None), "image_kwargs")
        # ensure dict with shallow copy because we will modify it
        image_kwargs = dict() if image_kwargs is None else image_kwargs.copy()

        for ch_type in ch_types:
            with use_log_level(_verbose_safe_false(level="error")):
                figs = (
                    epochs.copy()
                    .pick(ch_type, verbose=False)
                    .plot_image(show=False, **image_kwargs.pop(ch_type, dict()))
                )

            assert len(figs) == 1
            fig = figs[0]
            if ch_type in ("mag", "grad"):
                title_start = "ERF image"
            else:
                assert "eeg" in ch_type
                title_start = "ERP image"

            title = f"{title_start} ({_handle_default('titles')[ch_type]})"

            self._add_figure(
                fig=fig,
                title=title,
                caption=None,
                image_format=image_format,
                tags=tags,
                section=section,
                replace=replace,
                own_figure=True,
            )
        if image_kwargs:
            raise ValueError(
                f"Ensure the keys in image_kwargs map onto channel types plotted in "
                f"epochs.plot_image() of {ch_types}, could not use: "
                f"{list(image_kwargs)}"
            )

        # Drop log
        if epochs._bad_dropped:
            title = "Drop log"

            if epochs.drop_log_stats(ignore=drop_log_ignore) == 0:  # No drops
                self._add_html_element(
                    html="No epochs exceeded the rejection thresholds. "
                    "Nothing was dropped.",
                    div_klass="epochs",
                    title=title,
                    tags=tags,
                    section=section,
                    replace=replace,
                )
            else:
                fig = epochs.plot_drop_log(
                    subject=self.subject, ignore=drop_log_ignore, show=False
                )
                self._add_figure(
                    fig=fig,
                    image_format=image_format,
                    title=title,
                    caption=None,
                    tags=tags,
                    section=section,
                    replace=replace,
                    own_figure=True,
                )

        if psd:
            self._add_epochs_psd(
                epochs=epochs,
                psd=psd,
                image_format=image_format,
                tags=tags,
                section=section,
                replace=replace,
            )
        if add_projs:
            self._add_projs(
                info=epochs,
                projs=None,
                title="Projections",
                image_format=image_format,
                tags=tags,
                topomap_kwargs=topomap_kwargs,
                section=section,
                replace=replace,
            )

    def _add_cov(self, *, cov, info, image_format, section, tags, replace):
        """Render covariance matrix & SVD."""
        if not isinstance(cov, Covariance):
            cov = read_cov(cov)
        if not isinstance(info, Info):
            info = read_info(info)

        fig_cov, fig_svd = plot_cov(cov=cov, info=info, show=False, show_svd=True)
        figs = [fig_cov, fig_svd]
        titles = ("Covariance matrix", "Singular values")
        for fig, title in zip(figs, titles):
            self._add_figure(
                fig=fig,
                title=title,
                caption=None,
                image_format=image_format,
                tags=tags,
                section=section,
                replace=replace,
                own_figure=True,
            )

    def _add_trans(
        self,
        *,
        trans,
        info,
        subject,
        subjects_dir,
        alpha,
        title,
        section,
        tags,
        coord_frame,
        replace,
    ):
        """Render trans (only PNG)."""
        if not isinstance(trans, Transform):
            trans = read_trans(trans)
        if not isinstance(info, Info):
            info = read_info(info)

        kwargs = dict(
            info=info,
            trans=trans,
            subject=subject,
            subjects_dir=subjects_dir,
            dig=True,
            meg=["helmet", "sensors"],
            show_axes=True,
            coord_frame=coord_frame,
        )
        img, caption = _iterate_trans_views(
            function=plot_alignment,
            alpha=alpha,
            max_width=self.img_max_width,
            max_res=self.img_max_res,
            **kwargs,
        )
        self._add_image(
            img=img,
            title=title,
            section=section,
            caption=caption,
            image_format="png",
            tags=tags,
            replace=replace,
        )

    def _add_stc(
        self,
        *,
        stc,
        title,
        subject,
        subjects_dir,
        n_time_points,
        image_format,
        section,
        tags,
        stc_plot_kwargs,
        replace,
    ):
        """Render STC."""
        if isinstance(stc, SourceEstimate):
            if subject is None:
                subject = self.subject  # supplied during Report init
                if not subject:
                    subject = stc.subject  # supplied when loading STC
                    if not subject:
                        raise ValueError(
                            "Please specify the subject name, as it  cannot "
                            "be found in stc.subject. You may wish to pass "
                            'the "subject" parameter to read_source_estimate()'
                        )
            else:
                subject = subject
        else:
            fname = stc
            stc = read_source_estimate(fname=fname, subject=subject)

        subjects_dir = self.subjects_dir if subjects_dir is None else subjects_dir

        if n_time_points is None:
            n_time_points = min(len(stc.times), 51)
        elif n_time_points > len(stc.times):
            raise ValueError(
                f"The requested number of time points ({n_time_points}) "
                f"exceeds the time points in the provided STC object "
                f"({len(stc.times)})"
            )
        if n_time_points == 1:  # only a single time point, pick the first one
            times = [stc.times[0]]
        else:
            times = np.linspace(
                start=stc.times[0], stop=stc.times[-1], num=n_time_points
            )
        t_zero_idx = np.abs(times).argmin()  # index of time closest to zero

        # Plot using 3d backend if available, and use Matplotlib
        # otherwise.
        import matplotlib.pyplot as plt

        stc_plot_kwargs = _handle_default("report_stc_plot_kwargs", stc_plot_kwargs)
        stc_plot_kwargs.update(subject=subject, subjects_dir=subjects_dir)

        if get_3d_backend() is not None:
            brain = stc.plot(**stc_plot_kwargs)
            brain._renderer.plotter.subplot(0, 0)
            backend_is_3d = True
        else:
            backend_is_3d = False

        figs = []
        for t in times:
            with warnings.catch_warnings():
                warnings.filterwarnings(
                    action="ignore",
                    message="More than 20 figures have been opened",
                    category=RuntimeWarning,
                )

                if backend_is_3d:
                    brain.set_time(t)
                    fig, ax = plt.subplots(figsize=(4.5, 4.5), layout="constrained")
                    ax.imshow(brain.screenshot(time_viewer=True, mode="rgb"))
                    ax.axis("off")
                    _constrain_fig_resolution(
                        fig,
                        max_width=stc_plot_kwargs["size"][0],
                        max_res=self.img_max_res,
                    )
                    figs.append(fig)
                    plt.close(fig)
                else:
                    fig_lh = plt.figure(layout="constrained")
                    fig_rh = plt.figure(layout="constrained")

                    brain_lh = stc.plot(
                        views="lat",
                        hemi="lh",
                        initial_time=t,
                        backend="matplotlib",
                        subject=subject,
                        subjects_dir=subjects_dir,
                        figure=fig_lh,
                    )
                    brain_rh = stc.plot(
                        views="lat",
                        hemi="rh",
                        initial_time=t,
                        subject=subject,
                        subjects_dir=subjects_dir,
                        backend="matplotlib",
                        figure=fig_rh,
                    )
                    _constrain_fig_resolution(
                        fig_lh,
                        max_width=stc_plot_kwargs["size"][0],
                        max_res=self.img_max_res,
                    )
                    _constrain_fig_resolution(
                        fig_rh,
                        max_width=stc_plot_kwargs["size"][0],
                        max_res=self.img_max_res,
                    )
                    figs.append(brain_lh)
                    figs.append(brain_rh)
                    plt.close(fig_lh)
                    plt.close(fig_rh)

        if backend_is_3d:
            brain.close()
        else:
            brain_lh.close()
            brain_rh.close()

        captions = [f"Time point: {round(t, 3):0.3f} s" for t in times]
        self._add_slider(
            figs=figs,
            imgs=None,
            captions=captions,
            title=title,
            image_format=image_format,
            start_idx=t_zero_idx,
            section=section,
            tags=tags,
            replace=replace,
            own_figure=False,  # prevent rescaling
        )
        for fig in figs:
            plt.close(fig)

    def _add_bem(
        self,
        *,
        subject,
        subjects_dir,
        src,
        decim,
        n_jobs,
        width=512,
        image_format,
        title,
        section,
        tags,
        section,
        replace,
    ):
        """Render mri+bem (only PNG)."""
        if subjects_dir is None:
            subjects_dir = self.subjects_dir
        subjects_dir = str(get_subjects_dir(subjects_dir, raise_error=True))

        # Get the MRI filename
        mri_fname = op.join(subjects_dir, subject, "mri", "T1.mgz")
        if not op.isfile(mri_fname):
            warn(f'MRI file "{mri_fname}" does not exist')

        # Get the BEM surface filenames
        bem_path = op.join(subjects_dir, subject, "bem")

        surfaces = _get_bem_plotting_surfaces(bem_path)
        if not surfaces:
            warn("No BEM surfaces found, rendering empty MRI")

        htmls = dict()
        for orientation in _BEM_VIEWS:
            htmls[orientation] = self._render_one_bem_axis(
                mri_fname=mri_fname,
                surfaces=surfaces,
                orientation=orientation,
                src=src,
                decim=decim,
                n_jobs=n_jobs,
                width=width,
                image_format=image_format,
                tags=tags,
            )

        # Special handling to deal with our tests, where we monkey-patch
        # _BEM_VIEWS to save time
        html_slider_axial = htmls["axial"] if "axial" in htmls else ""
        html_slider_sagittal = htmls["sagittal"] if "sagittal" in htmls else ""
        html_slider_coronal = htmls["coronal"] if "coronal" in htmls else ""

        html_partial = partial(
            _html_bem_element,
            div_klass="bem",
            html_slider_axial=html_slider_axial,
            html_slider_sagittal=html_slider_sagittal,
            html_slider_coronal=html_slider_coronal,
            tags=tags,
            title=title,
        )
        self._add_or_replace(
            title=title,
            section=section,
            tags=tags,
            html_partial=html_partial,
            replace=replace,
        )


###############################################################################
# Scraper for sphinx-gallery

_SCRAPER_TEXT = """
.. only:: builder_html

    .. container:: row

        .. raw:: html

            <strong><a href="{0}">The generated HTML document.</a></strong>
            <iframe class="sg_report" sandbox="allow-scripts allow-modals" src="{0}"></iframe>

"""  # noqa: E501
# Adapted from fa-file-code
_FA_FILE_CODE = '<svg class="sg_report" role="img" xmlns="http://www.w3.org/2000/svg" viewBox="0 0 384 512"><path fill="#dec" d="M149.9 349.1l-.2-.2-32.8-28.9 32.8-28.9c3.6-3.2 4-8.8.8-12.4l-.2-.2-17.4-18.6c-3.4-3.6-9-3.7-12.4-.4l-57.7 54.1c-3.7 3.5-3.7 9.4 0 12.8l57.7 54.1c1.6 1.5 3.8 2.4 6 2.4 2.4 0 4.8-1 6.4-2.8l17.4-18.6c3.3-3.5 3.1-9.1-.4-12.4zm220-251.2L286 14C277 5 264.8-.1 252.1-.1H48C21.5 0 0 21.5 0 48v416c0 26.5 21.5 48 48 48h288c26.5 0 48-21.5 48-48V131.9c0-12.7-5.1-25-14.1-34zM256 51.9l76.1 76.1H256zM336 464H48V48h160v104c0 13.3 10.7 24 24 24h104zM209.6 214c-4.7-1.4-9.5 1.3-10.9 6L144 408.1c-1.4 4.7 1.3 9.6 6 10.9l24.4 7.1c4.7 1.4 9.6-1.4 10.9-6L240 231.9c1.4-4.7-1.3-9.6-6-10.9zm24.5 76.9l.2.2 32.8 28.9-32.8 28.9c-3.6 3.2-4 8.8-.8 12.4l.2.2 17.4 18.6c3.3 3.5 8.9 3.7 12.4.4l57.7-54.1c3.7-3.5 3.7-9.4 0-12.8l-57.7-54.1c-3.5-3.3-9.1-3.2-12.4.4l-17.4 18.6c-3.3 3.5-3.1 9.1.4 12.4z" class=""></path></svg>'  # noqa: E501


class _ReportScraper:
    """Scrape Report outputs.

    Only works properly if conf.py is configured properly and the file
    is written to the same directory as the example script.
    """

    def __repr__(self):
        return "<ReportScraper>"

    def __call__(self, block, block_vars, gallery_conf):
        for report in block_vars["example_globals"].values():
            if (
                isinstance(report, Report)
                and report.fname is not None
                and report.fname.endswith(".html")
                and gallery_conf["builder_name"] == "html"
            ):
                # Thumbnail
                image_path_iterator = block_vars["image_path_iterator"]
                img_fname = next(image_path_iterator)
                img_fname = img_fname.replace(".png", ".svg")
                with open(img_fname, "w") as fid:
                    fid.write(_FA_FILE_CODE)
                # copy HTML file
                html_fname = Path(report.fname).name
                srcdir = Path(gallery_conf["src_dir"])
                outdir = Path(gallery_conf["out_dir"])
                out_dir = outdir / Path(block_vars["target_file"]).parent.relative_to(
                    srcdir
                )
                os.makedirs(out_dir, exist_ok=True)
                out_fname = out_dir / html_fname
                copyfile(report.fname, out_fname)
                assert op.isfile(report.fname)
                # embed links/iframe
                data = _SCRAPER_TEXT.format(html_fname)
                return data
        return ""

    def set_dirs(self, app):
        # Inject something into sphinx_gallery_conf as this gets pickled properly
        # during parallel example generation
        app.config.sphinx_gallery_conf["out_dir"] = app.builder.outdir


def _df_bootstrap_table(*, df, data_id):
    html = df.to_html(
        border=0,
        index=False,
        show_dimensions=True,
        justify="unset",
        float_format=lambda x: f"{x:.3f}",
        classes="table table-hover table-striped table-sm table-responsive small",
        na_rep="",
    )
    htmls = html.split("\n")
    header_pattern = "<th>(.*)</th>"

    for idx, html in enumerate(htmls):
        if "<table" in html:
            htmls[idx] = html.replace(
                "<table",
                "<table "
                'id="mytable" '
                'data-toggle="table" '
                f'data-unique-id="{data_id}" '
                'data-search="true" '  # search / filter
                'data-search-highlight="true" '
                'data-show-columns="true" '  # show/hide columns
                'data-show-toggle="true" '  # allow card view
                'data-show-columns-toggle-all="true" '
                'data-click-to-select="true" '
                'data-show-copy-rows="true" '
                'data-show-export="true" '  # export to a file
                'data-export-types="[csv]" '
                'data-export-options=\'{"fileName": "metadata"}\' '
                'data-icon-size="sm" '
                'data-height="400"',
            )
            continue
        elif "<tr" in html:
            # Add checkbox for row selection
            htmls[idx] = f'{html}\n<th data-field="state" data-checkbox="true"></th>'
            continue

        col_headers = re.findall(pattern=header_pattern, string=html)
        if col_headers:
            # Make columns sortable
            assert len(col_headers) == 1
            col_header = col_headers[0]
            htmls[idx] = html.replace(
                "<th>",
                f'<th data-field="{col_header.lower()}" data-sortable="true">',
            )

    html = "\n".join(htmls)
    return html<|MERGE_RESOLUTION|>--- conflicted
+++ resolved
@@ -1537,11 +1537,7 @@
             subjects_dir=subjects_dir,
             title=title,
             image_format=self.image_format,
-<<<<<<< HEAD
             section=title,
-=======
-            section=section,
->>>>>>> 715540a8
             tags=tags,
             replace=replace,
         )
@@ -2666,11 +2662,7 @@
             image_format=self.image_format,
             title=title,
             tags=tags,
-<<<<<<< HEAD
             section=None,  # No nesting
-=======
-            section=section,
->>>>>>> 715540a8
             replace=replace,
         )
 
