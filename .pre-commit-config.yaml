--- conflicted
+++ resolved
@@ -11,11 +11,7 @@
     hooks:
       - id: ruff
         name: ruff mne
-<<<<<<< HEAD
-        args: ["--fix", "--exit-non-zero-on-fix"]
-=======
         args: ["--fix"]
->>>>>>> ec87fd89
         files: ^mne/
 
   # Ruff tutorials and examples
@@ -26,7 +22,7 @@
         name: ruff tutorials and examples
         # D103: missing docstring in public function
         # D400: docstring first line must end with period
-        args: ["--ignore=D103,D400", "--fix", "--exit-non-zero-on-fix"]
+        args: ["--ignore=D103,D400", "--fix"]
         files: ^tutorials/|^examples/
 
   # Codespell
