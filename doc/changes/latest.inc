.. NOTE: we are now using links to highlight new functions and classes.
   Please follow the examples below like :func:`mne.stats.f_mway_rm`, so the
   whats_new page will have a link to the function/class documentation.

.. NOTE: there are 3 separate sections for changes, based on type:
   - "Enhancements" for new features
   - "Bugs" for bug fixes
   - "API changes" for backward-incompatible changes

.. NOTE: changes from first-time contributors should be added to the TOP of
   the relevant section (Enhancements / Bugs / API changes), and should look
   like this (where xxxx is the pull request number):
   - description of enhancement/bugfix/API change (:gh:`xxxx` **by new contributor** |Firstname Lastname|_)

.. _current:

Current (1.0.dev0)
-------------------

.. |New Contributor| replace:: **New Contributor**

.. |Jan Zerfowski| replace:: **Jan Zerfowski**
.. |Senwen Deng| replace:: **Senwen Deng**

Enhancements
~~~~~~~~~~~~
.. - Add something cool (:gh:`9192` **by new contributor** |New Contributor|_)

- Speed up :func:`mne.preprocessing.annotate_muscle_zscore`, :func:`mne.preprocessing.annotate_movement`, and :func:`mne.preprocessing.annotate_nan` through better annotation creation (:gh:`10089` **by new contributor** |Senwen Deng|_)

- Fix some unused variables in time_frequency_erds.py example (:gh:`10076` **by new contributor** |Jan Zerfowski|_)

- Add show local maxima toggling button to :func:`mne.gui.locate_ieeg` (:gh:`9952` by `Alex Rockhill`_)

- Improve docstring of :class:`mne.Info` and add attributes that were not covered (:gh:`9922` by `Mathieu Scheltienne`_)

- Add an alternate, manual procedure for aligning a CT to an MR procedure to :ref:`tut-ieeg-localize` (:gh:`9978` by `Alex Rockhill`_)

- Improve docstring of export functions :func:`mne.export.export_raw`, :func:`mne.export.export_epochs`, :func:`mne.export.export_evokeds`, :func:`mne.export.export_evokeds_mff` and issue a warning when there are unapplied projectors (:gh:`9994` by `Mathieu Scheltienne`_)

- Add support for reading haemoglobin fNIRS data to :func:`mne.io.read_raw_snirf` (:gh:`9929` by `Robert Luke`_)

- Add ``fill_hole_size`` keyword argument to :func:`mne.viz.Brain.add_volume_labels` to close holes in the mesh (:gh:`10024` by `Alex Rockhill`_)

- Changed :class:`mne.Epochs` and :class:`mne.Evoked` to have a more concise ``__repr__`` to improve interactive MNE usage in Python Interactive Console, IDEs, and debuggers when many events are handled. (:gh:`10042` by `Jan Sosulski`_)

- Improve docstring of ``events`` arguments and cross-referencing to :term:`events` (:gh:`10056` by `Mathieu Scheltienne`_)

- Speed up repeated surface-smoothing operation (e.g., in repeated calls to :meth:`stc.plot() <mne.SourceEstimate.plot>`) (:gh:`10077` by `Eric Larson`_)

- Add ``verbose`` parameter to :func:`mne.io.Raw.load_bad_channels` and log information on how bad channels are updated (:gh:`10102` by `Stefan Appelhoff`_)

- Add ``infer_type`` argument to :func:`mne.io.read_raw_edf` and :func:`mne.io.read_raw_bdf` to automatically infer channel types from channel labels (:gh:`10058` by `Clemens Brunner`_)

<<<<<<< HEAD
- Annotations from a :class:`~mne.io.Raw` object are now preserved by the :class:`~mne.Epochs` constructor (:gh:`9969` by `Adam Li`_)
=======
- Reduce the time it takes to generate a :class:`mne.io.Raw`, :class:`~mne.Epochs`, or :class:`~mne.preprocessing.ICA` figure if a ``scalings`` parameter is provided. This also speeds up butterfly plot generation in :meth:`mne.Report.add_raw` (:gh:`10109` by `Richard Höchenberger`_ and `Eric Larson`_)

- :meth:`mne.Report.add_raw` gained a new ``scalings`` parameter to provide custom data scalings for the butterfly plots (:gh:`10109` by `Richard Höchenberger`_)

>>>>>>> 6a265839

Bugs
~~~~

.. |Adina Wagner| replace:: **Adina Wagner**

- Teach :func:`mne.io.read_raw_bti` to use its ``eog_ch`` parameter (:gh:`10093` **by new contributor** |Adina Wagner|_)

- Fix default of :func:`mne.io.Raw.plot` to be ``use_opengl=None``, which will act like False unless ``MNE_BROWSER_USE_OPENGL=true`` is set in the user configuration (:gh:`9957` by `Eric Larson`_)

- Fix bug with :class:`mne.Report` where figures were saved with ``bbox_inches='tight'``, which led to inconsistent sizes in sliders (:gh:`9966` by `Eric Larson`_)

- When opening a saved report and saving it to a different filename again, don't change ``Report.fname`` to avoid a regression when using :func:`~mne.open_report` as a context manager (:gh:`9998` by `Marijn van Vliet`_)

- Fix bug in :func:`mne.make_forward_solution` where sensor-sphere geometry check was incorrect (:gh:`9968` by `Eric Larson`_)

- Use single char alphanumeric suffix when renaming long channel names (over 15-characters) when writing to FIF format. (:gh:`10002` by `Luke Bloy`_)

- Add argument ``overwrite`` to :func:`mne.export.export_raw`, :func:`mne.export.export_epochs`, :func:`mne.export.export_evokeds` and :func:`mne.export.export_evokeds_mff` (:gh:`9975` by `Mathieu Scheltienne`_)

- :func:`mne.gui.coregistration` and the ``mne coreg`` command didn't respect the ``inspect`` parameter (:gh:`9972` by `Richard Höchenberger`_)

- Fix incorrect projection of source space onto white matter surface instead of pial in :ref:`tut-working-with-ecog` (:gh:`9980` by `Alex Rockhill`_)

- Fix channel type support when reading from EEGLAB ``.set`` format with :func:`mne.io.read_raw_eeglab` and :func:`mne.read_epochs_eeglab` (:gh:`9990` by `Mathieu Scheltienne`_)

- Fix suboptimal alignment using :func:`mne.transforms.compute_volume_registration` (:gh:`9991` by `Alex Rockhill`_)

- Only warn if header is missing in BrainVision files instead of raising an error (:gh:`10001` by `Clemens Brunner`_)

- Add argument ``overwrite`` to `mne.preprocessing.ICA.save` to check for existing file (:gh:`10004` by `Mathieu Scheltienne`_)

- :class:`mne.Report` now raises an exception if invalid tags were passed (:gh:`9970` by `Richard Höchenberger`_)

- Fix bug in :func:`mne.get_montage_volume_labels` that set the maximum number of voxels to be included too low causing unwanted capping of the included voxel labels (:gh:`10021` by `Alex Rockhill`_)

- :func:`~mne.sys_info` output now contains the installed version of ``pooch``, too; this output had been accidentally removed previously (:gh:`10047` by `Richard Höchenberger`_)

- Fix automatic channel type detection from channel labels in :func:`mne.io.read_raw_edf` and :func:`mne.io.read_raw_bdf` (and disable this functionality from :func:`mne.io.read_raw_gdf`) (:gh:`10058` by `Clemens Brunner`_)

- Fix :func:`~mne.stats.permutation_cluster_1samp_test` to properly handle 2-dimensional data in combination with TFCE (:gh:`10073` by `Richard Höchenberger`_)

- Fix channel grouping error when using "butterfly mode" with :meth:`mne.io.Raw.plot` (:gh:`10087` by `Daniel McCloy`_)

- Fix inconsistent behavior of ``mne.preprocessing.annotate_*`` functions by making them all return :class:`mne.Annotations` objects with the ``orig_time`` attribute set to ``raw.info["meas_time"]`` (:gh:`10067` by `Stefan Appelhoff`_)

- Fix bug that appears during automatic calculation of the colormap of `mne.viz.Brain` when data values of ``fmin`` and ``fmax`` are too close (:gh:`10074` by `Guillaume Favelier`_)

- We now display a scrollbar in the tags dropdown of a `~mne.Report` if many tags have been added, granting access to all tags instead of "hiding" them below the bottom of the page (:gh:`10082` by `Richard Höchenberger`_)

- Remove repeated logging output when overwriting an existing `~mne.io.Raw` file (:gh:`10095` by `Richard Höchenberger`_ and `Stefan Appelhoff`_)

API changes
~~~~~~~~~~~
- ``mne.Info.pick_channels`` has been deprecated. Use ``inst.pick_channels`` to pick channels from Raw|Epochs|Evoked. Use :func:`mne.pick_info` to pick channels from :class:`mne.Info` (:gh:`10039` by `Mathieu Scheltienne`_)

- Argument ``event_list`` has been deprecated in favor of ``events`` in :func:`mne.write_events` (:gh:`10056` by `Mathieu Scheltienne`_)<|MERGE_RESOLUTION|>--- conflicted
+++ resolved
@@ -52,14 +52,11 @@
 
 - Add ``infer_type`` argument to :func:`mne.io.read_raw_edf` and :func:`mne.io.read_raw_bdf` to automatically infer channel types from channel labels (:gh:`10058` by `Clemens Brunner`_)
 
-<<<<<<< HEAD
-- Annotations from a :class:`~mne.io.Raw` object are now preserved by the :class:`~mne.Epochs` constructor (:gh:`9969` by `Adam Li`_)
-=======
 - Reduce the time it takes to generate a :class:`mne.io.Raw`, :class:`~mne.Epochs`, or :class:`~mne.preprocessing.ICA` figure if a ``scalings`` parameter is provided. This also speeds up butterfly plot generation in :meth:`mne.Report.add_raw` (:gh:`10109` by `Richard Höchenberger`_ and `Eric Larson`_)
 
 - :meth:`mne.Report.add_raw` gained a new ``scalings`` parameter to provide custom data scalings for the butterfly plots (:gh:`10109` by `Richard Höchenberger`_)
 
->>>>>>> 6a265839
+- Annotations from a :class:`~mne.io.Raw` object are now preserved by the :class:`~mne.Epochs` constructor (:gh:`9969` by `Adam Li`_)
 
 Bugs
 ~~~~
