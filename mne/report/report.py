--- conflicted
+++ resolved
@@ -3625,7 +3625,6 @@
                 replace=replace,
             )
 
-<<<<<<< HEAD
             self._add_bem(
                     subject=subject,
                     subjects_dir=subjects_dir,
@@ -3643,8 +3642,6 @@
 
 
 
-=======
->>>>>>> 712ba430
     def _add_inverse_operator(
         self,
         *,
