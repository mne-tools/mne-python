"""Test check utilities."""
# Authors: MNE Developers
#          Stefan Appelhoff <stefan.appelhoff@mailbox.org>
#
# License: BSD (3-clause)
import os
import os.path as op
import shutil
import sys

import numpy as np
import pytest
from pathlib import Path

import mne
from mne.datasets import testing
from mne.io.pick import pick_channels_cov
from mne.utils import (check_random_state, _check_fname, check_fname,
                       _check_subject, requires_mayavi, traits_test,
                       _check_mayavi_version, _check_info_inv, _check_option,
                       check_version, _check_path_like, _validate_type,
<<<<<<< HEAD
                       _suggest, _on_missing, requires_nibabel)
=======
                       _suggest, _on_missing, requires_nibabel, _safe_input)
>>>>>>> 17666276
data_path = testing.data_path(download=False)
base_dir = op.join(data_path, 'MEG', 'sample')
fname_raw = op.join(data_path, 'MEG', 'sample', 'sample_audvis_trunc_raw.fif')
fname_event = op.join(base_dir, 'sample_audvis_trunc_raw-eve.fif')
fname_fwd = op.join(base_dir, 'sample_audvis_trunc-meg-vol-7-fwd.fif')
fname_mgz = op.join(data_path, 'subjects', 'sample', 'mri', 'aseg.mgz')
reject = dict(grad=4000e-13, mag=4e-12)


@testing.requires_testing_data
def test_check(tmpdir):
    """Test checking functions."""
    pytest.raises(ValueError, check_random_state, 'foo')
    pytest.raises(TypeError, _check_fname, 1)
    _check_fname(Path('./'))
    fname = str(tmpdir.join('foo'))
    with open(fname, 'wb'):
        pass
    assert op.isfile(fname)
    _check_fname(fname, overwrite='read', must_exist=True)
    orig_perms = os.stat(fname).st_mode
    os.chmod(fname, 0)
    if not sys.platform.startswith('win'):
        with pytest.raises(PermissionError, match='read permissions'):
            _check_fname(fname, overwrite='read', must_exist=True)
    os.chmod(fname, orig_perms)
    os.remove(fname)
    assert not op.isfile(fname)
    pytest.raises(IOError, check_fname, 'foo', 'tets-dip.x', (), ('.fif',))
    pytest.raises(ValueError, _check_subject, None, None)
    pytest.raises(TypeError, _check_subject, None, 1)
    pytest.raises(TypeError, _check_subject, 1, None)
    # smoke tests for permitted types
    check_random_state(None).choice(1)
    check_random_state(0).choice(1)
    check_random_state(np.random.RandomState(0)).choice(1)
    if check_version('numpy', '1.17'):
        check_random_state(np.random.default_rng(0)).choice(1)

    # _meg.fif is a valid ending and should not raise an error
    new_fname = str(
        tmpdir.join(op.basename(fname_raw).replace('_raw.', '_meg.')))
    shutil.copyfile(fname_raw, new_fname)
    mne.io.read_raw_fif(new_fname)


@requires_mayavi
@traits_test
def test_check_mayavi():
    """Test mayavi version check."""
    pytest.raises(RuntimeError, _check_mayavi_version, '100.0.0')


def _get_data():
    """Read in data used in tests."""
    # read forward model
    forward = mne.read_forward_solution(fname_fwd)
    # read data
    raw = mne.io.read_raw_fif(fname_raw, preload=True)
    events = mne.read_events(fname_event)
    event_id, tmin, tmax = 1, -0.1, 0.15

    # decimate for speed
    left_temporal_channels = mne.read_selection('Left-temporal')
    picks = mne.pick_types(raw.info, meg=True,
                           selection=left_temporal_channels)
    picks = picks[::2]
    raw.pick_channels([raw.ch_names[ii] for ii in picks])
    del picks

    raw.info.normalize_proj()  # avoid projection warnings

    epochs = mne.Epochs(raw, events, event_id, tmin, tmax, proj=True,
                        baseline=(None, 0.), preload=True, reject=reject)

    noise_cov = mne.compute_covariance(epochs, tmin=None, tmax=0.)

    data_cov = mne.compute_covariance(epochs, tmin=0.01, tmax=0.15)

    return epochs, data_cov, noise_cov, forward


@testing.requires_testing_data
def test_check_info_inv():
    """Test checks for common channels across fwd model and cov matrices."""
    epochs, data_cov, noise_cov, forward = _get_data()

    # make sure same channel lists exist in data to make testing life easier
    assert epochs.info['ch_names'] == data_cov.ch_names
    assert epochs.info['ch_names'] == noise_cov.ch_names

    # check whether bad channels get excluded from the channel selection
    # info
    info_bads = epochs.info.copy()
    info_bads['bads'] = info_bads['ch_names'][1:3]  # include two bad channels
    picks = _check_info_inv(info_bads, forward, noise_cov=noise_cov)
    assert [1, 2] not in picks
    # covariance matrix
    data_cov_bads = data_cov.copy()
    data_cov_bads['bads'] = data_cov_bads.ch_names[0]
    picks = _check_info_inv(epochs.info, forward, data_cov=data_cov_bads)
    assert 0 not in picks
    # noise covariance matrix
    noise_cov_bads = noise_cov.copy()
    noise_cov_bads['bads'] = noise_cov_bads.ch_names[1]
    picks = _check_info_inv(epochs.info, forward, noise_cov=noise_cov_bads)
    assert 1 not in picks

    # test whether reference channels get deleted
    info_ref = epochs.info.copy()
    info_ref['chs'][0]['kind'] = 301  # pretend to have a ref channel
    picks = _check_info_inv(info_ref, forward, noise_cov=noise_cov)
    assert 0 not in picks

    # pick channels in all inputs and make sure common set is returned
    epochs.pick_channels([epochs.ch_names[ii] for ii in range(10)])
    data_cov = pick_channels_cov(data_cov, include=[data_cov.ch_names[ii]
                                                    for ii in range(5, 20)])
    noise_cov = pick_channels_cov(noise_cov, include=[noise_cov.ch_names[ii]
                                                      for ii in range(7, 12)])
    picks = _check_info_inv(epochs.info, forward, noise_cov=noise_cov,
                            data_cov=data_cov)
    assert list(range(7, 10)) == picks


def test_check_option():
    """Test checking the value of a parameter against a list of options."""
    allowed_values = ['valid', 'good', 'ok']

    # Value is allowed
    assert _check_option('option', 'valid', allowed_values)
    assert _check_option('option', 'good', allowed_values)
    assert _check_option('option', 'ok', allowed_values)
    assert _check_option('option', 'valid', ['valid'])

    # Check error message for invalid value
    msg = ("Invalid value for the 'option' parameter. Allowed values are "
           "'valid', 'good', and 'ok', but got 'bad' instead.")
    with pytest.raises(ValueError, match=msg):
        assert _check_option('option', 'bad', allowed_values)

    # Special error message if only one value is allowed
    msg = ("Invalid value for the 'option' parameter. The only allowed value "
           "is 'valid', but got 'bad' instead.")
    with pytest.raises(ValueError, match=msg):
        assert _check_option('option', 'bad', ['valid'])


def test_check_path_like():
    """Test _check_path_like()."""
    str_path = str(base_dir)
    pathlib_path = Path(base_dir)
    no_path = dict(foo='bar')

    assert _check_path_like(str_path) is True
    assert _check_path_like(pathlib_path) is True
    assert _check_path_like(no_path) is False


def test_validate_type():
    """Test _validate_type."""
    _validate_type(1, 'int-like')
    with pytest.raises(TypeError, match='int-like'):
        _validate_type(False, 'int-like')


@requires_nibabel()
@testing.requires_testing_data
def test_suggest():
    """Test suggestions."""
    names = mne.get_volume_labels_from_aseg(fname_mgz)
    sug = _suggest('', names)
    assert sug == ''  # nothing
    sug = _suggest('Left-cerebellum', names)
    assert sug == " Did you mean 'Left-Cerebellum-Cortex'?"
    sug = _suggest('Cerebellum-Cortex', names)
    assert sug == " Did you mean one of ['Left-Cerebellum-Cortex', 'Right-Cerebellum-Cortex', 'Left-Cerebral-Cortex']?"  # noqa: E501


def test_on_missing():
    """Test _on_missing."""
    msg = 'test'
    with pytest.raises(ValueError, match=msg):
        _on_missing('raise', msg)
    with pytest.warns(RuntimeWarning, match=msg):
        _on_missing('warn', msg)
    _on_missing('ignore', msg)

    with pytest.raises(ValueError,
                       match='Invalid value for the \'on_missing\' parameter'):
        _on_missing('foo', msg)


def _matlab_input(msg):
    raise EOFError()


def test_safe_input(monkeypatch):
    """Test _safe_input."""
    monkeypatch.setattr(mne.utils.check, 'input', _matlab_input)
    with pytest.raises(RuntimeError, match='Could not use input'):
        _safe_input('whatever', alt='nothing')
    assert _safe_input('whatever', use='nothing') == 'nothing'<|MERGE_RESOLUTION|>--- conflicted
+++ resolved
@@ -19,11 +19,7 @@
                        _check_subject, requires_mayavi, traits_test,
                        _check_mayavi_version, _check_info_inv, _check_option,
                        check_version, _check_path_like, _validate_type,
-<<<<<<< HEAD
-                       _suggest, _on_missing, requires_nibabel)
-=======
                        _suggest, _on_missing, requires_nibabel, _safe_input)
->>>>>>> 17666276
 data_path = testing.data_path(download=False)
 base_dir = op.join(data_path, 'MEG', 'sample')
 fname_raw = op.join(data_path, 'MEG', 'sample', 'sample_audvis_trunc_raw.fif')
