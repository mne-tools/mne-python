.. NOTE: we are now using links to highlight new functions and classes.
   Please follow the examples below like :func:`mne.stats.f_mway_rm`, so the
   whats_new page will have a link to the function/class documentation.

.. NOTE: there are 3 separate sections for changes, based on type:
   - "Enhancements" for new features
   - "Bugs" for bug fixes
   - "API changes" for backward-incompatible changes

.. NOTE: changes from first-time contributors should be added to the TOP of
   the relevant section (Enhancements / Bugs / API changes), and should look
   like this (where xxxx is the pull request number):
   - description of enhancement/bugfix/API change (:gh:`xxxx` **by new contributor** |Firstname Lastname|_)

.. _current:

Current (0.24.dev0)
-------------------

.. |New Contributor| replace:: **New Contributor**

.. |David Julien| replace:: **David Julien**

.. |Romain Derollepot| replace:: **Romain Derollepot**

.. |Jan Sosulski| replace:: **Jan Sosulski**

.. |Xiaokai Xia| replace:: **Xiaokai Xia**

.. |Marian Dovgialo| replace:: **Marian Dovgialo**

Enhancements
~~~~~~~~~~~~
.. - Add something cool (:gh:`9192` **by new contributor** |New Contributor|_)

- New function :func:`mne.chpi.get_chpi_info` to retrieve basic information about the cHPI system used when recording MEG data (:gh:`9369` by `Richard Höchenberger`_)

- Add support for NIRSport and NIRSport2 devices to `mne.io.read_raw_nirx` (:gh:`9348` and :gh:`9401` **by new contributor** |David Julien|_, **new contributor** |Romain Derollepot|_, `Robert Luke`_, and `Eric Larson`_)

- New function :func:`mne.label.find_pos_in_annot` to get atlas label for MRI coordinates.  (:gh:`9376` by **by new contributor** |Marian Dovgialo|_)

- New namespace `mne.export` created to contain functions (such as `mne.export.export_raw` and `mne.export.export_epochs`) for exporting data to non-FIF formats (:gh:`9427` by `Eric Larson`_)

- Add support for Hitachi fNIRS devices in `mne.io.read_raw_hitachi` (:gh:`9391` by `Eric Larson`_)

- Add support for ``picks`` in :func:`mne.stc_near_sensors` (:gh:`9396` by `Eric Larson`_)

- Add projections when printing a :class:`mne.Info` in the notebook (:gh:`9403` by `Alex Gramfort`_)

- Add support for interpolating oxy and deoxyhaemoglobin data types (:gh:`9431` by `Robert Luke`_)
   
- Add support for SNIRF files in :class:`mne.Report` (:gh:`9443` by `Robert Luke`_)

- Add support for exporting MFF evoked files using `mne.export.export_evokeds` and `mne.export.export_evokeds_mff` (:gh:`9406` by `Evan Hathaway`_)

- :func:`mne.concatenate_raws`, :func:`mne.concatenate_epochs`, and func:`mne.write_evokeds` gained a new parameter ``on_mismatch``, which controls behavior in case not all of the supplied instances share the same device-to-head transformation (:gh:`9438` by `Richard Höchenberger`_)

<<<<<<< HEAD
- Add new function :func:`mne.preprocessing.annotate_break` to automatically detect and mark "break" periods without any marked experimental events in the continuous data (:gh:`9445` by `Richard Höchenberger`_)
=======
- Add support for multiple datablocks (acquistions with pauses) in :func:`mne.io.read_raw_nihon` (:gh:`9437` by `Federico Raimondo`_)
>>>>>>> deec72a2

Bugs
~~~~
- Fix bug with :meth:`mne.Epochs.crop` and :meth:`mne.Evoked.crop` when ``include_tmax=False``, where the last sample was always cut off, even when ``tmax > epo.times[-1]`` (:gh:`9378` **by new contributor** |Jan Sosulski|_)

- Fix bug with `mne.io.read_raw_curry` to allow reading Curry 8 event files with '.cdt.ceo' extension (:gh:`9381` by **new contributor** |Xiaokai Xia|_ and `Daniel McCloy`_)

- Fix bug with :func:`mne.io.read_raw_nihon` where latin-1 annotations could not be read (:gh:`9384` by `Alex Gramfort`_)

- Fix bug when printing a :class:`mne.io.RawArray` in the notebook (:gh:`9404` by `Alex Gramfort`_)

- Fix bug when computing rank from info for SSS data with only gradiometers or magnetometers (:gh:`9435` by `Alex Gramfort`_)

- :func:`mne.concatenate_raws` now raises an exception if ``raw.info['dev_head_t']`` differs between files. This behavior can be controlled using the new ``on_mismatch`` parameter (:gh:`9438` by `Richard Höchenberger`_)

API changes
~~~~~~~~~~~
- Nothing yet<|MERGE_RESOLUTION|>--- conflicted
+++ resolved
@@ -55,11 +55,9 @@
 
 - :func:`mne.concatenate_raws`, :func:`mne.concatenate_epochs`, and func:`mne.write_evokeds` gained a new parameter ``on_mismatch``, which controls behavior in case not all of the supplied instances share the same device-to-head transformation (:gh:`9438` by `Richard Höchenberger`_)
 
-<<<<<<< HEAD
+- Add support for multiple datablocks (acquistions with pauses) in :func:`mne.io.read_raw_nihon` (:gh:`9437` by `Federico Raimondo`_)
+
 - Add new function :func:`mne.preprocessing.annotate_break` to automatically detect and mark "break" periods without any marked experimental events in the continuous data (:gh:`9445` by `Richard Höchenberger`_)
-=======
-- Add support for multiple datablocks (acquistions with pauses) in :func:`mne.io.read_raw_nihon` (:gh:`9437` by `Federico Raimondo`_)
->>>>>>> deec72a2
 
 Bugs
 ~~~~
