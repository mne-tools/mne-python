"""Dynamic Imaging of Coherent Sources (DICS)."""

# Authors: Marijn van Vliet <w.m.vanvliet@gmail.com>
#          Britta Westner <britta.wstnr@gmail.com>
#          Susanna Aro <susanna.aro@aalto.fi>
#          Roman Goj <roman.goj@gmail.com>
#
# License: BSD (3-clause)
import numpy as np

from ..channels import equalize_channels
from ..io.pick import pick_info, pick_channels
from ..utils import (logger, verbose, warn, _check_one_ch_type,
                     _check_channels_spatial_filter, _check_rank,
                     _check_option, _validate_type)
from ..forward import _subject_from_forward
from ..minimum_norm.inverse import combine_xyz, _check_reference, _check_depth
from ..rank import compute_rank
from ..source_estimate import _make_stc, _get_src_type
from ..time_frequency import csd_fourier, csd_multitaper, csd_morlet
from ._compute_beamformer import (_prepare_beamformer_input,
                                  _compute_beamformer, _check_src_type,
                                  Beamformer, _compute_power,
                                  _proj_whiten_data)


@verbose
def make_dics(info, forward, csd, reg=0.05, noise_csd=None, label=None,
              pick_ori=None, rank=None, weight_norm=None,
              reduce_rank=False, depth=1., real_filter=False,
              inversion='matrix', verbose=None):
    """Compute a Dynamic Imaging of Coherent Sources (DICS) spatial filter.

    This is a beamformer filter that can be used to estimate the source power
    at a specific frequency range :footcite:`GrossEtAl2001`. It does this by
    constructing a spatial
    filter for each source point.  The computation of these filters is very
    similar to those of the LCMV beamformer (:func:`make_lcmv`), but instead of
    operating on a covariance matrix, the CSD matrix is used. When applying
    these filters to a CSD matrix (see :func:`apply_dics_csd`), the source
    power can be estimated for each source point.

    Parameters
    ----------
    info : instance of Info
        Measurement info, e.g. ``epochs.info``.
    forward : instance of Forward
        Forward operator.
    csd : instance of CrossSpectralDensity
        The data cross-spectral density (CSD) matrices. A source estimate is
        performed for each frequency or frequency-bin defined in the CSD
        object.
    reg : float
        The regularization to apply to the cross-spectral density before
        computing the inverse.
    noise_csd : instance of CrossSpectralDensity | None
        Noise cross-spectral density (CSD) matrices. If provided, whitening
        will be done. The noise CSDs need to have been computed for the same
        frequencies as the data CSDs. Providing noise CSDs is mandatory if you
        mix sensor types, e.g. gradiometers with magnetometers or EEG with
        MEG.

        .. versionadded:: 0.20
    label : Label | None
        Restricts the solution to a given label.
    %(bf_pick_ori)s
    %(rank_None)s

        .. versionadded:: 0.17
    %(weight_norm)s

        Defaults to ``None``, in which case no normalization is performed.
    %(reduce_rank)s
    %(depth)s
    real_filter : bool
        If ``True``, take only the real part of the cross-spectral-density
        matrices to compute real filters. Defaults to ``False``.
    %(bf_inversion)s

        .. versionchanged:: 0.21
           Default changed to ``'matrix'``.
    %(verbose)s

    Returns
    -------
    filters : instance of Beamformer
        Dictionary containing filter weights from DICS beamformer.
        Contains the following keys:

            'kind' : str
                The type of beamformer, in this case 'DICS'.
            'weights' : ndarray, shape (n_frequencies, n_weights)
                For each frequency, the filter weights of the beamformer.
            'csd' : instance of CrossSpectralDensity
                The data cross-spectral density matrices used to compute the
                beamformer.
            'ch_names' : list of str
                Channels used to compute the beamformer.
            'proj' : ndarray, shape (n_channels, n_channels)
                Projections used to compute the beamformer.
            'vertices' : list of ndarray
                Vertices for which the filter weights were computed.
            'n_sources' : int
                Number of source location for which the filter weight were
                computed.
            'subject' : str
                The subject ID.
            'pick-ori' : None | 'max-power' | 'normal' | 'vector'
                The orientation in which the beamformer filters were computed.
            'inversion' : 'single' | 'matrix'
                Whether the spatial filters were computed for each dipole
                separately or jointly for all dipoles at each vertex using a
                matrix inversion.
            'weight_norm' : None | 'unit-noise-gain'
                The normalization of the weights.
            'src_type' : str
                Type of source space.
            'is_free_ori' : bool
                Whether the filter was computed in a fixed direction
                (pick_ori='max-power', pick_ori='normal') or not.
            'whitener' : None | ndarray, shape (n_channels, n_channels)
                Whitening matrix, provided if whitening was applied to the
                covariance matrix and leadfield during computation of the
                beamformer weights.
            'max-power-ori' : ndarray, shape (n_sources, 3) | None
                When pick_ori='max-power', this fields contains the estimated
                direction of maximum power at each source location.

    See Also
    --------
    apply_dics_csd, tf_dics

    Notes
    -----
    The original reference is :footcite:`GrossEtAl2001`. See
    :footcite:`vanVlietEtAl2018` for a tutorial style paper on the topic.

    The DICS beamformer is very similar to the LCMV (:func:`make_lcmv`)
    beamformer and many of the parameters are shared. However,
    :func:`make_dics` and :func:`make_lcmv` currently have different defaults
    for these parameters, which were settled on separately through extensive
    practical use case testing (but not necessarily exhaustive parameter space
    searching), and it remains to be seen how functionally interchangeable they
    could be.

    The default setting reproduce the DICS beamformer as described in
    :footcite:`vanVlietEtAl2018`::

        inversion='single', weight_norm=None, depth=1.

    To use the :func:`make_lcmv` defaults, use::

        inversion='matrix', weight_norm='unit-noise-gain-invariant', depth=None

    For more information about ``real_filter``, see the
    supplemental information from :footcite:`HippEtAl2011`.

    References
    ----------
    .. footbibliography::
    """  # noqa: E501
    rank = _check_rank(rank)
    _check_option('pick_ori', pick_ori, [None, 'normal', 'max-power'])
    _check_option('inversion', inversion, ['single', 'matrix'])
    _validate_type(weight_norm, (str, None), 'weight_norm')

    frequencies = [np.mean(freq_bin) for freq_bin in csd.frequencies]
    n_freqs = len(frequencies)

<<<<<<< HEAD
    _, _, allow_mismatch = _check_one_ch_type('dics', info, forward, csd,
                                              noise_csd)
    info, fwd, csd = equalize_channels([info, forward, csd])
=======
    _check_one_ch_type('dics', info, forward, csd, noise_csd)
    # remove bads so that equalize_channels only keeps all good
    info = pick_info(info, pick_channels(info['ch_names'], [], info['bads']))
    info, forward, csd = equalize_channels([info, forward, csd])
>>>>>>> 5ba77c8b

    csd, noise_csd = _prepare_noise_csd(csd, noise_csd, real_filter)

    depth = _check_depth(depth, 'depth_sparse')
    if inversion == 'single':
        depth['combine_xyz'] = False

    is_free_ori, info, proj, vertices, G, whitener, nn, orient_std = \
        _prepare_beamformer_input(
            info, forward, label, pick_ori, noise_cov=noise_csd, rank=rank,
            pca=False, **depth)

    # Compute ranks
    csd_int_rank = []
    if not allow_mismatch:
        noise_rank = compute_rank(noise_csd, info=info, rank=rank)
    for i in range(len(frequencies)):
        csd_rank = compute_rank(csd.get_data(index=i, as_cov=True),
                                info=info, rank=rank)
        if not allow_mismatch:
            for key in csd_rank:
                if key not in noise_rank or csd_rank[key] != noise_rank[key]:
                    raise ValueError('%s data rank (%s) did not match the '
                                     'noise rank (%s)'
                                     % (key, csd_rank[key],
                                        noise_rank.get(key, None)))
        csd_int_rank.append(sum(csd_rank.values()))

    del noise_csd
    ch_names = list(info['ch_names'])

    logger.info('Computing DICS spatial filters...')
    Ws = []
    max_oris = []
    for i, freq in enumerate(frequencies):
        if n_freqs > 1:
            logger.info('    computing DICS spatial filter at %sHz (%d/%d)' %
                        (freq, i + 1, n_freqs))

        Cm = csd.get_data(index=i)

        # XXX: Weird that real_filter happens *before* whitening, which could
        # make things complex again...?
        if real_filter:
            Cm = Cm.real

        # compute spatial filter
        n_orient = 3 if is_free_ori else 1
        W, max_power_ori = _compute_beamformer(
            G, Cm, reg, n_orient, weight_norm, pick_ori, reduce_rank,
<<<<<<< HEAD
            rank=csd_int_rank[i], inversion=inversion, nn=nn,
            orient_std=orient_std)
=======
            rank=rank, inversion=inversion, nn=nn, orient_std=orient_std,
            whitener=whitener)
>>>>>>> 5ba77c8b
        Ws.append(W)
        max_oris.append(max_power_ori)

    Ws = np.array(Ws)
    if pick_ori == 'max-power':
        max_oris = np.array(max_oris)
    else:
        max_oris = None

    src_type = _get_src_type(forward['src'], vertices)
    subject = _subject_from_forward(forward)
    is_free_ori = is_free_ori if pick_ori in [None, 'vector'] else False
    n_sources = np.sum([len(v) for v in vertices])

    filters = Beamformer(
        kind='DICS', weights=Ws, csd=csd, ch_names=ch_names, proj=proj,
        vertices=vertices, n_sources=n_sources, subject=subject,
        pick_ori=pick_ori, inversion=inversion, weight_norm=weight_norm,
        src_type=src_type, is_free_ori=is_free_ori, whitener=whitener,
        max_power_ori=max_oris)

    return filters


def _prepare_noise_csd(csd, noise_csd, real_filter):
    if noise_csd is not None:
        csd, noise_csd = equalize_channels([csd, noise_csd])
        # Use the same noise CSD for all frequencies
        if len(noise_csd.frequencies) > 1:
            noise_csd = noise_csd.mean()
        noise_csd = noise_csd.get_data(as_cov=True)
        if real_filter:
            noise_csd['data'] = noise_csd['data'].real
    return csd, noise_csd


def _apply_dics(data, filters, info, tmin):
    """Apply DICS spatial filter to data for source reconstruction."""
    if isinstance(data, np.ndarray) and data.ndim == 2:
        data = [data]
        one_epoch = True
    else:
        one_epoch = False

    Ws = filters['weights']
    one_freq = len(Ws) == 1

    subject = filters['subject']
    # compatibility with 0.16, add src_type as None if not present:
    filters, warn_text = _check_src_type(filters)

    for i, M in enumerate(data):
        if not one_epoch:
            logger.info("Processing epoch : %d" % (i + 1))

        # Apply SSPs
        M = _proj_whiten_data(M, info['projs'], filters)

        stcs = []
        for W in Ws:
            # project to source space using beamformer weights
            sol = np.dot(W, M)

            if filters['is_free_ori']:
                logger.info('combining the current components...')
                sol = combine_xyz(sol)

            tstep = 1.0 / info['sfreq']

            stcs.append(_make_stc(sol, vertices=filters['vertices'],
                                  src_type=filters['src_type'], tmin=tmin,
                                  tstep=tstep, subject=subject,
                                  warn_text=warn_text))
        if one_freq:
            yield stcs[0]
        else:
            yield stcs

    logger.info('[done]')


@verbose
def apply_dics(evoked, filters, verbose=None):
    """Apply Dynamic Imaging of Coherent Sources (DICS) beamformer weights.

    Apply Dynamic Imaging of Coherent Sources (DICS) beamformer weights
    on evoked data.

    .. warning:: The result of this function is meant as an intermediate step
                 for further processing (such as computing connectivity). If
                 you are interested in estimating source time courses, use an
                 LCMV beamformer (:func:`make_lcmv`, :func:`apply_lcmv`)
                 instead. If you are interested in estimating spectral power at
                 the source level, use :func:`apply_dics_csd`.
    .. warning:: This implementation has not been heavily tested so please
                 report any issues or suggestions.

    Parameters
    ----------
    evoked : Evoked
        Evoked data to apply the DICS beamformer weights to.
    filters : instance of Beamformer
        DICS spatial filter (beamformer weights)
        Filter weights returned from :func:`make_dics`.
    %(verbose)s

    Returns
    -------
    stc : SourceEstimate | VolSourceEstimate | list
        Source time courses. If the DICS beamformer has been computed for more
        than one frequency, a list is returned containing for each frequency
        the corresponding time courses.

    See Also
    --------
    apply_dics_epochs
    apply_dics_csd
    """  # noqa: E501
    _check_reference(evoked)

    info = evoked.info
    data = evoked.data
    tmin = evoked.times[0]

    sel = _check_channels_spatial_filter(evoked.ch_names, filters)
    data = data[sel]

    stc = _apply_dics(data=data, filters=filters, info=info, tmin=tmin)

    return next(stc)


@verbose
def apply_dics_epochs(epochs, filters, return_generator=False, verbose=None):
    """Apply Dynamic Imaging of Coherent Sources (DICS) beamformer weights.

    Apply Dynamic Imaging of Coherent Sources (DICS) beamformer weights
    on single trial data.

    .. warning:: The result of this function is meant as an intermediate step
                 for further processing (such as computing connectivity). If
                 you are interested in estimating source time courses, use an
                 LCMV beamformer (:func:`make_lcmv`, :func:`apply_lcmv`)
                 instead. If you are interested in estimating spectral power at
                 the source level, use :func:`apply_dics_csd`.
    .. warning:: This implementation has not been heavily tested so please
                 report any issue or suggestions.

    Parameters
    ----------
    epochs : Epochs
        Single trial epochs.
    filters : instance of Beamformer
        DICS spatial filter (beamformer weights)
        Filter weights returned from :func:`make_dics`. The DICS filters must
        have been computed for a single frequency only.
    return_generator : bool
        Return a generator object instead of a list. This allows iterating
        over the stcs without having to keep them all in memory.
    %(verbose)s

    Returns
    -------
    stc: list | generator of (SourceEstimate | VolSourceEstimate)
        The source estimates for all epochs.

    See Also
    --------
    apply_dics
    apply_dics_csd
    """
    _check_reference(epochs)

    if len(filters['weights']) > 1:
        raise ValueError(
            'This function only works on DICS beamformer weights that have '
            'been computed for a single frequency. When calling make_dics(), '
            'make sure to use a CSD object with only a single frequency (or '
            'frequency-bin) defined.'
        )

    info = epochs.info
    tmin = epochs.times[0]

    sel = _check_channels_spatial_filter(epochs.ch_names, filters)
    data = epochs.get_data()[:, sel, :]

    stcs = _apply_dics(data=data, filters=filters, info=info, tmin=tmin)

    if not return_generator:
        stcs = list(stcs)

    return stcs


@verbose
def apply_dics_csd(csd, filters, verbose=None):
    """Apply Dynamic Imaging of Coherent Sources (DICS) beamformer weights.

    Apply a previously computed DICS beamformer to a cross-spectral density
    (CSD) object to estimate source power in time and frequency windows
    specified in the CSD object :footcite:`GrossEtAl2001`.

    Parameters
    ----------
    csd : instance of CrossSpectralDensity
        The data cross-spectral density (CSD) matrices. A source estimate is
        performed for each frequency or frequency-bin defined in the CSD
        object.
    filters : instance of Beamformer
        DICS spatial filter (beamformer weights)
        Filter weights returned from `make_dics`.
    %(verbose)s

    Returns
    -------
    stc : SourceEstimate
        Source power with frequency instead of time.
    frequencies : list of float
        The frequencies for which the source power has been computed. If the
        data CSD object defines frequency-bins instead of exact frequencies,
        the mean of each bin is returned.

    References
    ----------
    .. footbibliography::
    """  # noqa: E501
    ch_names = filters['ch_names']
    vertices = filters['vertices']
    n_orient = 3 if filters['is_free_ori'] else 1
    subject = filters['subject']
    whitener = filters['whitener']
    n_sources = filters['n_sources']

    # If CSD is summed over multiple frequencies, take the average frequency
    frequencies = [np.mean(dfreq) for dfreq in csd.frequencies]
    n_freqs = len(frequencies)

    source_power = np.zeros((n_sources, len(csd.frequencies)))

    # Ensure the CSD is in the same order as the weights
    csd_picks = [csd.ch_names.index(ch) for ch in ch_names]

    logger.info('Computing DICS source power...')
    for i, freq in enumerate(frequencies):
        if n_freqs > 1:
            logger.info('    applying DICS spatial filter at %sHz (%d/%d)' %
                        (freq, i + 1, n_freqs))

        Cm = csd.get_data(index=i)
        Cm = Cm[csd_picks, :][:, csd_picks]
        W = filters['weights'][i]

        # Whiten the CSD
        Cm = np.dot(whitener, np.dot(Cm, whitener.conj().T))

        source_power[:, i] = _compute_power(Cm, W, n_orient)

    logger.info('[done]')

    # compatibility with 0.16, add src_type as None if not present:
    filters, warn_text = _check_src_type(filters)

    return (_make_stc(source_power, vertices=vertices,
                      src_type=filters['src_type'], tmin=0., tstep=1.,
                      subject=subject, warn_text=warn_text),
            frequencies)


@verbose
def tf_dics(epochs, forward, noise_csds, tmin, tmax, tstep, win_lengths,
            subtract_evoked=False, mode='fourier', freq_bins=None,
            frequencies=None, n_ffts=None, mt_bandwidths=None,
            mt_adaptive=False, mt_low_bias=True, cwt_n_cycles=7, decim=1,
            reg=0.05, label=None, pick_ori=None, rank=None, inversion='single',
            weight_norm=None, depth=1., real_filter=False,
            reduce_rank=False, verbose=None):
    """5D time-frequency beamforming based on DICS.

    Calculate source power in time-frequency windows using a spatial filter
    based on the Dynamic Imaging of Coherent Sources (DICS) beamforming
    approach :footcite:`DalalEtAl2008`. For each time window and frequency bin
    combination, cross-spectral density (CSD) is computed and used to create a
    DICS beamformer spatial filter.

    Parameters
    ----------
    epochs : Epochs
        Single trial epochs.
    forward : dict
        Forward operator.
    noise_csds : list of instances of CrossSpectralDensity | None
        Noise cross-spectral density for each frequency bin. If these are
        specified, the DICS filters will be applied to both the signal and
        noise CSDs. The source power estimates for each frequency bin will be
        scaled by the estimated noise power (signal / noise).
        Specifying ``None`` will disable performing noise normalization.
    tmin : float
        Minimum time instant to consider.
    tmax : float
        Maximum time instant to consider.
    tstep : float
        Spacing between consecutive time windows, should be smaller than or
        equal to the shortest time window length.
    win_lengths : list of float
        Time window lengths in seconds. One time window length should be
        provided for each frequency bin.
    subtract_evoked : bool
        If True, subtract the averaged evoked response prior to computing the
        tf source grid. Defaults to False.
    mode : 'fourier' | 'multitaper' | 'cwt_morlet'
        Spectrum estimation mode. Defaults to 'fourier'.
    freq_bins : list of tuple of float
        Start and end point of frequency bins of interest.
        Only used in 'multitaper' or 'fourier' mode. For 'cwt_morlet' mode, use
        the ``frequencies`` parameter instead.
    frequencies : list of float | list of list of float
        The frequencies to compute the source power for. If you want to compute
        the average power for multiple frequency bins, specify a list of
        lists: each list containing the frequencies for the corresponding bin.
        Only used in 'cwt_morlet' mode. In other modes, use the ``freq_bins``
        parameter instead.
    n_ffts : list | None
        Length of the FFT for each frequency bin. If ``None`` (the default),
        the exact number of samples between ``tmin`` and ``tmax`` will be used.
        Only used in 'multitaper' or 'fourier' mode.
    mt_bandwidths : list of float
        The bandwidths of the multitaper windowing function in Hz. Only used in
        'multitaper' mode. One value should be provided for each frequency bin.
        Defaults to None.
    mt_adaptive : bool
        Use adaptive weights to combine the tapered spectra into CSD. Only used
        in 'multitaper' mode. Defaults to False.
    mt_low_bias : bool
        Only use tapers with more than 90%% spectral concentration within
        bandwidth. Only used in 'multitaper' mode. Defaults to True.
    cwt_n_cycles : float | list of float | None
        Number of cycles to use when constructing Morlet wavelets. Fixed number
        or one per frequency. Defaults to 7.
        Only used in 'cwt_morlet' mode.
    decim : int | slice
        To reduce memory usage, decimation factor during time-frequency
        decomposition. Defaults to 1 (no decimation).
        Only used in 'cwt_morlet' mode.

        If `int`, uses tfr[..., ::decim].
        If `slice`, uses tfr[..., decim].
    reg : float
        Regularization to use for the DICS beamformer computation.
        Defaults to 0.05.
    label : Label | None
        Restricts the solution to a given label. Defaults to None.
    pick_ori : None | 'normal' | 'max-power'
        The source orientation to estimate source power for:

            ``None`` :
                orientations are pooled. (Default)
            'normal' :
                filters are computed for the orientation tangential to the
                cortical surface
            'max-power' :
                filters are computer for the orientation that maximizes
                spectral power.

        Defaults to ``None``.

    rank : None | int | 'full'
        This controls the effective rank of the covariance matrix when
        computing the inverse. The rank can be set explicitly by specifying an
        integer value. If ``None``, the rank will be automatically estimated.
        Since applying regularization will always make the covariance matrix
        full rank, the rank is estimated before regularization in this case. If
        'full', the rank will be estimated after regularization and hence
        will mean using the full rank, unless ``reg=0`` is used.
        The default is None.

        .. versionadded:: 0.17
    inversion : 'single' | 'matrix'
        This determines how the beamformer deals with source spaces in "free"
        orientation. Such source spaces define three orthogonal dipoles at each
        source point. When ``inversion='single'``, each dipole is considered
        as an individual source and the corresponding spatial filter is
        computed for each dipole separately. When ``inversion='matrix'``, all
        three dipoles at a source vertex are considered as a group and the
        spatial filters are computed jointly using a matrix inversion. While
        ``inversion='single'`` is more stable, ``inversion='matrix'`` is more
        precise. See Notes of :func:`make_dics`.  Defaults to 'single'.
    weight_norm : None | 'unit-noise-gain'
        How to normalize the beamformer weights. None means no normalization is
        performed.  If 'unit-noise-gain', the unit-noise gain minimum variance
        beamformer will be computed (Borgiotti-Kaplan beamformer)
        :footcite:`SekiharaNagarajan2008`. Defaults to ``None``.
    %(depth)s
    real_filter : bool
        If ``True``, take only the real part of the cross-spectral-density
        matrices to compute real filters. Defaults to ``False``.
    %(reduce_rank)s
    %(verbose)s

    Returns
    -------
    stcs : list of SourceEstimate | VolSourceEstimate
        Source power at each time window. One SourceEstimate object is returned
        for each frequency bin.

    Notes
    -----
    Dalal et al. :footcite:`DalalEtAl2008` used a synthetic aperture
    magnetometry beamformer (SAM) in each time-frequency window instead of
    DICS.

    An alternative to using noise CSDs is to normalize the forward solution
    (``depth``) or the beamformer weights (``weight_norm``). In
    this case, ``noise_csds`` may be set to ``None``.

    References
    ----------
    .. footbibliography::
    """
    _check_reference(epochs)
    rank = _check_rank(rank)

    if mode == 'cwt_morlet' and frequencies is None:
        raise ValueError('In "cwt_morlet" mode, the "frequencies" parameter '
                         'should be used.')
    elif mode != 'cwt_morlet' and freq_bins is None:
        raise ValueError('In "%s" mode, the "freq_bins" parameter should be '
                         'used.' % mode)

    if frequencies is not None:
        # Make sure frequencies are always in the form of a list of lists
        frequencies = [np.atleast_1d(f) for f in frequencies]
        n_freq_bins = len(frequencies)
    else:
        n_freq_bins = len(freq_bins)

    if len(win_lengths) != n_freq_bins:
        raise ValueError('One time window length expected per frequency bin')
    if any(win_length < tstep for win_length in win_lengths):
        raise ValueError('Time step should not be larger than any of the '
                         'window lengths')

    if noise_csds is not None and len(noise_csds) != n_freq_bins:
        raise ValueError('One noise CSD object expected per frequency bin')

    if n_ffts is not None and len(n_ffts) != n_freq_bins:
        raise ValueError('When specifying number of FFT samples, one value '
                         'must be provided per frequency bin')
    if mt_bandwidths is not None and len(mt_bandwidths) != n_freq_bins:
        raise ValueError('When using multitaper mode and specifying '
                         'multitaper transform bandwidth, one value must be '
                         'provided per frequency bin')

    # Multiplying by 1e3 to avoid numerical issues, e.g. 0.3 // 0.05 == 5
    n_time_steps = int(((tmax - tmin) * 1e3) // (tstep * 1e3))

    # Subtract evoked response
    if subtract_evoked:
        epochs = epochs.copy().subtract_evoked()

    sol_final = []

    # Compute source power for each frequency bin
    for i_freq in range(n_freq_bins):
        win_length = win_lengths[i_freq]
        n_overlap = int((win_length * 1e3) // (tstep * 1e3))

        # Scale noise CSD to allow data and noise CSDs to have different length
        if noise_csds is not None:
            noise_csd = noise_csds[i_freq].copy()
            noise_csd._data /= noise_csd.n_fft

        if mode == 'cwt_morlet':
            freq_bin = frequencies[i_freq]
            fmin = np.min(freq_bin)
            fmax = np.max(freq_bin)
        else:
            fmin, fmax = freq_bins[i_freq]
            if n_ffts is None:
                n_fft = None
            else:
                n_fft = n_ffts[i_freq]
            if mt_bandwidths is None:
                mt_bandwidth = None
            else:
                mt_bandwidth = mt_bandwidths[i_freq]

        sol_single = []
        sol_overlap = []
        for i_time in range(n_time_steps):
            win_tmin = tmin + i_time * tstep
            win_tmax = win_tmin + win_length

            # If in the last step the last time point was not covered in
            # previous steps and will not be covered now, a solution needs to
            # be calculated for an additional time window
            if (i_time == n_time_steps - 1 and
                    win_tmax - tstep < tmax and
                    win_tmax >= tmax + (epochs.times[-1] - epochs.times[-2])):
                warn('Adding a time window to cover last time points')
                win_tmin = tmax - win_length
                win_tmax = tmax

            if win_tmax < tmax + (epochs.times[-1] - epochs.times[-2]):
                # Counteracts unsafe floating point arithmetic ensuring all
                # relevant samples will be taken into account when selecting
                # data in time windows
                logger.info(
                    'Computing time-frequency DICS beamformer for time '
                    'window %d to %d ms, in frequency range %d to %d Hz' %
                    (win_tmin * 1e3, win_tmax * 1e3, fmin, fmax)
                )

                # Calculating data CSD in current time window
                if mode == 'fourier':
                    csd = csd_fourier(
                        epochs, fmin=fmin, fmax=fmax, tmin=win_tmin,
                        tmax=win_tmax, n_fft=n_fft, verbose=False)
                elif mode == 'multitaper':
                    csd = csd_multitaper(
                        epochs, fmin=fmin, fmax=fmax, tmin=win_tmin,
                        tmax=win_tmax, n_fft=n_fft, bandwidth=mt_bandwidth,
                        low_bias=mt_low_bias, verbose=False)
                elif mode == 'cwt_morlet':
                    csd = csd_morlet(
                        epochs, frequencies=freq_bin, tmin=win_tmin,
                        tmax=win_tmax, n_cycles=cwt_n_cycles, decim=decim,
                        verbose=False)
                else:
                    raise ValueError('Invalid mode, choose either '
                                     "'fourier' or 'multitaper'")

                csd = csd.sum()

                # Scale data CSD to allow data and noise CSDs to have different
                # length
                csd._data /= csd.n_fft

                filters = make_dics(epochs.info, forward, csd, reg=reg,
                                    label=label, pick_ori=pick_ori,
                                    rank=rank, inversion=inversion,
                                    weight_norm=weight_norm, depth=depth,
                                    reduce_rank=reduce_rank,
                                    real_filter=real_filter, verbose=False)
                stc, _ = apply_dics_csd(csd, filters, verbose=False)

                if noise_csds is not None:
                    # Scale signal power by noise power
                    noise_stc, _ = apply_dics_csd(noise_csd, filters,
                                                  verbose=False)
                    stc /= noise_stc

                sol_single.append(stc.data[:, 0])

            # Average over all time windows that contain the current time
            # point, which is the current time window along with
            # n_overlap - 1 previous ones
            if i_time - n_overlap < 0:
                curr_sol = np.mean(sol_single[0:i_time + 1], axis=0)
            else:
                curr_sol = np.mean(sol_single[i_time - n_overlap + 1:
                                              i_time + 1], axis=0)

            # The final result for the current time point in the current
            # frequency bin
            sol_overlap.append(curr_sol)

        # Gathering solutions for all time points for current frequency bin
        sol_final.append(sol_overlap)

    sol_final = np.array(sol_final)

    # Creating stc objects containing all time points for each frequency bin
    stcs = []
    # compatibility with 0.16, add src_type as None if not present:
    filters, warn_text = _check_src_type(filters)

    for i_freq in range(n_freq_bins):
        stc = _make_stc(sol_final[i_freq, :, :].T, vertices=stc.vertices,
                        src_type=filters['src_type'], tmin=tmin, tstep=tstep,
                        subject=stc.subject, warn_text=warn_text)
        stcs.append(stc)

    return stcs<|MERGE_RESOLUTION|>--- conflicted
+++ resolved
@@ -167,16 +167,11 @@
     frequencies = [np.mean(freq_bin) for freq_bin in csd.frequencies]
     n_freqs = len(frequencies)
 
-<<<<<<< HEAD
     _, _, allow_mismatch = _check_one_ch_type('dics', info, forward, csd,
                                               noise_csd)
-    info, fwd, csd = equalize_channels([info, forward, csd])
-=======
-    _check_one_ch_type('dics', info, forward, csd, noise_csd)
     # remove bads so that equalize_channels only keeps all good
     info = pick_info(info, pick_channels(info['ch_names'], [], info['bads']))
     info, forward, csd = equalize_channels([info, forward, csd])
->>>>>>> 5ba77c8b
 
     csd, noise_csd = _prepare_noise_csd(csd, noise_csd, real_filter)
 
@@ -227,13 +222,8 @@
         n_orient = 3 if is_free_ori else 1
         W, max_power_ori = _compute_beamformer(
             G, Cm, reg, n_orient, weight_norm, pick_ori, reduce_rank,
-<<<<<<< HEAD
             rank=csd_int_rank[i], inversion=inversion, nn=nn,
-            orient_std=orient_std)
-=======
-            rank=rank, inversion=inversion, nn=nn, orient_std=orient_std,
-            whitener=whitener)
->>>>>>> 5ba77c8b
+            orient_std=orient_std, whitener=whitener)
         Ws.append(W)
         max_oris.append(max_power_ori)
 
