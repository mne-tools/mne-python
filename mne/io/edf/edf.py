"""Reading tools from EDF, EDF+, BDF, and GDF."""

# Authors: The MNE-Python contributors.
# License: BSD-3-Clause
# Copyright the MNE-Python contributors.

import os
import re
from datetime import date, datetime, timedelta, timezone
from enum import Enum
from pathlib import Path

import numpy as np
from scipy.interpolate import interp1d

from ..._edf.open import _gdf_edf_get_fid
from ..._fiff.constants import FIFF
from ..._fiff.meas_info import _empty_info, _unique_channel_names
from ..._fiff.utils import _blk_read_lims, _mult_cal_one
from ...annotations import Annotations
from ...filter import resample
from ...fixes import read_from_file_or_buffer
from ...utils import (
    _file_like,
    _validate_type,
    fill_doc,
    logger,
    verbose,
    warn,
)
from ..base import BaseRaw, _get_scaling


class FileType(Enum):
    """Enumeration to differentiate files when the extension is not known."""

    GDF = 1
    EDF = 2
    BDF = 3


# common channel type names mapped to internal ch types
CH_TYPE_MAPPING = {
    "EEG": FIFF.FIFFV_EEG_CH,
    "SEEG": FIFF.FIFFV_SEEG_CH,
    "ECOG": FIFF.FIFFV_ECOG_CH,
    "DBS": FIFF.FIFFV_DBS_CH,
    "EOG": FIFF.FIFFV_EOG_CH,
    "ECG": FIFF.FIFFV_ECG_CH,
    "EMG": FIFF.FIFFV_EMG_CH,
    "BIO": FIFF.FIFFV_BIO_CH,
    "RESP": FIFF.FIFFV_RESP_CH,
    "TEMP": FIFF.FIFFV_TEMPERATURE_CH,
    "MISC": FIFF.FIFFV_MISC_CH,
    "SAO2": FIFF.FIFFV_BIO_CH,
    "STIM": FIFF.FIFFV_STIM_CH,
}


@fill_doc
class RawEDF(BaseRaw):
    """Raw object from EDF, EDF+ file.

    Parameters
    ----------
    input_fname : path-like | file-like
        Path to the EDF, EDF+ file. If a file-like object is provided,
        preloading must be used.
    eog : list or tuple
        Names of channels or list of indices that should be designated EOG
        channels. Values should correspond to the electrodes in the file.
        Default is None.
    misc : list or tuple
        Names of channels or list of indices that should be designated MISC
        channels. Values should correspond to the electrodes in the file.
        Default is None.
    stim_channel : ``'auto'`` | str | list of str | int | list of int
        Defaults to ``'auto'``, which means that channels named ``'status'`` or
        ``'trigger'`` (case insensitive) are set to STIM. If str (or list of
        str), all channels matching the name(s) are set to STIM. If int (or
        list of ints), the channels corresponding to the indices are set to
        STIM.
    exclude : list of str
        Channel names to exclude. This can help when reading data with
        different sampling rates to avoid unnecessary resampling.
    infer_types : bool
        If True, try to infer channel types from channel labels. If a channel
        label starts with a known type (such as 'EEG') followed by a space and
        a name (such as 'Fp1'), the channel type will be set accordingly, and
        the channel will be renamed to the original label without the prefix.
        For unknown prefixes, the type will be 'EEG' and the name will not be
        modified. If False, do not infer types and assume all channels are of
        type 'EEG'.

        .. versionadded:: 0.24.1
    include : list of str | str
        Channel names to be included. A str is interpreted as a regular
        expression. 'exclude' must be empty if include is assigned.

        .. versionadded:: 1.1
    %(preload)s
    %(units_edf_bdf_io)s
    %(encoding_edf)s
    %(exclude_after_unique)s
    %(verbose)s

    See Also
    --------
    mne.io.Raw : Documentation of attributes and methods.
    mne.io.read_raw_edf : Recommended way to read EDF/EDF+ files.

    Notes
    -----
    %(edf_resamp_note)s

    Biosemi devices trigger codes are encoded in 16-bit format, whereas system
    codes (CMS in/out-of range, battery low, etc.) are coded in bits 16-23 of
    the status channel (see http://www.biosemi.com/faq/trigger_signals.htm).
    To retrieve correct event values (bits 1-16), one could do:

        >>> events = mne.find_events(...)  # doctest:+SKIP
        >>> events[:, 2] &= (2**16 - 1)  # doctest:+SKIP

    The above operation can be carried out directly in :func:`mne.find_events`
    using the ``mask`` and ``mask_type`` parameters (see
    :func:`mne.find_events` for more details).

    It is also possible to retrieve system codes, but no particular effort has
    been made to decode these in MNE. In case it is necessary, for instance to
    check the CMS bit, the following operation can be carried out:

        >>> cms_bit = 20  # doctest:+SKIP
        >>> cms_high = (events[:, 2] & (1 << cms_bit)) != 0  # doctest:+SKIP

    It is worth noting that in some special cases, it may be necessary to shift
    event values in order to retrieve correct event triggers. This depends on
    the triggering device used to perform the synchronization. For instance, in
    some files events need to be shifted by 8 bits:

        >>> events[:, 2] >>= 8  # doctest:+SKIP

    TAL channels called 'EDF Annotations' are parsed and
    extracted annotations are stored in raw.annotations. Use
    :func:`mne.events_from_annotations` to obtain events from these
    annotations.

    If channels named 'status' or 'trigger' are present, they are considered as
    STIM channels by default. Use func:`mne.find_events` to parse events
    encoded in such analog stim channels.
    """

    @verbose
    def __init__(
        self,
        input_fname,
        eog=None,
        misc=None,
        stim_channel="auto",
        exclude=(),
        infer_types=False,
        preload=False,
        include=None,
        units=None,
        encoding="utf8",
        exclude_after_unique=False,
        *,
        verbose=None,
    ):
        if not _file_like(input_fname):
            logger.info(f"Extracting EDF parameters from {input_fname}...")
            input_fname = os.path.abspath(input_fname)

        info, edf_info, orig_units = _get_info(
            input_fname,
            stim_channel,
            eog,
            misc,
            exclude,
            infer_types,
            FileType.EDF,
            include,
            exclude_after_unique,
        )
        logger.info("Creating raw.info structure...")
        edf_info["blob"] = input_fname if _file_like(input_fname) else None

        _validate_type(units, (str, None, dict), "units")
        if units is None:
            units = dict()
        elif isinstance(units, str):
            units = {ch_name: units for ch_name in info["ch_names"]}

        for k, (this_ch, this_unit) in enumerate(orig_units.items()):
            if this_ch not in units:
                continue
            if this_unit not in ("", units[this_ch]):
                raise ValueError(
                    f"Unit for channel {this_ch} is present in the file as "
                    f"{repr(this_unit)}, cannot overwrite it with the units "
                    f"argument {repr(units[this_ch])}."
                )
            if this_unit == "":
                orig_units[this_ch] = units[this_ch]
                ch_type = edf_info["ch_types"][k]
                scaling = _get_scaling(ch_type.lower(), orig_units[this_ch])
                edf_info["units"][k] /= scaling

        # Raw attributes
        last_samps = [edf_info["nsamples"] - 1]
        super().__init__(
            info,
            preload,
            filenames=[_path_from_fname(input_fname)],
            raw_extras=[edf_info],
            last_samps=last_samps,
            orig_format="int",
            orig_units=orig_units,
            verbose=verbose,
        )

        # Read annotations from file and set it
        if len(edf_info["tal_idx"]) > 0:
            # Read TAL data exploiting the header info (no regexp)
            idx = np.empty(0, int)
            tal_data = self._read_segment_file(
                np.empty((0, self.n_times)),
                idx,
                0,
                0,
                int(self.n_times),
                np.ones((len(idx), 1)),
                None,
            )
            annotations = _read_annotations_edf(
                tal_data[0],
                ch_names=info["ch_names"],
                encoding=encoding,
            )
            self.set_annotations(annotations, on_missing="warn")

    def _read_segment_file(self, data, idx, fi, start, stop, cals, mult):
        """Read a chunk of raw data."""
        return _read_segment_file(
            data,
            idx,
            fi,
            start,
            stop,
            self._raw_extras[fi],
            self.filenames[fi]
            if self._raw_extras[fi]["blob"] is None
            else self._raw_extras[fi]["blob"],
            cals,
            mult,
        )


def _path_from_fname(fname) -> Path | None:
<<<<<<< HEAD
    if isinstance(fname, str | Path):
        return  Path(fname)
        
=======
    if isinstance(fname, (str, Path)):
        return Path(fname)

>>>>>>> 63f79e5d
    # Try to get a filename from the file-like object
    try:
        return Path(fname.name)
    except Exception:
        return None


@fill_doc
class RawBDF(BaseRaw):
    """Raw object from BDF file.

    Parameters
    ----------
    input_fname : path-like | file-like
        Path to the BDF file. If a file-like object is provided,
        preloading must be used.
    eog : list or tuple
        Names of channels or list of indices that should be designated EOG
        channels. Values should correspond to the electrodes in the file.
        Default is None.
    misc : list or tuple
        Names of channels or list of indices that should be designated MISC
        channels. Values should correspond to the electrodes in the file.
        Default is None.
    stim_channel : ``'auto'`` | str | list of str | int | list of int
        Defaults to ``'auto'``, which means that channels named ``'status'`` or
        ``'trigger'`` (case insensitive) are set to STIM. If str (or list of
        str), all channels matching the name(s) are set to STIM. If int (or
        list of ints), the channels corresponding to the indices are set to
        STIM.
    exclude : list of str
        Channel names to exclude. This can help when reading data with
        different sampling rates to avoid unnecessary resampling.
    infer_types : bool
        If True, try to infer channel types from channel labels. If a channel
        label starts with a known type (such as 'EEG') followed by a space and
        a name (such as 'Fp1'), the channel type will be set accordingly, and
        the channel will be renamed to the original label without the prefix.
        For unknown prefixes, the type will be 'EEG' and the name will not be
        modified. If False, do not infer types and assume all channels are of
        type 'EEG'.

        .. versionadded:: 0.24.1
    include : list of str | str
        Channel names to be included. A str is interpreted as a regular
        expression. 'exclude' must be empty if include is assigned.

        .. versionadded:: 1.1
    %(preload)s
    %(units_edf_bdf_io)s
    %(encoding_edf)s
    %(exclude_after_unique)s
    %(verbose)s

    See Also
    --------
    mne.io.Raw : Documentation of attributes and methods.
    mne.io.read_raw_bdf : Recommended way to read BDF files.

    Notes
    -----
    %(edf_resamp_note)s

    Biosemi devices trigger codes are encoded in 16-bit format, whereas system
    codes (CMS in/out-of range, battery low, etc.) are coded in bits 16-23 of
    the status channel (see http://www.biosemi.com/faq/trigger_signals.htm).
    To retrieve correct event values (bits 1-16), one could do:

        >>> events = mne.find_events(...)  # doctest:+SKIP
        >>> events[:, 2] &= (2**16 - 1)  # doctest:+SKIP

    The above operation can be carried out directly in :func:`mne.find_events`
    using the ``mask`` and ``mask_type`` parameters (see
    :func:`mne.find_events` for more details).

    It is also possible to retrieve system codes, but no particular effort has
    been made to decode these in MNE. In case it is necessary, for instance to
    check the CMS bit, the following operation can be carried out:

        >>> cms_bit = 20  # doctest:+SKIP
        >>> cms_high = (events[:, 2] & (1 << cms_bit)) != 0  # doctest:+SKIP

    It is worth noting that in some special cases, it may be necessary to shift
    event values in order to retrieve correct event triggers. This depends on
    the triggering device used to perform the synchronization. For instance, in
    some files events need to be shifted by 8 bits:

        >>> events[:, 2] >>= 8  # doctest:+SKIP

    TAL channels called 'BDF Annotations' are parsed and
    extracted annotations are stored in raw.annotations. Use
    :func:`mne.events_from_annotations` to obtain events from these
    annotations.

    If channels named 'status' or 'trigger' are present, they are considered as
    STIM channels by default. Use func:`mne.find_events` to parse events
    encoded in such analog stim channels.
    """

    @verbose
    def __init__(
        self,
        input_fname,
        eog=None,
        misc=None,
        stim_channel="auto",
        exclude=(),
        infer_types=False,
        preload=False,
        include=None,
        units=None,
        encoding="utf8",
        exclude_after_unique=False,
        *,
        verbose=None,
    ):
        if not _file_like(input_fname):
            logger.info(f"Extracting BDF parameters from {input_fname}...")
            input_fname = os.path.abspath(input_fname)

        info, edf_info, orig_units = _get_info(
            input_fname,
            stim_channel,
            eog,
            misc,
            exclude,
            infer_types,
            FileType.BDF,
            include,
            exclude_after_unique,
        )
        logger.info("Creating raw.info structure...")
        edf_info["blob"] = input_fname if _file_like(input_fname) else None

        _validate_type(units, (str, None, dict), "units")
        if units is None:
            units = dict()
        elif isinstance(units, str):
            units = {ch_name: units for ch_name in info["ch_names"]}

        for k, (this_ch, this_unit) in enumerate(orig_units.items()):
            if this_ch not in units:
                continue
            if this_unit not in ("", units[this_ch]):
                raise ValueError(
                    f"Unit for channel {this_ch} is present in the file as "
                    f"{repr(this_unit)}, cannot overwrite it with the units "
                    f"argument {repr(units[this_ch])}."
                )
            if this_unit == "":
                orig_units[this_ch] = units[this_ch]
                ch_type = edf_info["ch_types"][k]
                scaling = _get_scaling(ch_type.lower(), orig_units[this_ch])
                edf_info["units"][k] /= scaling

        # Raw attributes
        last_samps = [edf_info["nsamples"] - 1]
        super().__init__(
            info,
            preload,
            filenames=[_path_from_fname(input_fname)],
            raw_extras=[edf_info],
            last_samps=last_samps,
            orig_format="int",
            orig_units=orig_units,
            verbose=verbose,
        )

        # Read annotations from file and set it
        if len(edf_info["tal_idx"]) > 0:
            # Read TAL data exploiting the header info (no regexp)
            idx = np.empty(0, int)
            tal_data = self._read_segment_file(
                np.empty((0, self.n_times)),
                idx,
                0,
                0,
                int(self.n_times),
                np.ones((len(idx), 1)),
                None,
            )
            annotations = _read_annotations_edf(
                tal_data[0],
                ch_names=info["ch_names"],
                encoding=encoding,
            )
            self.set_annotations(annotations, on_missing="warn")

    def _read_segment_file(self, data, idx, fi, start, stop, cals, mult):
        """Read a chunk of raw data."""
        return _read_segment_file(
            data,
            idx,
            fi,
            start,
            stop,
            self._raw_extras[fi],
            self.filenames[fi]
            if self._raw_extras[fi]["blob"] is None
            else self._raw_extras[fi]["blob"],
            cals,
            mult,
        )


@fill_doc
class RawGDF(BaseRaw):
    """Raw object from GDF file.

    Parameters
    ----------
    input_fname : path-like | file-like
        Path to the GDF file. If a file-like object is provided,
        preloading must be used.
    eog : list or tuple
        Names of channels or list of indices that should be designated EOG
        channels. Values should correspond to the electrodes in the file.
        Default is None.
    misc : list or tuple
        Names of channels or list of indices that should be designated MISC
        channels. Values should correspond to the electrodes in the file.
        Default is None.
    stim_channel : ``'auto'`` | str | list of str | int | list of int
        Defaults to 'auto', which means that channels named 'status' or
        'trigger' (case insensitive) are set to STIM. If str (or list of str),
        all channels matching the name(s) are set to STIM. If int (or list of
        ints), channels corresponding to the indices are set to STIM.
    exclude : list of str
        Channel names to exclude. This can help when reading data with
        different sampling rates to avoid unnecessary resampling.

        .. versionadded:: 0.24.1
    include : list of str | str
        Channel names to be included. A str is interpreted as a regular
        expression. 'exclude' must be empty if include is assigned.

        .. versionadded:: 1.1
    %(preload)s
    %(verbose)s

    See Also
    --------
    mne.io.Raw : Documentation of attributes and methods.
    mne.io.read_raw_gdf : Recommended way to read GDF files.

    Notes
    -----
    If channels named 'status' or 'trigger' are present, they are considered as
    STIM channels by default. Use func:`mne.find_events` to parse events
    encoded in such analog stim channels.
    """

    @verbose
    def __init__(
        self,
        input_fname,
        eog=None,
        misc=None,
        stim_channel="auto",
        exclude=(),
        preload=False,
        include=None,
        verbose=None,
    ):
        if not _file_like(input_fname):
            logger.info(f"Extracting GDF parameters from {input_fname}...")
            input_fname = os.path.abspath(input_fname)

        info, edf_info, orig_units = _get_info(
            input_fname,
            stim_channel,
            eog,
            misc,
            exclude,
            True,
            FileType.GDF,
            include,
        )
        logger.info("Creating raw.info structure...")
        edf_info["blob"] = input_fname if _file_like(input_fname) else None

        # Raw attributes
        last_samps = [edf_info["nsamples"] - 1]
        super().__init__(
            info,
            preload,
            filenames=[_path_from_fname(input_fname)],
            raw_extras=[edf_info],
            last_samps=last_samps,
            orig_format="int",
            orig_units=orig_units,
            verbose=verbose,
        )

        # Read annotations from file and set it
        onset, duration, desc = _get_annotations_gdf(edf_info, self.info["sfreq"])

        self.set_annotations(
            Annotations(
                onset=onset, duration=duration, description=desc, orig_time=None
            )
        )

    def _read_segment_file(self, data, idx, fi, start, stop, cals, mult):
        """Read a chunk of raw data."""
        return _read_segment_file(
            data,
            idx,
            fi,
            start,
            stop,
            self._raw_extras[fi],
            self.filenames[fi]
            if self._raw_extras[fi]["blob"] is None
            else self._raw_extras[fi]["blob"],
            cals,
            mult,
        )


def _read_ch(fid, subtype, samp, dtype_byte, dtype=None):
    """Read a number of samples for a single channel."""
    # BDF
    if subtype == "bdf":
        ch_data = read_from_file_or_buffer(fid, dtype=dtype, count=samp * dtype_byte)
        ch_data = ch_data.reshape(-1, 3).astype(INT32)
        ch_data = (ch_data[:, 0]) + (ch_data[:, 1] << 8) + (ch_data[:, 2] << 16)
        # 24th bit determines the sign
        ch_data[ch_data >= (1 << 23)] -= 1 << 24

    # GDF data and EDF data
    else:
        ch_data = read_from_file_or_buffer(fid, dtype=dtype, count=samp)

    return ch_data


def _read_segment_file(data, idx, fi, start, stop, raw_extras, filenames, cals, mult):
    """Read a chunk of raw data."""
    n_samps = raw_extras["n_samps"]
    buf_len = int(raw_extras["max_samp"])
    dtype = raw_extras["dtype_np"]
    dtype_byte = raw_extras["dtype_byte"]
    data_offset = raw_extras["data_offset"]
    stim_channel_idxs = raw_extras["stim_channel_idxs"]
    orig_sel = raw_extras["sel"]
    tal_idx = raw_extras.get("tal_idx", np.empty(0, int))
    subtype = raw_extras["subtype"]
    cal = raw_extras["cal"]
    offsets = raw_extras["offsets"]
    gains = raw_extras["units"]

    read_sel = np.concatenate([orig_sel[idx], tal_idx])
    tal_data = []

    # only try to read the stim channel if it's not None and it's
    # actually one of the requested channels
    idx_arr = np.arange(idx.start, idx.stop) if isinstance(idx, slice) else idx

    # We could read this one EDF block at a time, which would be this:
    ch_offsets = np.cumsum(np.concatenate([[0], n_samps]), dtype=np.int64)
    block_start_idx, r_lims, _ = _blk_read_lims(start, stop, buf_len)
    # But to speed it up, we really need to read multiple blocks at once,
    # Otherwise we can end up with e.g. 18,181 chunks for a 20 MB file!
    # Let's do ~10 MB chunks:
    n_per = max(10 * 1024 * 1024 // (ch_offsets[-1] * dtype_byte), 1)

    with _gdf_edf_get_fid(filenames, buffering=0) as fid:
        # Extract data
        start_offset = data_offset + block_start_idx * ch_offsets[-1] * dtype_byte

        # first read everything into the `ones` array. For channels with
        # lower sampling frequency, there will be zeros left at the end of the
        # row. Ignore TAL/annotations channel and only store `orig_sel`
        ones = np.zeros((len(orig_sel), data.shape[-1]), dtype=data.dtype)
        # save how many samples have already been read per channel
        n_smp_read = [0 for _ in range(len(orig_sel))]

        # read data in chunks
        for ai in range(0, len(r_lims), n_per):
            block_offset = ai * ch_offsets[-1] * dtype_byte
            n_read = min(len(r_lims) - ai, n_per)
            fid.seek(start_offset + block_offset, 0)
            # Read and reshape to (n_chunks_read, ch0_ch1_ch2_ch3...)
            many_chunk = _read_ch(
                fid, subtype, ch_offsets[-1] * n_read, dtype_byte, dtype
            ).reshape(n_read, -1)
            r_sidx = r_lims[ai][0]
            r_eidx = buf_len * (n_read - 1) + r_lims[ai + n_read - 1][1]

            # loop over selected channels, ci=channel selection
            for ii, ci in enumerate(read_sel):
                # This now has size (n_chunks_read, n_samp[ci])
                ch_data = many_chunk[:, ch_offsets[ci] : ch_offsets[ci + 1]].copy()

                # annotation channel has to be treated separately
                if ci in tal_idx:
                    tal_data.append(ch_data)
                    continue

                orig_idx = idx_arr[ii]
                ch_data = ch_data * cal[orig_idx]
                ch_data += offsets[orig_idx]
                ch_data *= gains[orig_idx]

                assert ci == orig_sel[orig_idx]

                if n_samps[ci] != buf_len:
                    if orig_idx in stim_channel_idxs:
                        # Stim channel will be interpolated
                        old = np.linspace(0, 1, n_samps[ci] + 1, True)
                        new = np.linspace(0, 1, buf_len, False)
                        ch_data = np.append(ch_data, np.zeros((len(ch_data), 1)), -1)
                        ch_data = interp1d(old, ch_data, kind="zero", axis=-1)(new)
                elif orig_idx in stim_channel_idxs:
                    ch_data = np.bitwise_and(ch_data.astype(int), 2**17 - 1)

                one_i = ch_data.ravel()[r_sidx:r_eidx]

                # note how many samples have been read
                smp_read = n_smp_read[orig_idx]
                ones[orig_idx, smp_read : smp_read + len(one_i)] = one_i
                n_smp_read[orig_idx] += len(one_i)

        # resample channels with lower sample frequency
        # skip if no data was requested, ie. only annotations were read
        if any(n_smp_read) > 0:
            # expected number of samples, equals maximum sfreq
            smp_exp = data.shape[-1]

            # resample data after loading all chunks to prevent edge artifacts
            resampled = False

            for i, smp_read in enumerate(n_smp_read):
                # nothing read, nothing to resample
                if smp_read == 0:
                    continue
                # upsample if n_samples is lower than from highest sfreq
                if smp_read != smp_exp:
                    # sanity check that we read exactly how much we expected
                    assert (ones[i, smp_read:] == 0).all()

                    ones[i, :] = resample(
                        ones[i, :smp_read].astype(np.float64),
                        smp_exp,
                        smp_read,
                        npad=0,
                        axis=-1,
                    )
                    resampled = True

            # give warning if we resampled a subselection
            if resampled and raw_extras["nsamples"] != (stop - start):
                warn(
                    "Loading an EDF with mixed sampling frequencies and "
                    "preload=False will result in edge artifacts. "
                    "It is recommended to use preload=True."
                    "See also https://github.com/mne-tools/mne-python/issues/10635"
                )

            _mult_cal_one(data[:, :], ones, idx, cals, mult)

    if len(tal_data) > 1:
        tal_data = np.concatenate([tal.ravel() for tal in tal_data])
        tal_data = tal_data[np.newaxis, :]
    return tal_data


@fill_doc
def _read_header(
    fname,
    exclude,
    infer_types,
    file_type,
    include=None,
    exclude_after_unique=False,
):
    """Unify EDF, BDF and GDF _read_header call.

    Parameters
    ----------
    fname : str
        Path to the EDF+, BDF, or GDF file or file-like object.
    exclude : list of str | str
        Channel names to exclude. This can help when reading data with
        different sampling rates to avoid unnecessary resampling. A str is
        interpreted as a regular expression.
    infer_types : bool
        If True, try to infer channel types from channel labels. If a channel
        label starts with a known type (such as 'EEG') followed by a space and
        a name (such as 'Fp1'), the channel type will be set accordingly, and
        the channel will be renamed to the original label without the prefix.
        For unknown prefixes, the type will be 'EEG' and the name will not be
        modified. If False, do not infer types and assume all channels are of
        type 'EEG'.
    include : list of str | str
        Channel names to be included. A str is interpreted as a regular
        expression. 'exclude' must be empty if include is assigned.
    %(exclude_after_unique)s

    Returns
    -------
    (edf_info, orig_units) : tuple
    """
    if file_type in (FileType.BDF, FileType.EDF):
        return _read_edf_header(
            fname,
            exclude,
            infer_types,
            file_type,
            include,
            exclude_after_unique,
        )
    elif file_type == FileType.GDF:
        return _read_gdf_header(fname, exclude, include), None
    else:
        raise NotImplementedError("Only GDF, EDF, and BDF files are supported.")


def _get_info(
    fname,
    stim_channel,
    eog,
    misc,
    exclude,
    infer_types,
    file_type,
    include=None,
    exclude_after_unique=False,
):
    """Extract information from EDF+, BDF or GDF file."""
    eog = eog if eog is not None else []
    misc = misc if misc is not None else []

    edf_info, orig_units = _read_header(
        fname, exclude, infer_types, file_type, include, exclude_after_unique
    )

    # XXX: `tal_ch_names` to pass to `_check_stim_channel` should be computed
    #      from `edf_info['ch_names']` and `edf_info['tal_idx']` but 'tal_idx'
    #      contains stim channels that are not TAL.
    stim_channel_idxs, _ = _check_stim_channel(stim_channel, edf_info["ch_names"])

    sel = edf_info["sel"]  # selection of channels not excluded
    ch_names = edf_info["ch_names"]  # of length len(sel)
    if "ch_types" in edf_info:
        ch_types = edf_info["ch_types"]  # of length len(sel)
    else:
        ch_types = [None] * len(sel)
    if len(sel) == 0:  # only want stim channels
        n_samps = edf_info["n_samps"][[0]]
    else:
        n_samps = edf_info["n_samps"][sel]
    nchan = edf_info["nchan"]
    physical_ranges = edf_info["physical_max"] - edf_info["physical_min"]
    cals = edf_info["digital_max"] - edf_info["digital_min"]
    bad_idx = np.where((~np.isfinite(cals)) | (cals == 0))[0]
    if len(bad_idx) > 0:
        warn(
            "Scaling factor is not defined in following channels:\n"
            + ", ".join(ch_names[i] for i in bad_idx)
        )
        cals[bad_idx] = 1
    bad_idx = np.where(physical_ranges == 0)[0]
    if len(bad_idx) > 0:
        warn(
            "Physical range is not defined in following channels:\n"
            + ", ".join(ch_names[i] for i in bad_idx)
        )
        physical_ranges[bad_idx] = 1

    # Creates a list of dicts of eeg channels for raw.info
    logger.info("Setting channel info structure...")
    chs = list()
    pick_mask = np.ones(len(ch_names))

    chs_without_types = list()

    for idx, ch_name in enumerate(ch_names):
        chan_info = {}
        chan_info["cal"] = 1.0
        chan_info["logno"] = idx + 1
        chan_info["scanno"] = idx + 1
        chan_info["range"] = 1.0
        chan_info["unit_mul"] = FIFF.FIFF_UNITM_NONE
        chan_info["ch_name"] = ch_name
        chan_info["unit"] = FIFF.FIFF_UNIT_V
        chan_info["coord_frame"] = FIFF.FIFFV_COORD_HEAD
        chan_info["coil_type"] = FIFF.FIFFV_COIL_EEG
        chan_info["kind"] = FIFF.FIFFV_EEG_CH
        # montage can't be stored in EDF so channel locs are unknown:
        chan_info["loc"] = np.full(12, np.nan)

        # if the edf info contained channel type information
        # set it now
        ch_type = ch_types[idx]
        if ch_type is not None and ch_type in CH_TYPE_MAPPING:
            chan_info["kind"] = CH_TYPE_MAPPING.get(ch_type)
            if ch_type not in ["EEG", "ECOG", "SEEG", "DBS"]:
                chan_info["coil_type"] = FIFF.FIFFV_COIL_NONE
            pick_mask[idx] = False
        # if user passes in explicit mapping for eog, misc and stim
        # channels set them here
        if ch_name in eog or idx in eog or idx - nchan in eog:
            chan_info["coil_type"] = FIFF.FIFFV_COIL_NONE
            chan_info["kind"] = FIFF.FIFFV_EOG_CH
            pick_mask[idx] = False
        elif ch_name in misc or idx in misc or idx - nchan in misc:
            chan_info["coil_type"] = FIFF.FIFFV_COIL_NONE
            chan_info["kind"] = FIFF.FIFFV_MISC_CH
            pick_mask[idx] = False
        elif idx in stim_channel_idxs:
            chan_info["coil_type"] = FIFF.FIFFV_COIL_NONE
            chan_info["unit"] = FIFF.FIFF_UNIT_NONE
            chan_info["kind"] = FIFF.FIFFV_STIM_CH
            pick_mask[idx] = False
            chan_info["ch_name"] = ch_name
            ch_names[idx] = chan_info["ch_name"]
            edf_info["units"][idx] = 1
        elif ch_type not in CH_TYPE_MAPPING:
            chs_without_types.append(ch_name)
        chs.append(chan_info)

    # warn if channel type was not inferable
    if len(chs_without_types):
        msg = (
            "Could not determine channel type of the following channels, "
            f"they will be set as EEG:\n{', '.join(chs_without_types)}"
        )
        logger.info(msg)

    edf_info["stim_channel_idxs"] = stim_channel_idxs
    if any(pick_mask):
        picks = [item for item, mask in zip(range(nchan), pick_mask) if mask]
        edf_info["max_samp"] = max_samp = n_samps[picks].max()
    else:
        edf_info["max_samp"] = max_samp = n_samps.max()

    # Info structure
    # -------------------------------------------------------------------------

    not_stim_ch = [x for x in range(n_samps.shape[0]) if x not in stim_channel_idxs]
    if len(not_stim_ch) == 0:  # only loading stim channels
        not_stim_ch = list(range(len(n_samps)))
    sfreq = (
        np.take(n_samps, not_stim_ch).max()
        * edf_info["record_length"][1]
        / edf_info["record_length"][0]
    )
    del n_samps
    info = _empty_info(sfreq)
    info["meas_date"] = edf_info["meas_date"]
    info["chs"] = chs
    info["ch_names"] = ch_names

    # Subject information
    info["subject_info"] = {}

    # String subject identifier
    if edf_info["subject_info"].get("id") is not None:
        info["subject_info"]["his_id"] = edf_info["subject_info"]["id"]
    # Subject sex (0=unknown, 1=male, 2=female)
    if edf_info["subject_info"].get("sex") is not None:
        if edf_info["subject_info"]["sex"] == "M":
            info["subject_info"]["sex"] = 1
        elif edf_info["subject_info"]["sex"] == "F":
            info["subject_info"]["sex"] = 2
        else:
            info["subject_info"]["sex"] = 0
    # Subject names (first, middle, last).
    if edf_info["subject_info"].get("name") is not None:
        sub_names = edf_info["subject_info"]["name"].split("_")
        if len(sub_names) < 2 or len(sub_names) > 3:
            info["subject_info"]["last_name"] = edf_info["subject_info"]["name"]
        elif len(sub_names) == 2:
            info["subject_info"]["first_name"] = sub_names[0]
            info["subject_info"]["last_name"] = sub_names[1]
        else:
            info["subject_info"]["first_name"] = sub_names[0]
            info["subject_info"]["middle_name"] = sub_names[1]
            info["subject_info"]["last_name"] = sub_names[2]
    # Birthday in (year, month, day) format.
    if isinstance(edf_info["subject_info"].get("birthday"), datetime):
        info["subject_info"]["birthday"] = date(
            edf_info["subject_info"]["birthday"].year,
            edf_info["subject_info"]["birthday"].month,
            edf_info["subject_info"]["birthday"].day,
        )
    # Handedness (1=right, 2=left, 3=ambidextrous).
    if edf_info["subject_info"].get("hand") is not None:
        info["subject_info"]["hand"] = int(edf_info["subject_info"]["hand"])
    # Height in meters.
    if edf_info["subject_info"].get("height") is not None:
        info["subject_info"]["height"] = float(edf_info["subject_info"]["height"])
    # Weight in kilograms.
    if edf_info["subject_info"].get("weight") is not None:
        info["subject_info"]["weight"] = float(edf_info["subject_info"]["weight"])
    # Remove values after conversion to help with in-memory anonymization
    for key in ("subject_info", "meas_date"):
        del edf_info[key]

    # Filter settings
    if filt_ch_idxs := [x for x in range(len(sel)) if x not in stim_channel_idxs]:
        _set_prefilter(info, edf_info, filt_ch_idxs, "highpass")
        _set_prefilter(info, edf_info, filt_ch_idxs, "lowpass")

    if np.isnan(info["lowpass"]):
        info["lowpass"] = info["sfreq"] / 2.0

    if info["highpass"] > info["lowpass"]:
        warn(
            f"Highpass cutoff frequency {info['highpass']} is greater "
            f"than lowpass cutoff frequency {info['lowpass']}, "
            "setting values to 0 and Nyquist."
        )
        info["highpass"] = 0.0
        info["lowpass"] = info["sfreq"] / 2.0

    # Some keys to be consistent with FIF measurement info
    info["description"] = None
    edf_info["nsamples"] = int(edf_info["n_records"] * max_samp)

    info._unlocked = False
    info._update_redundant()

    # Later used for reading
    edf_info["cal"] = physical_ranges / cals

    # physical dimension in µV
    edf_info["offsets"] = (
        edf_info["physical_min"] - edf_info["digital_min"] * edf_info["cal"]
    )
    del edf_info["physical_min"]
    del edf_info["digital_min"]

    if edf_info["subtype"] == "bdf":
        edf_info["cal"][stim_channel_idxs] = 1
        edf_info["offsets"][stim_channel_idxs] = 0
        edf_info["units"][stim_channel_idxs] = 1

    return info, edf_info, orig_units


def _parse_prefilter_string(prefiltering):
    """Parse prefilter string from EDF+ and BDF headers."""
    filter_types = ["HP", "LP"]
    filter_strings = {t: [] for t in filter_types}
    for filt in prefiltering:
        for t in filter_types:
            matches = re.findall(rf"{t}:\s*([a-zA-Z0-9,.]+)(Hz)?", filt)
            value = ""
            for match in matches:
                if match[0]:
                    value = match[0].replace("Hz", "").replace(",", ".")
            filter_strings[t].append(value)
    return np.array(filter_strings["HP"]), np.array(filter_strings["LP"])


def _prefilter_float(filt):
    if isinstance(filt, int | float | np.number):
        return filt
    if filt == "DC":
        return 0.0
    if filt.replace(".", "", 1).isdigit():
        return float(filt)
    return np.nan


def _set_prefilter(info, edf_info, ch_idxs, key):
    value = 0
    if len(values := edf_info.get(key, [])):
        values = [x for i, x in enumerate(values) if i in ch_idxs]
        if len(np.unique(values)) > 1:
            warn(
                f"Channels contain different {key} filters. "
                f"{'Highest' if key == 'highpass' else 'Lowest'} filter "
                "setting will be stored."
            )
            if key == "highpass":
                value = np.nanmax([_prefilter_float(x) for x in values])
            else:
                value = np.nanmin([_prefilter_float(x) for x in values])
        else:
            value = _prefilter_float(values[0])
    if not np.isnan(value) and value != 0:
        info[key] = value


def _edf_str(x):
    return x.decode("latin-1").split("\x00")[0]


def _edf_str_num(x):
    return _edf_str(x).replace(",", ".")


def _read_edf_header(
    fname,
    exclude,
    infer_types,
    file_type,
    include=None,
    exclude_after_unique=False,
):
    """Read header information from EDF+ or BDF file."""
    edf_info = {"events": []}

    with _gdf_edf_get_fid(fname) as fid:
        fid.read(8)  # version (unused here)

        # patient ID
        patient = {}
        id_info = fid.read(80).decode("latin-1").rstrip()
        id_info = id_info.split(" ")
        if len(id_info):
            patient["id"] = id_info[0]
            if len(id_info) >= 4:
                try:
                    birthdate = datetime.strptime(id_info[2], "%d-%b-%Y")
                except ValueError:
                    birthdate = "X"
                patient["sex"] = id_info[1]
                patient["birthday"] = birthdate
                patient["name"] = id_info[3]
                if len(id_info) > 4:
                    for info in id_info[4:]:
                        if "=" in info:
                            key, value = info.split("=")
                            err = f"patient {key} info cannot be {value}, skipping."
                            if key in ["weight", "height"]:
                                try:
                                    patient[key] = float(value)
                                except ValueError:
                                    logger.debug(err)
                                    continue
                            elif key in ["hand"]:
                                try:
                                    patient[key] = int(value)
                                except ValueError:
                                    logger.debug(err)
                                    continue
                            else:
                                warn(f"Invalid patient information {key}")

        # Recording ID
        rec_info = fid.read(80).decode("latin-1").rstrip().split(" ")
        # if the measurement date is available in the recording info, it's used instead
        # of the file's meas_date since it contains all 4 digits of the year.
        meas_date = None
        if len(rec_info) == 5:
            try:
                meas_date = datetime.strptime(rec_info[1], "%d-%b-%Y")
            except Exception:
                meas_date = None
            else:
                fid.read(8)  # skip the file's meas_date
        if meas_date is None:
            try:
                meas_date = fid.read(8).decode("latin-1")
                day, month, year = (int(x) for x in meas_date.split("."))
                year = year + 2000 if year < 85 else year + 1900
                meas_date = datetime(year, month, day)
            except Exception:
                meas_date = None
        if meas_date is not None:
            # try to get the hour/minute/sec from the recording info
            try:
                meas_time = fid.read(8).decode("latin-1")
                hour, minute, second = (int(x) for x in meas_time.split("."))
            except Exception:
                hour, minute, second = 0, 0, 0
            meas_date = meas_date.replace(
                hour=hour, minute=minute, second=second, tzinfo=timezone.utc
            )
        else:
            fid.read(8)  # skip the file's measurement time
            warn("Invalid measurement date encountered in the header.")

        try:
            header_nbytes = int(_edf_str(fid.read(8)))
        except ValueError:
            raise ValueError(
                f"Bad {'EDF' if file_type is FileType.EDF else 'BDF'} file provided."
            )

        # The following 44 bytes sometimes identify the file type, but this is
        # not guaranteed. Therefore, we skip this field and use the file_type
        # to determine the subtype (EDF or BDF, which differ in the
        # number of bytes they use for the data records; EDF uses 2 bytes
        # whereas BDF uses 3 bytes).
        fid.read(44)
        subtype = file_type

        n_records = int(_edf_str(fid.read(8)))
        record_length = float(_edf_str(fid.read(8)))
        record_length = np.array([record_length, 1.0])  # in seconds
        if record_length[0] == 0:
            record_length[0] = 1.0
            warn(
                "Header information is incorrect for record length. Default "
                "record length set to 1.\nIt is possible that this file only"
                " contains annotations and no signals. In that case, please "
                "use mne.read_annotations() to load these annotations."
            )

        nchan = int(_edf_str(fid.read(4)))
        channels = list(range(nchan))

        # read in 16 byte labels and strip any extra spaces at the end
        ch_labels = [fid.read(16).strip().decode("latin-1") for _ in channels]

        # get channel names and optionally channel type
        # EDF specification contains 16 bytes that encode channel names,
        # optionally prefixed by a string representing channel type separated
        # by a space
        if infer_types:
            ch_types, ch_names = [], []
            for ch_label in ch_labels:
                ch_type, ch_name = "EEG", ch_label  # default to EEG
                parts = ch_label.split(" ")
                if len(parts) > 1:
                    if parts[0].upper() in CH_TYPE_MAPPING:
                        ch_type = parts[0].upper()
                        ch_name = " ".join(parts[1:])
                        logger.info(
                            f"Channel '{ch_label}' recognized as type "
                            f"{ch_type} (renamed to '{ch_name}')."
                        )
                ch_types.append(ch_type)
                ch_names.append(ch_name)
        else:
            ch_types, ch_names = ["EEG"] * nchan, ch_labels

        tal_idx = _find_tal_idx(ch_names)
        if exclude_after_unique:
            # make sure channel names are unique
            ch_names = _unique_channel_names(ch_names)

        exclude = _find_exclude_idx(ch_names, exclude, include)
        exclude = np.concatenate([exclude, tal_idx])
        sel = np.setdiff1d(np.arange(len(ch_names)), exclude)

        for ch in channels:
            fid.read(80)  # transducer
        units = [fid.read(8).strip().decode("latin-1") for ch in channels]
        edf_info["units"] = list()
        for i, unit in enumerate(units):
            if i in exclude:
                continue
            # allow μ (greek mu), µ (micro symbol) and μ (sjis mu) codepoints
            if unit in ("\u03bcV", "\u00b5V", "\x83\xcaV", "uV"):
                edf_info["units"].append(1e-6)
            elif unit == "mV":
                edf_info["units"].append(1e-3)
            else:
                edf_info["units"].append(1)
        edf_info["units"] = np.array(edf_info["units"], float)

        ch_names = [ch_names[idx] for idx in sel]
        ch_types = [ch_types[idx] for idx in sel]
        units = [units[idx] for idx in sel]

        if not exclude_after_unique:
            # make sure channel names are unique
            ch_names = _unique_channel_names(ch_names)
        orig_units = dict(zip(ch_names, units))

        physical_min = np.array([float(_edf_str_num(fid.read(8))) for ch in channels])[
            sel
        ]
        physical_max = np.array([float(_edf_str_num(fid.read(8))) for ch in channels])[
            sel
        ]
        digital_min = np.array([float(_edf_str_num(fid.read(8))) for ch in channels])[
            sel
        ]
        digital_max = np.array([float(_edf_str_num(fid.read(8))) for ch in channels])[
            sel
        ]
        prefiltering = np.array([_edf_str(fid.read(80)).strip() for ch in channels])
        highpass, lowpass = _parse_prefilter_string(prefiltering)

        # number of samples per record
        n_samps = np.array([int(_edf_str(fid.read(8))) for ch in channels])

        # Populate edf_info
        edf_info.update(
            ch_names=ch_names,
            ch_types=ch_types,
            data_offset=header_nbytes,
            digital_max=digital_max,
            digital_min=digital_min,
            highpass=highpass,
            sel=sel,
            lowpass=lowpass,
            meas_date=meas_date,
            n_records=n_records,
            n_samps=n_samps,
            nchan=nchan,
            subject_info=patient,
            physical_max=physical_max,
            physical_min=physical_min,
            record_length=record_length,
            subtype="bdf" if subtype == FileType.BDF else "edf",
            tal_idx=tal_idx,
        )

        fid.read(32 * nchan).decode()  # reserved
        assert fid.tell() == header_nbytes

        fid.seek(0, 2)
        n_bytes = fid.tell()
        n_data_bytes = n_bytes - header_nbytes
        total_samps = (
            n_data_bytes // 3 if subtype == FileType.BDF else n_data_bytes // 2
        )
        read_records = total_samps // np.sum(n_samps)
        if n_records != read_records:
            warn(
                "Number of records from the header does not match the file "
                "size (perhaps the recording was not stopped before exiting)."
                " Inferring from the file size."
            )
            edf_info["n_records"] = read_records
        del n_records

        if subtype == FileType.BDF:
            edf_info["dtype_byte"] = 3  # 24-bit (3 byte) integers
            edf_info["dtype_np"] = UINT8
        else:
            edf_info["dtype_byte"] = 2  # 16-bit (2 byte) integers
            edf_info["dtype_np"] = INT16

    return edf_info, orig_units


INT8 = "<i1"
UINT8 = "<u1"
INT16 = "<i2"
UINT16 = "<u2"
INT32 = "<i4"
UINT32 = "<u4"
INT64 = "<i8"
UINT64 = "<u8"
FLOAT32 = "<f4"
FLOAT64 = "<f8"
GDFTYPE_NP = (
    None,
    INT8,
    UINT8,
    INT16,
    UINT16,
    INT32,
    UINT32,
    INT64,
    UINT64,
    None,
    None,
    None,
    None,
    None,
    None,
    None,
    FLOAT32,
    FLOAT64,
)
GDFTYPE_BYTE = tuple(np.dtype(x).itemsize if x is not None else 0 for x in GDFTYPE_NP)


def _check_dtype_byte(types):
    assert sum(GDFTYPE_BYTE) == 42
    dtype_byte = [GDFTYPE_BYTE[t] for t in types]
    dtype_np = [GDFTYPE_NP[t] for t in types]
    if len(np.unique(dtype_byte)) > 1:
        # We will not read it properly, so this should be an error
        raise RuntimeError("Reading multiple data types not supported")
    return dtype_np[0], dtype_byte[0]


def _read_gdf_header(fname, exclude, include=None):
    """Read GDF 1.x and GDF 2.x header info."""
    edf_info = dict()
    events = None

    with _gdf_edf_get_fid(fname) as fid:
        try:
            version = fid.read(8).decode()
            edf_info["type"] = edf_info["subtype"] = version[:3]
            edf_info["number"] = float(version[4:])
        except ValueError:
            raise ValueError("Bad GDF file provided.")

        meas_date = None

        # GDF 1.x
        # ---------------------------------------------------------------------
        if edf_info["number"] < 1.9:
            # patient ID
            pid = fid.read(80).decode("latin-1")
            pid = pid.split(" ", 2)
            patient = {}
            if len(pid) >= 2:
                patient["id"] = pid[0]
                patient["name"] = pid[1]

            # Recording ID
            meas_id = {}
            meas_id["recording_id"] = _edf_str(fid.read(80)).strip()

            # date
            tm = _edf_str(fid.read(16)).strip()
            try:
                if tm[14:16] == "  ":
                    tm = tm[:14] + "00" + tm[16:]
                meas_date = datetime(
                    int(tm[0:4]),
                    int(tm[4:6]),
                    int(tm[6:8]),
                    int(tm[8:10]),
                    int(tm[10:12]),
                    int(tm[12:14]),
                    int(tm[14:16]) * pow(10, 4),
                    tzinfo=timezone.utc,
                )
            except Exception:
                pass

            header_nbytes = read_from_file_or_buffer(fid, INT64, 1)[0]
            meas_id["equipment"] = read_from_file_or_buffer(fid, UINT8, 8)[0]
            meas_id["hospital"] = read_from_file_or_buffer(fid, UINT8, 8)[0]
            meas_id["technician"] = read_from_file_or_buffer(fid, UINT8, 8)[0]
            fid.seek(20, 1)  # 20bytes reserved

            n_records = read_from_file_or_buffer(fid, INT64, 1)[0]
            # record length in seconds
            record_length = read_from_file_or_buffer(fid, UINT32, 2)
            if record_length[0] == 0:
                record_length[0] = 1.0
                warn(
                    "Header information is incorrect for record length. "
                    "Default record length set to 1."
                )
            nchan = int(read_from_file_or_buffer(fid, UINT32, 1)[0])
            channels = list(range(nchan))
            ch_names = [_edf_str(fid.read(16)).strip() for ch in channels]
            exclude = _find_exclude_idx(ch_names, exclude, include)
            sel = np.setdiff1d(np.arange(len(ch_names)), exclude)
            fid.seek(80 * len(channels), 1)  # transducer
            units = [_edf_str(fid.read(8)).strip() for ch in channels]
            edf_info["units"] = list()
            for i, unit in enumerate(units):
                if i in exclude:
                    continue
                if unit[:2] == "uV":
                    edf_info["units"].append(1e-6)
                else:
                    edf_info["units"].append(1)
            edf_info["units"] = np.array(edf_info["units"], float)

            ch_names = [ch_names[idx] for idx in sel]
            physical_min = read_from_file_or_buffer(fid, FLOAT64, len(channels))
            physical_max = read_from_file_or_buffer(fid, FLOAT64, len(channels))
            digital_min = read_from_file_or_buffer(fid, INT64, len(channels))
            digital_max = read_from_file_or_buffer(fid, INT64, len(channels))
            prefiltering = [_edf_str(fid.read(80)) for ch in channels]
            highpass, lowpass = _parse_prefilter_string(prefiltering)

            # n samples per record
            n_samps = read_from_file_or_buffer(fid, INT32, len(channels))

            # channel data type
            dtype = read_from_file_or_buffer(fid, INT32, len(channels))

            # total number of bytes for data
            bytes_tot = np.sum(
                [GDFTYPE_BYTE[t] * n_samps[i] for i, t in enumerate(dtype)]
            )

            # Populate edf_info
            dtype_np, dtype_byte = _check_dtype_byte(dtype)
            edf_info.update(
                bytes_tot=bytes_tot,
                ch_names=ch_names,
                data_offset=header_nbytes,
                digital_min=digital_min,
                digital_max=digital_max,
                dtype_byte=dtype_byte,
                dtype_np=dtype_np,
                exclude=exclude,
                highpass=highpass,
                sel=sel,
                lowpass=lowpass,
                meas_date=meas_date,
                meas_id=meas_id,
                n_records=n_records,
                n_samps=n_samps,
                nchan=nchan,
                subject_info=patient,
                physical_max=physical_max,
                physical_min=physical_min,
                record_length=record_length,
            )

            fid.seek(32 * edf_info["nchan"], 1)  # reserved
            assert fid.tell() == header_nbytes

            # Event table
            # -----------------------------------------------------------------
            etp = header_nbytes + n_records * edf_info["bytes_tot"]
            # skip data to go to event table
            fid.seek(etp)
            etmode = read_from_file_or_buffer(fid, UINT8, 1)[0]
            if etmode in (1, 3):
                sr = read_from_file_or_buffer(fid, UINT8, 3).astype(np.uint32)
                event_sr = sr[0]
                for i in range(1, len(sr)):
                    event_sr = event_sr + sr[i] * 2 ** (i * 8)
                n_events = read_from_file_or_buffer(fid, UINT32, 1)[0]
                pos = (
                    read_from_file_or_buffer(fid, UINT32, n_events) - 1
                )  # 1-based inds
                typ = read_from_file_or_buffer(fid, UINT16, n_events)

                if etmode == 3:
                    chn = read_from_file_or_buffer(fid, UINT16, n_events)
                    dur = read_from_file_or_buffer(fid, UINT32, n_events)
                else:
                    chn = np.zeros(n_events, dtype=np.int32)
                    dur = np.ones(n_events, dtype=UINT32)
                np.maximum(dur, 1, out=dur)
                events = [n_events, pos, typ, chn, dur]

        # GDF 2.x
        # ---------------------------------------------------------------------
        else:
            # FIXED HEADER
            handedness = ("Unknown", "Right", "Left", "Equal")
            gender = ("Unknown", "Male", "Female")
            scale = ("Unknown", "No", "Yes", "Corrected")

            # date
            pid = fid.read(66).decode()
            pid = pid.split(" ", 2)
            patient = {}
            if len(pid) >= 2:
                patient["id"] = pid[0]
                patient["name"] = pid[1]
            fid.seek(10, 1)  # 10bytes reserved

            # Smoking / Alcohol abuse / drug abuse / medication
            sadm = read_from_file_or_buffer(fid, UINT8, 1)[0]
            patient["smoking"] = scale[sadm % 4]
            patient["alcohol_abuse"] = scale[(sadm >> 2) % 4]
            patient["drug_abuse"] = scale[(sadm >> 4) % 4]
            patient["medication"] = scale[(sadm >> 6) % 4]
            patient["weight"] = read_from_file_or_buffer(fid, UINT8, 1)[0]
            if patient["weight"] == 0 or patient["weight"] == 255:
                patient["weight"] = None
            patient["height"] = read_from_file_or_buffer(fid, UINT8, 1)[0]
            if patient["height"] == 0 or patient["height"] == 255:
                patient["height"] = None

            # Gender / Handedness / Visual Impairment
            ghi = read_from_file_or_buffer(fid, UINT8, 1)[0]
            patient["sex"] = gender[ghi % 4]
            patient["handedness"] = handedness[(ghi >> 2) % 4]
            patient["visual"] = scale[(ghi >> 4) % 4]

            # Recording identification
            meas_id = {}
            meas_id["recording_id"] = _edf_str(fid.read(64)).strip()
            vhsv = read_from_file_or_buffer(fid, UINT8, 4)
            loc = {}
            if vhsv[3] == 0:
                loc["vertpre"] = 10 * int(vhsv[0] >> 4) + int(vhsv[0] % 16)
                loc["horzpre"] = 10 * int(vhsv[1] >> 4) + int(vhsv[1] % 16)
                loc["size"] = 10 * int(vhsv[2] >> 4) + int(vhsv[2] % 16)
            else:
                loc["vertpre"] = 29
                loc["horzpre"] = 29
                loc["size"] = 29
            loc["version"] = 0
            loc["latitude"] = (
                float(read_from_file_or_buffer(fid, UINT32, 1)[0]) / 3600000
            )
            loc["longitude"] = (
                float(read_from_file_or_buffer(fid, UINT32, 1)[0]) / 3600000
            )
            loc["altitude"] = float(read_from_file_or_buffer(fid, INT32, 1)[0]) / 100
            meas_id["loc"] = loc

            meas_date = read_from_file_or_buffer(fid, UINT64, 1)[0]
            if meas_date != 0:
                meas_date = datetime(1, 1, 1, tzinfo=timezone.utc) + timedelta(
                    meas_date * pow(2, -32) - 367
                )
            else:
                meas_date = None

            birthday = read_from_file_or_buffer(fid, UINT64, 1).tolist()[0]
            if birthday == 0:
                birthday = datetime(1, 1, 1, tzinfo=timezone.utc)
            else:
                birthday = datetime(1, 1, 1, tzinfo=timezone.utc) + timedelta(
                    birthday * pow(2, -32) - 367
                )
            patient["birthday"] = birthday
            if patient["birthday"] != datetime(1, 1, 1, 0, 0, tzinfo=timezone.utc):
                today = datetime.now(tz=timezone.utc)
                patient["age"] = today.year - patient["birthday"].year
                # fudge the day by -1 if today happens to be a leap day
                day = 28 if today.month == 2 and today.day == 29 else today.day
                today = today.replace(year=patient["birthday"].year, day=day)
                if today < patient["birthday"]:
                    patient["age"] -= 1
            else:
                patient["age"] = None

            header_nbytes = read_from_file_or_buffer(fid, UINT16, 1)[0] * 256

            fid.seek(6, 1)  # 6 bytes reserved
            meas_id["equipment"] = read_from_file_or_buffer(fid, UINT8, 8)
            meas_id["ip"] = read_from_file_or_buffer(fid, UINT8, 6)
            patient["headsize"] = read_from_file_or_buffer(fid, UINT16, 3)
            patient["headsize"] = np.asarray(patient["headsize"], np.float32)
            patient["headsize"] = np.ma.masked_array(
                patient["headsize"], np.equal(patient["headsize"], 0), None
            ).filled()
            ref = read_from_file_or_buffer(fid, FLOAT32, 3)
            gnd = read_from_file_or_buffer(fid, FLOAT32, 3)
            n_records = read_from_file_or_buffer(fid, INT64, 1)[0]

            # record length in seconds
            record_length = read_from_file_or_buffer(fid, UINT32, 2)
            if record_length[0] == 0:
                record_length[0] = 1.0
                warn(
                    "Header information is incorrect for record length. "
                    "Default record length set to 1."
                )

            nchan = int(read_from_file_or_buffer(fid, UINT16, 1)[0])
            fid.seek(2, 1)  # 2bytes reserved

            # Channels (variable header)
            channels = list(range(nchan))
            ch_names = [_edf_str(fid.read(16)).strip() for ch in channels]
            exclude = _find_exclude_idx(ch_names, exclude, include)
            sel = np.setdiff1d(np.arange(len(ch_names)), exclude)

            fid.seek(80 * len(channels), 1)  # reserved space
            fid.seek(6 * len(channels), 1)  # phys_dim, obsolete

            """The Physical Dimensions are encoded as int16, according to:
            - Units codes :
            https://sourceforge.net/p/biosig/svn/HEAD/tree/trunk/biosig/doc/units.csv
            - Decimal factors codes:
            https://sourceforge.net/p/biosig/svn/HEAD/tree/trunk/biosig/doc/DecimalFactors.txt
            """  # noqa
            units = read_from_file_or_buffer(fid, UINT16, len(channels)).tolist()
            unitcodes = np.array(units[:])
            edf_info["units"] = list()
            for i, unit in enumerate(units):
                if i in exclude:
                    continue
                if unit == 4275:  # microvolts
                    edf_info["units"].append(1e-6)
                elif unit == 4274:  # millivolts
                    edf_info["units"].append(1e-3)
                elif unit == 512:  # dimensionless
                    edf_info["units"].append(1)
                elif unit == 0:
                    edf_info["units"].append(1)  # unrecognized
                else:
                    warn(
                        f"Unsupported physical dimension for channel {i} "
                        "(assuming dimensionless). Please contact the "
                        "MNE-Python developers for support."
                    )
                    edf_info["units"].append(1)
            edf_info["units"] = np.array(edf_info["units"], float)

            ch_names = [ch_names[idx] for idx in sel]
            physical_min = read_from_file_or_buffer(fid, FLOAT64, len(channels))
            physical_max = read_from_file_or_buffer(fid, FLOAT64, len(channels))
            digital_min = read_from_file_or_buffer(fid, FLOAT64, len(channels))
            digital_max = read_from_file_or_buffer(fid, FLOAT64, len(channels))

            fid.seek(68 * len(channels), 1)  # obsolete
            lowpass = read_from_file_or_buffer(fid, FLOAT32, len(channels))
            highpass = read_from_file_or_buffer(fid, FLOAT32, len(channels))
            notch = read_from_file_or_buffer(fid, FLOAT32, len(channels))

            # number of samples per record
            n_samps = read_from_file_or_buffer(fid, INT32, len(channels))

            # data type
            dtype = read_from_file_or_buffer(fid, INT32, len(channels))

            channel = {}
            channel["xyz"] = [
                read_from_file_or_buffer(fid, FLOAT32, 3)[0] for ch in channels
            ]

            if edf_info["number"] < 2.19:
                impedance = read_from_file_or_buffer(fid, UINT8, len(channels)).astype(
                    float
                )
                impedance[impedance == 255] = np.nan
                channel["impedance"] = pow(2, impedance / 8)
                fid.seek(19 * len(channels), 1)  # reserved
            else:
                tmp = read_from_file_or_buffer(fid, FLOAT32, 5 * len(channels))
                tmp = tmp[::5]
                fZ = tmp[:]
                impedance = tmp[:]
                # channels with no voltage (code 4256) data
                ch = [unitcodes & 65504 != 4256][0]
                impedance[np.where(ch)] = None
                # channel with no impedance (code 4288) data
                ch = [unitcodes & 65504 != 4288][0]
                fZ[np.where(ch)[0]] = None

            assert fid.tell() == header_nbytes

            # total number of bytes for data
            bytes_tot = np.sum(
                [GDFTYPE_BYTE[t] * n_samps[i] for i, t in enumerate(dtype)]
            )

            # Populate edf_info
            dtype_np, dtype_byte = _check_dtype_byte(dtype)
            edf_info.update(
                bytes_tot=bytes_tot,
                ch_names=ch_names,
                data_offset=header_nbytes,
                dtype_byte=dtype_byte,
                dtype_np=dtype_np,
                digital_min=digital_min,
                digital_max=digital_max,
                exclude=exclude,
                gnd=gnd,
                highpass=highpass,
                sel=sel,
                impedance=impedance,
                lowpass=lowpass,
                meas_date=meas_date,
                meas_id=meas_id,
                n_records=n_records,
                n_samps=n_samps,
                nchan=nchan,
                notch=notch,
                subject_info=patient,
                physical_max=physical_max,
                physical_min=physical_min,
                record_length=record_length,
                ref=ref,
            )

            # EVENT TABLE
            # -----------------------------------------------------------------
            etp = (
                edf_info["data_offset"] + edf_info["n_records"] * edf_info["bytes_tot"]
            )
            fid.seek(etp)  # skip data to go to event table
            etmode = fid.read(1).decode()
            if etmode != "":
                etmode = np.fromstring(etmode, UINT8).tolist()[0]

                if edf_info["number"] < 1.94:
                    sr = read_from_file_or_buffer(fid, UINT8, 3)
                    event_sr = sr[0]
                    for i in range(1, len(sr)):
                        event_sr = event_sr + sr[i] * 2 ** (i * 8)
                    n_events = read_from_file_or_buffer(fid, UINT32, 1)[0]
                else:
                    ne = read_from_file_or_buffer(fid, UINT8, 3)
                    n_events = sum(int(ne[i]) << (i * 8) for i in range(len(ne)))
                    event_sr = read_from_file_or_buffer(fid, FLOAT32, 1)[0]

                pos = (
                    read_from_file_or_buffer(fid, UINT32, n_events) - 1
                )  # 1-based inds
                typ = read_from_file_or_buffer(fid, UINT16, n_events)

                if etmode == 3:
                    chn = read_from_file_or_buffer(fid, UINT16, n_events)
                    dur = read_from_file_or_buffer(fid, UINT32, n_events)
                else:
                    chn = np.zeros(n_events, dtype=np.uint32)
                    dur = np.ones(n_events, dtype=np.uint32)
                np.maximum(dur, 1, out=dur)
                events = [n_events, pos, typ, chn, dur]
                edf_info["event_sfreq"] = event_sr

    edf_info.update(events=events, sel=np.arange(len(edf_info["ch_names"])))

    return edf_info


def _check_stim_channel(
    stim_channel,
    ch_names,
    tal_ch_names=("EDF Annotations", "BDF Annotations"),
):
    """Check that the stimulus channel exists in the current datafile."""
    DEFAULT_STIM_CH_NAMES = ["status", "trigger"]

    if stim_channel is None or stim_channel is False:
        return [], []

    if stim_channel is True:  # convenient aliases
        stim_channel = "auto"

    elif isinstance(stim_channel, str):
        if stim_channel == "auto":
            if "auto" in ch_names:
                warn(
                    RuntimeWarning,
                    "Using `stim_channel='auto'` when auto"
                    " also corresponds to a channel name is ambiguous."
                    " Please use `stim_channel=['auto']`.",
                )
            else:
                valid_stim_ch_names = DEFAULT_STIM_CH_NAMES
        else:
            valid_stim_ch_names = [stim_channel.lower()]

    elif isinstance(stim_channel, int):
        valid_stim_ch_names = [ch_names[stim_channel].lower()]

    elif isinstance(stim_channel, list):
        if all([isinstance(s, str) for s in stim_channel]):
            valid_stim_ch_names = [s.lower() for s in stim_channel]
        elif all([isinstance(s, int) for s in stim_channel]):
            valid_stim_ch_names = [ch_names[s].lower() for s in stim_channel]
        else:
            raise ValueError("Invalid stim_channel")
    else:
        raise ValueError("Invalid stim_channel")

    # Forbid the synthesis of stim channels from TAL Annotations
    tal_ch_names_found = [
        ch for ch in valid_stim_ch_names if ch in [t.lower() for t in tal_ch_names]
    ]
    if len(tal_ch_names_found):
        _msg = (
            "The synthesis of the stim channel is not supported since 0.18. Please "
            f"remove {tal_ch_names_found} from `stim_channel` and use "
            "`mne.events_from_annotations` instead."
        )
        raise ValueError(_msg)

    ch_names_low = [ch.lower() for ch in ch_names]
    found = list(set(valid_stim_ch_names) & set(ch_names_low))

    if not found:
        return [], []
    else:
        stim_channel_idxs = [ch_names_low.index(f) for f in found]
        names = [ch_names[idx] for idx in stim_channel_idxs]
        return stim_channel_idxs, names


def _find_exclude_idx(ch_names, exclude, include=None):
    """Find indices of all channels to exclude.

    If there are several channels called "A" and we want to exclude "A", then
    add (the index of) all "A" channels to the exclusion list.
    """
    if include:  # find other than include channels
        if exclude:
            raise ValueError(
                f"'exclude' must be empty if 'include' is assigned. Got {exclude}."
            )
        if isinstance(include, str):  # regex for channel names
            indices_include = []
            for idx, ch in enumerate(ch_names):
                if re.match(include, ch):
                    indices_include.append(idx)
            indices = np.setdiff1d(np.arange(len(ch_names)), indices_include)
            return indices
        # list of channel names
        return [idx for idx, ch in enumerate(ch_names) if ch not in include]

    if isinstance(exclude, str):  # regex for channel names
        indices = []
        for idx, ch in enumerate(ch_names):
            if re.match(exclude, ch):
                indices.append(idx)
        return indices
    # list of channel names
    return [idx for idx, ch in enumerate(ch_names) if ch in exclude]


def _find_tal_idx(ch_names):
    # Annotations / TAL Channels
    accepted_tal_ch_names = ["EDF Annotations", "BDF Annotations"]
    tal_channel_idx = np.where(np.isin(ch_names, accepted_tal_ch_names))[0]
    return tal_channel_idx


@fill_doc
def read_raw_edf(
    input_fname,
    eog=None,
    misc=None,
    stim_channel="auto",
    exclude=(),
    infer_types=False,
    include=None,
    preload=False,
    units=None,
    encoding="utf8",
    exclude_after_unique=False,
    *,
    verbose=None,
) -> RawEDF:
    """Reader function for EDF and EDF+ files.

    Parameters
    ----------
    input_fname : path-like
        Path to the EDF or EDF+ file or EDF/EDF+ file itself. If a file-like
        object is provided, preload must be used.
    eog : list or tuple
        Names of channels or list of indices that should be designated EOG
        channels. Values should correspond to the electrodes in the file.
        Default is None.
    misc : list or tuple
        Names of channels or list of indices that should be designated MISC
        channels. Values should correspond to the electrodes in the file.
        Default is None.
    stim_channel : ``'auto'`` | str | list of str | int | list of int
        Defaults to ``'auto'``, which means that channels named ``'status'`` or
        ``'trigger'`` (case insensitive) are set to STIM. If str (or list of
        str), all channels matching the name(s) are set to STIM. If int (or
        list of ints), channels corresponding to the indices are set to STIM.
    exclude : list of str | str
        Channel names to exclude. This can help when reading data with
        different sampling rates to avoid unnecessary resampling. A str is
        interpreted as a regular expression.
    infer_types : bool
        If True, try to infer channel types from channel labels. If a channel
        label starts with a known type (such as 'EEG') followed by a space and
        a name (such as 'Fp1'), the channel type will be set accordingly, and
        the channel will be renamed to the original label without the prefix.
        For unknown prefixes, the type will be 'EEG' and the name will not be
        modified. If False, do not infer types and assume all channels are of
        type 'EEG'.

        .. versionadded:: 0.24.1
    include : list of str | str
        Channel names to be included. A str is interpreted as a regular
        expression. 'exclude' must be empty if include is assigned.

        .. versionadded:: 1.1
    %(preload)s
    %(units_edf_bdf_io)s
    %(encoding_edf)s
    %(exclude_after_unique)s
    %(verbose)s

    Returns
    -------
    raw : instance of RawEDF
        The raw instance.
        See :class:`mne.io.Raw` for documentation of attributes and methods.

    See Also
    --------
    mne.io.read_raw_bdf : Reader function for BDF files.
    mne.io.read_raw_gdf : Reader function for GDF files.
    mne.export.export_raw : Export function for EDF files.
    mne.io.Raw : Documentation of attributes and methods of RawEDF.

    Notes
    -----
    %(edf_resamp_note)s

    It is worth noting that in some special cases, it may be necessary to shift
    event values in order to retrieve correct event triggers. This depends on
    the triggering device used to perform the synchronization. For instance, in
    some files events need to be shifted by 8 bits:

        >>> events[:, 2] >>= 8  # doctest:+SKIP

    TAL channels called 'EDF Annotations' are parsed and extracted annotations
    are stored in raw.annotations. Use :func:`mne.events_from_annotations` to
    obtain events from these annotations.

    If channels named 'status' or 'trigger' are present, they are considered as
    STIM channels by default. Use func:`mne.find_events` to parse events
    encoded in such analog stim channels.

    The EDF specification allows optional storage of channel types in the
    prefix of the signal label for each channel. For example, ``EEG Fz``
    implies that ``Fz`` is an EEG channel and ``MISC E`` would imply ``E`` is
    a MISC channel. However, there is no standard way of specifying all
    channel types. MNE-Python will try to infer the channel type, when such a
    string exists, defaulting to EEG, when there is no prefix or the prefix is
    not recognized.

    The following prefix strings are mapped to MNE internal types:

        - 'EEG': 'eeg'
        - 'SEEG': 'seeg'
        - 'ECOG': 'ecog'
        - 'DBS': 'dbs'
        - 'EOG': 'eog'
        - 'ECG': 'ecg'
        - 'EMG': 'emg'
        - 'BIO': 'bio'
        - 'RESP': 'resp'
        - 'MISC': 'misc'
        - 'SAO2': 'bio'

    The EDF specification allows storage of subseconds in measurement date.
    However, this reader currently sets subseconds to 0 by default.
    """
    if not _file_like(input_fname):
        input_fname = os.path.abspath(input_fname)
        ext = os.path.splitext(input_fname)[1][1:].lower()

        if ext != "edf":
            raise NotImplementedError(f"Only EDF files are supported, got {ext}.")
    else:
        if not preload:
            raise ValueError("preload must be used with file-like objects")

    return RawEDF(
        input_fname=input_fname,
        eog=eog,
        misc=misc,
        stim_channel=stim_channel,
        exclude=exclude,
        infer_types=infer_types,
        preload=preload,
        include=include,
        units=units,
        encoding=encoding,
        exclude_after_unique=exclude_after_unique,
        verbose=verbose,
    )


@fill_doc
def read_raw_bdf(
    input_fname,
    eog=None,
    misc=None,
    stim_channel="auto",
    exclude=(),
    infer_types=False,
    include=None,
    preload=False,
    units=None,
    encoding="utf8",
    exclude_after_unique=False,
    *,
    verbose=None,
) -> RawEDF:
    """Reader function for BDF files.

    Parameters
    ----------
    input_fname : path-like | file-like
        Path to the BDF file of BDF file itself. If a file-like object is
        provided, preload must be used.
    eog : list or tuple
        Names of channels or list of indices that should be designated EOG
        channels. Values should correspond to the electrodes in the file.
        Default is None.
    misc : list or tuple
        Names of channels or list of indices that should be designated MISC
        channels. Values should correspond to the electrodes in the file.
        Default is None.
    stim_channel : ``'auto'`` | str | list of str | int | list of int
        Defaults to ``'auto'``, which means that channels named ``'status'`` or
        ``'trigger'`` (case insensitive) are set to STIM. If str (or list of
        str), all channels matching the name(s) are set to STIM. If int (or
        list of ints), channels corresponding to the indices are set to STIM.
    exclude : list of str | str
        Channel names to exclude. This can help when reading data with
        different sampling rates to avoid unnecessary resampling. A str is
        interpreted as a regular expression.
    infer_types : bool
        If True, try to infer channel types from channel labels. If a channel
        label starts with a known type (such as 'EEG') followed by a space and
        a name (such as 'Fp1'), the channel type will be set accordingly, and
        the channel will be renamed to the original label without the prefix.
        For unknown prefixes, the type will be 'EEG' and the name will not be
        modified. If False, do not infer types and assume all channels are of
        type 'EEG'.

        .. versionadded:: 0.24.1
    include : list of str | str
        Channel names to be included. A str is interpreted as a regular
        expression. 'exclude' must be empty if include is assigned.

        .. versionadded:: 1.1
    %(preload)s
    %(units_edf_bdf_io)s
    %(encoding_edf)s
    %(exclude_after_unique)s
    %(verbose)s

    Returns
    -------
    raw : instance of RawEDF
        The raw instance.
        See :class:`mne.io.Raw` for documentation of attributes and methods.

    See Also
    --------
    mne.io.read_raw_edf : Reader function for EDF and EDF+ files.
    mne.io.read_raw_gdf : Reader function for GDF files.
    mne.io.Raw : Documentation of attributes and methods of RawEDF.

    Notes
    -----
    :class:`mne.io.Raw` only stores signals with matching sampling frequencies.
    Therefore, if mixed sampling frequency signals are requested, all signals
    are upsampled to the highest loaded sampling frequency. In this case, using
    preload=True is recommended, as otherwise, edge artifacts appear when
    slices of the signal are requested.

    Biosemi devices trigger codes are encoded in 16-bit format, whereas system
    codes (CMS in/out-of range, battery low, etc.) are coded in bits 16-23 of
    the status channel (see http://www.biosemi.com/faq/trigger_signals.htm).
    To retrieve correct event values (bits 1-16), one could do:

        >>> events = mne.find_events(...)  # doctest:+SKIP
        >>> events[:, 2] &= (2**16 - 1)  # doctest:+SKIP

    The above operation can be carried out directly in :func:`mne.find_events`
    using the ``mask`` and ``mask_type`` parameters (see
    :func:`mne.find_events` for more details).

    It is also possible to retrieve system codes, but no particular effort has
    been made to decode these in MNE. In case it is necessary, for instance to
    check the CMS bit, the following operation can be carried out:

        >>> cms_bit = 20  # doctest:+SKIP
        >>> cms_high = (events[:, 2] & (1 << cms_bit)) != 0  # doctest:+SKIP

    It is worth noting that in some special cases, it may be necessary to shift
    event values in order to retrieve correct event triggers. This depends on
    the triggering device used to perform the synchronization. For instance, in
    some files events need to be shifted by 8 bits:

        >>> events[:, 2] >>= 8  # doctest:+SKIP

    TAL channels called 'BDF Annotations' are parsed and extracted annotations
    are stored in raw.annotations. Use :func:`mne.events_from_annotations` to
    obtain events from these annotations.

    If channels named 'status' or 'trigger' are present, they are considered as
    STIM channels by default. Use func:`mne.find_events` to parse events
    encoded in such analog stim channels.
    """
    if not _file_like(input_fname):
        input_fname = os.path.abspath(input_fname)
        ext = os.path.splitext(input_fname)[1][1:].lower()

        if ext != "bdf":
            raise NotImplementedError(f"Only BDF files are supported, got {ext}.")
    else:
        if not preload:
            raise ValueError("preload must be used with file-like objects")

    return RawBDF(
        input_fname=input_fname,
        eog=eog,
        misc=misc,
        stim_channel=stim_channel,
        exclude=exclude,
        infer_types=infer_types,
        preload=preload,
        include=include,
        units=units,
        encoding=encoding,
        exclude_after_unique=exclude_after_unique,
        verbose=verbose,
    )


@fill_doc
def read_raw_gdf(
    input_fname,
    eog=None,
    misc=None,
    stim_channel="auto",
    exclude=(),
    include=None,
    preload=False,
    verbose=None,
) -> RawGDF:
    """Reader function for GDF files.

    Parameters
    ----------
    input_fname : path-like | file-like
        Path to the GDF file or GDF file itself. If a file-like object is
        provided, preload must be used.
    eog : list or tuple
        Names of channels or list of indices that should be designated EOG
        channels. Values should correspond to the electrodes in the file.
        Default is None.
    misc : list or tuple
        Names of channels or list of indices that should be designated MISC
        channels. Values should correspond to the electrodes in the file.
        Default is None.
    stim_channel : ``'auto'`` | str | list of str | int | list of int
        Defaults to ``'auto'``, which means that channels named ``'status'`` or
        ``'trigger'`` (case insensitive) are set to STIM. If str (or list of
        str), all channels matching the name(s) are set to STIM. If int (or
        list of ints), channels corresponding to the indices are set to STIM.
    exclude : list of str | str
        Channel names to exclude. This can help when reading data with
        different sampling rates to avoid unnecessary resampling. A str is
        interpreted as a regular expression.
    include : list of str | str
        Channel names to be included. A str is interpreted as a regular
        expression. 'exclude' must be empty if include is assigned.
    %(preload)s
    %(verbose)s

    Returns
    -------
    raw : instance of RawGDF
        The raw instance.
        See :class:`mne.io.Raw` for documentation of attributes and methods.

    See Also
    --------
    mne.io.read_raw_edf : Reader function for EDF and EDF+ files.
    mne.io.read_raw_bdf : Reader function for BDF files.
    mne.io.Raw : Documentation of attributes and methods of RawGDF.

    Notes
    -----
    If channels named 'status' or 'trigger' are present, they are considered as
    STIM channels by default. Use func:`mne.find_events` to parse events
    encoded in such analog stim channels.
    """
    if not _file_like(input_fname):
        input_fname = os.path.abspath(input_fname)
        ext = os.path.splitext(input_fname)[1][1:].lower()

        if ext != "gdf":
            raise NotImplementedError(f"Only GDF files are supported, got {ext}.")
    else:
        if not preload:
            raise ValueError("preload must be used with file-like objects")

    return RawGDF(
        input_fname=input_fname,
        eog=eog,
        misc=misc,
        stim_channel=stim_channel,
        exclude=exclude,
        preload=preload,
        include=include,
        verbose=verbose,
    )


@fill_doc
def _read_annotations_edf(annotations, ch_names=None, encoding="utf8"):
    """Annotation File Reader.

    Parameters
    ----------
    annotations : ndarray (n_chans, n_samples) | str
        Channel data in EDF+ TAL format or path to annotation file.
    ch_names : list of string
        List of channels' names.
    %(encoding_edf)s

    Returns
    -------
    annot : instance of Annotations
        The annotations.
    """
    pat = "([+-]\\d+\\.?\\d*)(\x15(\\d+\\.?\\d*))?(\x14.*?)\x14\x00"
    if isinstance(annotations, str | Path):
        with open(annotations, "rb") as annot_file:
            triggers = re.findall(pat.encode(), annot_file.read())
            triggers = [tuple(map(lambda x: x.decode(encoding), t)) for t in triggers]
    else:
        tals = bytearray()
        annotations = np.atleast_2d(annotations)
        for chan in annotations:
            this_chan = chan.ravel()
            if this_chan.dtype == INT32:  # BDF
                this_chan = this_chan.view(dtype=UINT8)
                this_chan = this_chan.reshape(-1, 4)
                # Why only keep the first 3 bytes as BDF values
                # are stored with 24 bits (not 32)
                this_chan = this_chan[:, :3].ravel()
                # As ravel() returns a 1D array we can add all values at once
                tals.extend(this_chan)
            else:
                this_chan = chan.astype(np.int64)
                # Exploit np vectorized processing
                tals.extend(np.uint8([this_chan % 256, this_chan // 256]).flatten("F"))
        try:
            triggers = re.findall(pat, tals.decode(encoding))
        except UnicodeDecodeError as e:
            raise Exception(
                "Encountered invalid byte in at least one annotations channel."
                " You might want to try setting \"encoding='latin1'\"."
            ) from e

    events = {}
    offset = 0.0
    for k, ev in enumerate(triggers):
        onset = float(ev[0]) + offset
        duration = float(ev[2]) if ev[2] else 0
        for description in ev[3].split("\x14")[1:]:
            if description:
                if (
                    "@@" in description
                    and ch_names is not None
                    and description.split("@@")[1] in ch_names
                ):
                    description, ch_name = description.split("@@")
                    key = f"{onset}_{duration}_{description}"
                else:
                    ch_name = None
                    key = f"{onset}_{duration}_{description}"
                    if key in events:
                        key += f"_{k}"  # make key unique
                if key in events and ch_name:
                    events[key][3] += (ch_name,)
                else:
                    events[key] = [
                        onset,
                        duration,
                        description,
                        (ch_name,) if ch_name else (),
                    ]

            elif k == 0:
                # The startdate/time of a file is specified in the EDF+ header
                # fields 'startdate of recording' and 'starttime of recording'.
                # These fields must indicate the absolute second in which the
                # start of the first data record falls. So, the first TAL in
                # the first data record always starts with +0.X, indicating
                # that the first data record starts a fraction, X, of a second
                # after the startdate/time that is specified in the EDF+
                # header. If X=0, then the .X may be omitted.
                offset = -onset

    if events:
        onset, duration, description, annot_ch_names = zip(*events.values())
    else:
        onset, duration, description, annot_ch_names = list(), list(), list(), list()

    assert len(onset) == len(duration) == len(description) == len(annot_ch_names)

    return Annotations(
        onset=onset,
        duration=duration,
        description=description,
        orig_time=None,
        ch_names=annot_ch_names,
    )


def _get_annotations_gdf(edf_info, sfreq):
    onset, duration, desc = list(), list(), list()
    events = edf_info.get("events", None)
    # Annotations in GDF: events are stored as the following
    # list: `events = [n_events, pos, typ, chn, dur]` where pos is the
    # latency, dur is the duration in samples. They both are
    # numpy.ndarray
    if events is not None and events[1].shape[0] > 0:
        onset = events[1] / sfreq
        duration = events[4] / sfreq
        desc = events[2]

    return onset, duration, desc<|MERGE_RESOLUTION|>--- conflicted
+++ resolved
@@ -256,15 +256,9 @@
 
 
 def _path_from_fname(fname) -> Path | None:
-<<<<<<< HEAD
     if isinstance(fname, str | Path):
         return  Path(fname)
         
-=======
-    if isinstance(fname, (str, Path)):
-        return Path(fname)
-
->>>>>>> 63f79e5d
     # Try to get a filename from the file-like object
     try:
         return Path(fname.name)
