--- conflicted
+++ resolved
@@ -1304,8 +1304,6 @@
         )
         if kind == "select":
             fig.lasso = SelectFromCollection(ax, pts, names=ch_names)
-<<<<<<< HEAD
-=======
 
             def on_select():
                 publish(fig, ChannelsSelect(ch_names=fig.lasso.selection))
@@ -1317,7 +1315,6 @@
 
             fig.lasso.callbacks.append(on_select)
             subscribe(fig, "channels_select", on_channels_select)
->>>>>>> a0069d82
         else:
             fig.lasso = None
 
@@ -1699,7 +1696,6 @@
         self.alpha_nonselected = alpha_nonselected
         self.linewidth_selected = linewidth_selected
         self.linewidth_nonselected = linewidth_nonselected
-<<<<<<< HEAD
 
         from matplotlib.collections import PolyCollection
         from matplotlib.path import Path
@@ -1715,23 +1711,6 @@
                 f"in the collection ({self.Npts})."
             )
 
-=======
-
-        from matplotlib.collections import PolyCollection
-        from matplotlib.path import Path
-
-        if isinstance(collection, PolyCollection):
-            self.paths = collection.get_paths()
-        else:
-            self.paths = [Path([point]) for point in collection.get_offsets()]
-        self.Npts = len(self.paths)
-        if self.Npts != len(names):
-            raise ValueError(
-                f"Number of names ({len(names)}) does not match the number of objects "
-                f"in the collection ({self.Npts})."
-            )
-
->>>>>>> a0069d82
         # Ensure that we have colors for each object.
         self.fc = collection.get_facecolors()
         self.ec = collection.get_edgecolors()
@@ -1750,16 +1729,7 @@
         self.lasso = LassoSelector(ax, onselect=self.on_select, **line_kw)
         self.selection = list()
         self.selection_inds = np.array([], dtype="int")
-<<<<<<< HEAD
-
-        # Deselect everything in the beginning.
-        self.style_objects([])
-
-        # Respond to UI-Events
-        subscribe(self.fig, "channels_select", self._on_channels_select)
-=======
         self.callbacks = list()
->>>>>>> a0069d82
 
         # Deselect everything in the beginning.
         self.style_objects()
@@ -1789,20 +1759,9 @@
             self.selection_inds = np.setdiff1d(self.selection_inds, inds)
         else:
             self.selection_inds = inds
-<<<<<<< HEAD
-        ch_names = [self.names[i] for i in self.selection_inds]
-        publish(self.fig, ChannelsSelect(ch_names=ch_names))
-
-    def _on_channels_select(self, event):
-        ch_inds = {name: i for i, name in enumerate(self.names)}
-        self.selection = [name for name in event.ch_names if name in ch_inds]
-        self.selection_inds = [ch_inds[name] for name in self.selection]
-        self.style_objects(self.selection_inds)
-=======
         self.selection = [self.names[i] for i in self.selection_inds]
         self.style_objects()
         self.notify()
->>>>>>> a0069d82
 
     def select_one(self, ind):
         """Select or deselect one sensor."""
@@ -1812,29 +1771,17 @@
             self.selection_inds = np.setdiff1d(self.selection_inds, [ind])
         else:
             return  # don't notify()
-<<<<<<< HEAD
-        ch_names = [self.names[i] for i in self.selection_inds]
-        publish(self.fig, ChannelsSelect(ch_names=ch_names))
-=======
         self.selection = [self.names[i] for i in self.selection_inds]
         self.style_objects()
         self.notify()
->>>>>>> a0069d82
 
     def select_many(self, inds):
         """Select many sensors using indices (for predefined selections)."""
         self.selected_inds = inds
-<<<<<<< HEAD
-        ch_names = [self.names[i] for i in self.selection_inds]
-        publish(self.fig, ChannelsSelect(ch_names=ch_names))
-
-    def style_objects(self, inds):
-=======
         self.selection = [self.names[i] for i in self.selection_inds]
         self.style_objects()
 
     def style_objects(self):
->>>>>>> a0069d82
         """Style selected sensors as "active"."""
         # reset
         self.fc[:, -1] = self.alpha_nonselected
