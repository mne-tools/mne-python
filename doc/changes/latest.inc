--- conflicted
+++ resolved
@@ -159,11 +159,9 @@
 
 - Add first_samp support for raw simulations with `mne.simulation.simulate_raw` and `mne.simulation.SourceSimulator` (:gh:`9166` by `Steven Bierer`_)
 
-<<<<<<< HEAD
+- `~mne.Evoked` gained a ``baseline`` attribute that is automatically assembled based on the baseline of the averaged `~mne.Epochs` (:gh:`9210` by `Richard Höchenberger`_)
+
 - Add ``units`` parameter to :meth:`mne.io.Raw.get_data` to return data in the desired unit (:gh:`9136` by `Johann Benerradi`_ and `Stefan Appelhoff`_)
-=======
-- `~mne.Evoked` gained a ``baseline`` attribute that is automatically assembled based on the baseline of the averaged `~mne.Epochs` (:gh:`9210` by `Richard Höchenberger`_)
->>>>>>> 014e9526
 
 Bugs
 ~~~~
