# Authors: Adam Li <adam2392@gmail.com>
#          Daniel McCloy <dan@mccloy.info>
#
# License: BSD Style.


_bst_license_text = """
License
-------
This tutorial dataset (EEG and MRI data) remains a property of the MEG Lab,
McConnell Brain Imaging Center, Montreal Neurological Institute,
McGill University, Canada. Its use and transfer outside the Brainstorm
tutorial, e.g. for research purposes, is prohibited without written consent
from the MEG Lab.

If you reference this dataset in your publications, please:

    1) acknowledge its authors: Elizabeth Bock, Esther Florin, Francois Tadel
       and Sylvain Baillet, and
    2) cite Brainstorm as indicated on the website:
       http://neuroimage.usc.edu/brainstorm

For questions, please contact Francois Tadel (francois.tadel@mcgill.ca).
"""

_hcp_mmp_license_text = """
License
-------
I request access to data collected by the Washington University - University
of Minnesota Consortium of the Human Connectome Project (WU-Minn HCP), and
I agree to the following:

1. I will not attempt to establish the identity of or attempt to contact any
   of the included human subjects.

2. I understand that under no circumstances will the code that would link
   these data to Protected Health Information be given to me, nor will any
   additional information about individual human subjects be released to me
   under these Open Access Data Use Terms.

3. I will comply with all relevant rules and regulations imposed by my
   institution. This may mean that I need my research to be approved or
   declared exempt by a committee that oversees research on human subjects,
   e.g. my IRB or Ethics Committee. The released HCP data are not considered
   de-identified, insofar as certain combinations of HCP Restricted Data
   (available through a separate process) might allow identification of
   individuals.  Different committees operate under different national, state
   and local laws and may interpret regulations differently, so it is
   important to ask about this. If needed and upon request, the HCP will
   provide a certificate stating that you have accepted the HCP Open Access
   Data Use Terms.

4. I may redistribute original WU-Minn HCP Open Access data and any derived
   data as long as the data are redistributed under these same Data Use Terms.

5. I will acknowledge the use of WU-Minn HCP data and data derived from
   WU-Minn HCP data when publicly presenting any results or algorithms
   that benefitted from their use.

   1. Papers, book chapters, books, posters, oral presentations, and all
      other printed and digital presentations of results derived from HCP
      data should contain the following wording in the acknowledgments
      section: "Data were provided [in part] by the Human Connectome
      Project, WU-Minn Consortium (Principal Investigators: David Van Essen
      and Kamil Ugurbil; 1U54MH091657) funded by the 16 NIH Institutes and
      Centers that support the NIH Blueprint for Neuroscience Research; and
      by the McDonnell Center for Systems Neuroscience at Washington
      University."

   2. Authors of publications or presentations using WU-Minn HCP data
      should cite relevant publications describing the methods used by the
      HCP to acquire and process the data. The specific publications that
      are appropriate to cite in any given study will depend on what HCP
      data were used and for what purposes. An annotated and appropriately
      up-to-date list of publications that may warrant consideration is
      available at http://www.humanconnectome.org/about/acknowledgehcp.html

   3. The WU-Minn HCP Consortium as a whole should not be included as an
      author of publications or presentations if this authorship would be
      based solely on the use of WU-Minn HCP data.

6. Failure to abide by these guidelines will result in termination of my
   privileges to access WU-Minn HCP data.
"""

# To update the `testing` or `misc` datasets, push or merge commits to their
# respective repos, and make a new release of the dataset on GitHub. Then
# update the checksum in the MNE_DATASETS dict below, and change version
# here:                  ↓↓↓↓↓         ↓↓↓
<<<<<<< HEAD
RELEASES = dict(testing='0.145', misc='0.24')
=======
RELEASES = dict(testing='0.144', misc='0.26')
>>>>>>> 623895d0
TESTING_VERSIONED = f'mne-testing-data-{RELEASES["testing"]}'
MISC_VERSIONED = f'mne-misc-data-{RELEASES["misc"]}'

# To update any other dataset besides `testing` or `misc`, upload the new
# version of the data archive itself (e.g., to https://osf.io or wherever) and
# then update the corresponding checksum in the MNE_DATASETS dict entry below.
MNE_DATASETS = dict()

# MANDATORY KEYS:
# - archive_name : the name of the compressed file that is downloaded
# - hash : the checksum type followed by a colon and then the checksum value
#          (examples: "sha256:19uheid...", "md5:upodh2io...")
# - url : URL from which the file can be downloaded
# - folder_name : the subfolder within the MNE data folder in which to save and
#                 uncompress (if needed) the file(s)
#
# OPTIONAL KEYS:
# - config_key : key to use with `mne.set_config` to store the on-disk location
#                of the downloaded dataset (ex: "MNE_DATASETS_EEGBCI_PATH").

# Testing and misc are at the top as they're updated most often
MNE_DATASETS['testing'] = dict(
    archive_name=f'{TESTING_VERSIONED}.tar.gz',
<<<<<<< HEAD
    hash='md5:2036f7d7616129c624b757fbb019be24',
=======
    hash='md5:fb546f44dba3310945225ed8fdab4a91',
>>>>>>> 623895d0
    url=('https://codeload.github.com/mne-tools/mne-testing-data/'
         f'tar.gz/{RELEASES["testing"]}'),
    # In case we ever have to resort to osf.io again...
    # archive_name='mne-testing-data.tar.gz',
    # hash='md5:c805a5fed8ca46f723e7eec828d90824',
    # url='https://osf.io/dqfgy/download?version=1',  # 0.136
    folder_name='MNE-testing-data',
    config_key='MNE_DATASETS_TESTING_PATH',
)
MNE_DATASETS['misc'] = dict(
    archive_name=f'{MISC_VERSIONED}.tar.gz',  # 'mne-misc-data',
    hash='md5:868b484fadd73b1d1a3535b7194a0d03',
    url=('https://codeload.github.com/mne-tools/mne-misc-data/tar.gz/'
         f'{RELEASES["misc"]}'),
    folder_name='MNE-misc-data',
    config_key='MNE_DATASETS_MISC_PATH'
)

MNE_DATASETS['fnirs_motor'] = dict(
    archive_name='MNE-fNIRS-motor-data.tgz',
    hash='md5:c4935d19ddab35422a69f3326a01fef8',
    url='https://osf.io/dj3eh/download?version=1',
    folder_name='MNE-fNIRS-motor-data',
    config_key='MNE_DATASETS_FNIRS_MOTOR_PATH',
)

MNE_DATASETS['ucl_opm_auditory'] = dict(
    archive_name='auditory_OPM_stationary.zip',
    hash='md5:9ed0d8d554894542b56f8e7c4c0041fe',
    url='https://osf.io/download/mwrt3/?version=1',
    folder_name='auditory_OPM_stationary',
    config_key='MNE_DATASETS_UCL_OPM_AUDITORY_PATH',
)

MNE_DATASETS['kiloword'] = dict(
    archive_name='MNE-kiloword-data.tar.gz',
    hash='md5:3a124170795abbd2e48aae8727e719a8',
    url='https://osf.io/qkvf9/download?version=1',
    folder_name='MNE-kiloword-data',
    config_key='MNE_DATASETS_KILOWORD_PATH',
)

MNE_DATASETS['multimodal'] = dict(
    archive_name='MNE-multimodal-data.tar.gz',
    hash='md5:26ec847ae9ab80f58f204d09e2c08367',
    url='https://ndownloader.figshare.com/files/5999598',
    folder_name='MNE-multimodal-data',
    config_key='MNE_DATASETS_MULTIMODAL_PATH',
)

MNE_DATASETS['opm'] = dict(
    archive_name='MNE-OPM-data.tar.gz',
    hash='md5:370ad1dcfd5c47e029e692c85358a374',
    url='https://osf.io/p6ae7/download?version=2',
    folder_name='MNE-OPM-data',
    config_key='MNE_DATASETS_OPM_PATH',
)

MNE_DATASETS['phantom_4dbti'] = dict(
    archive_name='MNE-phantom-4DBTi.zip',
    hash='md5:938a601440f3ffa780d20a17bae039ff',
    url='https://osf.io/v2brw/download?version=2',
    folder_name='MNE-phantom-4DBTi',
    config_key='MNE_DATASETS_PHANTOM_4DBTI_PATH',
)

MNE_DATASETS['sample'] = dict(
    archive_name='MNE-sample-data-processed.tar.gz',
    hash='md5:e8f30c4516abdc12a0c08e6bae57409c',
    url='https://osf.io/86qa2/download?version=6',
    folder_name='MNE-sample-data',
    config_key='MNE_DATASETS_SAMPLE_PATH',
)

MNE_DATASETS['somato'] = dict(
    archive_name='MNE-somato-data.tar.gz',
    hash='md5:32fd2f6c8c7eb0784a1de6435273c48b',
    url='https://osf.io/tp4sg/download?version=7',
    folder_name='MNE-somato-data',
    config_key='MNE_DATASETS_SOMATO_PATH'
)

MNE_DATASETS['spm'] = dict(
    archive_name='MNE-spm-face.tar.gz',
    hash='md5:9f43f67150e3b694b523a21eb929ea75',
    url='https://osf.io/je4s8/download?version=2',
    folder_name='MNE-spm-face',
    config_key='MNE_DATASETS_SPM_FACE_PATH',
)

# Visual 92 categories has the dataset split into 2 files.
# We define a dictionary holding the items with the same
# value across both files: folder name and configuration key.
MNE_DATASETS['visual_92_categories'] = dict(
    folder_name='MNE-visual_92_categories-data',
    config_key='MNE_DATASETS_VISUAL_92_CATEGORIES_PATH',
)
MNE_DATASETS['visual_92_categories_1'] = dict(
    archive_name='MNE-visual_92_categories-data-part1.tar.gz',
    hash='md5:74f50bbeb65740903eadc229c9fa759f',
    url='https://osf.io/8ejrs/download?version=1',
    folder_name='MNE-visual_92_categories-data',
    config_key='MNE_DATASETS_VISUAL_92_CATEGORIES_PATH',
)
MNE_DATASETS['visual_92_categories_2'] = dict(
    archive_name='MNE-visual_92_categories-data-part2.tar.gz',
    hash='md5:203410a98afc9df9ae8ba9f933370e20',
    url='https://osf.io/t4yjp/download?version=1',
    folder_name='MNE-visual_92_categories-data',
    config_key='MNE_DATASETS_VISUAL_92_CATEGORIES_PATH',
)

MNE_DATASETS['mtrf'] = dict(
    archive_name='mTRF_1.5.zip',
    hash='md5:273a390ebbc48da2c3184b01a82e4636',
    url='https://osf.io/h85s2/download?version=1',
    folder_name='mTRF_1.5',
    config_key='MNE_DATASETS_MTRF_PATH'
)
MNE_DATASETS['refmeg_noise'] = dict(
    archive_name='sample_reference_MEG_noise-raw.zip',
    hash='md5:779fecd890d98b73a4832e717d7c7c45',
    url='https://osf.io/drt6v/download?version=1',
    folder_name='MNE-refmeg-noise-data',
    config_key='MNE_DATASETS_REFMEG_NOISE_PATH'
)

MNE_DATASETS['ssvep'] = dict(
    archive_name='ssvep_example_data.zip',
    hash='md5:af866bbc0f921114ac9d683494fe87d6',
    url='https://osf.io/z8h6k/download?version=5',
    folder_name='ssvep-example-data',
    config_key='MNE_DATASETS_SSVEP_PATH'
)

MNE_DATASETS['erp_core'] = dict(
    archive_name='MNE-ERP-CORE-data.tar.gz',
    hash='md5:5866c0d6213bd7ac97f254c776f6c4b1',
    url='https://osf.io/rzgba/download?version=1',
    folder_name='MNE-ERP-CORE-data',
    config_key='MNE_DATASETS_ERP_CORE_PATH',
)

MNE_DATASETS['epilepsy_ecog'] = dict(
    archive_name='MNE-epilepsy-ecog-data.tar.gz',
    hash='md5:ffb139174afa0f71ec98adbbb1729dea',
    url='https://osf.io/z4epq/download?version=1',
    folder_name='MNE-epilepsy-ecog-data',
    config_key='MNE_DATASETS_EPILEPSY_ECOG_PATH',
)

# Fieldtrip CMC dataset
MNE_DATASETS['fieldtrip_cmc'] = dict(
    archive_name='SubjectCMC.zip',
    hash='md5:6f9fd6520f9a66e20994423808d2528c',
    url='https://osf.io/j9b6s/download?version=1',
    folder_name='MNE-fieldtrip_cmc-data',
    config_key='MNE_DATASETS_FIELDTRIP_CMC_PATH'
)

# brainstorm datasets:
MNE_DATASETS['bst_auditory'] = dict(
    archive_name='bst_auditory.tar.gz',
    hash='md5:fa371a889a5688258896bfa29dd1700b',
    url='https://osf.io/5t9n8/download?version=1',
    folder_name='MNE-brainstorm-data',
    config_key='MNE_DATASETS_BRAINSTORM_PATH',
)
MNE_DATASETS['bst_phantom_ctf'] = dict(
    archive_name='bst_phantom_ctf.tar.gz',
    hash='md5:80819cb7f5b92d1a5289db3fb6acb33c',
    url='https://osf.io/sxr8y/download?version=1',
    folder_name='MNE-brainstorm-data',
    config_key='MNE_DATASETS_BRAINSTORM_PATH',
)
MNE_DATASETS['bst_phantom_elekta'] = dict(
    archive_name='bst_phantom_elekta.tar.gz',
    hash='md5:1badccbe17998d18cc373526e86a7aaf',
    url='https://osf.io/dpcku/download?version=1',
    folder_name='MNE-brainstorm-data',
    config_key='MNE_DATASETS_BRAINSTORM_PATH',
)
MNE_DATASETS['bst_raw'] = dict(
    archive_name='bst_raw.tar.gz',
    hash='md5:fa2efaaec3f3d462b319bc24898f440c',
    url='https://osf.io/9675n/download?version=2',
    folder_name='MNE-brainstorm-data',
    config_key='MNE_DATASETS_BRAINSTORM_PATH',
)
MNE_DATASETS['bst_resting'] = dict(
    archive_name='bst_resting.tar.gz',
    hash='md5:70fc7bf9c3b97c4f2eab6260ee4a0430',
    url='https://osf.io/m7bd3/download?version=3',
    folder_name='MNE-brainstorm-data',
    config_key='MNE_DATASETS_BRAINSTORM_PATH',
)

# HF-SEF
MNE_DATASETS['hf_sef_raw'] = dict(
    archive_name='hf_sef_raw.tar.gz',
    hash='md5:33934351e558542bafa9b262ac071168',
    url='https://zenodo.org/record/889296/files/hf_sef_raw.tar.gz',
    folder_name='hf_sef',
    config_key='MNE_DATASETS_HF_SEF_PATH',
)
MNE_DATASETS['hf_sef_evoked'] = dict(
    archive_name='hf_sef_evoked.tar.gz',
    hash='md5:13d34cb5db584e00868677d8fb0aab2b',
    url=('https://zenodo.org/record/3523071/files/'
         'hf_sef_evoked.tar.gz'),
    folder_name='hf_sef',
    config_key='MNE_DATASETS_HF_SEF_PATH',
)

# "fake" dataset (for testing)
MNE_DATASETS['fake'] = dict(
    archive_name='foo.tgz',
    hash='md5:3194e9f7b46039bb050a74f3e1ae9908',
    url=('https://github.com/mne-tools/mne-testing-data/raw/master/'
         'datasets/foo.tgz'),
    folder_name='foo',
    config_key='MNE_DATASETS_FAKE_PATH'
)

# eyelink dataset
MNE_DATASETS['eyelink'] = dict(
    archive_name='eyelink_example_data.zip',
    hash='md5:081950c05f35267458d9c751e178f161',
    url=('https://osf.io/r5ndq/download?version=1'),
    folder_name='eyelink-example-data',
    config_key='MNE_DATASETS_EYELINK_PATH'
)<|MERGE_RESOLUTION|>--- conflicted
+++ resolved
@@ -87,11 +87,7 @@
 # respective repos, and make a new release of the dataset on GitHub. Then
 # update the checksum in the MNE_DATASETS dict below, and change version
 # here:                  ↓↓↓↓↓         ↓↓↓
-<<<<<<< HEAD
-RELEASES = dict(testing='0.145', misc='0.24')
-=======
-RELEASES = dict(testing='0.144', misc='0.26')
->>>>>>> 623895d0
+RELEASES = dict(testing='0.145', misc='0.26')
 TESTING_VERSIONED = f'mne-testing-data-{RELEASES["testing"]}'
 MISC_VERSIONED = f'mne-misc-data-{RELEASES["misc"]}'
 
@@ -115,11 +111,7 @@
 # Testing and misc are at the top as they're updated most often
 MNE_DATASETS['testing'] = dict(
     archive_name=f'{TESTING_VERSIONED}.tar.gz',
-<<<<<<< HEAD
     hash='md5:2036f7d7616129c624b757fbb019be24',
-=======
-    hash='md5:fb546f44dba3310945225ed8fdab4a91',
->>>>>>> 623895d0
     url=('https://codeload.github.com/mne-tools/mne-testing-data/'
          f'tar.gz/{RELEASES["testing"]}'),
     # In case we ever have to resort to osf.io again...
