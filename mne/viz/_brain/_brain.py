--- conflicted
+++ resolved
@@ -1638,13 +1638,8 @@
         del mesh
 
         # from the picked renderer to the subplot coords
-<<<<<<< HEAD
         rindex = self._renderer._all_renderers.index(self.picked_renderer)
-        row, col = self.plotter.index_to_loc(rindex)
-=======
-        rindex = self.plotter.renderers.index(self.picked_renderer)
         row, col = self._renderer._index_to_loc(rindex)
->>>>>>> 4cecd9d0
 
         actors = list()
         spheres = list()
