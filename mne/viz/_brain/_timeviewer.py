--- conflicted
+++ resolved
@@ -442,7 +442,6 @@
             if not show_label:
                 slider_rep.ShowSliderLabelOff()
 
-<<<<<<< HEAD
     def pick_point(self, mesh, vertex_id):
         import matplotlib.pyplot as plt
         self.point_actor.VisibilityOn()
@@ -466,8 +465,6 @@
                      color='b', figure=self.fig)
             self.fig.show()
 
-=======
->>>>>>> 0e664011
 
 def _set_text_style(text_actor):
     if text_actor is not None:
