"""
Event API for inter-figure communication.

The event API allows figures to communicate with each other, such that a change
in one figure can trigger a change in another figure. For example, moving the
time cursor in one plot can update the current time in another plot. Another
scenario is two drawing routines drawing into the same window, using events to
stay in-sync.

Authors: Marijn van Vliet <w.m.vanvliet@gmail.com>
"""

# License: BSD-3-Clause
# Copyright the MNE-Python contributors.
import contextlib
import re
import weakref
from dataclasses import dataclass
from typing import Optional, Union

from matplotlib.colors import Colormap

from ..utils import _validate_type, fill_doc, logger, verbose, warn

# Global dict {fig: channel} containing all currently active event channels.
_event_channels = weakref.WeakKeyDictionary()

# The event channels of figures can be linked together. This dict keeps track
# of these links. Links are bi-directional, so if {fig1: fig2} exists, then so
# must {fig2: fig1}.
_event_channel_links = weakref.WeakKeyDictionary()

# Event channels that are temporarily disabled by the disable_ui_events context
# manager.
_disabled_event_channels = weakref.WeakSet()

# Regex pattern used when converting CamelCase to snake_case.
# Detects all capital letters that are not at the beginning of a word.
_camel_to_snake = re.compile(r"(?<!^)(?=[A-Z])")


# List of events
@fill_doc
class UIEvent:
    """Abstract base class for all events.

    Attributes
    ----------
    %(ui_event_name_source)s
    """

    source = None

    @property
    def name(self):
        """The name of the event, which is the class name in snake case."""
        return _camel_to_snake.sub("_", self.__class__.__name__).lower()


@fill_doc
class FigureClosing(UIEvent):
    """Indicates that the user has requested to close a figure.

    Attributes
    ----------
    %(ui_event_name_source)s
    """

    pass


@dataclass
@fill_doc
class TimeChange(UIEvent):
    """Indicates that the user has selected a time.

    Parameters
    ----------
    time : float
        The new time in seconds.

    Attributes
    ----------
    %(ui_event_name_source)s
    time : float
        The new time in seconds.
    """

    time: float


@dataclass
@fill_doc
class PlaybackSpeed(UIEvent):
    """Indicates that the user has selected a different playback speed for videos.

    Parameters
    ----------
    speed : float
        The new speed in seconds per frame.

    Attributes
    ----------
    %(ui_event_name_source)s
    speed : float
        The new speed in seconds per frame.
    """

    speed: float


@dataclass
@fill_doc
class ColormapRange(UIEvent):
    """Indicates that the user has updated the bounds of the colormap.

    Parameters
    ----------
    kind : str
        Kind of colormap being updated. The Notes section of the drawing
        routine publishing this event should mention the possible kinds.
    ch_type : str
       Type of sensor the data originates from.
    %(fmin_fmid_fmax)s
    %(alpha)s
    cmap : str
        The colormap to use. Either string or matplotlib.colors.Colormap
        instance.

    Attributes
    ----------
    kind : str
        Kind of colormap being updated. The Notes section of the drawing
        routine publishing this event should mention the possible kinds.
    ch_type : str
        Type of sensor the data originates from.
    unit : str
        The unit of the values.
    %(ui_event_name_source)s
    %(fmin_fmid_fmax)s
    %(alpha)s
    cmap : str
        The colormap to use. Either string or matplotlib.colors.Colormap
        instance.
    """

    kind: str
    ch_type: Optional[str] = None
    fmin: Optional[float] = None
    fmid: Optional[float] = None
    fmax: Optional[float] = None
    alpha: Optional[bool] = None
    cmap: Optional[Union[Colormap, str]] = None


@dataclass
@fill_doc
class VertexSelect(UIEvent):
    """Indicates that the user has selected a vertex.

    Parameters
    ----------
    hemi : str
        The hemisphere the vertex was selected on.
        Can be ``"lh"``, ``"rh"``, or ``"vol"``.
    vertex_id : int
        The vertex number (in the high resolution mesh) that was selected.

    Attributes
    ----------
    %(ui_event_name_source)s
    hemi : str
        The hemisphere the vertex was selected on.
        Can be ``"lh"``, ``"rh"``, or ``"vol"``.
    vertex_id : int
        The vertex number (in the high resolution mesh) that was selected.
    """

    hemi: str
    vertex_id: int


@dataclass
@fill_doc
class Contours(UIEvent):
    """Indicates that the user has changed the contour lines.

    Parameters
    ----------
    kind : str
        The kind of contours lines being changed. The Notes section of the
        drawing routine publishing this event should mention the possible
        kinds.
    contours : list of float
        The new values at which contour lines need to be drawn.
    line_width : float | None
        The line_width with which to draw the contour lines. Can be ``None`` to
        indicate to keep using the current line_width.

    Attributes
    ----------
    %(ui_event_name_source)s
    kind : str
        The kind of contours lines being changed. The Notes section of the
        drawing routine publishing this event should mention the possible
        kinds.
    contours : list of float
        The new values at which contour lines need to be drawn.
    line_width : float | None
        The line_width with which to draw the contour lines. Can be ``None`` to
        indicate to keep using the current line_width.
    """

    kind: str
<<<<<<< HEAD
    contours: List[str]
    line_width: Optional[float]


@dataclass
@fill_doc
class ChannelsSelect(UIEvent):
    """Indicates that the user has selected one or more channels.

    Parameters
    ----------
    ch_names : list of str
        The names of the channels that were selected.

    Attributes
    ----------
    %(ui_event_name_source)s
    ch_names : list of str
        The names of the channels that were selected.
    """

    ch_names: List[str]
=======
    contours: list[str]
>>>>>>> 27c07a8e


def _get_event_channel(fig):
    """Get the event channel associated with a figure.

    If the event channel doesn't exist yet, it gets created and added to the
    global ``_event_channels`` dict.

    Parameters
    ----------
    fig : matplotlib.figure.Figure | Figure3D
        The figure to get the event channel for.

    Returns
    -------
    channel : dict[event -> list]
        The event channel. An event channel is a list mapping string event
        names to a list of callback representing all subscribers to the
        channel.
    """
    import matplotlib

    from ._brain import Brain
    from .evoked_field import EvokedField

    # Create the event channel if it doesn't exist yet
    if fig not in _event_channels:
        # The channel itself is a dict mapping string event names to a list of
        # subscribers. No subscribers yet for this new event channel.
        _event_channels[fig] = dict()

        weakfig = weakref.ref(fig)

        # When the figure is closed, its associated event channel should be
        # deleted. This is a good time to set this up.
        def delete_event_channel(event=None, *, weakfig=weakfig):
            """Delete the event channel (callback function)."""
            fig = weakfig()
            if fig is None:
                return
            publish(fig, event=FigureClosing())  # Notify subscribers of imminent close
            logger.debug(f"unlink(({fig})")
            unlink(fig)  # Remove channel from the _event_channel_links dict
            if fig in _event_channels:
                logger.debug(f"  del _event_channels[{fig}]")
                del _event_channels[fig]
            if fig in _disabled_event_channels:
                logger.debug(f"  _disabled_event_channels.remove({fig})")
                _disabled_event_channels.remove(fig)

        # Hook up the above callback function to the close event of the figure
        # window. How this is done exactly depends on the various figure types
        # MNE-Python has.
        _validate_type(fig, (matplotlib.figure.Figure, Brain, EvokedField), "fig")
        if isinstance(fig, matplotlib.figure.Figure):
            fig.canvas.mpl_connect("close_event", delete_event_channel)
        else:
            assert hasattr(fig, "_renderer")  # figures like Brain, EvokedField, etc.
            fig._renderer._window_close_connect(delete_event_channel, after=False)

    # Now the event channel exists for sure.
    return _event_channels[fig]


@verbose
def publish(fig, event, *, verbose=None):
    """Publish an event to all subscribers of the figure's channel.

    The figure's event channel and all linked event channels are searched for
    subscribers to the given event. Each subscriber had provided a callback
    function when subscribing, so we call that.

    Parameters
    ----------
    fig : matplotlib.figure.Figure | Figure3D
        The figure that publishes the event.
    event : UIEvent
        Event to publish.
    %(verbose)s
    """
    if fig in _disabled_event_channels:
        return

    # Compile a list of all event channels that the event should be published
    # on.
    channels = [_get_event_channel(fig)]
    links = _event_channel_links.get(fig, None)
    if links is not None:
        for linked_fig, (include_events, exclude_events) in links.items():
            if (include_events is None or event.name in include_events) and (
                exclude_events is None or event.name not in exclude_events
            ):
                channels.append(_get_event_channel(linked_fig))

    # Publish the event by calling the registered callback functions.
    event.source = fig
    logger.debug(f"Publishing {event} on channel {fig}")
    for channel in channels:
        if event.name not in channel:
            channel[event.name] = set()
        for callback in channel[event.name]:
            callback(event=event)


@verbose
def subscribe(fig, event_name, callback, *, verbose=None):
    """Subscribe to an event on a figure's event channel.

    Parameters
    ----------
    fig : matplotlib.figure.Figure | Figure3D
        The figure of which event channel to subscribe.
    event_name : str
        The name of the event to listen for.
    callback : callable
        The function that should be called whenever the event is published.
    %(verbose)s
    """
    channel = _get_event_channel(fig)
    logger.debug(f"Subscribing to channel {channel}")
    if event_name not in channel:
        channel[event_name] = set()
    channel[event_name].add(callback)


@verbose
def unsubscribe(fig, event_names, callback=None, *, verbose=None):
    """Unsubscribe from an event on a figure's event channel.

    Parameters
    ----------
    fig : matplotlib.figure.Figure | Figure3D
        The figure of which event channel to unsubscribe from.
    event_names : str | list of str
        Select which events to stop subscribing to. Can be a single string
        event name, a list of event names or ``"all"`` which will unsubscribe
        from all events.
    callback : callable | None
        The callback function that should be unsubscribed, leaving all other
        callback functions that may be subscribed untouched. By default
        (``None``) all callback functions are unsubscribed from the event.
    %(verbose)s
    """
    channel = _get_event_channel(fig)

    # Determine which events to unsubscribe for.
    if event_names == "all":
        if callback is None:
            event_names = list(channel.keys())
        else:
            event_names = list(k for k, v in channel.items() if callback in v)
    elif isinstance(event_names, str):
        event_names = [event_names]

    for event_name in event_names:
        if event_name not in channel:
            warn(
                f'Cannot unsubscribe from event "{event_name}" as we have never '
                "subscribed to it."
            )
            continue

        if callback is None:
            del channel[event_name]
        else:
            # Unsubscribe specific callback function.
            subscribers = channel[event_name]
            if callback in subscribers:
                subscribers.remove(callback)
            else:
                warn(
                    f'Cannot unsubscribe {callback} from event "{event_name}" '
                    "as it was never subscribed to it."
                )
            if len(subscribers) == 0:
                del channel[event_name]  # keep things tidy


@verbose
def link(*figs, include_events=None, exclude_events=None, verbose=None):
    """Link the event channels of two figures together.

    When event channels are linked, any events that are published on one
    channel are simultaneously published on the other channel. Links are
    bi-directional.

    Parameters
    ----------
    *figs : tuple of matplotlib.figure.Figure | tuple of Figure3D
        The figures whose event channel will be linked.
    include_events : list of str | None
        Select which events to publish across figures. By default (``None``),
        both figures will receive all of each other's events. Passing a list of
        event names will restrict the events being shared across the figures to
        only the given ones.
    exclude_events : list of str | None
        Select which events not to publish across figures. By default (``None``),
        no events are excluded.
    %(verbose)s
    """
    if include_events is not None:
        include_events = set(include_events)
    if exclude_events is not None:
        exclude_events = set(exclude_events)

    # Make sure the event channels of the figures are setup properly.
    for fig in figs:
        _get_event_channel(fig)
        if fig not in _event_channel_links:
            _event_channel_links[fig] = weakref.WeakKeyDictionary()

    # Link the event channels
    for fig1 in figs:
        for fig2 in figs:
            if fig1 is not fig2:
                _event_channel_links[fig1][fig2] = (include_events, exclude_events)


@verbose
def unlink(fig, *, verbose=None):
    """Remove all links involving the event channel of the given figure.

    Parameters
    ----------
    fig : matplotlib.figure.Figure | Figure3D
        The figure whose event channel should be unlinked from all other event
        channels.
    %(verbose)s
    """
    linked_figs = _event_channel_links.get(fig)
    if linked_figs is not None:
        for linked_fig in linked_figs.keys():
            del _event_channel_links[linked_fig][fig]
            if len(_event_channel_links[linked_fig]) == 0:
                del _event_channel_links[linked_fig]
    if fig in _event_channel_links:  # need to check again because of weak refs
        del _event_channel_links[fig]


@contextlib.contextmanager
def disable_ui_events(fig):
    """Temporarily disable generation of UI events. Use as context manager.

    Parameters
    ----------
    fig : matplotlib.figure.Figure | Figure3D
        The figure whose UI event generation should be temporarily disabled.
    """
    _disabled_event_channels.add(fig)
    try:
        yield
    finally:
        _disabled_event_channels.remove(fig)


def _cleanup_agg():
    """Call close_event for Agg canvases to help our doc build."""
    import matplotlib.backends.backend_agg
    import matplotlib.figure

    for key in list(_event_channels):  # we might remove keys as we go
        if isinstance(key, matplotlib.figure.Figure):
            canvas = key.canvas
            if isinstance(canvas, matplotlib.backends.backend_agg.FigureCanvasAgg):
                for cb in key.canvas.callbacks.callbacks["close_event"].values():
                    cb = cb()  # get the true ref
                    if cb is not None:
                        cb()<|MERGE_RESOLUTION|>--- conflicted
+++ resolved
@@ -188,7 +188,6 @@
     Parameters
     ----------
     kind : str
-        The kind of contours lines being changed. The Notes section of the
         drawing routine publishing this event should mention the possible
         kinds.
     contours : list of float
@@ -212,8 +211,7 @@
     """
 
     kind: str
-<<<<<<< HEAD
-    contours: List[str]
+    contours: list[str]
     line_width: Optional[float]
 
 
@@ -234,10 +232,8 @@
         The names of the channels that were selected.
     """
 
-    ch_names: List[str]
-=======
+    ch_names: list[str]
     contours: list[str]
->>>>>>> 27c07a8e
 
 
 def _get_event_channel(fig):
