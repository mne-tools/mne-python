.. NOTE: we use cross-references to highlight new functions and classes.
   Please follow the examples below like :func:`mne.stats.f_mway_rm`, so the
   whats_new page will have a link to the function/class documentation.

.. NOTE: there are 3 separate sections for changes, based on type:
   - "Enhancements" for new features
   - "Bugs" for bug fixes
   - "API changes" for backward-incompatible changes

.. NOTE: changes from first-time contributors should be added to the TOP of
   the relevant section (Enhancements / Bugs / API changes), and should look
   like this (where xxxx is the pull request number):

       - description of enhancement/bugfix/API change (:gh:`xxxx` by
         :newcontrib:`Firstname Lastname`)

   Also add a corresponding entry for yourself in doc/changes/names.inc

.. _current:

Version 1.7.dev0 (development)
------------------------------

In this version, we started adding type hints (also known as "type annotations") to select parts of the codebase.
This meta information will be used by development environments (IDEs) like VS Code and PyCharm automatically to provide
better assistance such as tab completion or error detection even before running your code.

So far, we've only added return type hints to :func:`mne.read_evokeds` and :func:`mne.io.read_raw`. Now your editors will know:
these functions return evoked and raw data, respectively. We are planning add type hints to more functions after careful
evaluation in the future.

You don't need to do anything to benefit from these changes – your editor will pick them up automatically and provide the
enhanced experience if it supports it!

Enhancements
~~~~~~~~~~~~
- Speed up export to .edf in :func:`mne.export.export_raw` by using ``edfio`` instead of ``EDFlib-Python`` (:gh:`12218` by :newcontrib:`Florian Hofer`)
<<<<<<< HEAD
- Inform the user about channel discrepancy between provided info, forward operator, and/or covariance matrices in :func:`mne.beamformer.make_lcmv` (:gh:`12238` by :newcontrib:`Nikolai Kapralov`)
=======
- We added type hints for the return values of :func:`mne.read_evokeds` and :func:`mne.io.read_raw`. Development environments like VS Code or PyCharm will now provide more help when using these functions in your code. (:gh:`12250` by `Richard Höchenberger`_ and `Eric Larson`_)
- Add ``method="polyphase"`` to :meth:`mne.io.Raw.resample` and related functions to allow resampling using :func:`scipy.signal.upfirdn` (:gh:`12268` by `Eric Larson`_)
>>>>>>> 432249ee

Bugs
~~~~
- Allow :func:`mne.viz.plot_compare_evokeds` to plot eyetracking channels, and improve error handling (:gh:`12190` by `Scott Huberty`_)
- Fix bug with accessing the last data sample using ``raw[:, -1]`` where an empty array was returned (:gh:`12248` by `Eric Larson`_)
- Remove incorrect type hints in :func:`mne.io.read_raw_neuralynx` (:gh:`12236` by `Richard Höchenberger`_)
- ``defusedxml`` is now an optional (rather than required) dependency and needed when reading EGI-MFF data, NEDF data, and BrainVision montages (:gh:`12264` by `Eric Larson`_)

API changes
~~~~~~~~~~~
- None yet<|MERGE_RESOLUTION|>--- conflicted
+++ resolved
@@ -35,12 +35,9 @@
 Enhancements
 ~~~~~~~~~~~~
 - Speed up export to .edf in :func:`mne.export.export_raw` by using ``edfio`` instead of ``EDFlib-Python`` (:gh:`12218` by :newcontrib:`Florian Hofer`)
-<<<<<<< HEAD
 - Inform the user about channel discrepancy between provided info, forward operator, and/or covariance matrices in :func:`mne.beamformer.make_lcmv` (:gh:`12238` by :newcontrib:`Nikolai Kapralov`)
-=======
 - We added type hints for the return values of :func:`mne.read_evokeds` and :func:`mne.io.read_raw`. Development environments like VS Code or PyCharm will now provide more help when using these functions in your code. (:gh:`12250` by `Richard Höchenberger`_ and `Eric Larson`_)
 - Add ``method="polyphase"`` to :meth:`mne.io.Raw.resample` and related functions to allow resampling using :func:`scipy.signal.upfirdn` (:gh:`12268` by `Eric Larson`_)
->>>>>>> 432249ee
 
 Bugs
 ~~~~
