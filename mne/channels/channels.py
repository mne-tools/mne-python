--- conflicted
+++ resolved
@@ -1407,13 +1407,8 @@
 
     nb = loadmat(fname)["neighbours"]
     ch_names = _recursive_flatten(nb["label"], str)
-<<<<<<< HEAD
-    temp_info = create_info(ch_names, 1.)
+    temp_info = create_info(ch_names, 1.0)
     picks = _picks_to_idx(temp_info, picks, none='all')
-=======
-    temp_info = create_info(ch_names, 1.0)
-    picks = _picks_to_idx(temp_info, picks)
->>>>>>> 7e6fb48b
     neighbors = [_recursive_flatten(c, str) for c in nb["neighblabel"].flatten()]
     assert len(ch_names) == len(neighbors)
     adjacency = _ch_neighbor_adjacency(ch_names, neighbors)
