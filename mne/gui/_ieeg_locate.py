--- conflicted
+++ resolved
@@ -61,12 +61,7 @@
 class IntracranialElectrodeLocator(SliceBrowser):
     """Locate electrode contacts using a coregistered MRI and CT."""
 
-<<<<<<< HEAD
-    @_qt_safe_window(splash='_renderer.figure.splash', window='')
-    def __init__(self, info, trans, aligned_ct, subject=None,
-=======
     def __init__(self, info, trans, base_image, subject=None,
->>>>>>> 6ccd1123
                  subjects_dir=None, groups=None, show=True, verbose=None):
         """GUI for locating intracranial electrodes.
 
@@ -389,6 +384,7 @@
 
     def _move_cursors_to_pos(self):
         super(IntracranialElectrodeLocator, self)._move_cursors_to_pos()
+
         self._ch_list.setFocus()  # remove focus from text edit
 
     def _group_channels(self, groups):
