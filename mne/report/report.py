"""Generate self-contained HTML reports from MNE objects."""

# Authors: Alex Gramfort <alexandre.gramfort@inria.fr>
#          Mainak Jas <mainak@neuro.hut.fi>
#          Teon Brooks <teon.brooks@gmail.com>
#
# License: BSD-3-Clause
# Copyright the MNE-Python contributors.

import base64
import dataclasses
import fnmatch
import io
import os
import os.path as op
import re
import time
import warnings
import webbrowser
from collections.abc import Sequence
from dataclasses import dataclass
from functools import partial
from io import BytesIO, StringIO
from pathlib import Path
from shutil import copyfile
from typing import Optional

import numpy as np

from .. import __version__ as MNE_VERSION
from .._fiff.meas_info import Info, read_info
from .._fiff.pick import _DATA_CH_TYPES_SPLIT
from .._freesurfer import _mri_orientation, _reorient_image
from ..cov import Covariance, read_cov
from ..defaults import _handle_default
from ..epochs import BaseEpochs, read_epochs
from ..event import read_events
from ..evoked import Evoked, read_evokeds
from ..forward import Forward, read_forward_solution
from ..html_templates import _get_html_template
from ..io import BaseRaw, read_raw
from ..io._read_raw import _get_supported as _get_extension_reader_map
from ..minimum_norm import InverseOperator, read_inverse_operator
from ..parallel import parallel_func
from ..preprocessing.ica import read_ica
from ..proj import read_proj
from ..source_estimate import SourceEstimate, read_source_estimate
from ..surface import dig_mri_distances
from ..transforms import Transform, read_trans
from ..utils import (
    _check_ch_locs,
    _check_fname,
    _check_option,
    _ensure_int,
    _import_h5io_funcs,
    _import_nibabel,
    _path_like,
    _pl,
    _safe_input,
    _validate_type,
    _verbose_safe_false,
    check_version,
    fill_doc,
    get_subjects_dir,
    logger,
    sys_info,
    use_log_level,
    verbose,
    warn,
)
from ..utils.spectrum import _split_psd_kwargs
from ..viz import (
    Figure3D,
    _get_plot_ch_type,
    create_3d_figure,
    get_3d_backend,
    plot_alignment,
    plot_compare_evokeds,
    plot_cov,
    plot_events,
    plot_projs_topomap,
    set_3d_view,
    use_browser_backend,
)
from ..viz._brain.view import views_dicts
from ..viz._scraper import _mne_qt_browser_screenshot
from ..viz.misc import _get_bem_plotting_surfaces, _plot_mri_contours
from ..viz.utils import _ndarray_to_fig

_BEM_VIEWS = ("axial", "sagittal", "coronal")


# For raw files, we want to support different suffixes + extensions for all
# supported file formats
SUPPORTED_READ_RAW_EXTENSIONS = tuple(_get_extension_reader_map())
RAW_EXTENSIONS = []
for ext in SUPPORTED_READ_RAW_EXTENSIONS:
    RAW_EXTENSIONS.append(f"raw{ext}")
    if ext not in (".bdf", ".edf", ".set", ".vhdr"):  # EEG-only formats
        RAW_EXTENSIONS.append(f"meg{ext}")
    RAW_EXTENSIONS.append(f"eeg{ext}")
    RAW_EXTENSIONS.append(f"ieeg{ext}")
    RAW_EXTENSIONS.append(f"nirs{ext}")

# Processed data will always be in (gzipped) FIFF format
VALID_EXTENSIONS = (
    "sss.fif",
    "sss.fif.gz",
    "eve.fif",
    "eve.fif.gz",
    "cov.fif",
    "cov.fif.gz",
    "proj.fif",
    "prof.fif.gz",
    "trans.fif",
    "trans.fif.gz",
    "fwd.fif",
    "fwd.fif.gz",
    "epo.fif",
    "epo.fif.gz",
    "inv.fif",
    "inv.fif.gz",
    "ave.fif",
    "ave.fif.gz",
    "T1.mgz",
) + tuple(RAW_EXTENSIONS)
del RAW_EXTENSIONS

CONTENT_ORDER = (
    "raw",
    "events",
    "epochs",
    "ssp-projectors",
    "evoked",
    "covariance",
    "coregistration",
    "bem",
    "forward-solution",
    "inverse-operator",
    "source-estimate",
)

html_include_dir = Path(__file__).parent / "js_and_css"
template_dir = Path(__file__).parent / "templates"
JAVASCRIPT = (html_include_dir / "report.js").read_text(encoding="utf-8")
CSS = (html_include_dir / "report.css").read_text(encoding="utf-8")

MAX_IMG_RES = 100  # in dots per inch
MAX_IMG_WIDTH = 850  # in pixels


def _get_data_ch_types(inst):
    return [ch_type for ch_type in _DATA_CH_TYPES_SPLIT if ch_type in inst]


def _id_sanitize(title):
    """Sanitize title for use as DOM id."""
    _validate_type(title, str, "title")
    # replace any whitespace runs with underscores
    title = re.sub(r"\s+", "_", title)
    # replace any non-alphanumeric (plus dash and underscore) with underscores
    # (this is very greedy but should be safe enough)
    title = re.sub("[^a-zA-Z0-9_-]", "_", title)
    return title


def _renderer(kind):
    return _get_html_template("report", kind).render


###############################################################################
# HTML generation


def _html_header_element(*, lang, include, js, css, title, tags, mne_logo_img):
    return _renderer("header.html.jinja")(
        lang=lang,
        include=include,
        js=js,
        css=css,
        title=title,
        tags=tags,
        mne_logo_img=mne_logo_img,
    )


def _html_footer_element(*, mne_version, date):
    return _renderer("footer.html.jinja")(mne_version=mne_version, date=date)


def _html_toc_element(*, titles, dom_ids, tags):
    return _renderer("toc.html.jinja")(titles=titles, dom_ids=dom_ids, tags=tags)


def _html_forward_sol_element(*, id_, repr_, sensitivity_maps, title, tags):
    return _renderer("forward.html.jinja")(
        id=id_,
        repr=repr_,
        sensitivity_maps=sensitivity_maps,
        tags=tags,
        title=title,
    )


def _html_inverse_operator_element(*, id_, repr_, source_space, title, tags):
    return _renderer("inverse.html.jinja")(
        id=id_, repr=repr_, source_space=source_space, tags=tags, title=title
    )


def _html_slider_element(
    *, id_, images, captions, start_idx, image_format, title, tags, klass=""
):
    captions_ = []
    for caption in captions:
        if caption is None:
            caption = ""
        captions_.append(caption)
    del captions

    return _renderer("slider.html.jinja")(
        id=id_,
        images=images,
        captions=captions_,
        tags=tags,
        title=title,
        start_idx=start_idx,
        image_format=image_format,
        klass=klass,
    )


def _html_image_element(
    *, id_, img, image_format, caption, show, div_klass, img_klass, title, tags
):
    return _renderer("image.html.jinja")(
        id=id_,
        img=img,
        caption=caption,
        tags=tags,
        title=title,
        image_format=image_format,
        div_klass=div_klass,
        img_klass=img_klass,
        show=show,
    )


def _html_code_element(*, id_, code, language, title, tags):
    return _renderer("code.html.jinja")(
        id=id_,
        code=code,
        language=language,
        title=title,
        tags=tags,
    )


def _html_section_element(*, id_, div_klass, htmls, title, tags):
    return _renderer("section.html.jinja")(
        id=id_,
        div_klass=div_klass,
        htmls=htmls,
        title=title,
        tags=tags,
    )


def _html_bem_element(
    *,
    id_,
    div_klass,
    html_slider_axial,
    html_slider_sagittal,
    html_slider_coronal,
    title,
    tags,
):
    return _renderer("bem.html.jinja")(
        id=id_,
        div_klass=div_klass,
        html_slider_axial=html_slider_axial,
        html_slider_sagittal=html_slider_sagittal,
        html_slider_coronal=html_slider_coronal,
        title=title,
        tags=tags,
    )


def _html_element(*, id_, div_klass, html, title, tags):
    return _renderer("html.html.jinja")(
        id=id_,
        div_klass=div_klass,
        html=html,
        title=title,
        tags=tags,
    )


@dataclass
class _ContentElement:
    name: str
    section: Optional[str]
    dom_id: str
    tags: tuple[str]
    html: str


def _check_tags(tags) -> tuple[str]:
    # Must be iterable, but not a string
    if isinstance(tags, str):
        tags = (tags,)
    elif isinstance(tags, (Sequence, np.ndarray)):
        tags = tuple(tags)
    else:
        raise TypeError(
            f"tags must be a string (without spaces or special characters) or "
            f"an array-like object of such strings, but got {type(tags)} "
            f"instead: {tags}"
        )

    # Check for invalid dtypes
    bad_tags = [tag for tag in tags if not isinstance(tag, str)]
    if bad_tags:
        raise TypeError(
            f"All tags must be strings without spaces or special characters, "
            f"but got the following instead: "
            f'{", ".join([str(tag) for tag in bad_tags])}'
        )

    # Check for invalid characters
    invalid_chars = (" ", '"', "\n")  # we'll probably find more :-)
    bad_tags = []
    for tag in tags:
        for invalid_char in invalid_chars:
            if invalid_char in tag:
                bad_tags.append(tag)
                break
    if bad_tags:
        raise ValueError(
            f"The following tags contained invalid characters: "
            f'{", ".join(repr(tag) for tag in bad_tags)}'
        )

    return tags


###############################################################################
# PLOTTING FUNCTIONS


def _constrain_fig_resolution(fig, *, max_width, max_res):
    """Limit the resolution (DPI) of a figure.

    Parameters
    ----------
    fig : matplotlib.figure.Figure
        The figure whose DPI to adjust.
    max_width : int
        The max. allowed width, in pixels.
    max_res : int
        The max. allowed resolution, in DPI.

    Returns
    -------
    Nothing, alters the figure's properties in-place.
    """
    dpi = min(max_res, max_width / fig.get_size_inches()[0])
    fig.set_dpi(dpi)


def _fig_to_img(fig, *, image_format="png", own_figure=True):
    """Plot figure and create a binary image."""
    # fig can be ndarray, mpl Figure, PyVista Figure
    import matplotlib.pyplot as plt
    from matplotlib.figure import Figure

    if isinstance(fig, np.ndarray):
        # In this case, we are creating the fig, so we might as well
        # auto-close in all cases
        fig = _ndarray_to_fig(fig)
        if own_figure:
            _constrain_fig_resolution(fig, max_width=MAX_IMG_WIDTH, max_res=MAX_IMG_RES)
        own_figure = True  # close the figure we just created
    elif isinstance(fig, Figure):
        pass  # nothing to do
    else:
        # Don't attempt a mne_qt_browser import here (it might pull in Qt
        # libraries we don't want), so use a probably good enough class name
        # check instead
        if fig.__class__.__name__ in ("MNEQtBrowser", "PyQtGraphBrowser"):
            img = _mne_qt_browser_screenshot(fig, return_type="ndarray")
        elif isinstance(fig, Figure3D):
            from ..viz.backends.renderer import MNE_3D_BACKEND_TESTING, backend

            backend._check_3d_figure(figure=fig)
            if not MNE_3D_BACKEND_TESTING:
                img = backend._take_3d_screenshot(figure=fig)
            else:  # Testing mode
                img = np.zeros((2, 2, 3))
            if own_figure:
                backend._close_3d_figure(figure=fig)
        else:
            raise TypeError(
                "figure must be an instance of np.ndarray, matplotlib Figure, "
                "mne_qt_browser.figure.MNEQtBrowser, or mne.viz.Figure3D, got "
                f"{type(fig)}"
            )
        fig = _ndarray_to_fig(img)
        if own_figure:
            _constrain_fig_resolution(fig, max_width=MAX_IMG_WIDTH, max_res=MAX_IMG_RES)
        own_figure = True  # close the fig we just created

    output = BytesIO()
    dpi = fig.get_dpi()
    logger.debug(
        f"Saving figure with dimension {fig.get_size_inches()} inches with "
        f"{dpi} dpi"
    )

    # https://pillow.readthedocs.io/en/stable/handbook/image-file-formats.html
    mpl_kwargs = dict()
    pil_kwargs = dict()
    has_pillow = check_version("PIL")
    if has_pillow:
        if image_format == "webp":
            pil_kwargs.update(lossless=True, method=6)
        elif image_format == "png":
            pil_kwargs.update(optimize=True, compress_level=9)
    if pil_kwargs:
        # matplotlib modifies the passed dict, which is a bug
        mpl_kwargs["pil_kwargs"] = pil_kwargs.copy()
    with warnings.catch_warnings():
        fig.savefig(output, format=image_format, dpi=dpi, **mpl_kwargs)

    if own_figure:
        plt.close(fig)

    # Remove alpha
    if image_format != "svg" and has_pillow:
        from PIL import Image

        output.seek(0)
        orig = Image.open(output)
        if orig.mode == "RGBA":
            background = Image.new("RGBA", orig.size, (255, 255, 255))
            new = Image.alpha_composite(background, orig).convert("RGB")
            output = BytesIO()
            new.save(output, format=image_format, dpi=(dpi, dpi), **pil_kwargs)

    output = output.getvalue()
    return (
        output.decode("utf-8")
        if image_format == "svg"
        else base64.b64encode(output).decode("ascii")
    )


def _scale_mpl_figure(fig, scale):
    """Magic scaling helper.

    Keeps font size and artist sizes constant
    0.5 : current font - 4pt
    2.0 : current font + 4pt

    This is a heuristic but it seems to work for most cases.
    """
    scale = float(scale)
    fig.set_size_inches(fig.get_size_inches() * scale)
    fig.set_dpi(fig.get_dpi() * scale)
    import matplotlib as mpl

    if scale >= 1:
        sfactor = scale**2
    else:
        sfactor = -((1.0 / scale) ** 2)
    for text in fig.findobj(mpl.text.Text):
        fs = text.get_fontsize()
        new_size = fs + sfactor
        if new_size <= 0:
            raise ValueError(
                "could not rescale matplotlib fonts, consider " 'increasing "scale"'
            )
        text.set_fontsize(new_size)

    fig.canvas.draw()


def _get_bem_contour_figs_as_arrays(
    *, sl, n_jobs, mri_fname, surfaces, orientation, src, show, show_orientation, width
):
    """Render BEM surface contours on MRI slices.

    Returns
    -------
    list of array
        A list of NumPy arrays that represent the generated Matplotlib figures.
    """
    parallel, p_fun, n_jobs = parallel_func(
        _plot_mri_contours, n_jobs, max_jobs=len(sl), prefer="threads"
    )
    outs = parallel(
        p_fun(
            slices=s,
            mri_fname=mri_fname,
            surfaces=surfaces,
            orientation=orientation,
            src=src,
            show=show,
            show_orientation=show_orientation,
            width=width,
            slices_as_subplots=False,
        )
        for s in np.array_split(sl, n_jobs)
    )
    out = list()
    for o in outs:
        out.extend(o)
    return out


def _iterate_trans_views(function, alpha, **kwargs):
    """Auxiliary function to iterate over views in trans fig."""
    from ..viz.backends.renderer import MNE_3D_BACKEND_TESTING

    # TODO: Eventually maybe we should expose the size option?
    size = (80, 80) if MNE_3D_BACKEND_TESTING else (800, 800)
    fig = create_3d_figure(size, bgcolor=(0.5, 0.5, 0.5))
    from ..viz.backends.renderer import backend

    try:
        try:
            return _itv(function, fig, surfaces={"head-dense": alpha}, **kwargs)
        except OSError:
            return _itv(function, fig, surfaces={"head": alpha}, **kwargs)
    finally:
        backend._close_3d_figure(fig)


def _itv(function, fig, **kwargs):
    from ..viz.backends.renderer import MNE_3D_BACKEND_TESTING, backend

    function(fig=fig, **kwargs)

    views = ("frontal", "lateral", "medial", "axial", "rostral", "coronal")

    images = []
    for view in views:
        if not MNE_3D_BACKEND_TESTING:
            set_3d_view(fig, **views_dicts["both"][view])
            backend._check_3d_figure(fig)
            im = backend._take_3d_screenshot(figure=fig)
        else:  # Testing mode
            im = np.zeros((2, 2, 3))
        images.append(im)

    images = np.concatenate(
        [np.concatenate(images[:3], axis=1), np.concatenate(images[3:], axis=1)], axis=0
    )

    try:
        dists = dig_mri_distances(
            info=kwargs["info"],
            trans=kwargs["trans"],
            subject=kwargs["subject"],
            subjects_dir=kwargs["subjects_dir"],
            on_defects="ignore",
        )
        caption = (
            f"Average distance from {len(dists)} digitized points to "
            f"head: {1e3 * np.mean(dists):.2f} mm"
        )
    except BaseException as e:
        caption = "Distances could not be calculated from digitized points"
        warn(f"{caption}: {e}")
    img = _fig_to_img(images, image_format="png")

    return img, caption


def _plot_ica_properties_as_arrays(*, ica, inst, picks, n_jobs):
    """Parallelize ICA component properties plotting, and return arrays.

    Returns
    -------
    outs : list of array
        The properties plots as NumPy arrays.
    """
    import matplotlib.pyplot as plt

    def _plot_one_ica_property(*, ica, inst, pick):
        figs = ica.plot_properties(inst=inst, picks=pick, show=False)
        assert len(figs) == 1
        fig = figs[0]
        _constrain_fig_resolution(fig, max_width=MAX_IMG_WIDTH, max_res=MAX_IMG_RES)
        with io.BytesIO() as buff:
            fig.savefig(
                buff,
                format="png",
                pad_inches=0,
            )
            buff.seek(0)
            fig_array = plt.imread(buff, format="png")

        plt.close(fig)
        return fig_array

    parallel, p_fun, n_jobs = parallel_func(
        func=_plot_one_ica_property, n_jobs=n_jobs, max_jobs=len(picks)
    )
    outs = parallel(p_fun(ica=ica, inst=inst, pick=pick) for pick in picks)
    return outs


###############################################################################
# TOC FUNCTIONS


def _endswith(fname, suffixes):
    """Aux function to test if file name includes the specified suffixes."""
    if isinstance(suffixes, str):
        suffixes = [suffixes]
    for suffix in suffixes:
        for ext in SUPPORTED_READ_RAW_EXTENSIONS:
            if fname.endswith(
                (
                    f"-{suffix}{ext}",
                    f"-{suffix}{ext}",
                    f"_{suffix}{ext}",
                    f"_{suffix}{ext}",
                )
            ):
                return True
    return False


def open_report(fname, **params):
    """Read a saved report or, if it doesn't exist yet, create a new one.

    The returned report can be used as a context manager, in which case any
    changes to the report are saved when exiting the context block.

    Parameters
    ----------
    fname : path-like
        The file containing the report, stored in the HDF5 format. If the file
        does not exist yet, a new report is created that will be saved to the
        specified file.
    **params : kwargs
        When creating a new report, any named parameters other than ``fname``
        are passed to the ``__init__`` function of the `Report` object. When
        reading an existing report, the parameters are checked with the
        loaded report and an exception is raised when they don't match.

    Returns
    -------
    report : instance of Report
        The report.
    """
    fname = str(_check_fname(fname=fname, overwrite="read", must_exist=False))
    if op.exists(fname):
        # Check **params with the loaded report
        read_hdf5, _ = _import_h5io_funcs()
        state = read_hdf5(fname, title="mnepython")
        for param in params.keys():
            if param not in state:
                raise ValueError("The loaded report has no attribute %s" % param)
            if params[param] != state[param]:
                raise ValueError(
                    "Attribute '%s' of loaded report does not "
                    "match the given parameter." % param
                )
        report = Report()
        report.__setstate__(state)
    else:
        report = Report(**params)
    # Keep track of the filename in case the Report object is used as a context
    # manager.
    report.fname = fname
    return report


###############################################################################
# HTML scan renderer

mne_logo_path = Path(__file__).parents[1] / "icons" / "mne_icon-cropped.png"
mne_logo = base64.b64encode(mne_logo_path.read_bytes()).decode("ascii")

_ALLOWED_IMAGE_FORMATS = ("png", "svg", "webp")


def _webp_supported():
    good = check_version("matplotlib", "3.6") and check_version("PIL")
    if good:
        from PIL import features

        good = features.check("webp")
    return good


def _check_scale(scale):
    """Ensure valid scale value is passed."""
    if np.isscalar(scale) and scale <= 0:
        raise ValueError("scale must be positive, not %s" % scale)


def _check_image_format(rep, image_format):
    """Ensure fmt is valid."""
    if rep is None or image_format is not None:
        allowed = list(_ALLOWED_IMAGE_FORMATS) + ["auto"]
        extra = ""
        if not _webp_supported():
            allowed.pop(allowed.index("webp"))
            extra = '("webp" supported on matplotlib 3.6+ with PIL installed)'
        _check_option("image_format", image_format, allowed_values=allowed, extra=extra)
    else:
        image_format = rep.image_format
    if image_format == "auto":
        image_format = "webp" if _webp_supported() else "png"
    return image_format


@fill_doc
class Report:
    r"""Object for rendering HTML.

    Parameters
    ----------
    info_fname : None | str
        Name of the file containing the info dictionary.
    %(subjects_dir)s
    subject : str | None
        Subject name.
    title : str
        Title of the report.
    cov_fname : None | str
        Name of the file containing the noise covariance.
    %(baseline_report)s
        Defaults to ``None``, i.e. no baseline correction.
    image_format : 'png' | 'svg' | 'webp' | 'auto'
        Default image format to use (default is ``'auto'``, which will use
        ``'webp'`` if available and ``'png'`` otherwise).
        ``'svg'`` uses vector graphics, so fidelity is higher but can increase
        file size and browser image rendering time as well.
        ``'webp'`` format requires matplotlib >= 3.6.

        .. versionadded:: 0.15
        .. versionchanged:: 1.3
           Added support for ``'webp'`` format, removed support for GIF, and
           set the default to ``'auto'``.
    raw_psd : bool | dict
        If True, include PSD plots for raw files. Can be False (default) to
        omit, True to plot, or a dict to pass as ``kwargs`` to
        :meth:`mne.time_frequency.Spectrum.plot`.

        .. versionadded:: 0.17
        .. versionchanged:: 1.4
           kwargs are sent to ``spectrum.plot`` instead of ``raw.plot_psd``.
    projs : bool
        Whether to include topographic plots of SSP projectors, if present in
        the data. Defaults to ``False``.

        .. versionadded:: 0.21
    %(verbose)s

    Attributes
    ----------
    info_fname : None | str
        Name of the file containing the info dictionary.
    %(subjects_dir)s
    subject : str | None
        Subject name.
    title : str
        Title of the report.
    cov_fname : None | str
        Name of the file containing the noise covariance.
    %(baseline_report)s
        Defaults to ``None``, i.e. no baseline correction.
    image_format : str
        Default image format to use.

        .. versionadded:: 0.15
    raw_psd : bool | dict
        If True, include PSD plots for raw files. Can be False (default) to
        omit, True to plot, or a dict to pass as ``kwargs`` to
        :meth:`mne.time_frequency.Spectrum.plot`.

        .. versionadded:: 0.17
        .. versionchanged:: 1.4
           kwargs are sent to ``spectrum.plot`` instead of ``raw.plot_psd``.
    projs : bool
        Whether to include topographic plots of SSP projectors, if present in
        the data. Defaults to ``False``.

        .. versionadded:: 0.21
    %(verbose)s
    html : list of str
        Contains items of html-page.
    include : list of str
        Dictionary containing elements included in head.
    fnames : list of str
        List of file names rendered.
    sections : list of str
        List of sections.
    lang : str
        language setting for the HTML file.

    Notes
    -----
    See :ref:`tut-report` for an introduction to using ``mne.Report``.

    .. versionadded:: 0.8.0
    """

    @verbose
    def __init__(
        self,
        info_fname=None,
        subjects_dir=None,
        subject=None,
        title=None,
        cov_fname=None,
        baseline=None,
        image_format="auto",
        raw_psd=False,
        projs=False,
        *,
        verbose=None,
    ):
        self.info_fname = str(info_fname) if info_fname is not None else None
        self.cov_fname = str(cov_fname) if cov_fname is not None else None
        self.baseline = baseline
        if subjects_dir is not None:
            subjects_dir = get_subjects_dir(subjects_dir)
            if subjects_dir is not None:
                subjects_dir = str(subjects_dir)
        self.subjects_dir = subjects_dir
        self.subject = subject
        self.title = title
        self.image_format = _check_image_format(None, image_format)
        self.projs = projs
        # dom_id is mostly for backward compat and testing nowadays
        self._dom_id = 0
        self._dup_limit = 10000  # should be enough duplicates
        self._content = []
        self.include = []
        self.lang = "en-us"  # language setting for the HTML file
        if not isinstance(raw_psd, bool) and not isinstance(raw_psd, dict):
            raise TypeError("raw_psd must be bool or dict, got %s" % (type(raw_psd),))
        self.raw_psd = raw_psd
        self._init_render()  # Initialize the renderer

        self.fname = None  # The name of the saved report
        self.data_path = None

    def __repr__(self):
        """Print useful info about report."""
        htmls, _, titles, _ = self._content_as_html()
        items = self._content
        s = "<Report"
        s += f" | {len(titles)} title{_pl(titles)}"
        s += f" | {len(items)} item{_pl(items)}"
        if self.title is not None:
            s += f" | {self.title}"
        if len(titles) > 0:
            titles = [f" {t}" for t in titles]  # indent
            tr = max(len(s), 50)  # trim to larger of opening str and 50
            titles = [f"{t[:tr - 2]} …" if len(t) > tr else t for t in titles]
            # then trim to the max length of all of these
            tr = max(len(title) for title in titles)
            tr = max(tr, len(s))
            b_to_mb = 1.0 / (1024.0**2)
            content_element_mb = [len(html) * b_to_mb for html in htmls]
            total_mb = f"{sum(content_element_mb):0.1f}"
            content_element_mb = [
                f"{sz:0.1f}".rjust(len(total_mb)) for sz in content_element_mb
            ]
            s = f"{s.ljust(tr + 1)} | {total_mb} MB"
            s += "\n" + "\n".join(
                f"{title[:tr].ljust(tr + 1)} | {sz} MB"
                for title, sz in zip(titles, content_element_mb)
            )
            s += "\n"
        s += ">"
        return s

    def __len__(self):
        """Return the number of files processed by the report.

        Returns
        -------
        n_files : int
            The number of files processed.
        """
        return len(self._content)

    @staticmethod
    def _get_state_params():
        # Which attributes to store in and read from HDF5 files
        return (
            "baseline",
            "cov_fname",
            "include",
            "_content",
            "image_format",
            "info_fname",
            "_dom_id",
            # dup_limit omitted because we never change it from default
            "raw_psd",
            "projs",
            "subjects_dir",
            "subject",
            "title",
            "data_path",
            "lang",
            "fname",
        )

    def _get_dom_id(self, *, section, title, extra_exclude=None):
        """Get unique ID for content to append to the DOM."""
        _validate_type(title, str, "title")
        _validate_type(section, (str, None), "section")
        if section is not None:
            title = f"{section}-{title}"
        dom_id = _id_sanitize(title)
        del title, section
        # find a new unique ID
        dom_ids = set(c.dom_id for c in self._content)
        if extra_exclude:
            assert isinstance(extra_exclude, set), type(extra_exclude)
            dom_ids.update(extra_exclude)
        if dom_id not in dom_ids:
            return dom_id
        for ii in range(1, self._dup_limit):  # should be enough duplicates...
            dom_id_inc = f"{dom_id}-{ii}"
            if dom_id_inc not in dom_ids:
                return dom_id_inc
        # But let's not fail if the limit is low
        self._dom_id += 1
        return f"global-{self._dom_id}"

    def _validate_topomap_kwargs(self, topomap_kwargs):
        _validate_type(topomap_kwargs, (dict, None), "topomap_kwargs")
        topomap_kwargs = dict() if topomap_kwargs is None else topomap_kwargs
        return topomap_kwargs

    def _validate_input(self, items, captions, tag, comments=None):
        """Validate input."""
        if not isinstance(items, (list, tuple)):
            items = [items]
        if not isinstance(captions, (list, tuple)):
            captions = [captions]
        if not isinstance(comments, (list, tuple)) and comments is not None:
            comments = [comments]
        if comments is not None and len(comments) != len(items):
            raise ValueError(
                f'Number of "comments" and report items must be equal, '
                f"or comments should be None; got "
                f"{len(comments)} and {len(items)}"
            )
        elif captions is not None and len(captions) != len(items):
            raise ValueError(
                f'Number of "captions" and report items must be equal; '
                f"got {len(captions)} and {len(items)}"
            )
        return items, captions, comments

    def _content_as_html(self):
        """Generate HTML representations based on the added content & sections.

        Returns
        -------
        htmls : list of str
            The HTML representations of the content.
        dom_ids : list of str
            The DOM IDs corresponding to the HTML representations.
        titles : list of str
            The titles corresponding to the HTML representations.
        tags : list of tuple of str
            The tags corresponding to the HTML representations.
        """
        section_dom_ids = set()
        htmls = []
        dom_ids = []
        titles = []
        tags = []

        content_elements = self._content.copy()  # shallow copy

        # We loop over all content elements and implement special treatment
        # for those that are part of a section: Those sections don't actually
        # exist in `self._content` – we're creating them on-the-fly here!
        for idx, content_element in enumerate(content_elements):
            if content_element.section:
                if content_element.section in titles:
                    # The section and all its child elements have already been
                    # added
                    continue

                # Add all elements belonging to the current section
                section_elements = [
                    el
                    for el in content_elements[idx:]
                    if el.section == content_element.section
                ]
                section_htmls = [el.html for el in section_elements]
                section_tags = tuple(
                    sorted(set([t for el in section_elements for t in el.tags]))
                )
                section_dom_id = self._get_dom_id(
                    section=None,  # root level of document
                    title=content_element.section,
                    extra_exclude=section_dom_ids,
                )
                section_dom_ids.add(section_dom_id)

                # Finally, create the section HTML element.
                section_html = _html_section_element(
                    id_=section_dom_id,
                    htmls=section_htmls,
                    tags=section_tags,
                    title=content_element.section,
                    div_klass="section",
                )
                htmls.append(section_html)
                dom_ids.append(section_dom_id)
                titles.append(content_element.section)
                tags.append(section_tags)
            else:
                # The element is not part of a section, so we can simply
                # append it as-is.
                htmls.append(content_element.html)
                dom_ids.append(content_element.dom_id)
                titles.append(content_element.name)
                tags.append(content_element.tags)

        return htmls, dom_ids, titles, tags

    @property
    def html(self):
        """A list of HTML representations for all content elements."""
        htmls, _, _, _ = self._content_as_html()
        return htmls

    @property
    def tags(self):
        """All tags currently used in the report."""
        tags = []
        for c in self._content:
            tags.extend(c.tags)

        tags = tuple(sorted(set(tags)))
        return tags

    def add_custom_css(self, css):
        """Add custom CSS to the report.

        Parameters
        ----------
        css : str
            Style definitions to add to the report. The content of this string
            will be embedded between HTML ``<style>`` and ``</style>`` tags.

        Notes
        -----
        .. versionadded:: 0.23
        """
        style = f'\n<style type="text/css">\n{css}\n</style>'
        self.include += style

    def add_custom_js(self, js):
        """Add custom JavaScript to the report.

        Parameters
        ----------
        js : str
            JavaScript code to add to the report. The content of this string
            will be embedded between HTML ``<script>`` and ``</script>`` tags.

        Notes
        -----
        .. versionadded:: 0.23
        """
        script = f'\n<script type="text/javascript">\n{js}\n</script>'
        self.include += script

    @fill_doc
    def add_epochs(
        self,
        epochs,
        title,
        *,
        psd=True,
        projs=None,
        image_kwargs=None,
        topomap_kwargs=None,
        drop_log_ignore=("IGNORED",),
        tags=("epochs",),
        replace=False,
    ):
        """Add `~mne.Epochs` to the report.

        Parameters
        ----------
        epochs : path-like | instance of Epochs
            The epochs to add to the report.
        title : str
            The title to add.
        psd : bool | float
            If a float, the duration of data to use for creation of PSD plots,
            in seconds. PSD will be calculated on as many epochs as required to
            cover at least this duration. Epochs will be picked across the
            entire time range in equally-spaced distance.

            .. note::
              In rare edge cases, we may not be able to create a grid of
              equally-spaced epochs that cover the entire requested time range.
              In these situations, a warning will be emitted, informing you
              about the duration that's actually being used.

            If ``True``, add PSD plots based on all ``epochs``. If ``False``,
            do not add PSD plots.
        %(projs_report)s
        image_kwargs : dict | None
            Keyword arguments to pass to the "epochs image"-generating
            function (:meth:`mne.Epochs.plot_image`).
        %(topomap_kwargs)s
        drop_log_ignore : array-like of str
            The drop reasons to ignore when creating the drop log bar plot.
            All epochs for which a drop reason listed here appears in
            ``epochs.drop_log`` will be excluded from the drop log plot.
        %(tags_report)s
        %(replace_report)s

        Notes
        -----
        .. versionadded:: 0.24.0
        """
        tags = _check_tags(tags)
        add_projs = self.projs if projs is None else projs
        self._add_epochs(
            epochs=epochs,
            psd=psd,
            add_projs=add_projs,
            image_kwargs=image_kwargs,
            topomap_kwargs=topomap_kwargs,
            drop_log_ignore=drop_log_ignore,
            section=title,
            tags=tags,
            image_format=self.image_format,
            replace=replace,
        )

    @fill_doc
    def add_evokeds(
        self,
        evokeds,
        *,
        titles=None,
        noise_cov=None,
        projs=None,
        n_time_points=None,
        tags=("evoked",),
        replace=False,
        topomap_kwargs=None,
        n_jobs=None,
    ):
        """Add `~mne.Evoked` objects to the report.

        Parameters
        ----------
        evokeds : path-like | instance of Evoked | list of Evoked
            The evoked data to add to the report. Multiple `~mne.Evoked`
            objects – as returned from `mne.read_evokeds` – can be passed as
            a list.
        titles : str | list of str | None
            The titles corresponding to the evoked data. If ``None``, the
            content of ``evoked.comment`` from each evoked will be used as
            title.
        noise_cov : path-like | instance of Covariance | None
            A noise covariance matrix. If provided, will be used to whiten
            the ``evokeds``. If ``None``, will fall back to the ``cov_fname``
            provided upon report creation.
        %(projs_report)s
        n_time_points : int | None
            The number of equidistant time points to render. If ``None``,
            will render each `~mne.Evoked` at 21 time points, unless the data
            contains fewer time points, in which case all will be rendered.
        %(tags_report)s
        %(replace_report)s
        %(topomap_kwargs)s
        %(n_jobs)s

        Notes
        -----
        .. versionadded:: 0.24.0
        """
        if isinstance(evokeds, Evoked):
            evokeds = [evokeds]
        elif isinstance(evokeds, list):
            pass
        else:
            evoked_fname = evokeds
            logger.debug(f"Evoked: Reading {evoked_fname}")
            evokeds = read_evokeds(evoked_fname, verbose=False)

        if self.baseline is not None:
            evokeds = [e.copy().apply_baseline(self.baseline) for e in evokeds]

        if titles is None:
            titles = [e.comment for e in evokeds]
        elif isinstance(titles, str):
            titles = [titles]

        if len(evokeds) != len(titles):
            raise ValueError(
                f"Number of evoked objects ({len(evokeds)}) must "
                f"match number of captions ({len(titles)})"
            )

        if noise_cov is None:
            noise_cov = self.cov_fname
        if noise_cov is not None and not isinstance(noise_cov, Covariance):
            noise_cov = read_cov(fname=noise_cov)
        tags = _check_tags(tags)

        add_projs = self.projs if projs is None else projs

        for evoked, title in zip(evokeds, titles):
            self._add_evoked(
                evoked=evoked,
                noise_cov=noise_cov,
                image_format=self.image_format,
                add_projs=add_projs,
                n_time_points=n_time_points,
                tags=tags,
                section=title,
                topomap_kwargs=topomap_kwargs,
                n_jobs=n_jobs,
                replace=replace,
            )

    @fill_doc
    def add_raw(
        self,
        raw,
        title,
        *,
        psd=None,
        projs=None,
        butterfly=True,
        scalings=None,
        tags=("raw",),
        replace=False,
        topomap_kwargs=None,
    ):
        """Add `~mne.io.Raw` objects to the report.

        Parameters
        ----------
        raw : path-like | instance of Raw
            The data to add to the report.
        title : str
            The title corresponding to the ``raw`` object.
        psd : bool | None
            Whether to add PSD plots. Overrides the ``raw_psd`` parameter
            passed when initializing the `~mne.Report`. If ``None``, use
            ``raw_psd`` from `~mne.Report` creation.
        %(projs_report)s
        butterfly : bool | int
            Whether to add butterfly plots of the data. Can be useful to
            spot problematic channels. If ``True``, 10 equally-spaced 1-second
            segments will be plotted. If an integer, specifies the number of
            1-second segments to plot. Larger numbers may take a considerable
            amount of time if the data contains many sensors. You can disable
            butterfly plots altogether by passing ``False``.
        %(scalings)s
        %(tags_report)s
        %(replace_report)s
        %(topomap_kwargs)s

        Notes
        -----
        .. versionadded:: 0.24.0
        """
        tags = _check_tags(tags)

        if psd is None:
            add_psd = dict() if self.raw_psd is True else self.raw_psd
        elif psd is True:
            add_psd = dict()
        else:
            add_psd = False

        add_projs = self.projs if projs is None else projs

        self._add_raw(
            raw=raw,
            add_psd=add_psd,
            add_projs=add_projs,
            butterfly=butterfly,
            butterfly_scalings=scalings,
            image_format=self.image_format,
            tags=tags,
            topomap_kwargs=topomap_kwargs,
            section=title,
            replace=replace,
        )

    @fill_doc
    def add_stc(
        self,
        stc,
        title,
        *,
        subject=None,
        subjects_dir=None,
        n_time_points=None,
        tags=("source-estimate",),
        replace=False,
        stc_plot_kwargs=None,
    ):
        """Add a `~mne.SourceEstimate` (STC) to the report.

        Parameters
        ----------
        stc : path-like | instance of SourceEstimate
            The `~mne.SourceEstimate` to add to the report.
        title : str
            The title to add.
        subject : str | None
            The name of the FreeSurfer subject the STC belongs to. The name is
            not stored with the STC data and therefore needs to be specified.
            If ``None``, will use the value of ``subject`` passed on report
            creation.
        subjects_dir : path-like | None
            The FreeSurfer ``SUBJECTS_DIR``.
        n_time_points : int | None
            The number of equidistant time points to render. If ``None``,
            will render ``stc`` at 51 time points, unless the data
            contains fewer time points, in which case all will be rendered.
        %(tags_report)s
        %(replace_report)s
        %(stc_plot_kwargs_report)s

        Notes
        -----
        .. versionadded:: 0.24.0
        """
        tags = _check_tags(tags)
        self._add_stc(
            stc=stc,
            title=title,
            tags=tags,
            image_format=self.image_format,
            subject=subject,
            subjects_dir=subjects_dir,
            n_time_points=n_time_points,
            stc_plot_kwargs=stc_plot_kwargs,
            section=None,
            replace=replace,
        )

    @fill_doc
    def add_forward(
        self,
        forward,
        title,
        *,
        subject=None,
        subjects_dir=None,
        tags=("forward-solution",),
        replace=False,
    ):
        """Add a forward solution.

        Parameters
        ----------
        forward : instance of Forward | path-like
            The forward solution to add to the report.
        title : str
            The title corresponding to forward solution.
        subject : str | None
            The name of the FreeSurfer subject ``forward`` belongs to. If
            provided, the sensitivity maps of the forward solution will
            be visualized. If ``None``, will use the value of ``subject``
            passed on report creation. If supplied, also pass ``subjects_dir``.
        subjects_dir : path-like | None
            The FreeSurfer ``SUBJECTS_DIR``.
        %(tags_report)s
        %(replace_report)s

        Notes
        -----
        .. versionadded:: 0.24.0
        """
        tags = _check_tags(tags)

        self._add_forward(
            forward=forward,
            subject=subject,
            subjects_dir=subjects_dir,
            title=title,
            image_format=self.image_format,
            section=None,
            tags=tags,
            replace=replace,
        )

    @fill_doc
    def add_inverse_operator(
        self,
        inverse_operator,
        title,
        *,
        subject=None,
        subjects_dir=None,
        trans=None,
        tags=("inverse-operator",),
        replace=False,
    ):
        """Add an inverse operator.

        Parameters
        ----------
        inverse_operator : instance of InverseOperator | path-like
            The inverse operator to add to the report.
        title : str
            The title corresponding to the inverse operator object.
        subject : str | None
            The name of the FreeSurfer subject ``inverse_op`` belongs to. If
            provided, the source space the inverse solution is based on will
            be visualized. If ``None``, will use the value of ``subject``
            passed on report creation. If supplied, also pass ``subjects_dir``
            and ``trans``.
        subjects_dir : path-like | None
            The FreeSurfer ``SUBJECTS_DIR``.
        trans : path-like | instance of Transform | None
            The ``head -> MRI`` transformation for ``subject``.
        %(tags_report)s
        %(replace_report)s

        Notes
        -----
        .. versionadded:: 0.24.0
        """
        tags = _check_tags(tags)

        if (subject is not None and trans is None) or (
            trans is not None and subject is None
        ):
            raise ValueError("Please pass subject AND trans, or neither.")

        self._add_inverse_operator(
            inverse_operator=inverse_operator,
            subject=subject,
            subjects_dir=subjects_dir,
            trans=trans,
            title=title,
            image_format=self.image_format,
            section=None,
            tags=tags,
            replace=replace,
        )

    @fill_doc
    def add_trans(
        self,
        trans,
        *,
        info,
        title,
        subject=None,
        subjects_dir=None,
        alpha=None,
        tags=("coregistration",),
        replace=False,
    ):
        """Add a coregistration visualization to the report.

        Parameters
        ----------
        trans : path-like | instance of Transform
            The ``head -> MRI`` transformation to render.
        info : path-like | instance of Info
            The `~mne.Info` corresponding to ``trans``.
        title : str
            The title to add.
        subject : str | None
            The name of the FreeSurfer subject the ``trans```` belong to. The
            name is not stored with the ``trans`` and therefore needs to be
            specified. If ``None``, will use the value of ``subject`` passed on
            report creation.
        subjects_dir : path-like | None
            The FreeSurfer ``SUBJECTS_DIR``.
        alpha : float | None
            The level of opacity to apply to the head surface. If a float, must
            be between 0 and 1 (inclusive), where 1 means fully opaque. If
            ``None``, will use the MNE-Python default value.
        %(tags_report)s
        %(replace_report)s

        Notes
        -----
        .. versionadded:: 0.24.0
        """
        tags = _check_tags(tags)
        self._add_trans(
            trans=trans,
            info=info,
            subject=subject,
            subjects_dir=subjects_dir,
            alpha=alpha,
            title=title,
            section=None,
            tags=tags,
            replace=replace,
        )

    @fill_doc
    def add_covariance(self, cov, *, info, title, tags=("covariance",), replace=False):
        """Add covariance to the report.

        Parameters
        ----------
        cov : path-like | instance of Covariance
            The `~mne.Covariance` to add to the report.
        info : path-like | instance of Info
            The `~mne.Info` corresponding to ``cov``.
        title : str
            The title corresponding to the `~mne.Covariance` object.
        %(tags_report)s
        %(replace_report)s

        Notes
        -----
        .. versionadded:: 0.24.0
        """
        tags = _check_tags(tags)
        self._add_cov(
            cov=cov,
            info=info,
            image_format=self.image_format,
            section=title,
            tags=tags,
            replace=replace,
        )

    @fill_doc
    def add_events(
        self,
        events,
        title,
        *,
        event_id=None,
        sfreq,
        first_samp=0,
        tags=("events",),
        replace=False,
    ):
        """Add events to the report.

        Parameters
        ----------
        events : path-like | array, shape (n_events, 3)
            An MNE-Python events array.
        title : str
            The title corresponding to the events.
        event_id : dict
            A dictionary mapping event names (keys) to event codes (values).
        sfreq : float
            The sampling frequency used while recording.
        first_samp : int
            The first sample point in the recording. This corresponds to
            ``raw.first_samp`` on files created with Elekta/Neuromag systems.
        %(tags_report)s
        %(replace_report)s

        Notes
        -----
        .. versionadded:: 0.24.0
        """
        tags = _check_tags(tags)
        self._add_events(
            events=events,
            event_id=event_id,
            sfreq=sfreq,
            first_samp=first_samp,
            title=title,
            section=None,
            image_format=self.image_format,
            tags=tags,
            replace=replace,
        )

    @fill_doc
    def add_projs(
        self,
        *,
        info,
        projs=None,
        title,
        topomap_kwargs=None,
        tags=("ssp",),
        replace=False,
    ):
        """Render (SSP) projection vectors.

        Parameters
        ----------
        info : instance of Info | path-like
            An `~mne.Info` structure or the path of a file containing one. This
            is required to create the topographic plots.
        projs : iterable of mne.Projection | path-like | None
            The projection vectors to add to the report. Can be the path to a
            file that will be loaded via `mne.read_proj`. If ``None``, the
            projectors are taken from ``info['projs']``.
        title : str
            The title corresponding to the `~mne.Projection` object.
        %(topomap_kwargs)s
        %(tags_report)s
        %(replace_report)s

        Notes
        -----
        .. versionadded:: 0.24.0
        """
        tags = _check_tags(tags)
        self._add_projs(
            info=info,
            projs=projs,
            title=title,
            image_format=self.image_format,
            section=None,
            tags=tags,
            topomap_kwargs=topomap_kwargs,
            replace=replace,
        )

    def _add_ica_overlay(self, *, ica, inst, image_format, section, tags, replace):
        if isinstance(inst, BaseRaw):
            inst_ = inst
        else:  # Epochs
            inst_ = inst.average()

        fig = ica.plot_overlay(inst=inst_, show=False, on_baseline="reapply")
        del inst_
        _constrain_fig_resolution(fig, max_width=MAX_IMG_WIDTH, max_res=MAX_IMG_RES)
        self._add_figure(
            fig=fig,
            title="Original and cleaned signal",
            caption=None,
            image_format=image_format,
            section=section,
            tags=tags,
            replace=replace,
            own_figure=True,
        )

    def _add_ica_properties(
        self, *, ica, picks, inst, n_jobs, image_format, section, tags, replace
    ):
        ch_type = _get_plot_ch_type(inst=ica.info, ch_type=None)
        if not _check_ch_locs(info=ica.info, ch_type=ch_type):
            ch_type_name = _handle_default("titles")[ch_type]
            warn(
                f"No {ch_type_name} channel locations found, cannot "
                f"create ICA properties plots"
            )
            return

        if picks is None:
            picks = list(range(ica.n_components_))

        figs = _plot_ica_properties_as_arrays(
            ica=ica, inst=inst, picks=picks, n_jobs=n_jobs
        )
        assert len(figs) == len(picks)

        captions = []
        for idx in range(len(figs)):
            caption = f"ICA component {picks[idx]}."
            captions.append(caption)

        title = "ICA component properties"
        # Only render a slider if we have more than 1 component.
        if len(figs) == 1:
            self._add_figure(
                fig=figs[0],
                title=title,
                caption=captions[0],
                image_format=image_format,
                tags=tags,
                section=section,
                replace=replace,
                own_figure=True,
            )
        else:
            self._add_slider(
                figs=figs,
                imgs=None,
                title=title,
                captions=captions,
                start_idx=0,
                image_format=image_format,
                section=section,
                tags=tags,
                replace=replace,
                own_figure=True,
            )

    def _add_ica_artifact_sources(
        self, *, ica, inst, artifact_type, image_format, section, tags, replace
    ):
        with use_browser_backend("matplotlib"):
            fig = ica.plot_sources(inst=inst, show=False)
        _constrain_fig_resolution(fig, max_width=MAX_IMG_WIDTH, max_res=MAX_IMG_RES)
        self._add_figure(
            fig=fig,
            title=f"Original and cleaned {artifact_type} epochs",
            caption=None,
            image_format=image_format,
            tags=tags,
            section=section,
            replace=replace,
            own_figure=True,
        )

    def _add_ica_artifact_scores(
        self, *, ica, scores, artifact_type, image_format, section, tags, replace
    ):
        fig = ica.plot_scores(scores=scores, title=None, show=False)
        _constrain_fig_resolution(fig, max_width=MAX_IMG_WIDTH, max_res=MAX_IMG_RES)
        self._add_figure(
            fig=fig,
            title=f"Scores for matching {artifact_type} patterns",
            caption=None,
            image_format=image_format,
            tags=tags,
            section=section,
            replace=replace,
            own_figure=True,
        )

    def _add_ica_components(self, *, ica, picks, image_format, section, tags, replace):
        ch_type = _get_plot_ch_type(inst=ica.info, ch_type=None)
        if not _check_ch_locs(info=ica.info, ch_type=ch_type):
            ch_type_name = _handle_default("titles")[ch_type]
            warn(
                f"No {ch_type_name} channel locations found, cannot "
                f"create ICA component plots"
            )
            return ""

        figs = ica.plot_components(picks=picks, title="", colorbar=True, show=False)
        if not isinstance(figs, list):
            figs = [figs]

        title = "ICA component topographies"
        if len(figs) == 1:
            fig = figs[0]
            _constrain_fig_resolution(fig, max_width=MAX_IMG_WIDTH, max_res=MAX_IMG_RES)
            self._add_figure(
                fig=fig,
                title=title,
                caption=None,
                image_format=image_format,
                tags=tags,
                section=section,
                replace=replace,
                own_figure=True,
            )
        else:
            self._add_slider(
                figs=figs,
                imgs=None,
                title=title,
                captions=[None] * len(figs),
                start_idx=0,
                image_format=image_format,
                section=section,
                tags=tags,
                replace=replace,
            )

    def _add_ica(
        self,
        *,
        ica,
        inst,
        picks,
        ecg_evoked,
        eog_evoked,
        ecg_scores,
        eog_scores,
        title,
        image_format,
        section,
        tags,
        n_jobs,
        replace,
    ):
        if _path_like(ica):
            ica = read_ica(ica)

        if ica.current_fit == "unfitted":
            raise RuntimeError(
                "ICA must be fitted before it can be added to the report."
            )

        if inst is None:
            pass  # no-op
        elif _path_like(inst):
            # We cannot know which data type to expect, so let's first try to
            # read a Raw, and if that fails, try to load Epochs
            fname = str(inst)  # could e.g. be a Path!
            raw_kwargs = dict(fname=fname, preload=False)
            if fname.endswith((".fif", ".fif.gz")):
                raw_kwargs["allow_maxshield"] = "yes"

            try:
                inst = read_raw(**raw_kwargs)
            except ValueError:
                try:
                    inst = read_epochs(fname)
                except ValueError:
                    raise ValueError(
                        f"The specified file, {fname}, does not seem to "
                        f"contain Raw data or Epochs"
                    )
        elif not inst.preload:
            raise RuntimeError(
                'You passed an object to Report.add_ica() via the "inst" '
                "parameter that was not preloaded. Please preload the data  "
                "via the load_data() method"
            )

        if _path_like(ecg_evoked):
            ecg_evoked = read_evokeds(fname=ecg_evoked, condition=0)

        if _path_like(eog_evoked):
            eog_evoked = read_evokeds(fname=eog_evoked, condition=0)

        # Summary table
        self._add_html_repr(
            inst=ica,
            title="Info",
            tags=tags,
            section=section,
            replace=replace,
            div_klass="ica",
        )

        # Overlay plot
        if inst:
            self._add_ica_overlay(
                ica=ica,
                inst=inst,
                image_format=image_format,
                section=section,
                tags=tags,
                replace=replace,
            )

        # ECG artifact
        if ecg_scores is not None:
            self._add_ica_artifact_scores(
                ica=ica,
                scores=ecg_scores,
                artifact_type="ECG",
                image_format=image_format,
                section=section,
                tags=tags,
                replace=replace,
            )
        if ecg_evoked:
            self._add_ica_artifact_sources(
                ica=ica,
                inst=ecg_evoked,
                artifact_type="ECG",
                image_format=image_format,
                section=section,
                tags=tags,
                replace=replace,
            )

        # EOG artifact
        if eog_scores is not None:
            self._add_ica_artifact_scores(
                ica=ica,
                scores=eog_scores,
                artifact_type="EOG",
                image_format=image_format,
                section=section,
                tags=tags,
                replace=replace,
            )
        if eog_evoked:
            self._add_ica_artifact_sources(
                ica=ica,
                inst=eog_evoked,
                artifact_type="EOG",
                image_format=image_format,
                section=section,
                tags=tags,
                replace=replace,
            )

        # Component topography plots
        self._add_ica_components(
            ica=ica,
            picks=picks,
            image_format=image_format,
            section=section,
            tags=tags,
            replace=replace,
        )

        # Properties plots
        if inst:
            self._add_ica_properties(
                ica=ica,
                picks=picks,
                inst=inst,
                n_jobs=n_jobs,
                image_format=image_format,
                section=section,
                tags=tags,
                replace=replace,
            )

    @fill_doc
    def add_ica(
        self,
        ica,
        title,
        *,
        inst,
        picks=None,
        ecg_evoked=None,
        eog_evoked=None,
        ecg_scores=None,
        eog_scores=None,
        n_jobs=None,
        tags=("ica",),
        replace=False,
    ):
        """Add (a fitted) `~mne.preprocessing.ICA` to the report.

        Parameters
        ----------
        ica : path-like | instance of mne.preprocessing.ICA
            The fitted ICA to add.
        title : str
            The title to add.
        inst : path-like | mne.io.Raw | mne.Epochs | None
            The data to use for visualization of the effects of ICA cleaning.
            To only plot the ICA component topographies, explicitly pass
            ``None``.
        %(picks_ica)s This only affects the behavior of the component
            topography and properties plots.
        ecg_evoked, eog_evoked : path-line | mne.Evoked | None
            Evoked signal based on ECG and EOG epochs, respectively. If passed,
            will be used to visualize the effects of artifact rejection.
        ecg_scores, eog_scores : array of float | list of array of float | None
            The scores produced by :meth:`mne.preprocessing.ICA.find_bads_ecg`
            and :meth:`mne.preprocessing.ICA.find_bads_eog`, respectively.
            If passed, will be used to visualize the scoring for each ICA
            component.
        %(n_jobs)s
        %(tags_report)s
        %(replace_report)s

        Notes
        -----
        .. versionadded:: 0.24.0
        """
        tags = _check_tags(tags)
        self._add_ica(
            ica=ica,
            inst=inst,
            picks=picks,
            ecg_evoked=ecg_evoked,
            eog_evoked=eog_evoked,
            ecg_scores=ecg_scores,
            eog_scores=eog_scores,
            title=title,
            image_format=self.image_format,
            tags=tags,
            section=title,
            n_jobs=n_jobs,
            replace=replace,
        )

    def remove(self, *, title=None, tags=None, remove_all=False):
        """Remove elements from the report.

        The element to remove is searched for by its title. Optionally, tags
        may be specified as well to narrow down the search to elements that
        have the supplied tags.

        Parameters
        ----------
        title : str
            The title of the element(s) to remove.

            .. versionadded:: 0.24.0
        tags : array-like of str | str | None
             If supplied, restrict the operation to elements with the supplied
             tags.

            .. versionadded:: 0.24.0
        remove_all : bool
            Controls the behavior if multiple elements match the search
            criteria. If ``False`` (default) only the element last added to the
            report will be removed. If ``True``, all matches will be removed.

            .. versionadded:: 0.24.0

        Returns
        -------
        removed_index : int | tuple of int | None
            The indices of the elements that were removed, or ``None`` if no
            element matched the search criteria. A tuple will always be
            returned if ``remove_all`` was set to ``True`` and at least one
            element was removed.

            .. versionchanged:: 0.24.0
               Returns tuple if ``remove_all`` is ``True``.
        """
        remove_idx = []
        for idx, element in enumerate(self._content):
            if element.name == title:
                if tags is not None and not all(t in element.tags for t in tags):
                    continue
                remove_idx.append(idx)

        if not remove_idx:
            remove_idx = None
        elif not remove_all:  # only remove last occurrence
            remove_idx = remove_idx[-1]
            del self._content[remove_idx]
        else:  # remove all occurrences
            remove_idx = tuple(remove_idx)
            self._content = [
                e for idx, e in enumerate(self._content) if idx not in remove_idx
            ]

        return remove_idx

    @fill_doc
    def _add_or_replace(self, *, title, section, tags, html_partial, replace=False):
        """Append HTML content report, or replace it if it already exists.

        Parameters
        ----------
        title : str
            The title entry.
        %(section_report)s
        tags : tuple of str
            The tags associated with the added element.
        html_partial : callable
            Callable that renders a HTML string, called as::

                html_partial(id_=...)
        replace : bool
            Whether to replace existing content if the title and section match.
            If an object is replaced, its dom_id is preserved.
        """
        assert callable(html_partial), type(html_partial)

        # Temporarily set HTML and dom_id to dummy values
        new_content = _ContentElement(
            name=title, section=section, dom_id="", tags=tags, html=""
        )

        append = True
        if replace:
            matches = [
                ii
                for ii, element in enumerate(self._content)
                if (element.name, element.section) == (title, section)
            ]
            if matches:
                dom_id = self._content[matches[-1]].dom_id
                self._content[matches[-1]] = new_content
                append = False
        if append:
            dom_id = self._get_dom_id(section=section, title=title)
            self._content.append(new_content)
        new_content.dom_id = dom_id
        new_content.html = html_partial(id_=dom_id)
        assert isinstance(new_content.html, str), type(new_content.html)

    def _add_code(self, *, code, title, language, section, tags, replace):
        if isinstance(code, Path):
            code = Path(code).read_text()
        html_partial = partial(
            _html_code_element,
            tags=tags,
            title=title,
            code=code,
            language=language,
        )
        self._add_or_replace(
            title=title,
            section=section,
            tags=tags,
            html_partial=html_partial,
            replace=replace,
        )

    @fill_doc
    def add_code(
        self, code, title, *, language="python", tags=("code",), replace=False
    ):
        """Add a code snippet (e.g., an analysis script) to the report.

        Parameters
        ----------
        code : str | pathlib.Path
            The code to add to the report as a string, or the path to a file
            as a `pathlib.Path` object.

            .. note:: Paths must be passed as `pathlib.Path` object, since
                      strings will be treated as literal code.
        title : str
            The title corresponding to the code.
        language : str
            The programming language of ``code``. This will be used for syntax
            highlighting. Can be ``'auto'`` to try to auto-detect the language.
        %(tags_report)s
        %(replace_report)s

        Notes
        -----
        .. versionadded:: 0.24.0
        """
        tags = _check_tags(tags)
        language = language.lower()
        self._add_code(
            code=code,
            title=title,
            language=language,
            section=None,
            tags=tags,
            replace=replace,
        )

    @fill_doc
    def add_sys_info(self, title, *, tags=("mne-sysinfo",), replace=False):
        """Add a MNE-Python system information to the report.

        This is a convenience method that captures the output of
        `mne.sys_info` and adds it to the report.

        Parameters
        ----------
        title : str
            The title to assign.
        %(tags_report)s
        %(replace_report)s

        Notes
        -----
        .. versionadded:: 0.24.0
        """
        tags = _check_tags(tags)
        with StringIO() as f:
            sys_info(f)
            info = f.getvalue()
        self.add_code(
            code=info, title=title, language="shell", tags=tags, replace=replace
        )

    def _add_image(
        self,
        *,
        img,
        title,
        caption,
        image_format,
        tags,
        section,
        replace,
    ):
        html_partial = partial(
            _html_image_element,
            img=img,
            div_klass="custom-image",
            img_klass="custom-image",
            title=title,
            caption=caption,
            show=True,
            image_format=image_format,
            tags=tags,
        )
        self._add_or_replace(
            title=title,
            section=section,
            tags=tags,
            html_partial=html_partial,
            replace=replace,
        )

    def _add_figure(
        self, *, fig, title, caption, image_format, tags, section, replace, own_figure
    ):
        img = _fig_to_img(fig=fig, image_format=image_format, own_figure=own_figure)
        self._add_image(
            img=img,
            title=title,
            caption=caption,
            image_format=image_format,
            tags=tags,
            section=section,
            replace=replace,
        )

    @fill_doc
    def add_figure(
        self,
        fig,
        title,
        *,
        caption=None,
        image_format=None,
        tags=("custom-figure",),
        section=None,
        replace=False,
    ):
        """Add figures to the report.

        Parameters
        ----------
        fig : matplotlib.figure.Figure | Figure3D | array | array-like of matplotlib.figure.Figure | array-like of Figure3D | array-like of array
            One or more figures to add to the report. All figures must be an
            instance of :class:`matplotlib.figure.Figure`,
            :class:`mne.viz.Figure3D`, or :class:`numpy.ndarray`. If
            multiple figures are passed, they will be added as "slides"
            that can be navigated using buttons and a slider element.
        title : str
            The title corresponding to the figure(s).
        caption : str | array-like of str | None
            The caption(s) to add to the figure(s).
        %(image_format_report)s
        %(tags_report)s
        %(section_report)s
        %(replace_report)s

        Notes
        -----
        .. versionadded:: 0.24.0
        """  # noqa E501
        tags = _check_tags(tags)
        if image_format is None:
            image_format = self.image_format

        if hasattr(fig, "__len__") and not isinstance(fig, np.ndarray):
            figs = tuple(fig)
        else:
            figs = (fig,)

        for fig in figs:
            if _path_like(fig):
                raise TypeError(
                    f"It seems you passed a path to `add_figure`. However, "
                    f"only Matplotlib figures, PyVista scenes, and NumPy "
                    f"arrays are accepted. You may want to try `add_image` "
                    f"instead. The provided path was: {fig}"
                )
        del fig

        if isinstance(caption, str):
            captions = (caption,)
        elif caption is None and len(figs) == 1:
            captions = [None]
        elif caption is None and len(figs) > 1:
            captions = [f"Figure {i + 1}" for i in range(len(figs))]
        else:
            captions = tuple(caption)

        del caption

        assert figs
        if len(figs) == 1:
            self._add_figure(
                title=title,
                fig=figs[0],
                caption=captions[0],
                image_format=image_format,
                section=section,
                tags=tags,
                replace=replace,
                own_figure=False,
            )
        else:
            self._add_slider(
                figs=figs,
                imgs=None,
                title=title,
                captions=captions,
                start_idx=0,
                image_format=image_format,
                section=section,
                tags=tags,
                own_figure=False,
                replace=replace,
            )

    @fill_doc
    def add_image(
        self,
        image,
        title,
        *,
        caption=None,
        tags=("custom-image",),
        section=None,
        replace=False,
    ):
        """Add an image (e.g., PNG or JPEG pictures) to the report.

        Parameters
        ----------
        image : path-like
            The image to add.
        title : str
            Title corresponding to the images.
        caption : str | None
            If not ``None``, the caption to add to the image.
        %(tags_report)s
        %(section_report)s
        %(replace_report)s

        Notes
        -----
        .. versionadded:: 0.24.0
        """
        tags = _check_tags(tags)
        image = Path(_check_fname(image, overwrite="read", must_exist=True))
        img_format = Path(image).suffix.lower()[1:]  # omit leading period
        _check_option(
            "Image format",
            value=img_format,
            allowed_values=list(_ALLOWED_IMAGE_FORMATS) + ["gif"],
        )
        img_base64 = base64.b64encode(image.read_bytes()).decode("ascii")
        self._add_image(
            img=img_base64,
            title=title,
            caption=caption,
            image_format=img_format,
            tags=tags,
            section=section,
            replace=replace,
        )

    @fill_doc
    def add_html(
        self, html, title, *, tags=("custom-html",), section=None, replace=False
    ):
        """Add HTML content to the report.

        Parameters
        ----------
        html : str
            The HTML content to add.
        title : str
            The title corresponding to ``html``.
        %(tags_report)s
        %(section_report)s

            .. versionadded:: 1.3
        %(replace_report)s

        Notes
        -----
        .. versionadded:: 0.24.0
        """
        tags = _check_tags(tags)
        html_partial = partial(
            _html_element,
            html=html,
            title=title,
            tags=tags,
            div_klass="custom-html",
        )
        self._add_or_replace(
            title=title,
            section=section,
            tags=tags,
            html_partial=html_partial,
            replace=replace,
        )

    @fill_doc
    def add_bem(
        self,
        subject,
        title,
        *,
        subjects_dir=None,
        decim=2,
        width=512,
        n_jobs=None,
        tags=("bem",),
        replace=False,
    ):
        """Render a visualization of the boundary element model (BEM) surfaces.

        Parameters
        ----------
        subject : str
            The FreeSurfer subject name.
        title : str
            The title corresponding to the BEM image.
        %(subjects_dir)s
        decim : int
            Use this decimation factor for generating MRI/BEM images
            (since it can be time consuming).
        width : int
            The width of the MRI images (in pixels). Larger values will have
            clearer surface lines, but will create larger HTML files.
            Typically a factor of 2 more than the number of MRI voxels along
            each dimension (typically 512, default) is reasonable.
        %(n_jobs)s
        %(tags_report)s
        %(replace_report)s

        Notes
        -----
        .. versionadded:: 0.24.0
        """
        tags = _check_tags(tags)
        width = _ensure_int(width, "width")
        self._add_bem(
            subject=subject,
            subjects_dir=subjects_dir,
            decim=decim,
            n_jobs=n_jobs,
            width=width,
            image_format=self.image_format,
            title=title,
            tags=tags,
            replace=replace,
        )

    def _render_slider(
        self,
        *,
        figs,
        imgs,
        title,
        captions,
        start_idx,
        image_format,
        tags,
        klass,
        own_figure,
    ):
        # This method only exists to make add_bem()'s life easier…
        if figs is not None and imgs is not None:
            raise ValueError("Must only provide either figs or imgs")

        if figs is not None and len(figs) != len(captions):
            raise ValueError(
                f"Number of captions ({len(captions)}) must be equal to the "
                f"number of figures ({len(figs)})"
            )
        elif imgs is not None and len(imgs) != len(captions):
            raise ValueError(
                f"Number of captions ({len(captions)}) must be equal to the "
                f"number of images ({len(imgs)})"
            )
        elif figs:  # figs can be None if imgs is provided
            imgs = [
                _fig_to_img(fig=fig, image_format=image_format, own_figure=own_figure)
                for fig in figs
            ]

        html_partial = partial(
            _html_slider_element,
            title=title,
            captions=captions,
            tags=tags,
            images=imgs,
            image_format=image_format,
            start_idx=start_idx,
            klass=klass,
        )
        return html_partial

    def _add_slider(
        self,
        *,
        figs,
        imgs,
        title,
        captions,
        start_idx,
        image_format,
        tags,
        section,
        replace,
        klass="",
        own_figure=True,
    ):
        html_partial = self._render_slider(
            figs=figs,
            imgs=imgs,
            title=title,
            captions=captions,
            start_idx=start_idx,
            image_format=image_format,
            tags=tags,
            klass=klass,
            own_figure=own_figure,
        )
        self._add_or_replace(
            title=title,
            section=section,
            tags=tags,
            html_partial=html_partial,
            replace=replace,
        )

    ###########################################################################
    # global rendering functions
    @verbose
    def _init_render(self, verbose=None):
        """Initialize the renderer."""
        inc_fnames = [
            "jquery-3.6.0.min.js",
            "bootstrap.bundle.min.js",
            "bootstrap.min.css",
            "bootstrap-table/bootstrap-table.min.js",
            "bootstrap-table/bootstrap-table.min.css",
            "bootstrap-table/bootstrap-table-copy-rows.min.js",
            "bootstrap-table/bootstrap-table-export.min.js",
            "bootstrap-table/tableExport.min.js",
            "bootstrap-icons/bootstrap-icons.mne.min.css",
            "highlightjs/highlight.min.js",
            "highlightjs/atom-one-dark-reasonable.min.css",
        ]

        include = list()
        for inc_fname in inc_fnames:
            logger.info(f"Embedding : {inc_fname}")
            fname = html_include_dir / inc_fname
            file_content = fname.read_text(encoding="utf-8")

            if inc_fname.endswith(".js"):
                include.append(
                    f'<script type="text/javascript">\n'
                    f"{file_content}\n"
                    f"</script>"
                )
            elif inc_fname.endswith(".css"):
                include.append(
                    f'<style type="text/css">\n' f"{file_content}\n" f"</style>"
                )
        self.include = "".join(include)

    def _iterate_files(
        self,
        *,
        fnames,
        cov,
        sfreq,
        raw_butterfly,
        n_time_points_evokeds,
        n_time_points_stcs,
        on_error,
        stc_plot_kwargs,
        topomap_kwargs,
    ):
        """Parallel process in batch mode."""
        assert self.data_path is not None

        for fname in fnames:
            logger.info(f"Rendering : {op.join('…' + self.data_path[-20:], fname)}")

            title = Path(fname).name
            try:
                if _endswith(fname, ["raw", "sss", "meg", "nirs"]):
                    self.add_raw(
                        raw=fname,
                        title=title,
                        psd=self.raw_psd,
                        projs=self.projs,
                        butterfly=raw_butterfly,
                    )
                elif _endswith(fname, "fwd"):
                    self.add_forward(
                        forward=fname,
                        title=title,
                        subject=self.subject,
                        subjects_dir=self.subjects_dir,
                    )
                elif _endswith(fname, "inv"):
                    # XXX if we pass trans, we can plot the source space, too…
                    self.add_inverse_operator(inverse_operator=fname, title=title)
                elif _endswith(fname, "ave"):
                    evokeds = read_evokeds(fname)
                    titles = [f"{Path(fname).name}: {e.comment}" for e in evokeds]
                    self.add_evokeds(
                        evokeds=fname,
                        titles=titles,
                        noise_cov=cov,
                        n_time_points=n_time_points_evokeds,
                        topomap_kwargs=topomap_kwargs,
                    )
                elif _endswith(fname, "eve"):
                    if self.info_fname is not None:
                        sfreq = read_info(self.info_fname)["sfreq"]
                    else:
                        sfreq = None
                    self.add_events(events=fname, title=title, sfreq=sfreq)
                elif _endswith(fname, "epo"):
                    self.add_epochs(epochs=fname, title=title)
                elif _endswith(fname, "cov") and self.info_fname is not None:
                    self.add_covariance(cov=fname, info=self.info_fname, title=title)
                elif _endswith(fname, "proj") and self.info_fname is not None:
                    self.add_projs(
                        info=self.info_fname,
                        projs=fname,
                        title=title,
                        topomap_kwargs=topomap_kwargs,
                    )
                # XXX TODO We could render ICA components here someday
                # elif _endswith(fname, 'ica') and ica:
                #     pass
                elif (
                    _endswith(fname, "trans")
                    and self.info_fname is not None
                    and self.subjects_dir is not None
                    and self.subject is not None
                ):
                    self.add_trans(
                        trans=fname,
                        info=self.info_fname,
                        subject=self.subject,
                        subjects_dir=self.subjects_dir,
                        title=title,
                    )
                elif (
                    fname.endswith("-lh.stc")
                    or fname.endswith("-rh.stc")
                    and self.info_fname is not None
                    and self.subjects_dir is not None
                    and self.subject is not None
                ):
                    self.add_stc(
                        stc=fname,
                        title=title,
                        subject=self.subject,
                        subjects_dir=self.subjects_dir,
                        n_time_points=n_time_points_stcs,
                        stc_plot_kwargs=stc_plot_kwargs,
                    )
            except Exception as e:
                if on_error == "warn":
                    warn(f'Failed to process file {fname}:\n"{e}"')
                elif on_error == "raise":
                    raise

    @verbose
    def parse_folder(
        self,
        data_path,
        pattern=None,
        n_jobs=None,
        mri_decim=2,
        sort_content=True,
        *,
        on_error="warn",
        image_format=None,
        render_bem=True,
        n_time_points_evokeds=None,
        n_time_points_stcs=None,
        raw_butterfly=True,
        stc_plot_kwargs=None,
        topomap_kwargs=None,
        verbose=None,
    ):
        r"""Render all the files in the folder.

        Parameters
        ----------
        data_path : str
            Path to the folder containing data whose HTML report will be
            created.
        pattern : None | str | list of str
            Filename pattern(s) to include in the report.
            For example, ``[\*raw.fif, \*ave.fif]`` will include `~mne.io.Raw`
            as well as `~mne.Evoked` files. If ``None``, include all supported
            file formats.

            .. versionchanged:: 0.23
               Include supported non-FIFF files by default.
        %(n_jobs)s
        mri_decim : int
            Use this decimation factor for generating MRI/BEM images
            (since it can be time consuming).
        sort_content : bool
            If ``True``, sort the content based on tags in the order:
            raw -> events -> epochs -> evoked -> covariance -> coregistration
            -> bem -> forward-solution -> inverse-operator -> source-estimate.

            .. versionadded:: 0.24.0
        on_error : str
            What to do if a file cannot be rendered. Can be 'ignore',
            'warn' (default), or 'raise'.
        %(image_format_report)s

            .. versionadded:: 0.15
        render_bem : bool
            If True (default), try to render the BEM.

            .. versionadded:: 0.16
        n_time_points_evokeds, n_time_points_stcs : int | None
            The number of equidistant time points to render for `~mne.Evoked`
            and `~mne.SourceEstimate` data, respectively. If ``None``,
            will render each `~mne.Evoked` at 21 and each `~mne.SourceEstimate`
            at 51 time points, unless the respective data contains fewer time
            points, in which call all will be rendered.

            .. versionadded:: 0.24.0
        raw_butterfly : bool
            Whether to render butterfly plots for (decimated) `~mne.io.Raw`
            data.

            .. versionadded:: 0.24.0
        %(stc_plot_kwargs_report)s

            .. versionadded:: 0.24.0
        %(topomap_kwargs)s

            .. versionadded:: 0.24.0
        %(verbose)s
        """
        _validate_type(data_path, "path-like", "data_path")
        data_path = str(data_path)
        image_format = _check_image_format(self, image_format)
        _check_option("on_error", on_error, ["ignore", "warn", "raise"])

        self.data_path = data_path

        if self.title is None:
            self.title = f"MNE Report for {self.data_path[-20:]}"

        if pattern is None:
            pattern = [f"*{ext}" for ext in SUPPORTED_READ_RAW_EXTENSIONS]
        elif not isinstance(pattern, (list, tuple)):
            pattern = [pattern]

        # iterate through the possible patterns
        fnames = list()
        for p in pattern:
            data_path = str(
                _check_fname(
                    fname=self.data_path,
                    overwrite="read",
                    must_exist=True,
                    name="Directory or folder",
                    need_dir=True,
                )
            )
            fnames.extend(sorted(_recursive_search(data_path, p)))

        if not fnames and not render_bem:
            raise RuntimeError(f"No matching files found in {self.data_path}")

        fnames_to_remove = []
        for fname in fnames:
            # For split files, only keep the first one.
            if _endswith(fname, ("raw", "sss", "meg")):
                kwargs = dict(fname=fname, preload=False)
                if fname.endswith((".fif", ".fif.gz")):
                    kwargs["allow_maxshield"] = "yes"
                inst = read_raw(**kwargs)

                if len(inst.filenames) > 1:
                    fnames_to_remove.extend(inst.filenames[1:])
            # For STCs, only keep one hemisphere
            elif fname.endswith("-lh.stc") or fname.endswith("-rh.stc"):
                first_hemi_fname = fname
                if first_hemi_fname.endswidth("-lh.stc"):
                    second_hemi_fname = first_hemi_fname.replace("-lh.stc", "-rh.stc")
                else:
                    second_hemi_fname = first_hemi_fname.replace("-rh.stc", "-lh.stc")

                if (
                    second_hemi_fname in fnames
                    and first_hemi_fname not in fnames_to_remove
                ):
                    fnames_to_remove.extend(first_hemi_fname)
            else:
                continue

        fnames_to_remove = list(set(fnames_to_remove))  # Drop duplicates
        for fname in fnames_to_remove:
            if fname in fnames:
                del fnames[fnames.index(fname)]
        del fnames_to_remove

        if self.info_fname is not None:
            info = read_info(self.info_fname, verbose=False)
            sfreq = info["sfreq"]
        else:
            # only warn if relevant
            if any(_endswith(fname, "cov") for fname in fnames):
                warn("`info_fname` not provided. Cannot render " "-cov.fif(.gz) files.")
            if any(_endswith(fname, "trans") for fname in fnames):
                warn(
                    "`info_fname` not provided. Cannot render " "-trans.fif(.gz) files."
                )
            if any(_endswith(fname, "proj") for fname in fnames):
                warn(
                    "`info_fname` not provided. Cannot render " "-proj.fif(.gz) files."
                )
            info, sfreq = None, None

        cov = None
        if self.cov_fname is not None:
            cov = read_cov(self.cov_fname)

        # render plots in parallel; check that n_jobs <= # of files
        logger.info(
            f"Iterating over {len(fnames)} potential files " f"(this may take some "
        )
        parallel, p_fun, n_jobs = parallel_func(
            self._iterate_files, n_jobs, max_jobs=len(fnames)
        )
        parallel(
            p_fun(
                fnames=fname,
                cov=cov,
                sfreq=sfreq,
                raw_butterfly=raw_butterfly,
                n_time_points_evokeds=n_time_points_evokeds,
                n_time_points_stcs=n_time_points_stcs,
                on_error=on_error,
                stc_plot_kwargs=stc_plot_kwargs,
                topomap_kwargs=topomap_kwargs,
            )
            for fname in np.array_split(fnames, n_jobs)
        )

        # Render BEM
        if render_bem:
            if self.subjects_dir is not None and self.subject is not None:
                logger.info("Rendering BEM")
                self.add_bem(
                    subject=self.subject,
                    subjects_dir=self.subjects_dir,
                    title="BEM surfaces",
                    decim=mri_decim,
                    n_jobs=n_jobs,
                )
            else:
                warn(
                    "`subjects_dir` and `subject` not provided. Cannot "
                    "render MRI and -trans.fif(.gz) files."
                )

        if sort_content:
            self._content = self._sort(content=self._content, order=CONTENT_ORDER)

    def __getstate__(self):
        """Get the state of the report as a dictionary."""
        state = dict()
        for param_name in self._get_state_params():
            param_val = getattr(self, param_name)

            # Workaround as h5io doesn't support dataclasses
            if param_name == "_content":
                assert all(dataclasses.is_dataclass(val) for val in param_val)
                param_val = [dataclasses.asdict(val) for val in param_val]

            state[param_name] = param_val
        return state

    def __setstate__(self, state):
        """Set the state of the report."""
        for param_name in self._get_state_params():
            param_val = state[param_name]

            # Workaround as h5io doesn't support dataclasses
            if param_name == "_content":
                param_val = [_ContentElement(**val) for val in param_val]
            setattr(self, param_name, param_val)
        return state

    @verbose
    def save(
        self,
        fname=None,
        open_browser=True,
        overwrite=False,
        sort_content=False,
        *,
        verbose=None,
    ):
        """Save the report and optionally open it in browser.

        Parameters
        ----------
        fname : path-like | None
            Output filename. If the name ends with ``.h5`` or ``.hdf5``, the
            report is saved in HDF5 format, so it can later be loaded again
            with :func:`open_report`. For any other suffix, the report will be
            saved in HTML format. If ``None`` and :meth:`Report.parse_folder`
            was **not** called, the report is saved as ``report.html`` in the
            current working directory. If ``None`` and
            :meth:`Report.parse_folder` **was** used, the report is saved as
            ``report.html`` inside the ``data_path`` supplied to
            :meth:`Report.parse_folder`.
        open_browser : bool
            Whether to open the rendered HTML report in the default web browser
            after saving. This is ignored when writing an HDF5 file.
        %(overwrite)s
        sort_content : bool
            If ``True``, sort the content based on tags before saving in the
            order:
            raw -> events -> epochs -> evoked -> covariance -> coregistration
            -> bem -> forward-solution -> inverse-operator -> source-estimate.

            .. versionadded:: 0.24.0
        %(verbose)s

        Returns
        -------
        fname : str
            The file name to which the report was saved.
        """
        if fname is None:
            if self.data_path is None:
                self.data_path = os.getcwd()
                warn(f"`data_path` not provided. Using {self.data_path} " f"instead")
            fname = op.join(self.data_path, "report.html")

        fname = str(_check_fname(fname, overwrite=overwrite, name=fname))
        fname = op.realpath(fname)  # resolve symlinks

        if sort_content:
            self._content = self._sort(content=self._content, order=CONTENT_ORDER)

        if not overwrite and op.isfile(fname):
            msg = (
                f"Report already exists at location {fname}. " f"Overwrite it (y/[n])? "
            )
            answer = _safe_input(msg, alt="pass overwrite=True")
            if answer.lower() == "y":
                overwrite = True

        _, ext = op.splitext(fname)
        is_hdf5 = ext.lower() in [".h5", ".hdf5"]

        if overwrite or not op.isfile(fname):
            logger.info(f"Saving report to : {fname}")

            if is_hdf5:
                _, write_hdf5 = _import_h5io_funcs()
                write_hdf5(
                    fname, self.__getstate__(), overwrite=overwrite, title="mnepython"
                )
            else:
                # Add header, TOC, and footer.
                header_html = _html_header_element(
                    title=self.title,
                    include=self.include,
                    lang=self.lang,
                    tags=self.tags,
                    js=JAVASCRIPT,
                    css=CSS,
                    mne_logo_img=mne_logo,
                )

                # toc_html = _html_toc_element(content_elements=self._content)
                _, dom_ids, titles, tags = self._content_as_html()
                toc_html = _html_toc_element(titles=titles, dom_ids=dom_ids, tags=tags)

                with warnings.catch_warnings(record=True):
                    warnings.simplefilter("ignore")
                    footer_html = _html_footer_element(
                        mne_version=MNE_VERSION, date=time.strftime("%B %d, %Y")
                    )

                html = [header_html, toc_html, *self.html, footer_html]
                Path(fname).write_text(data="".join(html), encoding="utf-8")

        building_doc = os.getenv("_MNE_BUILDING_DOC", "").lower() == "true"
        if open_browser and not is_hdf5 and not building_doc:
            webbrowser.open_new_tab("file://" + fname)

        if self.fname is None:
            self.fname = fname
        return fname

    def __enter__(self):
        """Do nothing when entering the context block."""
        return self

    def __exit__(self, exception_type, value, traceback):
        """Save the report when leaving the context block."""
        if self.fname is not None:
            self.save(self.fname, open_browser=False, overwrite=True)

    @staticmethod
    def _sort(content, order):
        """Reorder content to reflect "natural" ordering."""
        content_unsorted = content.copy()
        content_sorted = []
        content_sorted_idx = []
        del content

        # First arrange content with known tags in the predefined order
        for tag in order:
            for idx, content in enumerate(content_unsorted):
                if tag in content.tags:
                    content_sorted_idx.append(idx)
                    content_sorted.append(content)

        # Now simply append the rest (custom tags)
        content_remaining = [
            content
            for idx, content in enumerate(content_unsorted)
            if idx not in content_sorted_idx
        ]

        content_sorted = [*content_sorted, *content_remaining]
        return content_sorted

    def _render_one_bem_axis(
        self,
        *,
        mri_fname,
        surfaces,
        image_format,
        orientation,
        decim=2,
        n_jobs=None,
        width=512,
        tags,
    ):
        """Render one axis of bem contours (only PNG)."""
        nib = _import_nibabel("render BEM contours")
        nim = nib.load(mri_fname)
        data = _reorient_image(nim)[0]
        axis = _mri_orientation(orientation)[0]
        n_slices = data.shape[axis]

        sl = np.arange(0, n_slices, decim)
        logger.debug(f"Rendering BEM {orientation} with {len(sl)} slices")
        figs = _get_bem_contour_figs_as_arrays(
            sl=sl,
            n_jobs=n_jobs,
            mri_fname=mri_fname,
            surfaces=surfaces,
            orientation=orientation,
            src=None,
            show=False,
            show_orientation="always",
            width=width,
        )

        # Render the slider
        captions = [f"Slice index: {i * decim}" for i in range(len(figs))]
        start_idx = int(round(len(figs) / 2))
        html_partial = self._render_slider(
            figs=figs,
            imgs=None,
            captions=captions,
            title=orientation,
            image_format=image_format,
            start_idx=start_idx,
            tags=tags,
            klass="bem col-md",
            own_figure=True,
        )
        # If we replace a BEM section this could end up like `axial-1`, but
        # we never refer to it in the TOC so it's probably okay
        html = html_partial(id_=self._get_dom_id(section="bem", title=orientation))
        return html

    def _add_html_repr(self, *, inst, title, tags, section, replace, div_klass):
        html = inst._repr_html_()
        self._add_html_element(
            html=html,
            title=title,
            tags=tags,
            section=section,
            replace=replace,
            div_klass=div_klass,
        )

    def _add_raw_butterfly_segments(
        self,
        *,
        raw: BaseRaw,
        n_segments,
        scalings,
        image_format,
        tags,
        section,
        replace,
    ):
        # Pick n_segments + 2 equally-spaced 1-second time slices, but omit
        # the first and last slice, so we end up with n_segments slices
        n = n_segments + 2
        times = np.linspace(raw.times[0], raw.times[-1], n)[1:-1]
        t_starts = np.array([max(t - 0.5, 0) for t in times])
        t_stops = np.array([min(t + 0.5, raw.times[-1]) for t in times])
        durations = t_stops - t_starts

        # Remove annotations before plotting for better performance.
        # Ensure we later restore raw.annotations even in case of an exception
        orig_annotations = raw.annotations.copy()

        try:
            raw.set_annotations(None)

            # Create the figure once and reuse it for performance reasons
            with use_browser_backend("matplotlib"):
                fig = raw.plot(
                    butterfly=True,
                    show_scrollbars=False,
                    start=t_starts[0],
                    duration=durations[0],
                    scalings=scalings,
                    show=False,
                )
            _constrain_fig_resolution(fig, max_width=MAX_IMG_WIDTH, max_res=MAX_IMG_RES)
            images = [_fig_to_img(fig=fig, image_format=image_format)]

            for start, duration in zip(t_starts[1:], durations[1:]):
                fig.mne.t_start = start
                fig.mne.duration = duration
                fig._update_hscroll()
                fig._redraw(annotations=False)
                images.append(_fig_to_img(fig=fig, image_format=image_format))
        except Exception:
            raise
        finally:
            raw.set_annotations(orig_annotations)

        del orig_annotations

        captions = [f"Segment {i + 1} of {len(images)}" for i in range(len(images))]

        self._add_slider(
            figs=None,
            imgs=images,
            title="Time series",
            captions=captions,
            start_idx=0,
            image_format=image_format,
            tags=tags,
            section=section,
            replace=replace,
        )

    def _add_raw(
        self,
        *,
        raw,
        add_psd,
        add_projs,
        butterfly,
        butterfly_scalings,
        image_format,
        tags,
        topomap_kwargs,
        section,
        replace,
    ):
        """Render raw."""
        if isinstance(raw, BaseRaw):
            fname = raw.filenames[0]
        else:
            fname = str(raw)  # could e.g. be a Path!
            kwargs = dict(fname=fname, preload=False)
            if fname.endswith((".fif", ".fif.gz")):
                kwargs["allow_maxshield"] = "yes"
            raw = read_raw(**kwargs)

        # Summary table
        self._add_html_repr(
            inst=raw,
            title="Info",
            tags=tags,
            section=section,
            replace=replace,
            div_klass="raw",
        )

        # Butterfly plot
        if butterfly:
            n_butterfly_segments = 10 if butterfly is True else butterfly
            self._add_raw_butterfly_segments(
                raw=raw,
                scalings=butterfly_scalings,
                n_segments=n_butterfly_segments,
                image_format=image_format,
                tags=tags,
                replace=replace,
                section=section,
            )

        # PSD
        if isinstance(add_psd, dict):
            if raw.info["lowpass"] is not None:
                fmax = raw.info["lowpass"] + 15
                # Must not exceed half the sampling frequency
                if fmax > 0.5 * raw.info["sfreq"]:
                    fmax = np.inf
            else:
                fmax = np.inf

            # shim: convert legacy .plot_psd(...) → .compute_psd(...).plot(...)
            init_kwargs, plot_kwargs = _split_psd_kwargs(kwargs=add_psd)
            init_kwargs.setdefault("fmax", fmax)
            plot_kwargs.setdefault("show", False)
            with warnings.catch_warnings():
                warnings.simplefilter(action="ignore", category=FutureWarning)
                fig = raw.compute_psd(**init_kwargs).plot(**plot_kwargs)
            _constrain_fig_resolution(fig, max_width=MAX_IMG_WIDTH, max_res=MAX_IMG_RES)
            self._add_figure(
                fig=fig,
                title="PSD",
                caption=None,
                image_format=image_format,
                tags=tags,
                section=section,
                replace=replace,
                own_figure=True,
            )

        # SSP projectors
        if add_projs:
            self._add_projs(
                info=raw,
                projs=None,
                title="Projectors",
                image_format=image_format,
                tags=tags,
                topomap_kwargs=topomap_kwargs,
                section=section,
                replace=replace,
            )

    def _add_projs(
        self,
        *,
        info,
        projs,
        title,
        image_format,
        tags,
        section,
        topomap_kwargs,
        replace,
    ):
        if isinstance(info, Info):  # no-op
            pass
        elif hasattr(info, "info"):  # try to get the file name
            if isinstance(info, BaseRaw):
                fname = info.filenames[0]
            # elif isinstance(info, (Evoked, BaseEpochs)):
            #     fname = info.filename
            else:
                fname = ""
            info = info.info
        else:  # read from a file
            fname = info
            info = read_info(fname, verbose=False)

        if projs is None:
            projs = info["projs"]
        elif not isinstance(projs, list):
            fname = projs
            projs = read_proj(fname)

        if not projs:
            raise ValueError("No SSP projectors found")

        if not _check_ch_locs(info=info):
            raise ValueError(
                "The provided data does not contain digitization "
                "information (channel locations). However, this is "
                "required for rendering the projectors."
            )

        topomap_kwargs = self._validate_topomap_kwargs(topomap_kwargs)
        fig = plot_projs_topomap(
            projs=projs,
            info=info,
            colorbar=True,
            vlim="joint",
            show=False,
            **topomap_kwargs,
        )
        # TODO This seems like a bad idea, better to provide a way to set a
        # desired size in plot_projs_topomap, but that uses prepare_trellis...
        # hard to see how (6, 4) could work in all number-of-projs by
        # number-of-channel-types conditions...
        fig.set_size_inches((6, 4))
        _constrain_fig_resolution(fig, max_width=MAX_IMG_WIDTH, max_res=MAX_IMG_RES)
        self._add_figure(
            fig=fig,
            title=title,
            caption=None,
            image_format=image_format,
            tags=tags,
            section=section,
            replace=replace,
            own_figure=True,
        )

    def _add_forward(
        self,
        *,
        forward,
        subject,
        subjects_dir,
        title,
        image_format,
        section,
        tags,
        replace,
    ):
        """Render forward solution."""
        if not isinstance(forward, Forward):
            forward = read_forward_solution(forward)

        subject = self.subject if subject is None else subject
        subjects_dir = self.subjects_dir if subjects_dir is None else subjects_dir

        # XXX Todo
        # Render sensitivity maps
        if subject is not None:
            sensitivity_maps_html = ""
        else:
            sensitivity_maps_html = ""

        html_partial = partial(
            _html_forward_sol_element,
            repr_=forward._repr_html_(),
            sensitivity_maps=sensitivity_maps_html,
            title=title,
            tags=tags,
        )
        self._add_or_replace(
            title=title,
            section=section,
            tags=tags,
            html_partial=html_partial,
            replace=replace,
        )

    def _add_inverse_operator(
        self,
        *,
        inverse_operator,
        subject,
        subjects_dir,
        trans,
        title,
        image_format,
        section,
        tags,
        replace,
    ):
        """Render inverse operator."""
        if not isinstance(inverse_operator, InverseOperator):
            inverse_operator = read_inverse_operator(inverse_operator)

        if trans is not None and not isinstance(trans, Transform):
            trans = read_trans(trans)

        subject = self.subject if subject is None else subject
        subjects_dir = self.subjects_dir if subjects_dir is None else subjects_dir

        # XXX Todo Render source space?
        # if subject is not None and trans is not None:
        #     src = inverse_operator['src']

        #     fig = plot_alignment(
        #         subject=subject,
        #         subjects_dir=subjects_dir,
        #         trans=trans,
        #         surfaces='white',
        #         src=src
        #     )
        #     set_3d_view(fig, focalpoint=(0., 0., 0.06))
        #     img = _fig_to_img(fig=fig, image_format=image_format)

        #     src_img_html = partial(
        #         _html_image_element,
        #         img=img,
        #         div_klass='inverse-operator source-space',
        #         img_klass='inverse-operator source-space',
        #         title='Source space', caption=None, show=True,
        #         image_format=image_format,
        #         tags=tags
        #     )
        # else:
        src_img_html = ""

        html_partial = partial(
            _html_inverse_operator_element,
            repr_=inverse_operator._repr_html_(),
            source_space=src_img_html,
            title=title,
            tags=tags,
        )
        self._add_or_replace(
            title=title,
            section=section,
            tags=tags,
            html_partial=html_partial,
            replace=replace,
        )

    def _add_evoked_joint(
        self, *, evoked, ch_types, image_format, section, tags, topomap_kwargs, replace
    ):
        for ch_type in ch_types:
            if not _check_ch_locs(info=evoked.info, ch_type=ch_type):
                ch_type_name = _handle_default("titles")[ch_type]
                warn(
                    f"No {ch_type_name} channel locations found, cannot "
                    f"create joint plot"
                )
                continue

            with use_log_level(_verbose_safe_false(level="error")):
                fig = (
                    evoked.copy()
                    .pick(ch_type, verbose=False)
                    .plot_joint(
                        ts_args=dict(gfp=True),
                        title=None,
                        show=False,
                        topomap_args=topomap_kwargs,
                    )
                )

            _constrain_fig_resolution(fig, max_width=MAX_IMG_WIDTH, max_res=MAX_IMG_RES)
            title = f'Time course ({_handle_default("titles")[ch_type]})'
            self._add_figure(
                fig=fig,
                title=title,
                caption=None,
                image_format=image_format,
                tags=tags,
                section=section,
                replace=replace,
                own_figure=True,
            )

    def _plot_one_evoked_topomap_timepoint(
        self, *, evoked, time, ch_types, vmin, vmax, topomap_kwargs
    ):
        import matplotlib.pyplot as plt

        fig, ax = plt.subplots(
            1,
            len(ch_types) * 2,
            gridspec_kw={"width_ratios": [8, 0.5] * len(ch_types)},
            figsize=(2.5 * len(ch_types), 2),
            layout="constrained",
        )
        _constrain_fig_resolution(fig, max_width=MAX_IMG_WIDTH, max_res=MAX_IMG_RES)
        ch_type_ax_map = dict(
            zip(
                ch_types,
                [(ax[i], ax[i + 1]) for i in range(0, 2 * len(ch_types) - 1, 2)],
            )
        )

        for ch_type in ch_types:
            evoked.plot_topomap(
                times=[time],
                ch_type=ch_type,
                vlim=(vmin[ch_type], vmax[ch_type]),
                axes=ch_type_ax_map[ch_type],
                show=False,
                **topomap_kwargs,
            )
            ch_type_ax_map[ch_type][0].set_title(ch_type)

        with BytesIO() as buff:
            fig.savefig(buff, format="png", pad_inches=0)
            plt.close(fig)
            buff.seek(0)
            fig_array = plt.imread(buff, format="png")
        return fig_array

    def _add_evoked_topomap_slider(
        self,
        *,
        evoked,
        ch_types,
        n_time_points,
        image_format,
        section,
        tags,
        topomap_kwargs,
        n_jobs,
        replace,
    ):
        if n_time_points is None:
            n_time_points = min(len(evoked.times), 21)
        elif n_time_points > len(evoked.times):
            raise ValueError(
                f"The requested number of time points ({n_time_points}) "
                f"exceeds the time points in the provided Evoked object "
                f"({len(evoked.times)})"
            )

        if n_time_points == 1:  # only a single time point, pick the first one
            times = [evoked.times[0]]
        else:
            times = np.linspace(start=evoked.tmin, stop=evoked.tmax, num=n_time_points)

        t_zero_idx = np.abs(times).argmin()  # index closest to zero

        # global min and max values for each channel type
        scalings = dict(eeg=1e6, grad=1e13, mag=1e15)

        vmax = dict()
        vmin = dict()
        for ch_type in ch_types:
            if not _check_ch_locs(info=evoked.info, ch_type=ch_type):
                ch_type_name = _handle_default("titles")[ch_type]
                warn(
                    f"No {ch_type_name} channel locations found, cannot "
                    f"create topography plots"
                )
                continue

            vmax[ch_type] = (
                np.abs(evoked.copy().pick(ch_type, verbose=False).data).max()
            ) * scalings[ch_type]
            if ch_type == "grad":
                vmin[ch_type] = 0
            else:
                vmin[ch_type] = -vmax[ch_type]

        if not (vmin and vmax):  # we only had EEG data and no digpoints
            return  # No need to warn here, we did that above
        else:
            topomap_kwargs = self._validate_topomap_kwargs(topomap_kwargs)
            parallel, p_fun, n_jobs = parallel_func(
                func=self._plot_one_evoked_topomap_timepoint,
                n_jobs=n_jobs,
                max_jobs=len(times),
            )
            with use_log_level(_verbose_safe_false(level="error")):
                fig_arrays = parallel(
                    p_fun(
                        evoked=evoked,
                        time=time,
                        ch_types=ch_types,
                        vmin=vmin,
                        vmax=vmax,
                        topomap_kwargs=topomap_kwargs,
                    )
                    for time in times
                )

            captions = [f"Time point: {round(t, 3):0.3f} s" for t in times]
            self._add_slider(
                figs=fig_arrays,
                imgs=None,
                captions=captions,
                title="Topographies",
                image_format=image_format,
                start_idx=t_zero_idx,
                section=section,
                tags=tags,
                replace=replace,
            )

    def _add_evoked_gfp(
        self, *, evoked, ch_types, image_format, section, tags, replace
    ):
        # Make legend labels shorter by removing the multiplicative factors
        pattern = r"\d\.\d* × "
        label = evoked.comment
        if label is None:
            label = ""
        for match in re.findall(pattern=pattern, string=label):
            label = label.replace(match, "")

        import matplotlib.pyplot as plt

        fig, ax = plt.subplots(len(ch_types), 1, sharex=True, layout="constrained")
        if len(ch_types) == 1:
            ax = [ax]
        for idx, ch_type in enumerate(ch_types):
            with use_log_level(_verbose_safe_false(level="error")):
                plot_compare_evokeds(
                    evokeds={label: evoked.copy().pick(ch_type, verbose=False)},
                    ci=None,
                    truncate_xaxis=False,
                    truncate_yaxis=False,
                    legend=False,
                    axes=ax[idx],
                    show=False,
                )
            ax[idx].set_title(ch_type)

            # Hide x axis label for all but the last subplot
            if idx < len(ch_types) - 1:
                ax[idx].set_xlabel(None)

        _constrain_fig_resolution(fig, max_width=MAX_IMG_WIDTH, max_res=MAX_IMG_RES)
        title = "Global field power"
        self._add_figure(
            fig=fig,
            title=title,
            caption=None,
            image_format=image_format,
            section=section,
            tags=tags,
            replace=replace,
            own_figure=True,
        )

    def _add_evoked_whitened(
        self, *, evoked, noise_cov, image_format, section, tags, replace
    ):
        """Render whitened evoked."""
        fig = evoked.plot_white(noise_cov=noise_cov, show=False)
        _constrain_fig_resolution(fig, max_width=MAX_IMG_WIDTH, max_res=MAX_IMG_RES)
        title = "Whitened"

        self._add_figure(
            fig=fig,
            title=title,
            caption=None,
            image_format=image_format,
            tags=tags,
            section=section,
            replace=replace,
            own_figure=True,
        )

    def _add_evoked(
        self,
        *,
        evoked,
        noise_cov,
        add_projs,
        n_time_points,
        image_format,
        section,
        tags,
        topomap_kwargs,
        n_jobs,
        replace,
    ):
        ch_types = _get_data_ch_types(evoked)
        self._add_evoked_joint(
            evoked=evoked,
            ch_types=ch_types,
            image_format=image_format,
            section=section,
            tags=tags,
            topomap_kwargs=topomap_kwargs,
            replace=replace,
        )
        self._add_evoked_topomap_slider(
            evoked=evoked,
            ch_types=ch_types,
            n_time_points=n_time_points,
            image_format=image_format,
            section=section,
            tags=tags,
            topomap_kwargs=topomap_kwargs,
            n_jobs=n_jobs,
            replace=replace,
        )
        self._add_evoked_gfp(
            evoked=evoked,
            ch_types=ch_types,
            image_format=image_format,
            section=section,
            tags=tags,
            replace=replace,
        )

        if noise_cov is not None:
            self._add_evoked_whitened(
                evoked=evoked,
                noise_cov=noise_cov,
                image_format=image_format,
                section=section,
                tags=tags,
                replace=replace,
            )

        # SSP projectors
        if add_projs:
            self._add_projs(
                info=evoked,
                projs=None,
                title="Projectors",
                image_format=image_format,
                section=section,
                tags=tags,
                topomap_kwargs=topomap_kwargs,
                replace=replace,
            )

        logger.debug("Evoked: done")

    def _add_events(
        self,
        *,
        events,
        event_id,
        sfreq,
        first_samp,
        title,
        section,
        image_format,
        tags,
        replace,
    ):
        """Render events."""
        if not isinstance(events, np.ndarray):
            events = read_events(filename=events)

        fig = plot_events(
            events=events,
            event_id=event_id,
            sfreq=sfreq,
            first_samp=first_samp,
            show=False,
        )
        _constrain_fig_resolution(fig, max_width=MAX_IMG_WIDTH, max_res=MAX_IMG_RES)
        self._add_figure(
            fig=fig,
            title=title,
            caption=None,
            image_format=image_format,
            tags=tags,
            section=section,
            replace=replace,
            own_figure=True,
        )

    def _add_epochs_psd(self, *, epochs, psd, image_format, tags, section, replace):
        epoch_duration = epochs.tmax - epochs.tmin

        if psd is True:  # Entire time range -> all epochs
            epochs_for_psd = epochs  # Avoid creating a copy
        else:  # Only a subset of epochs
            signal_duration = len(epochs) * epoch_duration
            n_epochs_required = int(np.ceil(psd / epoch_duration))
            if n_epochs_required > len(epochs):
                raise ValueError(
                    f"You requested to calculate PSD on a duration of "
                    f"{psd:.3f} s, but all your epochs "
                    f"are only {signal_duration:.1f} s long"
                )
            epochs_idx = np.round(
                np.linspace(start=0, stop=len(epochs) - 1, num=n_epochs_required)
            ).astype(int)
            # Edge case: there might be duplicate indices due to rounding?
            epochs_idx_unique = np.unique(epochs_idx)
            if len(epochs_idx_unique) != len(epochs_idx):
                duration = round(len(epochs_idx_unique) * epoch_duration, 1)
                warn(
                    f"Using {len(epochs_idx_unique)} epochs, only "
                    f"covering {duration:.1f} s of data"
                )
                del duration

            epochs_for_psd = epochs[epochs_idx_unique]

        if epochs.info["lowpass"] is None:
            fmax = np.inf
        else:
            fmax = epochs.info["lowpass"] + 15
            # Must not exceed half the sampling frequency
            if fmax > 0.5 * epochs.info["sfreq"]:
                fmax = np.inf

        fig = epochs_for_psd.compute_psd(fmax=fmax).plot(amplitude=False, show=False)
        _constrain_fig_resolution(fig, max_width=MAX_IMG_WIDTH, max_res=MAX_IMG_RES)
        duration = round(epoch_duration * len(epochs_for_psd), 1)
        caption = (
            f"PSD calculated from {len(epochs_for_psd)} epochs " f"({duration:.1f} s)."
        )
        self._add_figure(
            fig=fig,
            image_format=image_format,
            title="PSD",
            caption=caption,
            tags=tags,
            section=section,
            replace=replace,
            own_figure=True,
        )

    def _add_html_element(self, *, html, title, tags, section, replace, div_klass):
        html_partial = partial(
            _html_element,
            div_klass=div_klass,
            tags=tags,
            title=title,
            html=html,
        )
        self._add_or_replace(
            title=title,
            section=section,
            tags=tags,
            html_partial=html_partial,
            replace=replace,
        )

    def _add_epochs_metadata(self, *, epochs, section, tags, replace):
        metadata = epochs.metadata.copy()

        # Ensure we have a named index
        if not metadata.index.name:
            metadata.index.name = "Epoch #"

        assert metadata.index.is_unique
        index_name = metadata.index.name  # store for later use
        metadata = metadata.reset_index()  # We want "proper" columns only
        html = metadata.to_html(
            border=0,
            index=False,
            show_dimensions=True,
            justify="unset",
            float_format=lambda x: f"{round(x, 3):.3f}",
            classes="table table-hover table-striped "
            "table-sm table-responsive small",
        )
        del metadata

        # Massage the table such that it woks nicely with bootstrap-table
        htmls = html.split("\n")
        header_pattern = "<th>(.*)</th>"

        for idx, html in enumerate(htmls):
            if "<table" in html:
                htmls[idx] = html.replace(
                    "<table",
                    "<table "
                    'id="mytable" '
                    'data-toggle="table" '
                    f'data-unique-id="{index_name}" '
                    'data-search="true" '  # search / filter
                    'data-search-highlight="true" '
                    'data-show-columns="true" '  # show/hide columns
                    'data-show-toggle="true" '  # allow card view
                    'data-show-columns-toggle-all="true" '
                    'data-click-to-select="true" '
                    'data-show-copy-rows="true" '
                    'data-show-export="true" '  # export to a file
                    'data-export-types="[csv]" '
                    'data-export-options=\'{"fileName": "metadata"}\' '
                    'data-icon-size="sm" '
                    'data-height="400"',
                )
                continue
            elif "<tr" in html:
                # Add checkbox for row selection
                htmls[idx] = (
                    f"{html}\n" f'<th data-field="state" data-checkbox="true"></th>'
                )
                continue

            col_headers = re.findall(pattern=header_pattern, string=html)
            if col_headers:
                # Make columns sortable
                assert len(col_headers) == 1
                col_header = col_headers[0]
                htmls[idx] = html.replace(
                    "<th>",
                    f'<th data-field="{col_header.lower()}" ' f'data-sortable="true">',
                )

        html = "\n".join(htmls)
        self._add_html_element(
            div_klass="epochs",
            tags=tags,
            title="Metadata",
            html=html,
            section=section,
            replace=replace,
        )

    def _add_epochs(
        self,
        *,
        epochs,
        psd,
        add_projs,
<<<<<<< HEAD
        image_kwargs = None,
=======
        image_kwargs=dict(),
>>>>>>> 1d42352d
        topomap_kwargs,
        drop_log_ignore,
        image_format,
        section,
        tags,
        replace,
    ):
        """Render epochs."""
        if isinstance(epochs, BaseEpochs):
            fname = epochs.filename
        else:
            fname = epochs
            epochs = read_epochs(fname, preload=False)

        # Summary table
        self._add_html_repr(
            inst=epochs,
            title="Info",
            tags=tags,
            section=section,
            replace=replace,
            div_klass="epochs",
        )

        # Metadata table
        if epochs.metadata is not None:
            self._add_epochs_metadata(
                epochs=epochs, tags=tags, section=section, replace=replace
            )

        # ERP/ERF image(s)
        ch_types = _get_data_ch_types(epochs)
        epochs.load_data()

        if image_kwargs is None:
            image_kwargs = {}
        
        for ch_type in ch_types:
            with use_log_level(_verbose_safe_false(level="error")):
                figs = (
                    epochs.copy()
                    .pick(ch_type, verbose=False)
                    .plot_image(show=False, **image_kwargs)
                )

            assert len(figs) == 1
            fig = figs[0]
            _constrain_fig_resolution(fig, max_width=MAX_IMG_WIDTH, max_res=MAX_IMG_RES)
            if ch_type in ("mag", "grad"):
                title_start = "ERF image"
            else:
                assert "eeg" in ch_type
                title_start = "ERP image"

            title = f"{title_start} " f'({_handle_default("titles")[ch_type]})'

            self._add_figure(
                fig=fig,
                title=title,
                caption=None,
                image_format=image_format,
                tags=tags,
                section=section,
                replace=replace,
                own_figure=True,
            )

        # Drop log
        if epochs._bad_dropped:
            title = "Drop log"

            if epochs.drop_log_stats(ignore=drop_log_ignore) == 0:  # No drops
                self._add_html_element(
                    html="No epochs exceeded the rejection thresholds. "
                    "Nothing was dropped.",
                    div_klass="epochs",
                    title=title,
                    tags=tags,
                    section=section,
                    replace=replace,
                )
            else:
                fig = epochs.plot_drop_log(
                    subject=self.subject, ignore=drop_log_ignore, show=False
                )
                _constrain_fig_resolution(
                    fig, max_width=MAX_IMG_WIDTH, max_res=MAX_IMG_RES
                )
                self._add_figure(
                    fig=fig,
                    image_format=image_format,
                    title=title,
                    caption=None,
                    tags=tags,
                    section=section,
                    replace=replace,
                    own_figure=True,
                )

        if psd:
            self._add_epochs_psd(
                epochs=epochs,
                psd=psd,
                image_format=image_format,
                tags=tags,
                section=section,
                replace=replace,
            )
        if add_projs:
            self._add_projs(
                info=epochs,
                projs=None,
                title="Projections",
                image_format=image_format,
                tags=tags,
                topomap_kwargs=topomap_kwargs,
                section=section,
                replace=replace,
            )

    def _add_cov(self, *, cov, info, image_format, section, tags, replace):
        """Render covariance matrix & SVD."""
        if not isinstance(cov, Covariance):
            cov = read_cov(cov)
        if not isinstance(info, Info):
            info = read_info(info)

        fig_cov, fig_svd = plot_cov(cov=cov, info=info, show=False, show_svd=True)
        figs = [fig_cov, fig_svd]
        titles = ("Covariance matrix", "Singular values")
        for fig, title in zip(figs, titles):
            _constrain_fig_resolution(fig, max_width=MAX_IMG_WIDTH, max_res=MAX_IMG_RES)
            self._add_figure(
                fig=fig,
                title=title,
                caption=None,
                image_format=image_format,
                tags=tags,
                section=section,
                replace=replace,
                own_figure=True,
            )

    def _add_trans(
        self,
        *,
        trans,
        info,
        subject,
        subjects_dir,
        alpha,
        title,
        section,
        tags,
        replace,
    ):
        """Render trans (only PNG)."""
        if not isinstance(trans, Transform):
            trans = read_trans(trans)
        if not isinstance(info, Info):
            info = read_info(info)

        kwargs = dict(
            info=info,
            trans=trans,
            subject=subject,
            subjects_dir=subjects_dir,
            dig=True,
            meg=["helmet", "sensors"],
            show_axes=True,
            coord_frame="mri",
        )
        img, caption = _iterate_trans_views(
            function=plot_alignment, alpha=alpha, **kwargs
        )
        self._add_image(
            img=img,
            title=title,
            section=section,
            caption=caption,
            image_format="png",
            tags=tags,
            replace=replace,
        )

    def _add_stc(
        self,
        *,
        stc,
        title,
        subject,
        subjects_dir,
        n_time_points,
        image_format,
        section,
        tags,
        stc_plot_kwargs,
        replace,
    ):
        """Render STC."""
        if isinstance(stc, SourceEstimate):
            if subject is None:
                subject = self.subject  # supplied during Report init
                if not subject:
                    subject = stc.subject  # supplied when loading STC
                    if not subject:
                        raise ValueError(
                            "Please specify the subject name, as it  cannot "
                            "be found in stc.subject. You may wish to pass "
                            'the "subject" parameter to read_source_estimate()'
                        )
            else:
                subject = subject
        else:
            fname = stc
            stc = read_source_estimate(fname=fname, subject=subject)

        subjects_dir = self.subjects_dir if subjects_dir is None else subjects_dir

        if n_time_points is None:
            n_time_points = min(len(stc.times), 51)
        elif n_time_points > len(stc.times):
            raise ValueError(
                f"The requested number of time points ({n_time_points}) "
                f"exceeds the time points in the provided STC object "
                f"({len(stc.times)})"
            )
        if n_time_points == 1:  # only a single time point, pick the first one
            times = [stc.times[0]]
        else:
            times = np.linspace(
                start=stc.times[0], stop=stc.times[-1], num=n_time_points
            )
        t_zero_idx = np.abs(times).argmin()  # index of time closest to zero

        # Plot using 3d backend if available, and use Matplotlib
        # otherwise.
        import matplotlib.pyplot as plt

        stc_plot_kwargs = _handle_default("report_stc_plot_kwargs", stc_plot_kwargs)
        stc_plot_kwargs.update(subject=subject, subjects_dir=subjects_dir)

        if get_3d_backend() is not None:
            brain = stc.plot(**stc_plot_kwargs)
            brain._renderer.plotter.subplot(0, 0)
            backend_is_3d = True
        else:
            backend_is_3d = False

        figs = []
        for t in times:
            with warnings.catch_warnings():
                warnings.filterwarnings(
                    action="ignore",
                    message="More than 20 figures have been opened",
                    category=RuntimeWarning,
                )

                if backend_is_3d:
                    brain.set_time(t)
                    fig, ax = plt.subplots(figsize=(4.5, 4.5), layout="constrained")
                    ax.imshow(brain.screenshot(time_viewer=True, mode="rgb"))
                    ax.axis("off")
                    _constrain_fig_resolution(
                        fig, max_width=stc_plot_kwargs["size"][0], max_res=MAX_IMG_RES
                    )
                    figs.append(fig)
                    plt.close(fig)
                else:
                    fig_lh = plt.figure(layout="constrained")
                    fig_rh = plt.figure(layout="constrained")

                    brain_lh = stc.plot(
                        views="lat",
                        hemi="lh",
                        initial_time=t,
                        backend="matplotlib",
                        subject=subject,
                        subjects_dir=subjects_dir,
                        figure=fig_lh,
                    )
                    brain_rh = stc.plot(
                        views="lat",
                        hemi="rh",
                        initial_time=t,
                        subject=subject,
                        subjects_dir=subjects_dir,
                        backend="matplotlib",
                        figure=fig_rh,
                    )
                    _constrain_fig_resolution(
                        fig_lh,
                        max_width=stc_plot_kwargs["size"][0],
                        max_res=MAX_IMG_RES,
                    )
                    _constrain_fig_resolution(
                        fig_rh,
                        max_width=stc_plot_kwargs["size"][0],
                        max_res=MAX_IMG_RES,
                    )
                    figs.append(brain_lh)
                    figs.append(brain_rh)
                    plt.close(fig_lh)
                    plt.close(fig_rh)

        if backend_is_3d:
            brain.close()
        else:
            brain_lh.close()
            brain_rh.close()

        captions = [f"Time point: {round(t, 3):0.3f} s" for t in times]
        self._add_slider(
            figs=figs,
            imgs=None,
            captions=captions,
            title=title,
            image_format=image_format,
            start_idx=t_zero_idx,
            section=section,
            tags=tags,
            replace=replace,
        )

    def _add_bem(
        self,
        *,
        subject,
        subjects_dir,
        decim,
        n_jobs,
        width=512,
        image_format,
        title,
        tags,
        replace,
    ):
        """Render mri+bem (only PNG)."""
        if subjects_dir is None:
            subjects_dir = self.subjects_dir
        subjects_dir = str(get_subjects_dir(subjects_dir, raise_error=True))

        # Get the MRI filename
        mri_fname = op.join(subjects_dir, subject, "mri", "T1.mgz")
        if not op.isfile(mri_fname):
            warn(f'MRI file "{mri_fname}" does not exist')

        # Get the BEM surface filenames
        bem_path = op.join(subjects_dir, subject, "bem")

        surfaces = _get_bem_plotting_surfaces(bem_path)
        if not surfaces:
            warn("No BEM surfaces found, rendering empty MRI")

        htmls = dict()
        for orientation in _BEM_VIEWS:
            htmls[orientation] = self._render_one_bem_axis(
                mri_fname=mri_fname,
                surfaces=surfaces,
                orientation=orientation,
                decim=decim,
                n_jobs=n_jobs,
                width=width,
                image_format=image_format,
                tags=tags,
            )

        # Special handling to deal with our tests, where we monkey-patch
        # _BEM_VIEWS to save time
        html_slider_axial = htmls["axial"] if "axial" in htmls else ""
        html_slider_sagittal = htmls["sagittal"] if "sagittal" in htmls else ""
        html_slider_coronal = htmls["coronal"] if "coronal" in htmls else ""

        html_partial = partial(
            _html_bem_element,
            div_klass="bem",
            html_slider_axial=html_slider_axial,
            html_slider_sagittal=html_slider_sagittal,
            html_slider_coronal=html_slider_coronal,
            tags=tags,
            title=title,
        )
        self._add_or_replace(
            title=title,
            section=None,  # no nesting
            tags=tags,
            html_partial=html_partial,
            replace=replace,
        )


def _clean_tags(tags):
    if isinstance(tags, str):
        tags = (tags,)

    # Replace any whitespace characters with dashes
    tags_cleaned = tuple(re.sub(r"[\s*]", "-", tag) for tag in tags)
    return tags_cleaned


def _recursive_search(path, pattern):
    """Auxiliary function for recursive_search of the directory."""
    filtered_files = list()
    for dirpath, dirnames, files in os.walk(path):
        for f in fnmatch.filter(files, pattern):
            # only the following file types are supported
            # this ensures equitable distribution of jobs
            if f.endswith(VALID_EXTENSIONS):
                filtered_files.append(op.realpath(op.join(dirpath, f)))

    return filtered_files


###############################################################################
# Scraper for sphinx-gallery

_SCRAPER_TEXT = """
.. only:: builder_html

    .. container:: row

        .. rubric:: The `HTML document <{0}>`__ written by :meth:`mne.Report.save`:

        .. raw:: html

            <iframe class="sg_report" sandbox="allow-scripts" src="{0}"></iframe>

"""  # noqa: E501
# Adapted from fa-file-code
_FA_FILE_CODE = '<svg class="sg_report" role="img" xmlns="http://www.w3.org/2000/svg" viewBox="0 0 384 512"><path fill="#dec" d="M149.9 349.1l-.2-.2-32.8-28.9 32.8-28.9c3.6-3.2 4-8.8.8-12.4l-.2-.2-17.4-18.6c-3.4-3.6-9-3.7-12.4-.4l-57.7 54.1c-3.7 3.5-3.7 9.4 0 12.8l57.7 54.1c1.6 1.5 3.8 2.4 6 2.4 2.4 0 4.8-1 6.4-2.8l17.4-18.6c3.3-3.5 3.1-9.1-.4-12.4zm220-251.2L286 14C277 5 264.8-.1 252.1-.1H48C21.5 0 0 21.5 0 48v416c0 26.5 21.5 48 48 48h288c26.5 0 48-21.5 48-48V131.9c0-12.7-5.1-25-14.1-34zM256 51.9l76.1 76.1H256zM336 464H48V48h160v104c0 13.3 10.7 24 24 24h104zM209.6 214c-4.7-1.4-9.5 1.3-10.9 6L144 408.1c-1.4 4.7 1.3 9.6 6 10.9l24.4 7.1c4.7 1.4 9.6-1.4 10.9-6L240 231.9c1.4-4.7-1.3-9.6-6-10.9zm24.5 76.9l.2.2 32.8 28.9-32.8 28.9c-3.6 3.2-4 8.8-.8 12.4l.2.2 17.4 18.6c3.3 3.5 8.9 3.7 12.4.4l57.7-54.1c3.7-3.5 3.7-9.4 0-12.8l-57.7-54.1c-3.5-3.3-9.1-3.2-12.4.4l-17.4 18.6c-3.3 3.5-3.1 9.1.4 12.4z" class=""></path></svg>'  # noqa: E501


class _ReportScraper:
    """Scrape Report outputs.

    Only works properly if conf.py is configured properly and the file
    is written to the same directory as the example script.
    """

    def __init__(self):
        self.app = None
        self.files = dict()

    def __repr__(self):
        return "<ReportScraper>"

    def __call__(self, block, block_vars, gallery_conf):
        for report in block_vars["example_globals"].values():
            if (
                isinstance(report, Report)
                and report.fname is not None
                and report.fname.endswith(".html")
                and gallery_conf["builder_name"] == "html"
            ):
                # Thumbnail
                image_path_iterator = block_vars["image_path_iterator"]
                img_fname = next(image_path_iterator)
                img_fname = img_fname.replace(".png", ".svg")
                with open(img_fname, "w") as fid:
                    fid.write(_FA_FILE_CODE)
                # copy HTML file
                html_fname = op.basename(report.fname)
                out_dir = op.join(
                    self.app.builder.outdir,
                    op.relpath(
                        op.dirname(block_vars["target_file"]), self.app.builder.srcdir
                    ),
                )
                os.makedirs(out_dir, exist_ok=True)
                out_fname = op.join(out_dir, html_fname)
                assert op.isfile(report.fname)
                self.files[report.fname] = out_fname
                # embed links/iframe
                data = _SCRAPER_TEXT.format(html_fname)
                return data
        return ""

    def copyfiles(self, *args, **kwargs):
        for key, value in self.files.items():
            copyfile(key, value)<|MERGE_RESOLUTION|>--- conflicted
+++ resolved
@@ -3905,11 +3905,7 @@
         epochs,
         psd,
         add_projs,
-<<<<<<< HEAD
-        image_kwargs = None,
-=======
-        image_kwargs=dict(),
->>>>>>> 1d42352d
+        image_kwargs=None,
         topomap_kwargs,
         drop_log_ignore,
         image_format,
